option(USE_MPI "Enable MPI-based distributed learning" OFF)
option(USE_OPENMP "Enable OpenMP" ON)
option(USE_GPU "Enable GPU-accelerated training" OFF)
option(USE_SWIG "Enable SWIG to generate Java API" OFF)
option(USE_HDFS "Enable HDFS support (EXPERIMENTAL)" OFF)
option(USE_TIMETAG "Set to ON to output time costs" OFF)
option(USE_CUDA "Enable CUDA-accelerated training (EXPERIMENTAL)" OFF)
option(USE_DEBUG "Set to ON for Debug mode" OFF)
option(USE_SANITIZER "Use santizer flags" OFF)
set(
  ENABLED_SANITIZERS
  "address" "leak" "undefined"
  CACHE
  STRING
  "Semicolon separated list of sanitizer names, e.g., 'address;leak'. \
Supported sanitizers are address, leak, undefined and thread."
)
option(BUILD_CPP_TEST "Build C++ tests with Google Test" OFF)
option(BUILD_STATIC_LIB "Build static library" OFF)
option(__BUILD_FOR_R "Set to ON if building lib_lightgbm for use with the R package" OFF)
option(__INTEGRATE_OPENCL "Set to ON if building LightGBM with the OpenCL ICD Loader and its dependencies included" OFF)

if(APPLE)
  option(APPLE_OUTPUT_DYLIB "Output dylib shared library" OFF)
endif()

if(__INTEGRATE_OPENCL)
  cmake_minimum_required(VERSION 3.11)
elseif(USE_GPU OR APPLE)
  cmake_minimum_required(VERSION 3.2)
elseif(USE_CUDA)
  cmake_minimum_required(VERSION 3.16)
else()
  cmake_minimum_required(VERSION 3.0)
endif()

project(lightgbm LANGUAGES C CXX)

list(APPEND CMAKE_MODULE_PATH "${PROJECT_SOURCE_DIR}/cmake/modules")

#-- Sanitizer
if(USE_SANITIZER)
  if(MSVC)
    message(FATAL_ERROR "Sanitizers are not supported with MSVC.")
  endif()
  include(cmake/Sanitizer.cmake)
  enable_sanitizers("${ENABLED_SANITIZERS}")
endif()

if(__INTEGRATE_OPENCL)
  set(__INTEGRATE_OPENCL ON CACHE BOOL "" FORCE)
  set(USE_GPU OFF CACHE BOOL "" FORCE)
  message(STATUS "Building library with integrated OpenCL components")
endif()

if(CMAKE_CXX_COMPILER_ID STREQUAL "GNU")
  if(CMAKE_CXX_COMPILER_VERSION VERSION_LESS "4.8.2")
    message(FATAL_ERROR "Insufficient gcc version")
  endif()
elseif(CMAKE_CXX_COMPILER_ID STREQUAL "Clang")
  if(CMAKE_CXX_COMPILER_VERSION VERSION_LESS "3.8")
    message(FATAL_ERROR "Insufficient Clang version")
  endif()
elseif(CMAKE_CXX_COMPILER_ID STREQUAL "AppleClang")
  if(CMAKE_CXX_COMPILER_VERSION VERSION_LESS "8.1.0")
    message(FATAL_ERROR "Insufficient AppleClang version")
  endif()
  cmake_minimum_required(VERSION 3.16)
elseif(MSVC)
  if(MSVC_VERSION LESS 1900)
    message(
      FATAL_ERROR
      "The compiler ${CMAKE_CXX_COMPILER} doesn't support required C++11 features. Please use a newer MSVC."
    )
  endif()
  cmake_minimum_required(VERSION 3.8)
endif()

if(USE_SWIG)
  find_package(SWIG REQUIRED)
  find_package(Java REQUIRED)
  find_package(JNI REQUIRED)
  include(UseJava)
  include(UseSWIG)
  set(SWIG_CXX_EXTENSION "cxx")
  set(SWIG_EXTRA_LIBRARIES "")
  set(SWIG_JAVA_EXTRA_FILE_EXTENSIONS ".java" "JNI.java")
  set(SWIG_MODULE_JAVA_LANGUAGE "JAVA")
  set(SWIG_MODULE_JAVA_SWIG_LANGUAGE_FLAG "java")
  set(CMAKE_SWIG_OUTDIR "${CMAKE_CURRENT_BINARY_DIR}/java")
  include_directories(Java_INCLUDE_DIRS)
  include_directories(JNI_INCLUDE_DIRS)
  include_directories($ENV{JAVA_HOME}/include)
  if(WIN32)
      file(MAKE_DIRECTORY "${CMAKE_CURRENT_BINARY_DIR}/com/microsoft/ml/lightgbm/windows/x86_64")
      include_directories($ENV{JAVA_HOME}/include/win32)
  elseif(APPLE)
      file(MAKE_DIRECTORY "${CMAKE_CURRENT_BINARY_DIR}/com/microsoft/ml/lightgbm/osx/x86_64")
      include_directories($ENV{JAVA_HOME}/include/darwin)
  else()
      file(MAKE_DIRECTORY "${CMAKE_CURRENT_BINARY_DIR}/com/microsoft/ml/lightgbm/linux/x86_64")
      include_directories($ENV{JAVA_HOME}/include/linux)
  endif()
endif()

set(EIGEN_DIR "${PROJECT_SOURCE_DIR}/external_libs/eigen")
include_directories(${EIGEN_DIR})

# See https://gitlab.com/libeigen/eigen/-/blob/master/COPYING.README
add_definitions(-DEIGEN_MPL2_ONLY)

if(__BUILD_FOR_R)
    find_package(LibR REQUIRED)
    message(STATUS "LIBR_EXECUTABLE: ${LIBR_EXECUTABLE}")
    message(STATUS "LIBR_INCLUDE_DIRS: ${LIBR_INCLUDE_DIRS}")
    message(STATUS "LIBR_CORE_LIBRARY: ${LIBR_CORE_LIBRARY}")
    include_directories(${LIBR_INCLUDE_DIRS})
    add_definitions(-DLGB_R_BUILD)
endif()

if(USE_TIMETAG)
    add_definitions(-DTIMETAG)
endif()

if(USE_DEBUG)
    add_definitions(-DDEBUG)
endif()

if(USE_MPI)
    find_package(MPI REQUIRED)
    add_definitions(-DUSE_MPI)
else()
    add_definitions(-DUSE_SOCKET)
endif()

if(USE_CUDA)
    set(CMAKE_CUDA_HOST_COMPILER "${CMAKE_CXX_COMPILER}")
    enable_language(CUDA)
    set(USE_OPENMP ON CACHE BOOL "CUDA requires OpenMP" FORCE)
endif()

if(USE_OPENMP)
    find_package(OpenMP REQUIRED)
    set(CMAKE_CXX_FLAGS "${CMAKE_CXX_FLAGS} ${OpenMP_CXX_FLAGS}")
endif()

if(USE_GPU)
    set(BOOST_COMPUTE_HEADER_DIR ${PROJECT_SOURCE_DIR}/external_libs/compute/include)
    include_directories(${BOOST_COMPUTE_HEADER_DIR})
    find_package(OpenCL REQUIRED)
    include_directories(${OpenCL_INCLUDE_DIRS})
    message(STATUS "OpenCL include directory: " ${OpenCL_INCLUDE_DIRS})
    if(WIN32)
        set(Boost_USE_STATIC_LIBS ON)
    endif()
    find_package(Boost 1.56.0 COMPONENTS filesystem system REQUIRED)
    if(WIN32)
        # disable autolinking in boost
        add_definitions(-DBOOST_ALL_NO_LIB)
    endif()
    include_directories(${Boost_INCLUDE_DIRS})
    add_definitions(-DUSE_GPU)
endif()

if(__INTEGRATE_OPENCL)
    if(WIN32)
        include(cmake/IntegratedOpenCL.cmake)
        add_definitions(-DUSE_GPU)
    else()
        message(FATAL_ERROR "Integrated OpenCL build is available only for Windows")
    endif()
endif()

if(USE_CUDA)
    find_package(CUDA 9.0 REQUIRED)
    include_directories(${CUDA_INCLUDE_DIRS})
    set(CMAKE_CUDA_FLAGS "${CMAKE_CUDA_FLAGS} -Xcompiler=${OpenMP_CXX_FLAGS} -Xcompiler=-fPIC -Xcompiler=-Wall")

    set(CUDA_ARCHS "6.0" "6.1" "6.2" "7.0")
    if(CUDA_VERSION VERSION_GREATER_EQUAL "10.0")
        list(APPEND CUDA_ARCHS "7.5")
    endif()
    if(CUDA_VERSION VERSION_GREATER_EQUAL "11.0")
        list(APPEND CUDA_ARCHS "8.0")
    endif()
    if(CUDA_VERSION VERSION_GREATER_EQUAL "11.1")
        list(APPEND CUDA_ARCHS "8.6")
    endif()
    list(POP_BACK CUDA_ARCHS CUDA_LAST_SUPPORTED_ARCH)
    list(APPEND CUDA_ARCHS "${CUDA_LAST_SUPPORTED_ARCH}+PTX")
    cuda_select_nvcc_arch_flags(CUDA_ARCH_FLAGS ${CUDA_ARCHS})
    string(REPLACE ";" " " CUDA_ARCH_FLAGS "${CUDA_ARCH_FLAGS}")

    set(CMAKE_CUDA_FLAGS "${CMAKE_CUDA_FLAGS} ${CUDA_ARCH_FLAGS}")
    if(USE_DEBUG)
      set(CMAKE_CUDA_FLAGS "${CMAKE_CUDA_FLAGS} -g")
    else()
      set(CMAKE_CUDA_FLAGS "${CMAKE_CUDA_FLAGS} -O3 -lineinfo")
    endif()
    message(STATUS "CMAKE_CUDA_FLAGS: ${CMAKE_CUDA_FLAGS}")

    add_definitions(-DUSE_CUDA)
    if(NOT DEFINED CMAKE_CUDA_STANDARD)
      set(CMAKE_CUDA_STANDARD 11)
      set(CMAKE_CUDA_STANDARD_REQUIRED ON)
    endif()

    set(
      BASE_DEFINES
      -DPOWER_FEATURE_WORKGROUPS=12
      -DUSE_CONSTANT_BUF=0
    )
    set(
      ALLFEATS_DEFINES
      ${BASE_DEFINES}
      -DENABLE_ALL_FEATURES
    )
    set(
      FULLDATA_DEFINES
      ${ALLFEATS_DEFINES}
      -DIGNORE_INDICES
    )

    message(STATUS "ALLFEATS_DEFINES: ${ALLFEATS_DEFINES}")
    message(STATUS "FULLDATA_DEFINES: ${FULLDATA_DEFINES}")

    function(add_histogram hsize hname hadd hconst hdir)
      add_library(histo${hsize}${hname} OBJECT src/treelearner/kernels/histogram${hsize}.cu)
      set_target_properties(histo${hsize}${hname} PROPERTIES CUDA_SEPARABLE_COMPILATION ON)
      set_target_properties(histo${hsize}${hname} PROPERTIES CUDA_ARCHITECTURES OFF)
      if(hadd)
        list(APPEND histograms histo${hsize}${hname})
        set(histograms ${histograms} PARENT_SCOPE)
      endif()
      target_compile_definitions(
        histo${hsize}${hname}
        PRIVATE
        -DCONST_HESSIAN=${hconst}
        ${hdir}
      )
    endfunction()

    foreach(hsize _16_64_256)
      add_histogram("${hsize}" "_sp_const" "True" "1" "${BASE_DEFINES}")
      add_histogram("${hsize}" "_sp" "True" "0" "${BASE_DEFINES}")
      add_histogram("${hsize}" "-allfeats_sp_const" "False" "1" "${ALLFEATS_DEFINES}")
      add_histogram("${hsize}" "-allfeats_sp" "False" "0" "${ALLFEATS_DEFINES}")
      add_histogram("${hsize}" "-fulldata_sp_const" "True" "1" "${FULLDATA_DEFINES}")
      add_histogram("${hsize}" "-fulldata_sp" "True" "0" "${FULLDATA_DEFINES}")
    endforeach()
endif()

if(USE_HDFS)
    find_package(JNI REQUIRED)
    find_path(HDFS_INCLUDE_DIR hdfs.h REQUIRED)
    find_library(HDFS_LIB NAMES hdfs REQUIRED)
    include_directories(${HDFS_INCLUDE_DIR})
    add_definitions(-DUSE_HDFS)
    set(HDFS_CXX_LIBRARIES ${HDFS_LIB} ${JAVA_JVM_LIBRARY})
endif()

include(CheckCXXSourceCompiles)
check_cxx_source_compiles("
#include <xmmintrin.h>
int main() {
  int a = 0;
  _mm_prefetch(&a, _MM_HINT_NTA);
  return 0;
}
" MM_PREFETCH)

if(${MM_PREFETCH})
  message(STATUS "Using _mm_prefetch")
  add_definitions(-DMM_PREFETCH)
endif()

include(CheckCXXSourceCompiles)
check_cxx_source_compiles("
#include <mm_malloc.h>
int main() {
  char *a = (char*)_mm_malloc(8, 16);
  _mm_free(a);
  return 0;
}
" MM_MALLOC)

if(${MM_MALLOC})
  message(STATUS "Using _mm_malloc")
  add_definitions(-DMM_MALLOC)
endif()

if(UNIX OR MINGW OR CYGWIN)
  set(
    CMAKE_CXX_FLAGS
    "${CMAKE_CXX_FLAGS} -std=c++11 -pthread -Wextra -Wall -Wno-ignored-attributes -Wno-unknown-pragmas -Wno-return-type"
  )
  if(USE_DEBUG)
      set(CMAKE_CXX_FLAGS "${CMAKE_CXX_FLAGS} -g -O0")
  else()
      set(CMAKE_CXX_FLAGS "${CMAKE_CXX_FLAGS} -O3")
  endif()
  if(USE_SWIG)
      set(CMAKE_CXX_FLAGS "${CMAKE_CXX_FLAGS} -fno-strict-aliasing")
  endif()
  if(NOT USE_OPENMP)
      set(CMAKE_CXX_FLAGS "${CMAKE_CXX_FLAGS} -Wno-unknown-pragmas -Wno-unused-private-field")
  endif()
  if(__BUILD_FOR_R AND CMAKE_CXX_COMPILER_ID STREQUAL "GNU")
      set(CMAKE_CXX_FLAGS "${CMAKE_CXX_FLAGS} -Wno-cast-function-type")
  endif()
endif()

if(WIN32 AND MINGW)
    set(CMAKE_CXX_FLAGS "${CMAKE_CXX_FLAGS} -static-libstdc++")
endif()

if(MSVC)
    set(
      variables
        CMAKE_C_FLAGS_DEBUG
        CMAKE_C_FLAGS_MINSIZEREL
        CMAKE_C_FLAGS_RELEASE
        CMAKE_C_FLAGS_RELWITHDEBINFO
        CMAKE_CXX_FLAGS_DEBUG
        CMAKE_CXX_FLAGS_MINSIZEREL
        CMAKE_CXX_FLAGS_RELEASE
        CMAKE_CXX_FLAGS_RELWITHDEBINFO
    )
    set(CMAKE_CXX_FLAGS "${CMAKE_CXX_FLAGS} /W4 /MP")
    if(USE_DEBUG)
        set(CMAKE_CXX_FLAGS "${CMAKE_CXX_FLAGS} /Od")
    else()
        set(CMAKE_CXX_FLAGS "${CMAKE_CXX_FLAGS} /O2 /Ob2 /Oi /Ot /Oy")
    endif()
else()
    if(NOT BUILD_STATIC_LIB)
      set(CMAKE_CXX_FLAGS "${CMAKE_CXX_FLAGS} -fPIC")
    endif()
    if(NOT USE_DEBUG)
      set(CMAKE_CXX_FLAGS "${CMAKE_CXX_FLAGS} -funroll-loops")
    endif()
endif()

set(LightGBM_HEADER_DIR ${PROJECT_SOURCE_DIR}/include)

set(EXECUTABLE_OUTPUT_PATH ${PROJECT_SOURCE_DIR})
set(LIBRARY_OUTPUT_PATH ${PROJECT_SOURCE_DIR})

include_directories(${LightGBM_HEADER_DIR})

if(APPLE)
  if(APPLE_OUTPUT_DYLIB)
    set(CMAKE_SHARED_LIBRARY_SUFFIX ".dylib")
  else()
    set(CMAKE_SHARED_LIBRARY_SUFFIX ".so")
  endif()
endif()

if(USE_MPI)
  include_directories(${MPI_CXX_INCLUDE_PATH})
endif()

file(
    GLOB
    SOURCES
      src/boosting/*.cpp
      src/io/*.cpp
      src/metric/*.cpp
      src/objective/*.cpp
      src/network/*.cpp
      src/treelearner/*.cpp
if(USE_CUDA)
<<<<<<< HEAD
    src/treelearner/*.cu
    src/treelearner/cuda/*.cpp
    src/treelearner/cuda/*.cu
    src/io/cuda/*.cu
    src/io/cuda/*.cpp
    src/cuda/*.cpp
    src/cuda/*.cu
=======
      src/treelearner/*.cu
>>>>>>> 06e3c4a9
endif()
)

add_library(lightgbm_objs OBJECT ${SOURCES})

add_executable(lightgbm src/main.cpp src/application/application.cpp)
target_link_libraries(lightgbm PRIVATE lightgbm_objs)

set(API_SOURCES "src/c_api.cpp")
# Only build the R part of the library if building for
# use with the R package
if(__BUILD_FOR_R)
  list(APPEND API_SOURCES "src/lightgbm_R.cpp")
endif()

add_library(lightgbm_capi_objs OBJECT ${API_SOURCES})

if(BUILD_STATIC_LIB)
  add_library(_lightgbm STATIC)
else()
  add_library(_lightgbm SHARED)
endif()
# LightGBM headers include openmp, cuda, R etc. headers,
# thus PUBLIC is required for building _lightgbm_swig target.
target_link_libraries(_lightgbm PUBLIC lightgbm_capi_objs lightgbm_objs)

if(MSVC)
  set_target_properties(_lightgbm PROPERTIES OUTPUT_NAME "lib_lightgbm")
endif()

if(USE_SWIG)
  set_property(SOURCE swig/lightgbmlib.i PROPERTY CPLUSPLUS ON)
  list(APPEND swig_options -package com.microsoft.ml.lightgbm)
  set_property(SOURCE swig/lightgbmlib.i PROPERTY SWIG_FLAGS "${swig_options}")
  swig_add_module(_lightgbm_swig java swig/lightgbmlib.i)
  swig_link_libraries(_lightgbm_swig _lightgbm)
  # needed to ensure Linux build does not have lib prefix specified twice, e.g. liblib_lightgbm_swig
  set_target_properties(_lightgbm_swig PROPERTIES PREFIX "")
  # needed in some versions of CMake for VS and MinGW builds to ensure output dll has lib prefix
  set_target_properties(_lightgbm_swig PROPERTIES OUTPUT_NAME "lib_lightgbm_swig")
  if(WIN32)
    if(MINGW OR CYGWIN)
        add_custom_command(
            TARGET _lightgbm_swig
            POST_BUILD
            COMMAND "${Java_JAVAC_EXECUTABLE}" -d . java/*.java
            COMMAND
              "${CMAKE_COMMAND}"
              -E
              copy_if_different
              "${PROJECT_SOURCE_DIR}/lib_lightgbm.dll"
              com/microsoft/ml/lightgbm/windows/x86_64
            COMMAND
              "${CMAKE_COMMAND}"
              -E
              copy_if_different
              "${PROJECT_SOURCE_DIR}/lib_lightgbm_swig.dll"
              com/microsoft/ml/lightgbm/windows/x86_64
            COMMAND "${Java_JAR_EXECUTABLE}" -cf lightgbmlib.jar com
        )
    else()
        add_custom_command(
            TARGET _lightgbm_swig
            POST_BUILD
            COMMAND "${Java_JAVAC_EXECUTABLE}" -d . java/*.java
            COMMAND cp "${PROJECT_SOURCE_DIR}/Release/*.dll" com/microsoft/ml/lightgbm/windows/x86_64
            COMMAND "${Java_JAR_EXECUTABLE}" -cf lightgbmlib.jar com
        )
    endif()
  elseif(APPLE)
    add_custom_command(
        TARGET _lightgbm_swig
        POST_BUILD
        COMMAND "${Java_JAVAC_EXECUTABLE}" -d . java/*.java
        COMMAND cp "${PROJECT_SOURCE_DIR}/*.dylib" com/microsoft/ml/lightgbm/osx/x86_64
        COMMAND
          cp
          "${PROJECT_SOURCE_DIR}/lib_lightgbm_swig.jnilib"
          com/microsoft/ml/lightgbm/osx/x86_64/lib_lightgbm_swig.dylib
        COMMAND "${Java_JAR_EXECUTABLE}" -cf lightgbmlib.jar com
    )
  else()
    add_custom_command(
        TARGET _lightgbm_swig
        POST_BUILD
        COMMAND "${Java_JAVAC_EXECUTABLE}" -d . java/*.java
        COMMAND cp "${PROJECT_SOURCE_DIR}/*.so" com/microsoft/ml/lightgbm/linux/x86_64
        COMMAND "${Java_JAR_EXECUTABLE}" -cf lightgbmlib.jar com
    )
  endif()
endif()

if(USE_MPI)
  target_link_libraries(lightgbm_objs PUBLIC ${MPI_CXX_LIBRARIES})
endif()

if(USE_OPENMP)
  if(CMAKE_CXX_COMPILER_ID STREQUAL "AppleClang")
    target_link_libraries(lightgbm_objs PUBLIC OpenMP::OpenMP_CXX)
    # c_api headers also includes OpenMP headers, thus compiling
    # lightgbm_capi_objs needs include directory for OpenMP.
    # Specifying OpenMP in target_link_libraries will get include directory
    # requirements for compilation.
    # This uses CMake's Transitive Usage Requirements. Refer to CMake doc:
    # https://cmake.org/cmake/help/v3.16/manual/cmake-buildsystem.7.html#transitive-usage-requirements
    target_link_libraries(lightgbm_capi_objs PUBLIC OpenMP::OpenMP_CXX)
  endif()
endif()

if(USE_GPU)
  target_link_libraries(lightgbm_objs PUBLIC ${OpenCL_LIBRARY} ${Boost_LIBRARIES})
endif()

if(__INTEGRATE_OPENCL)
  # targets OpenCL and Boost are added in IntegratedOpenCL.cmake
  add_dependencies(lightgbm_objs OpenCL Boost)
  # variables INTEGRATED_OPENCL_* are set in IntegratedOpenCL.cmake
  target_include_directories(lightgbm_objs PRIVATE ${INTEGRATED_OPENCL_INCLUDES})
  target_compile_definitions(lightgbm_objs PRIVATE ${INTEGRATED_OPENCL_DEFINITIONS})
  target_link_libraries(lightgbm_objs PUBLIC ${INTEGRATED_OPENCL_LIBRARIES})
endif()

if(USE_CUDA)
<<<<<<< HEAD
  set_target_properties(lightgbm PROPERTIES CUDA_RESOLVE_DEVICE_SYMBOLS ON)
  set_target_properties(lightgbm PROPERTIES CUDA_SEPARABLE_COMPILATION ON)
=======
  # Disable cmake warning about policy CMP0104. Refer to issue #3754 and PR #4268.
  # Custom target properties does not propagate, thus we need to specify for
  # each target that contains or depends on cuda source.
  set_target_properties(lightgbm_objs PROPERTIES CUDA_ARCHITECTURES OFF)
  set_target_properties(_lightgbm PROPERTIES CUDA_ARCHITECTURES OFF)
>>>>>>> 06e3c4a9
  set_target_properties(lightgbm PROPERTIES CUDA_ARCHITECTURES OFF)

  # Device linking is not supported for object libraries.
  # Thus we have to specify them on final targets.
  set_target_properties(lightgbm PROPERTIES CUDA_RESOLVE_DEVICE_SYMBOLS ON)
  set_target_properties(_lightgbm PROPERTIES CUDA_RESOLVE_DEVICE_SYMBOLS ON)
<<<<<<< HEAD
  set_target_properties(_lightgbm PROPERTIES CUDA_SEPARABLE_COMPILATION ON)
  set_target_properties(_lightgbm PROPERTIES CUDA_ARCHITECTURES OFF)
  TARGET_LINK_LIBRARIES(
    _lightgbm
    ${histograms}
  )
endif(USE_CUDA)
=======

  # histograms are list of object libraries. Linking object library to other
  # object libraries only gets usage requirements, the linked objects won't be
  # used. Thus we have to call target_link_libraries on final targets here.
  target_link_libraries(lightgbm PRIVATE ${histograms})
  target_link_libraries(_lightgbm PRIVATE ${histograms})
endif()
>>>>>>> 06e3c4a9

if(USE_HDFS)
  target_link_libraries(lightgbm_objs PUBLIC ${HDFS_CXX_LIBRARIES})
endif()

if(WIN32)
    if(MINGW OR CYGWIN)
      target_link_libraries(lightgbm_objs PUBLIC Ws2_32 IPHLPAPI)
    endif()
endif()

if(__BUILD_FOR_R)
  # utils/log.h and capi uses R headers, thus both object libraries need to link
  # with R lib.
  if(MSVC)
    set(R_LIB ${LIBR_MSVC_CORE_LIBRARY})
  else()
    set(R_LIB ${LIBR_CORE_LIBRARY})
  endif()
  target_link_libraries(lightgbm_objs PUBLIC ${R_LIB})
  target_link_libraries(lightgbm_capi_objs PUBLIC ${R_LIB})
endif()

#-- Google C++ tests
if(BUILD_CPP_TEST)
  find_package(GTest CONFIG)
  if(NOT GTEST_FOUND)
    message(STATUS "Did not find Google Test in the system root. Fetching Google Test now...")
    include(FetchContent)
    FetchContent_Declare(
      googletest
      GIT_REPOSITORY https://github.com/google/googletest.git
      GIT_TAG        release-1.11.0
    )
    FetchContent_MakeAvailable(googletest)
    add_library(GTest::GTest ALIAS gtest)
  endif()
  file(GLOB CPP_TEST_SOURCES tests/cpp_tests/*.cpp)
  if(MSVC)
    set(
      CompilerFlags
        CMAKE_CXX_FLAGS
        CMAKE_CXX_FLAGS_DEBUG
        CMAKE_CXX_FLAGS_RELEASE
        CMAKE_C_FLAGS
        CMAKE_C_FLAGS_DEBUG
        CMAKE_C_FLAGS_RELEASE
    )
    foreach(CompilerFlag ${CompilerFlags})
      string(REPLACE "/MD" "/MT" ${CompilerFlag} "${${CompilerFlag}}")
    endforeach()
  endif()
  add_executable(testlightgbm ${CPP_TEST_SOURCES})
  target_link_libraries(testlightgbm PRIVATE lightgbm_objs GTest::GTest)
endif()

install(
  TARGETS lightgbm _lightgbm
  RUNTIME DESTINATION ${CMAKE_INSTALL_PREFIX}/bin
  LIBRARY DESTINATION ${CMAKE_INSTALL_PREFIX}/lib
  ARCHIVE DESTINATION ${CMAKE_INSTALL_PREFIX}/lib
)

install(DIRECTORY ${LightGBM_HEADER_DIR}/LightGBM DESTINATION ${CMAKE_INSTALL_PREFIX}/include)<|MERGE_RESOLUTION|>--- conflicted
+++ resolved
@@ -370,17 +370,13 @@
       src/network/*.cpp
       src/treelearner/*.cpp
 if(USE_CUDA)
-<<<<<<< HEAD
-    src/treelearner/*.cu
-    src/treelearner/cuda/*.cpp
-    src/treelearner/cuda/*.cu
-    src/io/cuda/*.cu
-    src/io/cuda/*.cpp
-    src/cuda/*.cpp
-    src/cuda/*.cu
-=======
       src/treelearner/*.cu
->>>>>>> 06e3c4a9
+      src/treelearner/cuda/*.cpp
+      src/treelearner/cuda/*.cu
+      src/io/cuda/*.cu
+      src/io/cuda/*.cpp
+      src/cuda/*.cpp
+      src/cuda/*.cu
 endif()
 )
 
@@ -504,31 +500,19 @@
 endif()
 
 if(USE_CUDA)
-<<<<<<< HEAD
-  set_target_properties(lightgbm PROPERTIES CUDA_RESOLVE_DEVICE_SYMBOLS ON)
-  set_target_properties(lightgbm PROPERTIES CUDA_SEPARABLE_COMPILATION ON)
-=======
   # Disable cmake warning about policy CMP0104. Refer to issue #3754 and PR #4268.
   # Custom target properties does not propagate, thus we need to specify for
   # each target that contains or depends on cuda source.
   set_target_properties(lightgbm_objs PROPERTIES CUDA_ARCHITECTURES OFF)
   set_target_properties(_lightgbm PROPERTIES CUDA_ARCHITECTURES OFF)
->>>>>>> 06e3c4a9
   set_target_properties(lightgbm PROPERTIES CUDA_ARCHITECTURES OFF)
+
+  set_target_properties(lightgbm_objs PROPERTIES CUDA_SEPARABLE_COMPILATION ON)
 
   # Device linking is not supported for object libraries.
   # Thus we have to specify them on final targets.
   set_target_properties(lightgbm PROPERTIES CUDA_RESOLVE_DEVICE_SYMBOLS ON)
   set_target_properties(_lightgbm PROPERTIES CUDA_RESOLVE_DEVICE_SYMBOLS ON)
-<<<<<<< HEAD
-  set_target_properties(_lightgbm PROPERTIES CUDA_SEPARABLE_COMPILATION ON)
-  set_target_properties(_lightgbm PROPERTIES CUDA_ARCHITECTURES OFF)
-  TARGET_LINK_LIBRARIES(
-    _lightgbm
-    ${histograms}
-  )
-endif(USE_CUDA)
-=======
 
   # histograms are list of object libraries. Linking object library to other
   # object libraries only gets usage requirements, the linked objects won't be
@@ -536,7 +520,6 @@
   target_link_libraries(lightgbm PRIVATE ${histograms})
   target_link_libraries(_lightgbm PRIVATE ${histograms})
 endif()
->>>>>>> 06e3c4a9
 
 if(USE_HDFS)
   target_link_libraries(lightgbm_objs PUBLIC ${HDFS_CXX_LIBRARIES})
