trigger:
  branches:
    include:
    - '*'
  tags:
    include:
    - v*
variables:
  PYTHON_VERSION: 3.7
  CONDA_ENV: test-env
resources:
  containers:
  - container: ubuntu1404
    image: lightgbm/vsts-agent:ubuntu-14.04
jobs:
###########################################
- job: Linux
###########################################
  variables:
    COMPILER: gcc
  pool:
    vmImage: 'ubuntu-latest'
  container: ubuntu1404
  strategy:
    maxParallel: 6
    matrix:
      regular:
        TASK: regular
      sdist:
        TASK: sdist
        PYTHON_VERSION: 3.5
      bdist:
        TASK: bdist
        PYTHON_VERSION: 3.6
      inference:
        TASK: if-else
      mpi_source:
        TASK: mpi
        METHOD: source
        PYTHON_VERSION: 2.7
      gpu_source:
        TASK: gpu
        METHOD: source
        PYTHON_VERSION: 3.6
      r_package:
        TASK: r-package
  steps:
  - script: |
      echo "##vso[task.setvariable variable=HOME_DIRECTORY]$AGENT_HOMEDIRECTORY"
      echo "##vso[task.setvariable variable=BUILD_DIRECTORY]$BUILD_SOURCESDIRECTORY"
      echo "##vso[task.setvariable variable=OS_NAME]linux"
      echo "##vso[task.setvariable variable=AZURE]true"
      echo "##vso[task.setvariable variable=LGB_VER]$(head -n 1 VERSION.txt)"
      echo "##vso[task.prependpath]$CONDA/bin"
      AMDAPPSDK_PATH=$BUILD_SOURCESDIRECTORY/AMDAPPSDK
      echo "##vso[task.setvariable variable=AMDAPPSDK_PATH]$AMDAPPSDK_PATH"
      LD_LIBRARY_PATH=$AMDAPPSDK_PATH/lib/x86_64:$LD_LIBRARY_PATH
      echo "##vso[task.setvariable variable=LD_LIBRARY_PATH]$LD_LIBRARY_PATH"
      echo "##vso[task.setvariable variable=OPENCL_VENDOR_PATH]$AMDAPPSDK_PATH/etc/OpenCL/vendors"
    displayName: 'Set variables'
  - bash: $(Build.SourcesDirectory)/.ci/setup.sh
    displayName: Setup
  - bash: $(Build.SourcesDirectory)/.ci/test.sh
    displayName: Test
  - task: PublishBuildArtifacts@1
    condition: and(succeeded(), in(variables['TASK'], 'regular', 'sdist', 'bdist'), not(startsWith(variables['Build.SourceBranch'], 'refs/pull/')))
    inputs:
      pathtoPublish: '$(Build.ArtifactStagingDirectory)'
      artifactName: PackageAssets
      artifactType: container
###########################################
- job: MacOS
###########################################
  variables:
    COMPILER: clang
  pool:
    vmImage: 'macOS-10.14'
  strategy:
    maxParallel: 3
    matrix:
      regular:
        TASK: regular
        PYTHON_VERSION: 3.6
      sdist:
        TASK: sdist
        PYTHON_VERSION: 3.5
      bdist:
        TASK: bdist
      r_package:
        TASK: r-package
  steps:
  - script: |
      echo "##vso[task.setvariable variable=HOME_DIRECTORY]$AGENT_HOMEDIRECTORY"
      echo "##vso[task.setvariable variable=BUILD_DIRECTORY]$BUILD_SOURCESDIRECTORY"
      echo "##vso[task.setvariable variable=OS_NAME]macos"
      echo "##vso[task.setvariable variable=AZURE]true"
      echo "##vso[task.setvariable variable=LGB_VER]$(head -n 1 VERSION.txt)"
      CONDA=$AGENT_HOMEDIRECTORY/miniconda
      echo "##vso[task.setvariable variable=CONDA]$CONDA"
      echo "##vso[task.prependpath]$CONDA/bin"
      echo "##vso[task.setvariable variable=JAVA_HOME]$JAVA_HOME_8_X64"
      echo "##vso[task.setvariable variable=R_MAC_VERSION]3.6.1"
    displayName: 'Set variables'
  - bash: $(Build.SourcesDirectory)/.ci/setup.sh
    displayName: Setup
  - bash: $(Build.SourcesDirectory)/.ci/test.sh
    displayName: Test
  - task: PublishBuildArtifacts@1
    condition: and(succeeded(), in(variables['TASK'], 'regular', 'sdist', 'bdist'), not(startsWith(variables['Build.SourceBranch'], 'refs/pull/')))
    inputs:
      pathtoPublish: '$(Build.ArtifactStagingDirectory)'
      artifactName: PackageAssets
      artifactType: container
###########################################
- job: Windows
###########################################
  pool:
    vmImage: 'vs2017-win2016'
  strategy:
    maxParallel: 3
    matrix:
      regular:
        TASK: regular
        PYTHON_VERSION: 3.7
      sdist:
        TASK: sdist
        PYTHON_VERSION: 2.7
      bdist:
        TASK: bdist
        PYTHON_VERSION: 3.5
  steps:
  - powershell: |
      Write-Host "##vso[task.prependpath]$env:CONDA\Scripts"
      Write-Host "##vso[task.setvariable variable=AZURE]true"
    displayName: 'Set Variables'
  - script: |
<<<<<<< HEAD
      cmd /c "activate & conda config --set always_yes yes --set changeps1 no & conda update -q -y conda & conda create -q -y -n %CONDA_ENV% python=%PYTHON_VERSION% joblib matplotlib numpy pandas psutil pytest python-graphviz scikit-learn scipy"
      cmd /c "activate %CONDA_ENV% & powershell -ExecutionPolicy Bypass -File %BUILD_SOURCESDIRECTORY%/.ci/test_windows.ps1"
=======
      cmd /c "conda init powershell"
      cmd /c "powershell -ExecutionPolicy Bypass -File %BUILD_SOURCESDIRECTORY%/.ci/test_windows.ps1"
>>>>>>> 2d4f3909
    displayName: Test
  - task: PublishBuildArtifacts@1
    condition: and(succeeded(), in(variables['TASK'], 'regular', 'sdist', 'bdist'), not(startsWith(variables['Build.SourceBranch'], 'refs/pull/')))
    inputs:
      pathtoPublish: '$(Build.ArtifactStagingDirectory)'
      artifactName: PackageAssets
      artifactType: container

###########################################
- job: Package
###########################################
  dependsOn:
  - Linux
  - MacOS
  - Windows
  condition: and(succeeded(), not(startsWith(variables['Build.SourceBranch'], 'refs/pull/')))
  pool:
    vmImage: 'vs2017-win2016'
  steps:
  # Download all agent packages from all previous phases
  - task: DownloadBuildArtifacts@0
    displayName: Download package assets
    inputs:
      artifactName: PackageAssets
      downloadPath: $(Build.SourcesDirectory)/binaries
  - script: |
      python %BUILD_SOURCESDIRECTORY%/.nuget/create_nuget.py %BUILD_SOURCESDIRECTORY%/binaries/PackageAssets
    displayName: 'Create NuGet configuration files'
  - task: NuGetCommand@2
    inputs:
      command: pack
      packagesToPack: '$(Build.SourcesDirectory)/.nuget/*.nuspec'
      packDestination: '$(Build.ArtifactStagingDirectory)'
  - task: PublishBuildArtifacts@1
    inputs:
      pathtoPublish: '$(Build.ArtifactStagingDirectory)'
      artifactName: NuGet
      artifactType: container
  - task: GitHubRelease@0
    displayName: 'Create GitHub Release'
    condition: and(succeeded(), startsWith(variables['Build.SourceBranch'], 'refs/tags/v'))
    inputs:
      gitHubConnection: guolinke
      repositoryName: '$(Build.Repository.Name)'
      action: 'create'
      target: '$(Build.SourceVersion)'
      tagSource: 'auto'
      title: '$(Build.SourceBranchName)'
      assets: |
        $(Build.SourcesDirectory)/binaries/PackageAssets/*
        $(Build.ArtifactStagingDirectory)/*.nupkg
      assetUploadMode: 'delete'
      isDraft: true
      isPreRelease: false
      addChangeLog: false<|MERGE_RESOLUTION|>--- conflicted
+++ resolved
@@ -134,13 +134,8 @@
       Write-Host "##vso[task.setvariable variable=AZURE]true"
     displayName: 'Set Variables'
   - script: |
-<<<<<<< HEAD
-      cmd /c "activate & conda config --set always_yes yes --set changeps1 no & conda update -q -y conda & conda create -q -y -n %CONDA_ENV% python=%PYTHON_VERSION% joblib matplotlib numpy pandas psutil pytest python-graphviz scikit-learn scipy"
-      cmd /c "activate %CONDA_ENV% & powershell -ExecutionPolicy Bypass -File %BUILD_SOURCESDIRECTORY%/.ci/test_windows.ps1"
-=======
       cmd /c "conda init powershell"
       cmd /c "powershell -ExecutionPolicy Bypass -File %BUILD_SOURCESDIRECTORY%/.ci/test_windows.ps1"
->>>>>>> 2d4f3909
     displayName: Test
   - task: PublishBuildArtifacts@1
     condition: and(succeeded(), in(variables['TASK'], 'regular', 'sdist', 'bdist'), not(startsWith(variables['Build.SourceBranch'], 'refs/pull/')))
