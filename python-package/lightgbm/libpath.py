# coding: utf-8
"""Find the path to LightGBM dynamic library files."""

import ctypes
from os import environ
from pathlib import Path
from platform import system
from typing import List

__all__: List[str] = []


def _find_lib_path() -> List[str]:
    """Find the path to LightGBM library files.

    Returns
    -------
    lib_path: list of str
       List of all found library paths to LightGBM.
    """
    curr_path = Path(__file__).resolve()
    dll_path = [
        curr_path.parents[1],
        curr_path.parents[0] / "bin",
        curr_path.parents[0] / "lib",
    ]
    if system() in ("Windows", "Microsoft"):
        dll_path.append(curr_path.parents[1] / "Release")
        dll_path.append(curr_path.parents[1] / "windows" / "x64" / "DLL")
        dll_path = [p / "lib_lightgbm.dll" for p in dll_path]
    elif system() == "Darwin":
        dll_path = [p / "lib_lightgbm.dylib" for p in dll_path]
    else:
        dll_path = [p / "lib_lightgbm.so" for p in dll_path]
    lib_path = [str(p) for p in dll_path if p.is_file()]
    if not lib_path:
        dll_path_joined = "\n".join(map(str, dll_path))
        raise Exception(f"Cannot find lightgbm library file in following paths:\n{dll_path_joined}")
    return lib_path


# we don't need lib_lightgbm while building docs
_LIB: ctypes.CDLL
<<<<<<< HEAD
if environ.get("LIGHTGBM_BUILD_DOC", False):  # noqa: PLW1508
=======
if environ.get("LIGHTGBM_BUILD_DOC", "False") == "True":
>>>>>>> 16ca335b
    from unittest.mock import Mock  # isort: skip

    _LIB = Mock(ctypes.CDLL)  # type: ignore
else:
    _LIB = ctypes.cdll.LoadLibrary(_find_lib_path()[0])<|MERGE_RESOLUTION|>--- conflicted
+++ resolved
@@ -41,11 +41,7 @@
 
 # we don't need lib_lightgbm while building docs
 _LIB: ctypes.CDLL
-<<<<<<< HEAD
-if environ.get("LIGHTGBM_BUILD_DOC", False):  # noqa: PLW1508
-=======
 if environ.get("LIGHTGBM_BUILD_DOC", "False") == "True":
->>>>>>> 16ca335b
     from unittest.mock import Mock  # isort: skip
 
     _LIB = Mock(ctypes.CDLL)  # type: ignore
