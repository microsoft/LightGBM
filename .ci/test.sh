#!/bin/bash

if [[ $OS_NAME == "macos" ]] && [[ $COMPILER == "gcc" ]]; then
    export CXX=g++-11
    export CC=gcc-11
elif [[ $OS_NAME == "linux" ]] && [[ $COMPILER == "clang" ]]; then
    export CXX=clang++
    export CC=clang
fi

if [[ $IN_UBUNTU_BASE_CONTAINER == "true" ]]; then
    export LANG="en_US.UTF-8"
    export LC_ALL="en_US.UTF-8"
fi

if [[ "${TASK}" == "r-package" ]] || [[ "${TASK}" == "r-rchk" ]]; then
    bash ${BUILD_DIRECTORY}/.ci/test_r_package.sh || exit -1
    exit 0
fi

if [[ "$TASK" == "cpp-tests" ]]; then
    mkdir $BUILD_DIRECTORY/build && cd $BUILD_DIRECTORY/build
    if [[ $METHOD == "with-sanitizers" ]]; then
        extra_cmake_opts="-DUSE_SANITIZER=ON"
        if [[ -n $SANITIZERS ]]; then
            extra_cmake_opts="$extra_cmake_opts -DENABLED_SANITIZERS=$SANITIZERS"
        fi
    else
        extra_cmake_opts=""
    fi
    cmake -DBUILD_CPP_TEST=ON -DUSE_OPENMP=OFF -DUSE_DEBUG=ON $extra_cmake_opts ..
    make testlightgbm -j4 || exit -1
    ./../testlightgbm || exit -1
    exit 0
fi

CONDA_PYTHON_REQUIREMENT="python=$PYTHON_VERSION[build=*cpython]"

if [[ $TASK == "if-else" ]]; then
    conda create -q -y -n $CONDA_ENV ${CONDA_PYTHON_REQUIREMENT} numpy
    source activate $CONDA_ENV
    mkdir $BUILD_DIRECTORY/build && cd $BUILD_DIRECTORY/build && cmake .. && make lightgbm -j4 || exit -1
    cd $BUILD_DIRECTORY/tests/cpp_tests && ../../lightgbm config=train.conf convert_model_language=cpp convert_model=../../src/boosting/gbdt_prediction.cpp && ../../lightgbm config=predict.conf output_result=origin.pred || exit -1
    cd $BUILD_DIRECTORY/build && make lightgbm -j4 || exit -1
    cd $BUILD_DIRECTORY/tests/cpp_tests && ../../lightgbm config=predict.conf output_result=ifelse.pred && python test.py || exit -1
    exit 0
fi

if [[ $TASK == "swig" ]]; then
    mkdir $BUILD_DIRECTORY/build && cd $BUILD_DIRECTORY/build
    if [[ $OS_NAME == "macos" ]]; then
        cmake -DUSE_SWIG=ON -DAPPLE_OUTPUT_DYLIB=ON ..
    else
        cmake -DUSE_SWIG=ON ..
    fi
    make -j4 || exit -1
    if [[ $OS_NAME == "linux" ]] && [[ $COMPILER == "gcc" ]]; then
        objdump -T $BUILD_DIRECTORY/lib_lightgbm.so > $BUILD_DIRECTORY/objdump.log || exit -1
        objdump -T $BUILD_DIRECTORY/lib_lightgbm_swig.so >> $BUILD_DIRECTORY/objdump.log || exit -1
        python $BUILD_DIRECTORY/helpers/check_dynamic_dependencies.py $BUILD_DIRECTORY/objdump.log || exit -1
    fi
    if [[ $PRODUCES_ARTIFACTS == "true" ]]; then
        cp $BUILD_DIRECTORY/build/lightgbmlib.jar $BUILD_ARTIFACTSTAGINGDIRECTORY/lightgbmlib_$OS_NAME.jar
    fi
    exit 0
fi

if [[ $TASK == "lint" ]]; then
    cd ${BUILD_DIRECTORY}
    conda create -q -y -n $CONDA_ENV \
        ${CONDA_PYTHON_REQUIREMENT} \
        cmakelint \
        cpplint \
        flake8 \
        isort \
        mypy \
        pydocstyle \
        "r-lintr>=3.0"
    source activate $CONDA_ENV
    echo "Linting Python code"
    sh ${BUILD_DIRECTORY}/.ci/lint-python.sh ${BUILD_DIRECTORY} || exit -1
    echo "Linting R code"
    Rscript ${BUILD_DIRECTORY}/.ci/lint_r_code.R ${BUILD_DIRECTORY} || exit -1
    echo "Linting C++ code"
    sh ${BUILD_DIRECTORY}/.ci/lint-cpp.sh || exit -1
    exit 0
fi

if [[ $TASK == "check-docs" ]] || [[ $TASK == "check-links" ]]; then
    cd $BUILD_DIRECTORY/docs
    conda env create \
        -n $CONDA_ENV \
        --file ./env.yml || exit -1
    conda install \
        -q \
        -y \
        -n $CONDA_ENV \
            doxygen \
            'rstcheck>=6.0.0' || exit -1
    source activate $CONDA_ENV
    # check reStructuredText formatting
    cd $BUILD_DIRECTORY/python-package
    rstcheck --report-level warning $(find . -type f -name "*.rst") || exit -1
    cd $BUILD_DIRECTORY/docs
    rstcheck --report-level warning --ignore-directives=autoclass,autofunction,autosummary,doxygenfile $(find . -type f -name "*.rst") || exit -1
    # build docs
    make html || exit -1
    if [[ $TASK == "check-links" ]]; then
        # check docs for broken links
        pip install --user linkchecker
        linkchecker --config=.linkcheckerrc ./_build/html/*.html || exit -1
        exit 0
    fi
    # check the consistency of parameters' descriptions and other stuff
    cp $BUILD_DIRECTORY/docs/Parameters.rst $BUILD_DIRECTORY/docs/Parameters-backup.rst
    cp $BUILD_DIRECTORY/src/io/config_auto.cpp $BUILD_DIRECTORY/src/io/config_auto-backup.cpp
    python $BUILD_DIRECTORY/helpers/parameter_generator.py || exit -1
    diff $BUILD_DIRECTORY/docs/Parameters-backup.rst $BUILD_DIRECTORY/docs/Parameters.rst || exit -1
    diff $BUILD_DIRECTORY/src/io/config_auto-backup.cpp $BUILD_DIRECTORY/src/io/config_auto.cpp || exit -1
    exit 0
fi

# including python=version[build=*cpython] to ensure that conda doesn't fall back to pypy
conda create -q -y -n $CONDA_ENV \
    cloudpickle \
    dask-core \
    distributed \
    joblib \
    matplotlib \
    numpy \
    pandas \
    psutil \
    pytest \
    ${CONDA_PYTHON_REQUIREMENT} \
    python-graphviz \
    scikit-learn \
    scipy || exit -1

source activate $CONDA_ENV

cd $BUILD_DIRECTORY

if [[ $OS_NAME == "macos" ]] && [[ $COMPILER == "clang" ]]; then
    # fix "OMP: Error #15: Initializing libiomp5.dylib, but found libomp.dylib already initialized." (OpenMP library conflict due to conda's MKL)
    for LIBOMP_ALIAS in libgomp.dylib libiomp5.dylib libomp.dylib; do sudo ln -sf "$(brew --cellar libomp)"/*/lib/libomp.dylib $CONDA_PREFIX/lib/$LIBOMP_ALIAS || exit -1; done
fi

if [[ $TASK == "sdist" ]]; then
    cd $BUILD_DIRECTORY && sh ./build-python.sh sdist || exit -1
    sh $BUILD_DIRECTORY/.ci/check_python_dists.sh $BUILD_DIRECTORY/dist || exit -1
    pip install --user $BUILD_DIRECTORY/dist/lightgbm-$LGB_VER.tar.gz -v || exit -1
    if [[ $PRODUCES_ARTIFACTS == "true" ]]; then
        cp $BUILD_DIRECTORY/dist/lightgbm-$LGB_VER.tar.gz $BUILD_ARTIFACTSTAGINGDIRECTORY
    fi
    pytest $BUILD_DIRECTORY/tests/python_package_test || exit -1
    exit 0
elif [[ $TASK == "bdist" ]]; then
    if [[ $OS_NAME == "macos" ]]; then
        cd $BUILD_DIRECTORY && sh ./build-python.sh bdist_wheel || exit -1
        sh $BUILD_DIRECTORY/.ci/check_python_dists.sh $BUILD_DIRECTORY/dist || exit -1
        mv \
            dist/lightgbm-$LGB_VER-py3-none-macosx*.whl \
            dist/lightgbm-$LGB_VER-py3-none-macosx_10_15_x86_64.macosx_11_6_x86_64.macosx_12_5_x86_64.whl
        if [[ $PRODUCES_ARTIFACTS == "true" ]]; then
            cp dist/lightgbm-$LGB_VER-py3-none-macosx*.whl $BUILD_ARTIFACTSTAGINGDIRECTORY
        fi
    else
        ARCH=$(uname -m)
        if [[ $ARCH == "x86_64" ]]; then
            PLATFORM="manylinux_2_28_x86_64"
        else
            PLATFORM="manylinux2014_$ARCH"
        fi
        cd $BUILD_DIRECTORY && sh ./build-python.sh bdist_wheel --integrated-opencl || exit -1
        mv \
            ./dist/*.whl \
            ./dist/lightgbm-$LGB_VER-py3-none-$PLATFORM.whl
        sh $BUILD_DIRECTORY/.ci/check_python_dists.sh $BUILD_DIRECTORY/dist || exit -1
        if [[ $PRODUCES_ARTIFACTS == "true" ]]; then
            cp dist/lightgbm-$LGB_VER-py3-none-$PLATFORM.whl $BUILD_ARTIFACTSTAGINGDIRECTORY
        fi
        # Make sure we can do both CPU and GPU; see tests/python_package_test/test_dual.py
        export LIGHTGBM_TEST_DUAL_CPU_GPU=1
    fi
    pip install --user $BUILD_DIRECTORY/dist/*.whl || exit -1
    pytest $BUILD_DIRECTORY/tests/python_package_test || exit -1
    exit 0
fi

<<<<<<< HEAD
=======
mkdir $BUILD_DIRECTORY/build && cd $BUILD_DIRECTORY/build

# temporarily pin pip to versions that support 'pip install --install-option'
# ref: https://github.com/microsoft/LightGBM/issues/5061#issuecomment-1510642287
if [[ $METHOD == "pip" ]]; then
    pip install 'pip<23.1'
fi

>>>>>>> 5989405c
if [[ $TASK == "gpu" ]]; then
    sed -i'.bak' 's/std::string device_type = "cpu";/std::string device_type = "gpu";/' $BUILD_DIRECTORY/include/LightGBM/config.h
    grep -q 'std::string device_type = "gpu"' $BUILD_DIRECTORY/include/LightGBM/config.h || exit -1  # make sure that changes were really done
    if [[ $METHOD == "pip" ]]; then
        cd $BUILD_DIRECTORY && sh ./build-python.sh sdist || exit -1
        sh $BUILD_DIRECTORY/.ci/check_python_dists.sh $BUILD_DIRECTORY/dist || exit -1
        pip install \
            --user \
            -v \
            --config-setting=cmake.define.USE_GPU=ON \
            $BUILD_DIRECTORY/dist/lightgbm-$LGB_VER.tar.gz \
        || exit -1
        pytest $BUILD_DIRECTORY/tests/python_package_test || exit -1
        exit 0
    elif [[ $METHOD == "wheel" ]]; then
        cd $BUILD_DIRECTORY && sh ./build-python.sh bdist_wheel --gpu || exit -1
        sh $BUILD_DIRECTORY/.ci/check_python_dists.sh $BUILD_DIRECTORY/dist || exit -1
        pip install --user $BUILD_DIRECTORY/dist/lightgbm-$LGB_VER*.whl -v || exit -1
        pytest $BUILD_DIRECTORY/tests/python_package_test || exit -1
        exit 0
    elif [[ $METHOD == "source" ]]; then
        mkdir $BUILD_DIRECTORY/build
        cd $BUILD_DIRECTORY/build
        cmake -DUSE_GPU=ON ..
    fi
elif [[ $TASK == "cuda" ]]; then
    sed -i'.bak' 's/std::string device_type = "cpu";/std::string device_type = "cuda";/' $BUILD_DIRECTORY/include/LightGBM/config.h
    grep -q 'std::string device_type = "cuda"' $BUILD_DIRECTORY/include/LightGBM/config.h || exit -1  # make sure that changes were really done
    # by default ``gpu_use_dp=false`` for efficiency. change to ``true`` here for exact results in ci tests
    sed -i'.bak' 's/gpu_use_dp = false;/gpu_use_dp = true;/' $BUILD_DIRECTORY/include/LightGBM/config.h
    grep -q 'gpu_use_dp = true' $BUILD_DIRECTORY/include/LightGBM/config.h || exit -1  # make sure that changes were really done
    if [[ $METHOD == "pip" ]]; then
        cd $BUILD_DIRECTORY && sh ./build-python.sh sdist || exit -1
        sh $BUILD_DIRECTORY/.ci/check_python_dists.sh $BUILD_DIRECTORY/dist || exit -1
        pip install \
            --user \
            -v \
            --config-setting=cmake.define.USE_CUDA=ON \
            $BUILD_DIRECTORY/dist/lightgbm-$LGB_VER.tar.gz \
        || exit -1
        pytest $BUILD_DIRECTORY/tests/python_package_test || exit -1
        exit 0
    elif [[ $METHOD == "wheel" ]]; then
        cd $BUILD_DIRECTORY && sh ./build-python.sh bdist_wheel --cuda || exit -1
        sh $BUILD_DIRECTORY/.ci/check_python_dists.sh $BUILD_DIRECTORY/dist || exit -1
        pip install --user $BUILD_DIRECTORY/dist/lightgbm-$LGB_VER*.whl -v || exit -1
        pytest $BUILD_DIRECTORY/tests/python_package_test || exit -1
        exit 0
    elif [[ $METHOD == "source" ]]; then
        mkdir $BUILD_DIRECTORY/build
        cd $BUILD_DIRECTORY/build
        cmake -DUSE_CUDA=ON ..
    fi
elif [[ $TASK == "mpi" ]]; then
    if [[ $METHOD == "pip" ]]; then
        cd $BUILD_DIRECTORY && sh ./build-python.sh sdist || exit -1
        sh $BUILD_DIRECTORY/.ci/check_python_dists.sh $BUILD_DIRECTORY/dist || exit -1
        pip install \
            --user \
            -v \
            --config-setting=cmake.define.USE_MPI=ON \
            $BUILD_DIRECTORY/dist/lightgbm-$LGB_VER.tar.gz \
        || exit -1
        pytest $BUILD_DIRECTORY/tests/python_package_test || exit -1
        exit 0
    elif [[ $METHOD == "wheel" ]]; then
        cd $BUILD_DIRECTORY && sh ./build-python.sh bdist_wheel --mpi || exit -1
        sh $BUILD_DIRECTORY/.ci/check_python_dists.sh $BUILD_DIRECTORY/dist || exit -1
        pip install --user $BUILD_DIRECTORY/dist/lightgbm-$LGB_VER*.whl -v || exit -1
        pytest $BUILD_DIRECTORY/tests/python_package_test || exit -1
        exit 0
    elif [[ $METHOD == "source" ]]; then
        mkdir $BUILD_DIRECTORY/build
        cd $BUILD_DIRECTORY/build
        cmake -DUSE_MPI=ON -DUSE_DEBUG=ON ..
    fi
else
    mkdir $BUILD_DIRECTORY/build
    cd $BUILD_DIRECTORY/build
    cmake ..
fi

make _lightgbm -j4 || exit -1

cd $BUILD_DIRECTORY && sh ./build-python.sh install --precompile --user || exit -1
pytest $BUILD_DIRECTORY/tests/python_package_test || exit -1

if [[ $TASK == "regular" ]]; then
    if [[ $PRODUCES_ARTIFACTS == "true" ]]; then
        if [[ $OS_NAME == "macos" ]]; then
            cp $BUILD_DIRECTORY/lib_lightgbm.so $BUILD_ARTIFACTSTAGINGDIRECTORY/lib_lightgbm.dylib
        else
            if [[ $COMPILER == "gcc" ]]; then
                objdump -T $BUILD_DIRECTORY/lib_lightgbm.so > $BUILD_DIRECTORY/objdump.log || exit -1
                python $BUILD_DIRECTORY/helpers/check_dynamic_dependencies.py $BUILD_DIRECTORY/objdump.log || exit -1
            fi
            cp $BUILD_DIRECTORY/lib_lightgbm.so $BUILD_ARTIFACTSTAGINGDIRECTORY/lib_lightgbm.so
        fi
    fi
    cd $BUILD_DIRECTORY/examples/python-guide
    sed -i'.bak' '/import lightgbm as lgb/a\
import matplotlib\
matplotlib.use\(\"Agg\"\)\
' plot_example.py  # prevent interactive window mode
    sed -i'.bak' 's/graph.render(view=True)/graph.render(view=False)/' plot_example.py
    # requirements for examples
    conda install -q -y -n $CONDA_ENV \
        h5py \
        ipywidgets \
        notebook
    for f in *.py **/*.py; do python $f || exit -1; done  # run all examples
    cd $BUILD_DIRECTORY/examples/python-guide/notebooks
    sed -i'.bak' 's/INTERACTIVE = False/assert False, \\"Interactive mode disabled\\"/' interactive_plot_example.ipynb
    jupyter nbconvert --ExecutePreprocessor.timeout=180 --to notebook --execute --inplace *.ipynb || exit -1  # run all notebooks

    # importing the library should succeed even if all optional dependencies are not present
    conda uninstall --force --yes \
        dask \
        distributed \
        joblib \
        matplotlib \
        psutil \
        python-graphviz \
        scikit-learn || exit -1
    python -c "import lightgbm" || exit -1
fi<|MERGE_RESOLUTION|>--- conflicted
+++ resolved
@@ -187,17 +187,12 @@
     exit 0
 fi
 
-<<<<<<< HEAD
-=======
-mkdir $BUILD_DIRECTORY/build && cd $BUILD_DIRECTORY/build
-
 # temporarily pin pip to versions that support 'pip install --install-option'
 # ref: https://github.com/microsoft/LightGBM/issues/5061#issuecomment-1510642287
 if [[ $METHOD == "pip" ]]; then
     pip install 'pip<23.1'
 fi
 
->>>>>>> 5989405c
 if [[ $TASK == "gpu" ]]; then
     sed -i'.bak' 's/std::string device_type = "cpu";/std::string device_type = "gpu";/' $BUILD_DIRECTORY/include/LightGBM/config.h
     grep -q 'std::string device_type = "gpu"' $BUILD_DIRECTORY/include/LightGBM/config.h || exit -1  # make sure that changes were really done
