# coding: utf-8
"""Tests for lightgbm.dask module"""

import socket
from itertools import groupby
from os import getenv
from sys import platform

import lightgbm as lgb
import pytest
if not platform.startswith('linux'):
    pytest.skip('lightgbm.dask is currently supported in Linux environments', allow_module_level=True)
if not lgb.compat.DASK_INSTALLED:
    pytest.skip('Dask is not installed', allow_module_level=True)

import dask.array as da
import dask.dataframe as dd
import numpy as np
import pandas as pd
from scipy.stats import spearmanr
from dask.array.utils import assert_eq
from dask.distributed import wait
from distributed.utils_test import client, cluster_fixture, gen_cluster, loop
from scipy.sparse import csr_matrix
from sklearn.datasets import make_blobs, make_regression

from .utils import make_ranking


# time, in seconds, to wait for the Dask client to close. Used to avoid teardown errors
# see https://distributed.dask.org/en/latest/api.html#distributed.Client.close
CLIENT_CLOSE_TIMEOUT = 120

data_output = ['array', 'scipy_csr_matrix', 'dataframe']
data_centers = [[[-4, -4], [4, 4]], [[-4, -4], [4, 4], [-4, 4]]]
group_sizes = [5, 5, 5, 10, 10, 10, 20, 20, 20, 50, 50]

pytestmark = [
    pytest.mark.skipif(getenv('TASK', '') == 'mpi', reason='Fails to run with MPI interface'),
    pytest.mark.skipif(getenv('TASK', '') == 'gpu', reason='Fails to run with GPU interface')
]


@pytest.fixture()
def listen_port():
    listen_port.port += 10
    return listen_port.port


listen_port.port = 13000


def _create_ranking_data(n_samples=100, output='array', chunk_size=50, **kwargs):
    X, y, g = make_ranking(n_samples=n_samples, random_state=42, **kwargs)
    rnd = np.random.RandomState(42)
    w = rnd.rand(X.shape[0]) * 0.01
    g_rle = np.array([len(list(grp)) for _, grp in groupby(g)])

    if output == 'dataframe':
        # add target, weight, and group to DataFrame so that partitions abide by group boundaries.
        X_df = pd.DataFrame(X, columns=[f'feature_{i}' for i in range(X.shape[1])])
        X = X_df.copy()
        X_df = X_df.assign(y=y, g=g, w=w)

        # set_index ensures partitions are based on group id.
        # See https://stackoverflow.com/questions/49532824/dask-dataframe-split-partitions-based-on-a-column-or-function.
        X_df.set_index('g', inplace=True)
        dX = dd.from_pandas(X_df, chunksize=chunk_size)

        # separate target, weight from features.
        dy = dX['y']
        dw = dX['w']
        dX = dX.drop(columns=['y', 'w'])
        dg = dX.index.to_series()

        # encode group identifiers into run-length encoding, the format LightGBMRanker is expecting
        # so that within each partition, sum(g) = n_samples.
        dg = dg.map_partitions(lambda p: p.groupby('g', sort=False).apply(lambda z: z.shape[0]))
    elif output == 'array':
        # ranking arrays: one chunk per group. Each chunk must include all columns.
        p = X.shape[1]
        dX, dy, dw, dg = [], [], [], []
        for g_idx, rhs in enumerate(np.cumsum(g_rle)):
            lhs = rhs - g_rle[g_idx]
            dX.append(da.from_array(X[lhs:rhs, :], chunks=(rhs - lhs, p)))
            dy.append(da.from_array(y[lhs:rhs]))
            dw.append(da.from_array(w[lhs:rhs]))
            dg.append(da.from_array(np.array([g_rle[g_idx]])))

        dX = da.concatenate(dX, axis=0)
        dy = da.concatenate(dy, axis=0)
        dw = da.concatenate(dw, axis=0)
        dg = da.concatenate(dg, axis=0)
    else:
        raise ValueError('Ranking data creation only supported for Dask arrays and dataframes')

    return X, y, w, g_rle, dX, dy, dw, dg


def _create_data(objective, n_samples=100, centers=2, output='array', chunk_size=50):
    if objective == 'classification':
        X, y = make_blobs(n_samples=n_samples, centers=centers, random_state=42)
    elif objective == 'regression':
        X, y = make_regression(n_samples=n_samples, random_state=42)
    else:
        raise ValueError("Unknown objective '%s'" % objective)
    rnd = np.random.RandomState(42)
    weights = rnd.random(X.shape[0]) * 0.01

    if output == 'array':
        dX = da.from_array(X, (chunk_size, X.shape[1]))
        dy = da.from_array(y, chunk_size)
        dw = da.from_array(weights, chunk_size)
    elif output == 'dataframe':
        X_df = pd.DataFrame(X, columns=['feature_%d' % i for i in range(X.shape[1])])
        y_df = pd.Series(y, name='target')
        dX = dd.from_pandas(X_df, chunksize=chunk_size)
        dy = dd.from_pandas(y_df, chunksize=chunk_size)
        dw = dd.from_array(weights, chunksize=chunk_size)
    elif output == 'scipy_csr_matrix':
        dX = da.from_array(X, chunks=(chunk_size, X.shape[1])).map_blocks(csr_matrix)
        dy = da.from_array(y, chunks=chunk_size)
        dw = da.from_array(weights, chunk_size)
    else:
        raise ValueError("Unknown output type '%s'" % output)

    return X, y, weights, dX, dy, dw


def _r2_score(dy_true, dy_pred):
    numerator = ((dy_true - dy_pred) ** 2).sum(axis=0, dtype=np.float64)
    denominator = ((dy_true - dy_pred.mean(axis=0)) ** 2).sum(axis=0, dtype=np.float64)
    return (1 - numerator / denominator).compute()


def _accuracy_score(dy_true, dy_pred):
    return da.average(dy_true == dy_pred).compute()


@pytest.mark.parametrize('output', data_output)
@pytest.mark.parametrize('centers', data_centers)
def test_classifier(output, centers, client, listen_port):
    X, y, w, dX, dy, dw = _create_data(
        objective='classification',
        output=output,
        centers=centers
    )

    params = {
        "n_estimators": 10,
        "num_leaves": 10
    }
    dask_classifier = lgb.DaskLGBMClassifier(
        time_out=5,
        local_listen_port=listen_port,
        **params
    )
    dask_classifier = dask_classifier.fit(dX, dy, sample_weight=dw, client=client)
    p1 = dask_classifier.predict(dX)
    p1_proba = dask_classifier.predict_proba(dX).compute()
    p1_local = dask_classifier.to_local().predict(X)
    s1 = _accuracy_score(dy, p1)
    p1 = p1.compute()

    local_classifier = lgb.LGBMClassifier(**params)
    local_classifier.fit(X, y, sample_weight=w)
    p2 = local_classifier.predict(X)
    p2_proba = local_classifier.predict_proba(X)
    s2 = local_classifier.score(X, y)

    assert_eq(s1, s2)
    assert_eq(p1, p2)
    assert_eq(y, p1)
    assert_eq(y, p2)
    assert_eq(p1_proba, p2_proba, atol=0.3)
    assert_eq(p1_local, p2)
    assert_eq(y, p1_local)

    client.close(timeout=CLIENT_CLOSE_TIMEOUT)


@pytest.mark.parametrize('output', data_output)
@pytest.mark.parametrize('centers', data_centers)
def test_classifier_pred_contrib(output, centers, client, listen_port):
    X, y, w, dX, dy, dw = _create_data(
        objective='classification',
        output=output,
        centers=centers
    )

    params = {
        "n_estimators": 10,
        "num_leaves": 10
    }
    dask_classifier = lgb.DaskLGBMClassifier(
        time_out=5,
        local_listen_port=listen_port,
        tree_learner='data',
        **params
    )
    dask_classifier = dask_classifier.fit(dX, dy, sample_weight=dw, client=client)
    preds_with_contrib = dask_classifier.predict(dX, pred_contrib=True).compute()

    local_classifier = lgb.LGBMClassifier(**params)
    local_classifier.fit(X, y, sample_weight=w)
    local_preds_with_contrib = local_classifier.predict(X, pred_contrib=True)

    if output == 'scipy_csr_matrix':
        preds_with_contrib = np.array(preds_with_contrib.todense())

    # shape depends on whether it is binary or multiclass classification
    num_features = dask_classifier.n_features_
    num_classes = dask_classifier.n_classes_
    if num_classes == 2:
        expected_num_cols = num_features + 1
    else:
        expected_num_cols = (num_features + 1) * num_classes

    # * shape depends on whether it is binary or multiclass classification
    # * matrix for binary classification is of the form [feature_contrib, base_value],
    #   for multi-class it's [feat_contrib_class1, base_value_class1, feat_contrib_class2, base_value_class2, etc.]
    # * contrib outputs for distributed training are different than from local training, so we can just test
    #   that the output has the right shape and base values are in the right position
    assert preds_with_contrib.shape[1] == expected_num_cols
    assert preds_with_contrib.shape == local_preds_with_contrib.shape

    if num_classes == 2:
        assert len(np.unique(preds_with_contrib[:, num_features]) == 1)
    else:
        for i in range(num_classes):
            base_value_col = num_features * (i + 1) + i
            assert len(np.unique(preds_with_contrib[:, base_value_col]) == 1)

    client.close(timeout=CLIENT_CLOSE_TIMEOUT)


def test_different_ports_on_local_cluster(client):
    worker_address_to_port = client.run(dlgbm._get_random_port)
    found_ports = worker_address_to_port.values()
    assert len(set(found_ports)) == len(found_ports)


def test_training_does_not_fail_on_port_conflicts(client):
    _, _, _, dX, dy, dw = _create_data('classification', output='array')

    with socket.socket(socket.AF_INET, socket.SOCK_STREAM) as s:
        s.bind(('127.0.0.1', 12400))

        dask_classifier = lgb.DaskLGBMClassifier(
            time_out=5,
            local_listen_port=12400,
            n_estimators=5,
            num_leaves=5
        )
        for _ in range(5):
            dask_classifier.fit(
                X=dX,
                y=dy,
                sample_weight=dw,
                client=client
            )
            assert dask_classifier.booster_

    client.close(timeout=CLIENT_CLOSE_TIMEOUT)


@pytest.mark.parametrize('output', data_output)
def test_regressor(output, client, listen_port):
    X, y, w, dX, dy, dw = _create_data(
        objective='regression',
        output=output
    )

    params = {
        "random_state": 42,
        "num_leaves": 10
    }
    dask_regressor = lgb.DaskLGBMRegressor(
        time_out=5,
        local_listen_port=listen_port,
        tree='data',
        **params
    )
    dask_regressor = dask_regressor.fit(dX, dy, client=client, sample_weight=dw)
    p1 = dask_regressor.predict(dX)
    if output != 'dataframe':
        s1 = _r2_score(dy, p1)
    p1 = p1.compute()
    p1_local = dask_regressor.to_local().predict(X)
    s1_local = dask_regressor.to_local().score(X, y)

    local_regressor = lgb.LGBMRegressor(**params)
    local_regressor.fit(X, y, sample_weight=w)
    s2 = local_regressor.score(X, y)
    p2 = local_regressor.predict(X)

    # Scores should be the same
    if output != 'dataframe':
        assert_eq(s1, s2, atol=.01)
        assert_eq(s1, s1_local, atol=.003)

    # Predictions should be roughly the same
    assert_eq(y, p1, rtol=1., atol=100.)
    assert_eq(y, p2, rtol=1., atol=50.)
    assert_eq(p1, p1_local)

    client.close(timeout=CLIENT_CLOSE_TIMEOUT)


@pytest.mark.parametrize('output', data_output)
def test_regressor_pred_contrib(output, client, listen_port):
    X, y, w, dX, dy, dw = _create_data(
        objective='regression',
        output=output
    )

    params = {
        "n_estimators": 10,
        "num_leaves": 10
    }
    dask_regressor = lgb.DaskLGBMRegressor(
        time_out=5,
        local_listen_port=listen_port,
        tree_learner='data',
        **params
    )
    dask_regressor = dask_regressor.fit(dX, dy, sample_weight=dw, client=client)
    preds_with_contrib = dask_regressor.predict(dX, pred_contrib=True).compute()

    local_regressor = lgb.LGBMRegressor(**params)
    local_regressor.fit(X, y, sample_weight=w)
    local_preds_with_contrib = local_regressor.predict(X, pred_contrib=True)

    if output == "scipy_csr_matrix":
        preds_with_contrib = np.array(preds_with_contrib.todense())

    # contrib outputs for distributed training are different than from local training, so we can just test
    # that the output has the right shape and base values are in the right position
    num_features = dX.shape[1]
    assert preds_with_contrib.shape[1] == num_features + 1
    assert preds_with_contrib.shape == local_preds_with_contrib.shape

    client.close(timeout=CLIENT_CLOSE_TIMEOUT)


@pytest.mark.parametrize('output', data_output)
@pytest.mark.parametrize('alpha', [.1, .5, .9])
def test_regressor_quantile(output, client, listen_port, alpha):
    X, y, w, dX, dy, dw = _create_data(
        objective='regression',
        output=output
    )

    params = {
        "objective": "quantile",
        "alpha": alpha,
        "random_state": 42,
        "n_estimators": 10,
        "num_leaves": 10
    }
    dask_regressor = lgb.DaskLGBMRegressor(
        local_listen_port=listen_port,
        tree_learner_type='data_parallel',
        **params
    )
    dask_regressor = dask_regressor.fit(dX, dy, client=client, sample_weight=dw)
    p1 = dask_regressor.predict(dX).compute()
    q1 = np.count_nonzero(y < p1) / y.shape[0]

    local_regressor = lgb.LGBMRegressor(**params)
    local_regressor.fit(X, y, sample_weight=w)
    p2 = local_regressor.predict(X)
    q2 = np.count_nonzero(y < p2) / y.shape[0]

    # Quantiles should be right
    np.testing.assert_allclose(q1, alpha, atol=0.2)
    np.testing.assert_allclose(q2, alpha, atol=0.2)

    client.close(timeout=CLIENT_CLOSE_TIMEOUT)


@pytest.mark.parametrize('output', ['array', 'dataframe'])
@pytest.mark.parametrize('group', [None, group_sizes])
def test_ranker(output, client, listen_port, group):

    X, y, w, g, dX, dy, dw, dg = _create_ranking_data(
        output=output,
        group=group
    )

    # rebalance small dask.array dataset for better performance.
    if output == 'array':
        dX = dX.persist()
        dy = dy.persist()
        dw = dw.persist()
        dg = dg.persist()
        _ = wait([dX, dy, dw, dg])
        client.rebalance()

    # use many trees + leaves to overfit, help ensure that dask data-parallel strategy matches that of
    # serial learner. See https://github.com/microsoft/LightGBM/issues/3292#issuecomment-671288210.
    params = {
        "random_state": 42,
        "n_estimators": 50,
        "num_leaves": 20,
        "min_child_samples": 1
    }
    dask_ranker = lgb.DaskLGBMRanker(
        time_out=5,
        local_listen_port=listen_port,
        tree_learner_type='data_parallel',
        **params
    )
    dask_ranker = dask_ranker.fit(dX, dy, sample_weight=dw, group=dg, client=client)
    rnkvec_dask = dask_ranker.predict(dX)
    rnkvec_dask = rnkvec_dask.compute()
    rnkvec_dask_local = dask_ranker.to_local().predict(X)

    local_ranker = lgb.LGBMRanker(**params)
    local_ranker.fit(X, y, sample_weight=w, group=g)
    rnkvec_local = local_ranker.predict(X)

    # distributed ranker should be able to rank decently well and should
    # have high rank correlation with scores from serial ranker.
    dcor = spearmanr(rnkvec_dask, y).correlation
    assert dcor > 0.6
    assert spearmanr(rnkvec_dask, rnkvec_local).correlation > 0.8
    assert_eq(rnkvec_dask, rnkvec_dask_local)

    client.close(timeout=CLIENT_CLOSE_TIMEOUT)


<<<<<<< HEAD
=======
def test_find_open_port_works():
    worker_ip = '127.0.0.1'
    with socket.socket(socket.AF_INET, socket.SOCK_STREAM) as s:
        s.bind((worker_ip, 12400))
        new_port = lgb.dask._find_open_port(
            worker_ip=worker_ip,
            local_listen_port=12400,
            ports_to_skip=set()
        )
        assert new_port == 12401

    with socket.socket(socket.AF_INET, socket.SOCK_STREAM) as s_1:
        s_1.bind((worker_ip, 12400))
        with socket.socket(socket.AF_INET, socket.SOCK_STREAM) as s_2:
            s_2.bind((worker_ip, 12401))
            new_port = lgb.dask._find_open_port(
                worker_ip=worker_ip,
                local_listen_port=12400,
                ports_to_skip=set()
            )
            assert new_port == 12402


def test_warns_and_continues_on_unrecognized_tree_learner(client):
    X = da.random.random((1e3, 10))
    y = da.random.random((1e3, 1))
    dask_regressor = lgb.DaskLGBMRegressor(
        time_out=5,
        local_listen_port=1234,
        tree_learner='some-nonsense-value',
        n_estimators=1,
        num_leaves=2
    )
    with pytest.warns(UserWarning, match='Parameter tree_learner set to some-nonsense-value'):
        dask_regressor = dask_regressor.fit(X, y, client=client)

    assert dask_regressor.fitted_

    client.close(timeout=CLIENT_CLOSE_TIMEOUT)


def test_warns_but_makes_no_changes_for_feature_or_voting_tree_learner(client):
    X = da.random.random((1e3, 10))
    y = da.random.random((1e3, 1))
    for tree_learner in ['feature_parallel', 'voting']:
        dask_regressor = lgb.DaskLGBMRegressor(
            time_out=5,
            local_listen_port=1234,
            tree_learner=tree_learner,
            n_estimators=1,
            num_leaves=2
        )
        with pytest.warns(UserWarning, match='Support for tree_learner %s in lightgbm' % tree_learner):
            dask_regressor = dask_regressor.fit(X, y, client=client)

        assert dask_regressor.fitted_
        assert dask_regressor.get_params()['tree_learner'] == tree_learner

    client.close(timeout=CLIENT_CLOSE_TIMEOUT)


>>>>>>> 56fc036d
@gen_cluster(client=True, timeout=None)
def test_errors(c, s, a, b):
    def f(part):
        raise Exception('foo')

    df = dd.demo.make_timeseries()
    df = df.map_partitions(f, meta=df._meta)
    with pytest.raises(Exception) as info:
        yield lgb.dask._train(
            client=c,
            data=df,
            label=df.x,
            params={},
            model_factory=lgb.LGBMClassifier
        )
        assert 'foo' in str(info.value)<|MERGE_RESOLUTION|>--- conflicted
+++ resolved
@@ -430,8 +430,6 @@
     client.close(timeout=CLIENT_CLOSE_TIMEOUT)
 
 
-<<<<<<< HEAD
-=======
 def test_find_open_port_works():
     worker_ip = '127.0.0.1'
     with socket.socket(socket.AF_INET, socket.SOCK_STREAM) as s:
@@ -493,7 +491,6 @@
     client.close(timeout=CLIENT_CLOSE_TIMEOUT)
 
 
->>>>>>> 56fc036d
 @gen_cluster(client=True, timeout=None)
 def test_errors(c, s, a, b):
     def f(part):
