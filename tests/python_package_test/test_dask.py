--- conflicted
+++ resolved
@@ -174,14 +174,6 @@
     return da.average(dy_true == dy_pred).compute()
 
 
-def _find_random_open_port() -> int:
-    """Find a random open port on localhost"""
-    with socket.socket(socket.AF_INET, socket.SOCK_STREAM) as s:
-        s.bind(('', 0))
-        port = s.getsockname()[1]
-    return port
-
-
 def _pickle(obj, filepath, serializer):
     if serializer == 'pickle':
         with open(filepath, 'wb') as f:
@@ -350,8 +342,7 @@
         assert len(set(found_ports)) == len(found_ports)
 
 
-@pytest.mark.parametrize('local_listen_port', [None, 12400, 13000])
-def test_training_does_not_fail_on_port_conflicts(client, local_listen_port):
+def test_training_does_not_fail_on_port_conflicts(client):
     _, _, _, dX, dy, dw = _create_data('classification', output='array')
 
     lightgbm_default_port = 12400
@@ -360,10 +351,6 @@
         dask_classifier = lgb.DaskLGBMClassifier(
             client=client,
             time_out=5,
-<<<<<<< HEAD
-            local_listen_port=local_listen_port,
-=======
->>>>>>> 7777852a
             n_estimators=5,
             num_leaves=5
         )
@@ -1087,7 +1074,7 @@
 
     # model 2 - machines given
     n_workers = len(client.scheduler_info()['workers'])
-    open_ports = [_find_random_open_port() for _ in range(n_workers)]
+    open_ports = [lgb.dask._find_random_open_port() for _ in range(n_workers)]
     dask_model2 = dask_model_factory(
         n_estimators=5,
         num_leaves=5,
