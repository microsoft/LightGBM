#include <LightGBM/utils/common.h>
#include <LightGBM/utils/array_args.h>
#include <LightGBM/bin.h>

#include "dense_bin.hpp"
#include "sparse_bin.hpp"

#include <cmath>
#include <cstring>
#include <cstdint>

#include <limits>
#include <vector>
#include <algorithm>

namespace LightGBM {

BinMapper::BinMapper() {
}

// deep copy function for BinMapper
BinMapper::BinMapper(const BinMapper& other) {
  num_bin_ = other.num_bin_;
  is_trival_ = other.is_trival_;
  sparse_rate_ = other.sparse_rate_;
  bin_type_ = other.bin_type_;
  if (bin_type_ == BinType::NumericalBin) {
    bin_upper_bound_ = other.bin_upper_bound_;
  } else {
    bin_2_categorical_ = other.bin_2_categorical_;
    categorical_2_bin_ = other.categorical_2_bin_;
  }
<<<<<<< HEAD
  max_heavy_bin_ = other.max_heavy_bin_;
=======
>>>>>>> 4f232570
  min_val_ = other.min_val_;
  max_val_ = other.max_val_;

}

BinMapper::BinMapper(const void* memory) {
  CopyFrom(reinterpret_cast<const char*>(memory));
}

BinMapper::~BinMapper() {

}

void BinMapper::FindBin(const std::string& column_name, std::vector<double>* values, size_t total_sample_cnt, int max_bin, BinType bin_type) {
  bin_type_ = bin_type;
  std::vector<double>& ref_values = (*values);
  size_t sample_size = total_sample_cnt;
  int zero_cnt = static_cast<int>(total_sample_cnt - ref_values.size());
  // find distinct_values first
  std::vector<double> distinct_values;
  std::vector<int> counts;

  std::sort(ref_values.begin(), ref_values.end());

  // push zero in the front
  if (ref_values.empty() || (ref_values[0] > 0.0f && zero_cnt > 0)) {
    distinct_values.push_back(0);
    counts.push_back(zero_cnt);
  }

  if (!ref_values.empty()) {
    distinct_values.push_back(ref_values[0]);
    counts.push_back(1);
  }

  for (size_t i = 1; i < ref_values.size(); ++i) {
    if (ref_values[i] != ref_values[i - 1]) {
      if (ref_values[i - 1] == 0.0f) {
        counts.back() += zero_cnt;
      } else if (ref_values[i - 1] < 0.0f && ref_values[i] > 0.0f) {
        distinct_values.push_back(0);
        counts.push_back(zero_cnt);
      }
      distinct_values.push_back(ref_values[i]);
      counts.push_back(1);
    } else {
      ++counts.back();
    }
  }

  // push zero in the back
  if (!ref_values.empty() && ref_values.back() < 0.0f && zero_cnt > 0) {
    distinct_values.push_back(0);
    counts.push_back(zero_cnt);
  }
  min_val_ = distinct_values.front();
  max_val_ = distinct_values.back();
  std::vector<int> cnt_in_bin;
  int num_values = static_cast<int>(distinct_values.size());
  std::vector<int> cnt_in_bin;
  if (bin_type_ == BinType::NumericalBin) {
    if (num_values <= max_bin) {
      std::sort(distinct_values.begin(), distinct_values.end());
      // use distinct value is enough
      num_bin_ = num_values;
      bin_upper_bound_ = std::vector<double>(num_values);
      for (int i = 0; i < num_values - 1; ++i) {
        bin_upper_bound_[i] = (distinct_values[i] + distinct_values[i + 1]) / 2;
      }
      cnt_in_bin = counts;
      bin_upper_bound_[num_values - 1] = std::numeric_limits<double>::infinity();
    } else {
      // mean size for one bin
      double mean_bin_size = sample_size / static_cast<double>(max_bin);
      int rest_bin_cnt = max_bin;
      int rest_sample_cnt = static_cast<int>(sample_size);
      std::vector<bool> is_big_count_value(num_values, false);
      for (int i = 0; i < num_values; ++i) {
        if (counts[i] >= mean_bin_size) {
          is_big_count_value[i] = true;
          --rest_bin_cnt;
          rest_sample_cnt -= counts[i];
        }
      }
      mean_bin_size = rest_sample_cnt / static_cast<double>(rest_bin_cnt);

      std::vector<double> upper_bounds(max_bin, std::numeric_limits<double>::infinity());
      std::vector<double> lower_bounds(max_bin, std::numeric_limits<double>::infinity());

      int bin_cnt = 0;
      lower_bounds[bin_cnt] = distinct_values[0];
      int cur_cnt_inbin = 0;
      for (int i = 0; i < num_values - 1; ++i) {
        if (!is_big_count_value[i]) {
          rest_sample_cnt -= counts[i];
        }
        cur_cnt_inbin += counts[i];
        // need a new bin
        if (is_big_count_value[i] || cur_cnt_inbin >= mean_bin_size ||
          (is_big_count_value[i + 1] && cur_cnt_inbin >= std::max(1.0, mean_bin_size * 0.5f))) {
          upper_bounds[bin_cnt] = distinct_values[i];
          cnt_in_bin.push_back(cur_cnt_inbin);
          ++bin_cnt;
          lower_bounds[bin_cnt] = distinct_values[i + 1];
          if (bin_cnt >= max_bin - 1) { break; }
          cur_cnt_inbin = 0;
          if (!is_big_count_value[i]) {
            --rest_bin_cnt;
            mean_bin_size = rest_sample_cnt / static_cast<double>(rest_bin_cnt);
          }
        }
      }
      //
      ++bin_cnt;
      // update bin upper bound
      bin_upper_bound_ = std::vector<double>(bin_cnt);
      num_bin_ = bin_cnt;
      for (int i = 0; i < bin_cnt - 1; ++i) {
        bin_upper_bound_[i] = (upper_bounds[i] + lower_bounds[i + 1]) / 2.0f;
      }
      // last bin upper bound
      bin_upper_bound_[bin_cnt - 1] = std::numeric_limits<double>::infinity();
    }

  } else {
    // convert to int type first
    std::vector<int> distinct_values_int;
    std::vector<int> counts_int;
    distinct_values_int.push_back(static_cast<int>(distinct_values[0]));
    counts_int.push_back(counts[0]);
    for (size_t i = 1; i < distinct_values.size(); ++i) {
      if (static_cast<int>(distinct_values[i]) != distinct_values_int.back()) {
        distinct_values_int.push_back(static_cast<int>(distinct_values[i]));
        counts_int.push_back(counts[i]);
      } else {
        counts_int.back() += counts[i];
      }
    }
    // sort by counts
    Common::SortForPair<int, int>(counts_int, distinct_values_int, 0, true);
    // will ingore the categorical of small counts
    num_bin_ = std::min(max_bin, static_cast<int>(counts_int.size()));
    categorical_2_bin_.clear();
    bin_2_categorical_ = std::vector<int>(num_bin_);
    int used_cnt = 0;
    for (int i = 0; i < num_bin_; ++i) {
      bin_2_categorical_[i] = distinct_values_int[i];
      categorical_2_bin_[distinct_values_int[i]] = static_cast<unsigned int>(i);
      used_cnt += counts_int[i];
    }
    if (used_cnt / static_cast<double>(sample_size) < 0.95f) {
      Log::Warning("Too many categoricals are ignored, \
                   please use bigger max_bin or partition column \"%s\" ", column_name.c_str());
    }
    cnt_in_bin = counts_int;
    cnt_in_bin[0] += static_cast<int>(sample_size) - used_cnt;
  }

  // check trival(num_bin_ == 1) feature
  if (num_bin_ <= 1) {
    is_trival_ = true;
  } else {
    is_trival_ = false;
  }
  CHECK(num_bin_ <= max_bin);
  max_heavy_bin_ = static_cast<uint32_t>(ArrayArgs<int>::ArgMax(cnt_in_bin));
  // calculate sparse rate
<<<<<<< HEAD
  sparse_rate_ = static_cast<double>(cnt_in_bin[max_heavy_bin_]) / static_cast<double>(sample_size);
=======
  CHECK(num_bin_ <= max_bin);
  sparse_rate_ = static_cast<double>(cnt_in_bin[GetDefaultBin()]) / static_cast<double>(sample_size);
>>>>>>> 4f232570
}


int BinMapper::SizeForSpecificBin(int bin) {
  int size = 0;
  size += sizeof(int);
  size += sizeof(bool);
  size += sizeof(double);
  size += sizeof(BinType);
  size += bin * sizeof(double);
  return size;
}

void BinMapper::CopyTo(char * buffer) {
  std::memcpy(buffer, &num_bin_, sizeof(num_bin_));
  buffer += sizeof(num_bin_);
  std::memcpy(buffer, &is_trival_, sizeof(is_trival_));
  buffer += sizeof(is_trival_);
  std::memcpy(buffer, &sparse_rate_, sizeof(sparse_rate_));
  buffer += sizeof(sparse_rate_);
  std::memcpy(buffer, &bin_type_, sizeof(bin_type_));
  buffer += sizeof(bin_type_);
  std::memcpy(&min_val_, buffer, sizeof(min_val_));
  buffer += sizeof(min_val_);
  std::memcpy(&max_val_, buffer, sizeof(max_val_));
  buffer += sizeof(max_val_);

  if (bin_type_ == BinType::NumericalBin) {
    std::memcpy(buffer, bin_upper_bound_.data(), num_bin_ * sizeof(double));
  } else {
    std::memcpy(buffer, bin_2_categorical_.data(), num_bin_ * sizeof(int));
  }
}

void BinMapper::CopyFrom(const char * buffer) {
  std::memcpy(&num_bin_, buffer, sizeof(num_bin_));
  buffer += sizeof(num_bin_);
  std::memcpy(&is_trival_, buffer, sizeof(is_trival_));
  buffer += sizeof(is_trival_);
  std::memcpy(&sparse_rate_, buffer, sizeof(sparse_rate_));
  buffer += sizeof(sparse_rate_);
  std::memcpy(&bin_type_, buffer, sizeof(bin_type_));
  buffer += sizeof(bin_type_);
  std::memcpy(&min_val_, buffer, sizeof(min_val_));
  buffer += sizeof(min_val_);
  std::memcpy(&max_val_, buffer, sizeof(max_val_));
  buffer += sizeof(max_val_);
<<<<<<< HEAD
  std::memcpy(&max_heavy_bin_, buffer, sizeof(max_heavy_bin_));
  buffer += sizeof(max_heavy_bin_);
=======

>>>>>>> 4f232570
  if (bin_type_ == BinType::NumericalBin) {
    bin_upper_bound_ = std::vector<double>(num_bin_);
    std::memcpy(bin_upper_bound_.data(), buffer, num_bin_ * sizeof(double));
  } else {
    bin_2_categorical_ = std::vector<int>(num_bin_);
    std::memcpy(bin_2_categorical_.data(), buffer, num_bin_ * sizeof(int));
    categorical_2_bin_.clear();
    for (int i = 0; i < num_bin_; ++i) {
      categorical_2_bin_[bin_2_categorical_[i]] = static_cast<unsigned int>(i);
    }
  }
}

void BinMapper::SaveBinaryToFile(FILE* file) const {
  fwrite(&num_bin_, sizeof(num_bin_), 1, file);
  fwrite(&is_trival_, sizeof(is_trival_), 1, file);
  fwrite(&sparse_rate_, sizeof(sparse_rate_), 1, file);
  fwrite(&bin_type_, sizeof(bin_type_), 1, file);
  fwrite(&min_val_, sizeof(min_val_), 1, file);
  fwrite(&max_val_, sizeof(max_val_), 1, file);
<<<<<<< HEAD
  fwrite(&max_heavy_bin_, sizeof(max_heavy_bin_), 1, file);
=======
>>>>>>> 4f232570
  if (bin_type_ == BinType::NumericalBin) {
    fwrite(bin_upper_bound_.data(), sizeof(double), num_bin_, file);
  } else {
    fwrite(bin_2_categorical_.data(), sizeof(int), num_bin_, file);
  }
}

size_t BinMapper::SizesInByte() const {
  size_t ret = sizeof(num_bin_) + sizeof(is_trival_) + sizeof(sparse_rate_)
<<<<<<< HEAD
    + sizeof(bin_type_) + sizeof(min_val_) + sizeof(max_val_) + sizeof(max_heavy_bin_);
=======
    + sizeof(bin_type_) + sizeof(min_val_) + sizeof(max_val_);
>>>>>>> 4f232570
  if (bin_type_ == BinType::NumericalBin) {
    ret += sizeof(double) *  num_bin_;
  } else {
    ret += sizeof(int) * num_bin_;
  }
  return ret;
}

template class DenseBin<uint8_t>;
template class DenseBin<uint16_t>;
template class DenseBin<uint32_t>;

template class DenseCategoricalBin<uint8_t>;
template class DenseCategoricalBin<uint16_t>;
template class DenseCategoricalBin<uint32_t>;

template class SparseBin<uint8_t>;
template class SparseBin<uint16_t>;
template class SparseBin<uint32_t>;

template class SparseCategoricalBin<uint8_t>;
template class SparseCategoricalBin<uint16_t>;
template class SparseCategoricalBin<uint32_t>;

Bin* Bin::CreateBin(data_size_t num_data, int num_bin, double sparse_rate, 
<<<<<<< HEAD
  bool is_enable_sparse, bool* is_sparse, uint32_t default_bin, uint32_t max_heavy_bin, BinType bin_type) {
=======
  bool is_enable_sparse, bool* is_sparse, uint32_t default_bin, BinType bin_type) {
>>>>>>> 4f232570
  // sparse threshold
  const double kSparseThreshold = 0.8f;
  if (sparse_rate >= kSparseThreshold && is_enable_sparse) {
    *is_sparse = true;
    return CreateSparseBin(num_data, num_bin, default_bin, max_heavy_bin, bin_type);
  } else {
    *is_sparse = false;
    return CreateDenseBin(num_data, num_bin, default_bin, bin_type);
  }
}

Bin* Bin::CreateDenseBin(data_size_t num_data, int num_bin, uint32_t default_bin, BinType bin_type) {
  if (bin_type == BinType::NumericalBin) {
    if (num_bin <= 255) {
      return new DenseBin<uint8_t>(num_data, default_bin);
    } else if (num_bin <= 65535) {
      return new DenseBin<uint16_t>(num_data, default_bin);
    } else {
      return new DenseBin<uint32_t>(num_data, default_bin);
    }
  } else {
    if (num_bin <= 255) {
      return new DenseCategoricalBin<uint8_t>(num_data, default_bin);
    } else if (num_bin <= 65535) {
      return new DenseCategoricalBin<uint16_t>(num_data, default_bin);
    } else {
      return new DenseCategoricalBin<uint32_t>(num_data, default_bin);
    }
  }
}

<<<<<<< HEAD
Bin* Bin::CreateSparseBin(data_size_t num_data, int num_bin, uint32_t default_bin, uint32_t max_heavy_bin, BinType bin_type) {
  if (bin_type == BinType::NumericalBin) {
    if (num_bin <= 255) {
      return new SparseBin<uint8_t>(num_data, default_bin, max_heavy_bin);
    } else if (num_bin <= 65535) {
      return new SparseBin<uint16_t>(num_data, default_bin, max_heavy_bin);
=======
Bin* Bin::CreateSparseBin(data_size_t num_data, int num_bin, uint32_t default_bin, BinType bin_type) {
  if (bin_type == BinType::NumericalBin) {
    if (num_bin <= 255) {
      return new SparseBin<uint8_t>(num_data, default_bin);
    } else if (num_bin <= 65535) {
      return new SparseBin<uint16_t>(num_data, default_bin);
>>>>>>> 4f232570
    } else {
      return new SparseBin<uint32_t>(num_data, default_bin, max_heavy_bin);
    }
  } else {
    if (num_bin <= 255) {
<<<<<<< HEAD
      return new SparseCategoricalBin<uint8_t>(num_data, default_bin, max_heavy_bin);
    } else if (num_bin <= 65535) {
      return new SparseCategoricalBin<uint16_t>(num_data, default_bin, max_heavy_bin);
=======
      return new SparseCategoricalBin<uint8_t>(num_data, default_bin);
    } else if (num_bin <= 65535) {
      return new SparseCategoricalBin<uint16_t>(num_data, default_bin);
>>>>>>> 4f232570
    } else {
      return new SparseCategoricalBin<uint32_t>(num_data, default_bin, max_heavy_bin);
    }
  }
}

}  // namespace LightGBM<|MERGE_RESOLUTION|>--- conflicted
+++ resolved
@@ -1,5 +1,4 @@
 #include <LightGBM/utils/common.h>
-#include <LightGBM/utils/array_args.h>
 #include <LightGBM/bin.h>
 
 #include "dense_bin.hpp"
@@ -30,10 +29,6 @@
     bin_2_categorical_ = other.bin_2_categorical_;
     categorical_2_bin_ = other.categorical_2_bin_;
   }
-<<<<<<< HEAD
-  max_heavy_bin_ = other.max_heavy_bin_;
-=======
->>>>>>> 4f232570
   min_val_ = other.min_val_;
   max_val_ = other.max_val_;
 
@@ -93,7 +88,6 @@
   max_val_ = distinct_values.back();
   std::vector<int> cnt_in_bin;
   int num_values = static_cast<int>(distinct_values.size());
-  std::vector<int> cnt_in_bin;
   if (bin_type_ == BinType::NumericalBin) {
     if (num_values <= max_bin) {
       std::sort(distinct_values.begin(), distinct_values.end());
@@ -198,15 +192,9 @@
   } else {
     is_trival_ = false;
   }
-  CHECK(num_bin_ <= max_bin);
-  max_heavy_bin_ = static_cast<uint32_t>(ArrayArgs<int>::ArgMax(cnt_in_bin));
   // calculate sparse rate
-<<<<<<< HEAD
-  sparse_rate_ = static_cast<double>(cnt_in_bin[max_heavy_bin_]) / static_cast<double>(sample_size);
-=======
   CHECK(num_bin_ <= max_bin);
   sparse_rate_ = static_cast<double>(cnt_in_bin[GetDefaultBin()]) / static_cast<double>(sample_size);
->>>>>>> 4f232570
 }
 
 
@@ -254,12 +242,7 @@
   buffer += sizeof(min_val_);
   std::memcpy(&max_val_, buffer, sizeof(max_val_));
   buffer += sizeof(max_val_);
-<<<<<<< HEAD
-  std::memcpy(&max_heavy_bin_, buffer, sizeof(max_heavy_bin_));
-  buffer += sizeof(max_heavy_bin_);
-=======
-
->>>>>>> 4f232570
+
   if (bin_type_ == BinType::NumericalBin) {
     bin_upper_bound_ = std::vector<double>(num_bin_);
     std::memcpy(bin_upper_bound_.data(), buffer, num_bin_ * sizeof(double));
@@ -280,10 +263,6 @@
   fwrite(&bin_type_, sizeof(bin_type_), 1, file);
   fwrite(&min_val_, sizeof(min_val_), 1, file);
   fwrite(&max_val_, sizeof(max_val_), 1, file);
-<<<<<<< HEAD
-  fwrite(&max_heavy_bin_, sizeof(max_heavy_bin_), 1, file);
-=======
->>>>>>> 4f232570
   if (bin_type_ == BinType::NumericalBin) {
     fwrite(bin_upper_bound_.data(), sizeof(double), num_bin_, file);
   } else {
@@ -293,11 +272,7 @@
 
 size_t BinMapper::SizesInByte() const {
   size_t ret = sizeof(num_bin_) + sizeof(is_trival_) + sizeof(sparse_rate_)
-<<<<<<< HEAD
-    + sizeof(bin_type_) + sizeof(min_val_) + sizeof(max_val_) + sizeof(max_heavy_bin_);
-=======
     + sizeof(bin_type_) + sizeof(min_val_) + sizeof(max_val_);
->>>>>>> 4f232570
   if (bin_type_ == BinType::NumericalBin) {
     ret += sizeof(double) *  num_bin_;
   } else {
@@ -323,16 +298,12 @@
 template class SparseCategoricalBin<uint32_t>;
 
 Bin* Bin::CreateBin(data_size_t num_data, int num_bin, double sparse_rate, 
-<<<<<<< HEAD
-  bool is_enable_sparse, bool* is_sparse, uint32_t default_bin, uint32_t max_heavy_bin, BinType bin_type) {
-=======
   bool is_enable_sparse, bool* is_sparse, uint32_t default_bin, BinType bin_type) {
->>>>>>> 4f232570
   // sparse threshold
   const double kSparseThreshold = 0.8f;
   if (sparse_rate >= kSparseThreshold && is_enable_sparse) {
     *is_sparse = true;
-    return CreateSparseBin(num_data, num_bin, default_bin, max_heavy_bin, bin_type);
+    return CreateSparseBin(num_data, num_bin, default_bin, bin_type);
   } else {
     *is_sparse = false;
     return CreateDenseBin(num_data, num_bin, default_bin, bin_type);
@@ -359,37 +330,22 @@
   }
 }
 
-<<<<<<< HEAD
-Bin* Bin::CreateSparseBin(data_size_t num_data, int num_bin, uint32_t default_bin, uint32_t max_heavy_bin, BinType bin_type) {
-  if (bin_type == BinType::NumericalBin) {
-    if (num_bin <= 255) {
-      return new SparseBin<uint8_t>(num_data, default_bin, max_heavy_bin);
-    } else if (num_bin <= 65535) {
-      return new SparseBin<uint16_t>(num_data, default_bin, max_heavy_bin);
-=======
 Bin* Bin::CreateSparseBin(data_size_t num_data, int num_bin, uint32_t default_bin, BinType bin_type) {
   if (bin_type == BinType::NumericalBin) {
     if (num_bin <= 255) {
       return new SparseBin<uint8_t>(num_data, default_bin);
     } else if (num_bin <= 65535) {
       return new SparseBin<uint16_t>(num_data, default_bin);
->>>>>>> 4f232570
-    } else {
-      return new SparseBin<uint32_t>(num_data, default_bin, max_heavy_bin);
+    } else {
+      return new SparseBin<uint32_t>(num_data, default_bin);
     }
   } else {
     if (num_bin <= 255) {
-<<<<<<< HEAD
-      return new SparseCategoricalBin<uint8_t>(num_data, default_bin, max_heavy_bin);
-    } else if (num_bin <= 65535) {
-      return new SparseCategoricalBin<uint16_t>(num_data, default_bin, max_heavy_bin);
-=======
       return new SparseCategoricalBin<uint8_t>(num_data, default_bin);
     } else if (num_bin <= 65535) {
       return new SparseCategoricalBin<uint16_t>(num_data, default_bin);
->>>>>>> 4f232570
-    } else {
-      return new SparseCategoricalBin<uint32_t>(num_data, default_bin, max_heavy_bin);
+    } else {
+      return new SparseCategoricalBin<uint32_t>(num_data, default_bin);
     }
   }
 }
