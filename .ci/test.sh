#!/bin/bash

if [[ $OS_NAME == "macos" ]] && [[ $COMPILER == "gcc" ]]; then
    export CXX=g++-11
    export CC=gcc-11
elif [[ $OS_NAME == "linux" ]] && [[ $COMPILER == "clang" ]]; then
    export CXX=clang++
    export CC=clang
fi

if [[ $IN_UBUNTU_BASE_CONTAINER == "true" ]]; then
    export LANG="en_US.UTF-8"
    export LC_ALL="en_US.UTF-8"
fi

if [[ "${TASK}" == "r-package" ]] || [[ "${TASK}" == "r-rchk" ]]; then
    bash ${BUILD_DIRECTORY}/.ci/test_r_package.sh || exit -1
    exit 0
fi

if [[ "$TASK" == "cpp-tests" ]]; then
    mkdir $BUILD_DIRECTORY/build && cd $BUILD_DIRECTORY/build
    if [[ $METHOD == "with-sanitizers" ]]; then
        extra_cmake_opts="-DUSE_SANITIZER=ON"
        if [[ -n $SANITIZERS ]]; then
            extra_cmake_opts="$extra_cmake_opts -DENABLED_SANITIZERS=$SANITIZERS"
        fi
    else
        extra_cmake_opts=""
    fi
    cmake -DBUILD_CPP_TEST=ON -DUSE_OPENMP=OFF -DUSE_DEBUG=ON $extra_cmake_opts ..
    make testlightgbm -j4 || exit -1
    ./../testlightgbm || exit -1
    exit 0
fi

CONDA_PYTHON_REQUIREMENT="python=$PYTHON_VERSION[build=*cpython]"

if [[ $TASK == "if-else" ]]; then
    conda create -q -y -n $CONDA_ENV ${CONDA_PYTHON_REQUIREMENT} numpy
    source activate $CONDA_ENV
    mkdir $BUILD_DIRECTORY/build && cd $BUILD_DIRECTORY/build && cmake .. && make lightgbm -j4 || exit -1
    cd $BUILD_DIRECTORY/tests/cpp_tests && ../../lightgbm config=train.conf convert_model_language=cpp convert_model=../../src/boosting/gbdt_prediction.cpp && ../../lightgbm config=predict.conf output_result=origin.pred || exit -1
    cd $BUILD_DIRECTORY/build && make lightgbm -j4 || exit -1
    cd $BUILD_DIRECTORY/tests/cpp_tests && ../../lightgbm config=predict.conf output_result=ifelse.pred && python test.py || exit -1
    exit 0
fi

if [[ $TASK == "swig" ]]; then
    mkdir $BUILD_DIRECTORY/build && cd $BUILD_DIRECTORY/build
    if [[ $OS_NAME == "macos" ]]; then
        cmake -DUSE_SWIG=ON -DAPPLE_OUTPUT_DYLIB=ON ..
    else
        cmake -DUSE_SWIG=ON ..
    fi
    make -j4 || exit -1
    if [[ $OS_NAME == "linux" ]] && [[ $COMPILER == "gcc" ]]; then
        objdump -T $BUILD_DIRECTORY/lib_lightgbm.so > $BUILD_DIRECTORY/objdump.log || exit -1
        objdump -T $BUILD_DIRECTORY/lib_lightgbm_swig.so >> $BUILD_DIRECTORY/objdump.log || exit -1
        python $BUILD_DIRECTORY/helpers/check_dynamic_dependencies.py $BUILD_DIRECTORY/objdump.log || exit -1
    fi
    if [[ $PRODUCES_ARTIFACTS == "true" ]]; then
        cp $BUILD_DIRECTORY/build/lightgbmlib.jar $BUILD_ARTIFACTSTAGINGDIRECTORY/lightgbmlib_$OS_NAME.jar
    fi
    exit 0
fi

if [[ $TASK == "lint" ]]; then
    cd ${BUILD_DIRECTORY}
    conda create -q -y -n $CONDA_ENV \
        ${CONDA_PYTHON_REQUIREMENT} \
        cmakelint \
        cpplint \
        isort \
        mypy \
        'r-lintr>=3.0' \
        ruff
    source activate $CONDA_ENV
    echo "Linting Python code"
    sh ${BUILD_DIRECTORY}/.ci/lint-python.sh || exit -1
    echo "Linting R code"
    Rscript ${BUILD_DIRECTORY}/.ci/lint_r_code.R ${BUILD_DIRECTORY} || exit -1
    echo "Linting C++ code"
    sh ${BUILD_DIRECTORY}/.ci/lint-cpp.sh || exit -1
    exit 0
fi

if [[ $TASK == "check-docs" ]] || [[ $TASK == "check-links" ]]; then
    cd $BUILD_DIRECTORY/docs
    conda env create \
        -n $CONDA_ENV \
        --file ./env.yml || exit -1
    conda install \
        -q \
        -y \
        -n $CONDA_ENV \
            doxygen \
            'rstcheck>=6.0.0' || exit -1
    source activate $CONDA_ENV
    # check reStructuredText formatting
    cd $BUILD_DIRECTORY/python-package
    rstcheck --report-level warning $(find . -type f -name "*.rst") || exit -1
    cd $BUILD_DIRECTORY/docs
    rstcheck --report-level warning --ignore-directives=autoclass,autofunction,autosummary,doxygenfile $(find . -type f -name "*.rst") || exit -1
    # build docs
    make html || exit -1
    if [[ $TASK == "check-links" ]]; then
        # check docs for broken links
        pip install --user linkchecker
        linkchecker --config=.linkcheckerrc ./_build/html/*.html || exit -1
        exit 0
    fi
    # check the consistency of parameters' descriptions and other stuff
    cp $BUILD_DIRECTORY/docs/Parameters.rst $BUILD_DIRECTORY/docs/Parameters-backup.rst
    cp $BUILD_DIRECTORY/src/io/config_auto.cpp $BUILD_DIRECTORY/src/io/config_auto-backup.cpp
    python $BUILD_DIRECTORY/helpers/parameter_generator.py || exit -1
    diff $BUILD_DIRECTORY/docs/Parameters-backup.rst $BUILD_DIRECTORY/docs/Parameters.rst || exit -1
    diff $BUILD_DIRECTORY/src/io/config_auto-backup.cpp $BUILD_DIRECTORY/src/io/config_auto.cpp || exit -1
    exit 0
fi

# including python=version[build=*cpython] to ensure that conda doesn't fall back to pypy
conda create -q -y -n $CONDA_ENV \
    cloudpickle \
    dask-core \
    distributed \
    joblib \
    matplotlib \
    numpy \
    pandas \
    psutil \
    pytest \
    ${CONDA_PYTHON_REQUIREMENT} \
    python-graphviz \
    scikit-learn \
    scipy || exit -1

source activate $CONDA_ENV

cd $BUILD_DIRECTORY

if [[ $OS_NAME == "macos" ]] && [[ $COMPILER == "clang" ]]; then
    # fix "OMP: Error #15: Initializing libiomp5.dylib, but found libomp.dylib already initialized." (OpenMP library conflict due to conda's MKL)
    for LIBOMP_ALIAS in libgomp.dylib libiomp5.dylib libomp.dylib; do sudo ln -sf "$(brew --cellar libomp)"/*/lib/libomp.dylib $CONDA_PREFIX/lib/$LIBOMP_ALIAS || exit -1; done
fi

if [[ $TASK == "sdist" ]]; then
    cd $BUILD_DIRECTORY && sh ./build-python.sh sdist || exit -1
    sh $BUILD_DIRECTORY/.ci/check_python_dists.sh $BUILD_DIRECTORY/dist || exit -1
    pip install --user $BUILD_DIRECTORY/dist/lightgbm-$LGB_VER.tar.gz -v || exit -1
    if [[ $PRODUCES_ARTIFACTS == "true" ]]; then
        cp $BUILD_DIRECTORY/dist/lightgbm-$LGB_VER.tar.gz $BUILD_ARTIFACTSTAGINGDIRECTORY || exit -1
    fi
    pytest $BUILD_DIRECTORY/tests/python_package_test || exit -1
    exit 0
elif [[ $TASK == "bdist" ]]; then
    if [[ $OS_NAME == "macos" ]]; then
        cd $BUILD_DIRECTORY && sh ./build-python.sh bdist_wheel || exit -1
        sh $BUILD_DIRECTORY/.ci/check_python_dists.sh $BUILD_DIRECTORY/dist || exit -1
        mv \
            ./dist/*.whl \
            dist/lightgbm-$LGB_VER-py3-none-macosx_10_15_x86_64.macosx_11_6_x86_64.macosx_12_5_x86_64.whl || exit -1
        if [[ $PRODUCES_ARTIFACTS == "true" ]]; then
            cp dist/lightgbm-$LGB_VER-py3-none-macosx*.whl $BUILD_ARTIFACTSTAGINGDIRECTORY || exit -1
        fi
    else
        ARCH=$(uname -m)
        if [[ $ARCH == "x86_64" ]]; then
            PLATFORM="manylinux_2_28_x86_64"
        else
            PLATFORM="manylinux2014_$ARCH"
        fi
        cd $BUILD_DIRECTORY && sh ./build-python.sh bdist_wheel --integrated-opencl || exit -1
        mv \
            ./dist/*.whl \
            ./dist/lightgbm-$LGB_VER-py3-none-$PLATFORM.whl || exit -1
        sh $BUILD_DIRECTORY/.ci/check_python_dists.sh $BUILD_DIRECTORY/dist || exit -1
        if [[ $PRODUCES_ARTIFACTS == "true" ]]; then
            cp dist/lightgbm-$LGB_VER-py3-none-$PLATFORM.whl $BUILD_ARTIFACTSTAGINGDIRECTORY || exit -1
        fi
        # Make sure we can do both CPU and GPU; see tests/python_package_test/test_dual.py
        export LIGHTGBM_TEST_DUAL_CPU_GPU=1
    fi
    pip install --user $BUILD_DIRECTORY/dist/*.whl || exit -1
    pytest $BUILD_DIRECTORY/tests || exit -1
    exit 0
fi

# temporarily pin pip to versions that support 'pip install --install-option'
# ref: https://github.com/microsoft/LightGBM/issues/5061#issuecomment-1510642287
if [[ $METHOD == "pip" ]]; then
    pip install 'pip<23.1'
fi

if [[ $TASK == "gpu" ]]; then
    sed -i'.bak' 's/std::string device_type = "cpu";/std::string device_type = "gpu";/' $BUILD_DIRECTORY/include/LightGBM/config.h
    grep -q 'std::string device_type = "gpu"' $BUILD_DIRECTORY/include/LightGBM/config.h || exit -1  # make sure that changes were really done
    if [[ $METHOD == "pip" ]]; then
        cd $BUILD_DIRECTORY && sh ./build-python.sh sdist || exit -1
        sh $BUILD_DIRECTORY/.ci/check_python_dists.sh $BUILD_DIRECTORY/dist || exit -1
        pip install \
            --user \
            -v \
<<<<<<< HEAD
            --config-setting=cmake.define.USE_GPU=ON \
=======
            --install-option=--gpu \
>>>>>>> 4536f435
            $BUILD_DIRECTORY/dist/lightgbm-$LGB_VER.tar.gz \
        || exit -1
        pytest $BUILD_DIRECTORY/tests/python_package_test || exit -1
        exit 0
    elif [[ $METHOD == "wheel" ]]; then
        cd $BUILD_DIRECTORY && sh ./build-python.sh bdist_wheel --gpu || exit -1
        sh $BUILD_DIRECTORY/.ci/check_python_dists.sh $BUILD_DIRECTORY/dist || exit -1
        pip install --user $BUILD_DIRECTORY/dist/lightgbm-$LGB_VER*.whl -v || exit -1
        pytest $BUILD_DIRECTORY/tests || exit -1
        exit 0
    elif [[ $METHOD == "source" ]]; then
        mkdir $BUILD_DIRECTORY/build
        cd $BUILD_DIRECTORY/build
        cmake -DUSE_GPU=ON ..
    fi
elif [[ $TASK == "cuda" ]]; then
    sed -i'.bak' 's/std::string device_type = "cpu";/std::string device_type = "cuda";/' $BUILD_DIRECTORY/include/LightGBM/config.h
    grep -q 'std::string device_type = "cuda"' $BUILD_DIRECTORY/include/LightGBM/config.h || exit -1  # make sure that changes were really done
    # by default ``gpu_use_dp=false`` for efficiency. change to ``true`` here for exact results in ci tests
    sed -i'.bak' 's/gpu_use_dp = false;/gpu_use_dp = true;/' $BUILD_DIRECTORY/include/LightGBM/config.h
    grep -q 'gpu_use_dp = true' $BUILD_DIRECTORY/include/LightGBM/config.h || exit -1  # make sure that changes were really done
    if [[ $METHOD == "pip" ]]; then
        cd $BUILD_DIRECTORY && sh ./build-python.sh sdist || exit -1
        sh $BUILD_DIRECTORY/.ci/check_python_dists.sh $BUILD_DIRECTORY/dist || exit -1
        pip install \
            --user \
            -v \
<<<<<<< HEAD
            --config-setting=cmake.define.USE_CUDA=ON \
=======
            --install-option=--cuda \
>>>>>>> 4536f435
            $BUILD_DIRECTORY/dist/lightgbm-$LGB_VER.tar.gz \
        || exit -1
        pytest $BUILD_DIRECTORY/tests/python_package_test || exit -1
        exit 0
    elif [[ $METHOD == "wheel" ]]; then
        cd $BUILD_DIRECTORY && sh ./build-python.sh bdist_wheel --cuda || exit -1
        sh $BUILD_DIRECTORY/.ci/check_python_dists.sh $BUILD_DIRECTORY/dist || exit -1
        pip install --user $BUILD_DIRECTORY/dist/lightgbm-$LGB_VER*.whl -v || exit -1
        pytest $BUILD_DIRECTORY/tests || exit -1
        exit 0
    elif [[ $METHOD == "source" ]]; then
        mkdir $BUILD_DIRECTORY/build
        cd $BUILD_DIRECTORY/build
        cmake -DUSE_CUDA=ON ..
    fi
elif [[ $TASK == "mpi" ]]; then
    if [[ $METHOD == "pip" ]]; then
        cd $BUILD_DIRECTORY && sh ./build-python.sh sdist || exit -1
        sh $BUILD_DIRECTORY/.ci/check_python_dists.sh $BUILD_DIRECTORY/dist || exit -1
        pip install \
            --user \
            -v \
<<<<<<< HEAD
            --config-setting=cmake.define.USE_MPI=ON \
=======
            --install-option=--mpi \
>>>>>>> 4536f435
            $BUILD_DIRECTORY/dist/lightgbm-$LGB_VER.tar.gz \
        || exit -1
        pytest $BUILD_DIRECTORY/tests/python_package_test || exit -1
        exit 0
    elif [[ $METHOD == "wheel" ]]; then
        cd $BUILD_DIRECTORY && sh ./build-python.sh bdist_wheel --mpi || exit -1
        sh $BUILD_DIRECTORY/.ci/check_python_dists.sh $BUILD_DIRECTORY/dist || exit -1
        pip install --user $BUILD_DIRECTORY/dist/lightgbm-$LGB_VER*.whl -v || exit -1
        pytest $BUILD_DIRECTORY/tests || exit -1
        exit 0
    elif [[ $METHOD == "source" ]]; then
        mkdir $BUILD_DIRECTORY/build
        cd $BUILD_DIRECTORY/build
        cmake -DUSE_MPI=ON -DUSE_DEBUG=ON ..
    fi
else
    mkdir $BUILD_DIRECTORY/build
    cd $BUILD_DIRECTORY/build
    cmake ..
fi

make _lightgbm -j4 || exit -1

cd $BUILD_DIRECTORY && sh ./build-python.sh install --precompile --user || exit -1
pytest $BUILD_DIRECTORY/tests || exit -1

if [[ $TASK == "regular" ]]; then
    if [[ $PRODUCES_ARTIFACTS == "true" ]]; then
        if [[ $OS_NAME == "macos" ]]; then
            cp $BUILD_DIRECTORY/lib_lightgbm.so $BUILD_ARTIFACTSTAGINGDIRECTORY/lib_lightgbm.dylib
        else
            if [[ $COMPILER == "gcc" ]]; then
                objdump -T $BUILD_DIRECTORY/lib_lightgbm.so > $BUILD_DIRECTORY/objdump.log || exit -1
                python $BUILD_DIRECTORY/helpers/check_dynamic_dependencies.py $BUILD_DIRECTORY/objdump.log || exit -1
            fi
            cp $BUILD_DIRECTORY/lib_lightgbm.so $BUILD_ARTIFACTSTAGINGDIRECTORY/lib_lightgbm.so
        fi
    fi
    cd $BUILD_DIRECTORY/examples/python-guide
    sed -i'.bak' '/import lightgbm as lgb/a\
import matplotlib\
matplotlib.use\(\"Agg\"\)\
' plot_example.py  # prevent interactive window mode
    sed -i'.bak' 's/graph.render(view=True)/graph.render(view=False)/' plot_example.py
    # requirements for examples
    conda install -q -y -n $CONDA_ENV \
        h5py \
        ipywidgets \
        notebook
    for f in *.py **/*.py; do python $f || exit -1; done  # run all examples
    cd $BUILD_DIRECTORY/examples/python-guide/notebooks
    sed -i'.bak' 's/INTERACTIVE = False/assert False, \\"Interactive mode disabled\\"/' interactive_plot_example.ipynb
    jupyter nbconvert --ExecutePreprocessor.timeout=180 --to notebook --execute --inplace *.ipynb || exit -1  # run all notebooks

    # importing the library should succeed even if all optional dependencies are not present
    conda uninstall --force --yes \
        dask \
        distributed \
        joblib \
        matplotlib \
        psutil \
        python-graphviz \
        scikit-learn || exit -1
    python -c "import lightgbm" || exit -1
fi<|MERGE_RESOLUTION|>--- conflicted
+++ resolved
@@ -201,11 +201,7 @@
         pip install \
             --user \
             -v \
-<<<<<<< HEAD
             --config-setting=cmake.define.USE_GPU=ON \
-=======
-            --install-option=--gpu \
->>>>>>> 4536f435
             $BUILD_DIRECTORY/dist/lightgbm-$LGB_VER.tar.gz \
         || exit -1
         pytest $BUILD_DIRECTORY/tests/python_package_test || exit -1
@@ -233,11 +229,7 @@
         pip install \
             --user \
             -v \
-<<<<<<< HEAD
             --config-setting=cmake.define.USE_CUDA=ON \
-=======
-            --install-option=--cuda \
->>>>>>> 4536f435
             $BUILD_DIRECTORY/dist/lightgbm-$LGB_VER.tar.gz \
         || exit -1
         pytest $BUILD_DIRECTORY/tests/python_package_test || exit -1
@@ -260,11 +252,7 @@
         pip install \
             --user \
             -v \
-<<<<<<< HEAD
             --config-setting=cmake.define.USE_MPI=ON \
-=======
-            --install-option=--mpi \
->>>>>>> 4536f435
             $BUILD_DIRECTORY/dist/lightgbm-$LGB_VER.tar.gz \
         || exit -1
         pytest $BUILD_DIRECTORY/tests/python_package_test || exit -1
