# coding: utf-8
"""Distributed training with LightGBM and dask.distributed.

This module enables you to perform distributed training with LightGBM on
dask.Array and dask.DataFrame collections.

It is based on dask-lightgbm, which was based on dask-xgboost.
"""
import socket
from collections import defaultdict
from copy import deepcopy
from typing import Any, Callable, Dict, Iterable, List, Optional, Set, Type, Union
from urllib.parse import urlparse

import numpy as np
import scipy.sparse as ss

<<<<<<< HEAD
from .basic import (_LIB, LightGBMError, _choose_param_value, _ConfigAliases,
                    _log_info, _log_warning, _safe_call)
from .compat import (DASK_INSTALLED, PANDAS_INSTALLED, SKLEARN_INSTALLED,
                     Client, LGBMNotFittedError, concat, dask_Array,
                     dask_DataFrame, dask_Series, default_client, delayed,
                     pd_DataFrame, pd_Series, wait)
from .sklearn import (LGBMClassifier, LGBMModel, LGBMRanker, LGBMRegressor,
                      _lgbmmodel_doc_fit, _lgbmmodel_doc_predict)
=======
from .basic import _LIB, LightGBMError, _choose_param_value, _ConfigAliases, _log_warning, _safe_call
from .compat import (DASK_INSTALLED, PANDAS_INSTALLED, SKLEARN_INSTALLED, Client, LGBMNotFittedError, concat,
                     dask_Array, dask_DataFrame, dask_Series, default_client, delayed, get_worker, pd_DataFrame,
                     pd_Series, wait)
from .sklearn import LGBMClassifier, LGBMModel, LGBMRanker, LGBMRegressor, _lgbmmodel_doc_fit, _lgbmmodel_doc_predict
>>>>>>> 75b9b0d3

_DaskCollection = Union[dask_Array, dask_DataFrame, dask_Series]
_DaskMatrixLike = Union[dask_Array, dask_DataFrame]
_DaskPart = Union[np.ndarray, pd_DataFrame, pd_Series, ss.spmatrix]
_PredictionDtype = Union[Type[np.float32], Type[np.float64], Type[np.int32], Type[np.int64]]


def _get_dask_client(client: Optional[Client]) -> Client:
    """Choose a Dask client to use.

    Parameters
    ----------
    client : dask.distributed.Client or None
        Dask client.

    Returns
    -------
    client : dask.distributed.Client
        A Dask client.
    """
    if client is None:
        return default_client()
    else:
        return client


def _find_open_port(worker_ip: str, local_listen_port: int, ports_to_skip: Iterable[int]) -> int:
    """Find an open port.

    This function tries to find a free port on the machine it's run on. It is intended to
    be run once on each Dask worker, sequentially.

    Parameters
    ----------
    worker_ip : str
        IP address for the Dask worker.
    local_listen_port : int
        First port to try when searching for open ports.
    ports_to_skip: Iterable[int]
        An iterable of integers referring to ports that should be skipped. Since multiple Dask
        workers can run on the same physical machine, this method may be called multiple times
        on the same machine. ``ports_to_skip`` is used to ensure that LightGBM doesn't try to use
        the same port for two worker processes running on the same machine.

    Returns
    -------
    port : int
        A free port on the machine referenced by ``worker_ip``.
    """
    max_tries = 1000
    found_port = False
    for i in range(max_tries):
        out_port = local_listen_port + i
        if out_port in ports_to_skip:
            continue
        try:
            with socket.socket(socket.AF_INET, socket.SOCK_STREAM) as s:
                s.bind((worker_ip, out_port))
            found_port = True
            break
        # if unavailable, you'll get OSError: Address already in use
        except OSError:
            continue
    if not found_port:
        msg = "LightGBM tried %s:%d-%d and could not create a connection. Try setting local_listen_port to a different value."
        raise RuntimeError(msg % (worker_ip, local_listen_port, out_port))
    return out_port


def _find_ports_for_workers(client: Client, worker_addresses: Iterable[str], local_listen_port: int) -> Dict[str, int]:
    """Find an open port on each worker.

    LightGBM distributed training uses TCP sockets by default, and this method is used to
    identify open ports on each worker so LightGBM can reliable create those sockets.

    Parameters
    ----------
    client : dask.distributed.Client
        Dask client.
    worker_addresses : Iterable[str]
        An iterable of addresses for workers in the cluster. These are strings of the form ``<protocol>://<host>:port``.
    local_listen_port : int
        First port to try when searching for open ports.

    Returns
    -------
    result : Dict[str, int]
        Dictionary where keys are worker addresses and values are an open port for LightGBM to use.
    """
    lightgbm_ports: Set[int] = set()
    worker_ip_to_port = {}
    for worker_address in worker_addresses:
        port = client.submit(
            func=_find_open_port,
            workers=[worker_address],
            worker_ip=urlparse(worker_address).hostname,
            local_listen_port=local_listen_port,
            ports_to_skip=lightgbm_ports
        ).result()
        lightgbm_ports.add(port)
        worker_ip_to_port[worker_address] = port

    return worker_ip_to_port


def _concat(seq: List[_DaskPart]) -> _DaskPart:
    if isinstance(seq[0], np.ndarray):
        return np.concatenate(seq, axis=0)
    elif isinstance(seq[0], (pd_DataFrame, pd_Series)):
        return concat(seq, axis=0)
    elif isinstance(seq[0], ss.spmatrix):
        return ss.vstack(seq, format='csr')
    else:
        raise TypeError('Data must be one of: numpy arrays, pandas dataframes, sparse matrices (from scipy). Got %s.' % str(type(seq[0])))


def _train_part(
    params: Dict[str, Any],
    model_factory: Type[LGBMModel],
    list_of_parts: List[Dict[str, _DaskPart]],
    machines: str,
    local_listen_port: int,
    num_machines: int,
    return_model: bool,
    time_out: int = 120,
    **kwargs: Any
) -> Optional[LGBMModel]:
    network_params = {
        'machines': machines,
        'local_listen_port': local_listen_port,
        'time_out': time_out,
        'num_machines': num_machines
    }
    params.update(network_params)

    is_ranker = issubclass(model_factory, LGBMRanker)

    # Concatenate many parts into one
    data = _concat([x['data'] for x in list_of_parts])
    label = _concat([x['label'] for x in list_of_parts])

    if 'weight' in list_of_parts[0]:
        weight = _concat([x['weight'] for x in list_of_parts])
    else:
        weight = None

    if 'group' in list_of_parts[0]:
        group = _concat([x['group'] for x in list_of_parts])
    else:
        group = None

    try:
        model = model_factory(**params)
        if is_ranker:
            model.fit(data, label, sample_weight=weight, group=group, **kwargs)
        else:
            model.fit(data, label, sample_weight=weight, **kwargs)

    finally:
        _safe_call(_LIB.LGBM_NetworkFree())

    return model if return_model else None


def _split_to_parts(data: _DaskCollection, is_matrix: bool) -> List[_DaskPart]:
    parts = data.to_delayed()
    if isinstance(parts, np.ndarray):
        if is_matrix:
            assert parts.shape[1] == 1
        else:
            assert parts.ndim == 1 or parts.shape[1] == 1
        parts = parts.flatten().tolist()
    return parts


def _machines_to_worker_map(machines: str, worker_addresses: List[str]) -> Dict[str, int]:
    """
    Given ``machine_list`` and a list of Dask worker addresses, return a mapping
    where the keys are ``worker_addresses`` and the values are ports from
    ``machine_list``.

    Parameters
    ----------
    machines : str
        A comma-delimited list of workers, of the form ``ip1:port,ip2:port``.
    worker_addresses : list of str
        A list of Dask worker addresses, of the form ``{protocol}{hostname}:{port}``, where ``port`` is the port Dask's scheduler uses to talk to that worker.

    Returns
    -------
    result : Dict[str, int]
        Dictionary where keys are work addresses in the form expected by Dask and values are a port for LightGBM to use.
    """
    machine_addresses = machines.split(",")
    machine_to_port = {}
    for address in machine_addresses:
        host, port = address.split(":")
        machine_to_port[host] = machine_to_port.get(host, set())
        machine_to_port[host].add(int(port))

    out = {}
    for address in worker_addresses:
        worker_host = urlparse(address).hostname
        out[address] = machine_to_port[worker_host].pop()

    return out


def _train(
    client: Client,
    data: _DaskMatrixLike,
    label: _DaskCollection,
    params: Dict[str, Any],
    model_factory: Type[LGBMModel],
    sample_weight: Optional[_DaskCollection] = None,
    group: Optional[_DaskCollection] = None,
    **kwargs: Any
) -> LGBMModel:
    """Inner train routine.

    Parameters
    ----------
    client : dask.distributed.Client
        Dask client.
    data : Dask Array or Dask DataFrame of shape = [n_samples, n_features]
        Input feature matrix.
    label : Dask Array, Dask DataFrame or Dask Series of shape = [n_samples]
        The target values (class labels in classification, real numbers in regression).
    params : dict
        Parameters passed to constructor of the local underlying model.
    model_factory : lightgbm.LGBMClassifier, lightgbm.LGBMRegressor, or lightgbm.LGBMRanker class
        Class of the local underlying model.
    sample_weight : Dask Array, Dask DataFrame, Dask Series of shape = [n_samples] or None, optional (default=None)
        Weights of training data.
    group : Dask Array, Dask DataFrame, Dask Series of shape = [n_samples] or None, optional (default=None)
        Group/query data.
        Only used in the learning-to-rank task.
        sum(group) = n_samples.
        For example, if you have a 100-document dataset with ``group = [10, 20, 40, 10, 10, 10]``, that means that you have 6 groups,
        where the first 10 records are in the first group, records 11-30 are in the second group, records 31-70 are in the third group, etc.
    **kwargs
        Other parameters passed to ``fit`` method of the local underlying model.

    Returns
    -------
    model : lightgbm.LGBMClassifier, lightgbm.LGBMRegressor, or lightgbm.LGBMRanker class
        Returns fitted underlying model.

    Note
    ----

    This method handles setting up the following network parameters based on information
    about the Dask cluster referenced by ``client``.

    * ``local_listen_port``: port that each LightGBM worker opens a listening socket on,
        to accept connections from other workers. This can be differ from LightGBM worker
        to LightGBM worker, but does not have to.
    * ``machines``: a list of all machines in the cluster, plus a port to communicate
        over during initial setup of LightGBM's network
    * ``num_machines``: number of LightGBM workers
    * ``timeout``: time in minutes to wait before closing unused sockets

    The default behavior of this function is to generate ``machines`` from the list of
    Dask workers which hold some piece of the training data, and to search for an open
    port on each worker to be used as ``local_listen_port``.

    If ``machines`` is provided explicitly in ``params``, this function uses the hosts
    and ports in that list directly, and does not do any searching. This means that if
    any of the Dask workers are missing from the list or any of those ports are not free
    when training starts, training will fail.

    If ``local_listen_port`` is provided in ``params`` and ``machines`` is not, this function
    constructs ``machines`` from the list of Dask workers which hold some piece of the
    training data, assuming that each one will use the same ``local_listen_port``.
    """
    params = deepcopy(params)

    # capture whether local_listen_port or its aliases were provided
    port_aliases = _ConfigAliases.get('local_listen_port')
    listen_port_in_params = False
    for param in params.keys():
        if param in port_aliases:
            listen_port_in_params = True

    params = _choose_param_value(
        main_param_name="tree_learner",
        params=params,
        default_value="data"
    )
    allowed_tree_learners = {
        'data',
        'data_parallel',
        'feature',
        'feature_parallel',
        'voting',
        'voting_parallel'
    }
    if params["tree_learner"] not in allowed_tree_learners:
        _log_warning('Parameter tree_learner set to %s, which is not allowed. Using "data" as default' % params['tree_learner'])
        params['tree_learner'] = 'data'

    if params['tree_learner'] not in {'data', 'data_parallel'}:
        _log_warning(
            'Support for tree_learner %s in lightgbm.dask is experimental and may break in a future release. \n'
            'Use "data" for a stable, well-tested interface.' % params['tree_learner']
        )

    # Some passed-in parameters can be removed:
    #   * 'num_machines': set automatically from Dask worker list
    #   * 'num_threads': overridden to match nthreads on each Dask process
    for param_alias in _ConfigAliases.get('num_machines', 'num_threads'):
        params.pop(param_alias, None)

    # Split arrays/dataframes into parts. Arrange parts into dicts to enforce co-locality
    data_parts = _split_to_parts(data=data, is_matrix=True)
    label_parts = _split_to_parts(data=label, is_matrix=False)
    parts = [{'data': x, 'label': y} for (x, y) in zip(data_parts, label_parts)]
    n_parts = len(parts)

    if sample_weight is not None:
        weight_parts = _split_to_parts(data=sample_weight, is_matrix=False)
        for i in range(n_parts):
            parts[i]['weight'] = weight_parts[i]

    if group is not None:
        group_parts = _split_to_parts(data=group, is_matrix=False)
        for i in range(n_parts):
            parts[i]['group'] = group_parts[i]

    # Start computation in the background
    parts = list(map(delayed, parts))
    parts = client.compute(parts)
    wait(parts)

    for part in parts:
        if part.status == 'error':  # type: ignore
            return part  # trigger error locally

    # Find locations of all parts and map them to particular Dask workers
    key_to_part_dict = {part.key: part for part in parts}  # type: ignore
    who_has = client.who_has(parts)
    worker_map = defaultdict(list)
    for key, workers in who_has.items():
        worker_map[next(iter(workers))].append(key_to_part_dict[key])

    master_worker_address = next(iter(worker_map))
    worker_ncores = client.ncores()

    # resolve aliases for network parameters and pop the result off params.
    # these values are added back in calls to `_train_part()`
    params = _choose_param_value(
        main_param_name="local_listen_port",
        params=params,
        default_value=12400
    )
    local_listen_port = params.pop("local_listen_port")

    params = _choose_param_value(
        main_param_name="machines",
        params=params,
        default_value=None
    )
    machines = params.pop("machines")

    # figure out network params 
    worker_addresses = worker_map.keys()
    if machines is not None:
        _log_info("Using passed-in 'machines' parameter")
        worker_address_to_port = _machines_to_worker_map(
            machines=machines,
            worker_addresses=worker_addresses
        )
    else:
        if listen_port_in_params:
            _log_info("Using passed-in 'local_listen_port' for all workers")
            unique_hosts = set([urlparse(a).hostname for a in worker_addresses])
            if len(unique_hosts) < len(worker_addresses):
                msg = (
                    "'local_listen_port' was provided in Dask training parameters, but at least one "
                    "machine in the cluster has multiple Dask worker processes running on it. Please omit "
                    "'local_listen_port' or pass 'machines'."
                )
                raise LightGBMError(msg)

            worker_address_to_port = {
                address: local_listen_port
                for address in worker_addresses
            }
        else:
            _log_info("Finding random open ports for workers")
            worker_address_to_port = _find_ports_for_workers(
                client=client,
                worker_addresses=worker_map.keys(),
                local_listen_port=local_listen_port
            )
        machines = ','.join([
            '%s:%d' % (urlparse(worker_address).hostname, port)
            for worker_address, port
            in worker_address_to_port.items()
        ])

    num_machines = len(worker_address_to_port)

    # Tell each worker to train on the parts that it has locally
    futures_classifiers = [
        client.submit(
            _train_part,
            model_factory=model_factory,
            params={**params, 'num_threads': worker_ncores[worker_address]},
            list_of_parts=list_of_parts,
            machines=machines,
            local_listen_port=worker_address_to_port[worker_address],
            num_machines=num_machines,
            time_out=params.get('time_out', 120),
            return_model=(worker_address == master_worker_address),
            **kwargs
        )
        for worker_address, list_of_parts in worker_map.items()
    ]

    results = client.gather(futures_classifiers)
    results = [v for v in results if v]
    return results[0]


def _predict_part(
    part: _DaskPart,
    model: LGBMModel,
    raw_score: bool,
    pred_proba: bool,
    pred_leaf: bool,
    pred_contrib: bool,
    **kwargs: Any
) -> _DaskPart:

    if part.shape[0] == 0:
        result = np.array([])
    elif pred_proba:
        result = model.predict_proba(
            part,
            raw_score=raw_score,
            pred_leaf=pred_leaf,
            pred_contrib=pred_contrib,
            **kwargs
        )
    else:
        result = model.predict(
            part,
            raw_score=raw_score,
            pred_leaf=pred_leaf,
            pred_contrib=pred_contrib,
            **kwargs
        )

    # dask.DataFrame.map_partitions() expects each call to return a pandas DataFrame or Series
    if isinstance(part, pd_DataFrame):
        if pred_proba or pred_contrib or pred_leaf:
            result = pd_DataFrame(result, index=part.index)
        else:
            result = pd_Series(result, index=part.index, name='predictions')

    return result


def _predict(
    model: LGBMModel,
    data: _DaskMatrixLike,
    raw_score: bool = False,
    pred_proba: bool = False,
    pred_leaf: bool = False,
    pred_contrib: bool = False,
    dtype: _PredictionDtype = np.float32,
    **kwargs: Any
) -> dask_Array:
    """Inner predict routine.

    Parameters
    ----------
    model : lightgbm.LGBMClassifier, lightgbm.LGBMRegressor, or lightgbm.LGBMRanker class
        Fitted underlying model.
    data : Dask Array or Dask DataFrame of shape = [n_samples, n_features]
        Input feature matrix.
    raw_score : bool, optional (default=False)
        Whether to predict raw scores.
    pred_proba : bool, optional (default=False)
        Should method return results of ``predict_proba`` (``pred_proba=True``) or ``predict`` (``pred_proba=False``).
    pred_leaf : bool, optional (default=False)
        Whether to predict leaf index.
    pred_contrib : bool, optional (default=False)
        Whether to predict feature contributions.
    dtype : np.dtype, optional (default=np.float32)
        Dtype of the output.
    **kwargs
        Other parameters passed to ``predict`` or ``predict_proba`` method.

    Returns
    -------
    predicted_result : Dask Array of shape = [n_samples] or shape = [n_samples, n_classes]
        The predicted values.
    X_leaves : Dask Array of shape = [n_samples, n_trees] or shape = [n_samples, n_trees * n_classes]
        If ``pred_leaf=True``, the predicted leaf of every tree for each sample.
    X_SHAP_values : Dask Array of shape = [n_samples, n_features + 1] or shape = [n_samples, (n_features + 1) * n_classes]
        If ``pred_contrib=True``, the feature contributions for each sample.
    """
    if not all((DASK_INSTALLED, PANDAS_INSTALLED, SKLEARN_INSTALLED)):
        raise LightGBMError('dask, pandas and scikit-learn are required for lightgbm.dask')
    if isinstance(data, dask_DataFrame):
        return data.map_partitions(
            _predict_part,
            model=model,
            raw_score=raw_score,
            pred_proba=pred_proba,
            pred_leaf=pred_leaf,
            pred_contrib=pred_contrib,
            **kwargs
        ).values
    elif isinstance(data, dask_Array):
        if pred_proba:
            kwargs['chunks'] = (data.chunks[0], (model.n_classes_,))
        else:
            kwargs['drop_axis'] = 1
        return data.map_blocks(
            _predict_part,
            model=model,
            raw_score=raw_score,
            pred_proba=pred_proba,
            pred_leaf=pred_leaf,
            pred_contrib=pred_contrib,
            dtype=dtype,
            **kwargs
        )
    else:
        raise TypeError('Data must be either Dask Array or Dask DataFrame. Got %s.' % str(type(data)))


class _DaskLGBMModel:

    @property
    def client_(self) -> Client:
        """:obj:`dask.distributed.Client`: Dask client.

        This property can be passed in the constructor or updated
        with ``model.set_params(client=client)``.
        """
        if not getattr(self, "fitted_", False):
            raise LGBMNotFittedError('Cannot access property client_ before calling fit().')

        return _get_dask_client(client=self.client)

    def _lgb_getstate(self) -> Dict[Any, Any]:
        """Remove un-picklable attributes before serialization."""
        client = self.__dict__.pop("client", None)
        self._other_params.pop("client", None)
        out = deepcopy(self.__dict__)
        out.update({"client": None})
        self.client = client
        return out

    def _fit(
        self,
        model_factory: Type[LGBMModel],
        X: _DaskMatrixLike,
        y: _DaskCollection,
        sample_weight: Optional[_DaskCollection] = None,
        group: Optional[_DaskCollection] = None,
        **kwargs: Any
    ) -> "_DaskLGBMModel":
        if not all((DASK_INSTALLED, PANDAS_INSTALLED, SKLEARN_INSTALLED)):
            raise LightGBMError('dask, pandas and scikit-learn are required for lightgbm.dask')

        params = self.get_params(True)
        params.pop("client", None)

        model = _train(
            client=_get_dask_client(self.client),
            data=X,
            label=y,
            params=params,
            model_factory=model_factory,
            sample_weight=sample_weight,
            group=group,
            **kwargs
        )

        # network parameters might be edited during the training process based on the current state of
        # the Dask cluster at the time of training. Those changes shouldn't be saved on the model because
        # the Dask cluster is assumed to be temporary
        params_after_training = model.get_params()
        params_after_training.pop("local_listen_port", None)
        params_after_training.pop("machines", None)
        params_after_training.pop("num_machines", None)

        self.set_params(**params_after_training)
        self._copy_extra_params(model, self)

        return self

    def _to_local(self, model_factory: Type[LGBMModel]) -> LGBMModel:
        params = self.get_params()
        params.pop("client", None)
        model = model_factory(**params)
        self._copy_extra_params(self, model)
        model._other_params.pop("client", None)
        return model

    @staticmethod
    def _copy_extra_params(source: Union["_DaskLGBMModel", LGBMModel], dest: Union["_DaskLGBMModel", LGBMModel]) -> None:
        params = source.get_params()
        attributes = source.__dict__
        extra_param_names = set(attributes.keys()).difference(params.keys())
        for name in extra_param_names:
            setattr(dest, name, attributes[name])


class DaskLGBMClassifier(LGBMClassifier, _DaskLGBMModel):
    """Distributed version of lightgbm.LGBMClassifier."""

    def __init__(
        self,
        boosting_type: str = 'gbdt',
        num_leaves: int = 31,
        max_depth: int = -1,
        learning_rate: float = 0.1,
        n_estimators: int = 100,
        subsample_for_bin: int = 200000,
        objective: Optional[Union[Callable, str]] = None,
        class_weight: Optional[Union[dict, str]] = None,
        min_split_gain: float = 0.,
        min_child_weight: float = 1e-3,
        min_child_samples: int = 20,
        subsample: float = 1.,
        subsample_freq: int = 0,
        colsample_bytree: float = 1.,
        reg_alpha: float = 0.,
        reg_lambda: float = 0.,
        random_state: Optional[Union[int, np.random.RandomState]] = None,
        n_jobs: int = -1,
        silent: bool = True,
        importance_type: str = 'split',
        client: Optional[Client] = None,
        **kwargs: Any
    ):
        """Docstring is inherited from the lightgbm.LGBMClassifier.__init__."""
        self.client = client
        super().__init__(
            boosting_type=boosting_type,
            num_leaves=num_leaves,
            max_depth=max_depth,
            learning_rate=learning_rate,
            n_estimators=n_estimators,
            subsample_for_bin=subsample_for_bin,
            objective=objective,
            class_weight=class_weight,
            min_split_gain=min_split_gain,
            min_child_weight=min_child_weight,
            min_child_samples=min_child_samples,
            subsample=subsample,
            subsample_freq=subsample_freq,
            colsample_bytree=colsample_bytree,
            reg_alpha=reg_alpha,
            reg_lambda=reg_lambda,
            random_state=random_state,
            n_jobs=n_jobs,
            silent=silent,
            importance_type=importance_type,
            **kwargs
        )

    _base_doc = LGBMClassifier.__init__.__doc__
    _before_kwargs, _kwargs, _after_kwargs = _base_doc.partition('**kwargs')
    _base_doc = (
        _before_kwargs
        + 'client : dask.distributed.Client or None, optional (default=None)\n'
        + ' ' * 12 + 'Dask client. If ``None``, ``distributed.default_client()`` will be used at runtime. The Dask client used by this class will not be saved if the model object is pickled.\n'
        + ' ' * 8 + _kwargs + _after_kwargs
    )

    # the note on custom objective functions in LGBMModel.__init__ is not
    # currently relevant for the Dask estimators
    __init__.__doc__ = _base_doc[:_base_doc.find('Note\n')]

    def __getstate__(self) -> Dict[Any, Any]:
        return self._lgb_getstate()

    def fit(
        self,
        X: _DaskMatrixLike,
        y: _DaskCollection,
        sample_weight: Optional[_DaskCollection] = None,
        **kwargs: Any
    ) -> "DaskLGBMClassifier":
        """Docstring is inherited from the lightgbm.LGBMClassifier.fit."""
        return self._fit(
            model_factory=LGBMClassifier,
            X=X,
            y=y,
            sample_weight=sample_weight,
            **kwargs
        )

    _base_doc = _lgbmmodel_doc_fit.format(
        X_shape="Dask Array or Dask DataFrame of shape = [n_samples, n_features]",
        y_shape="Dask Array, Dask DataFrame or Dask Series of shape = [n_samples]",
        sample_weight_shape="Dask Array, Dask DataFrame, Dask Series of shape = [n_samples] or None, optional (default=None)",
        group_shape="Dask Array, Dask DataFrame, Dask Series of shape = [n_samples] or None, optional (default=None)"
    )

    # DaskLGBMClassifier does not support init_score, evaluation data, or early stopping
    _base_doc = (_base_doc[:_base_doc.find('init_score :')]
                 + _base_doc[_base_doc.find('verbose :'):])

    # DaskLGBMClassifier support for callbacks and init_model is not tested
    fit.__doc__ = (
        _base_doc[:_base_doc.find('callbacks :')]
        + '**kwargs\n'
        + ' ' * 12 + 'Other parameters passed through to ``LGBMClassifier.fit()``.\n'
    )

    def predict(self, X: _DaskMatrixLike, **kwargs: Any) -> dask_Array:
        """Docstring is inherited from the lightgbm.LGBMClassifier.predict."""
        return _predict(
            model=self.to_local(),
            data=X,
            dtype=self.classes_.dtype,
            **kwargs
        )

    predict.__doc__ = _lgbmmodel_doc_predict.format(
        description="Return the predicted value for each sample.",
        X_shape="Dask Array or Dask DataFrame of shape = [n_samples, n_features]",
        output_name="predicted_result",
        predicted_result_shape="Dask Array of shape = [n_samples] or shape = [n_samples, n_classes]",
        X_leaves_shape="Dask Array of shape = [n_samples, n_trees] or shape = [n_samples, n_trees * n_classes]",
        X_SHAP_values_shape="Dask Array of shape = [n_samples, n_features + 1] or shape = [n_samples, (n_features + 1) * n_classes]"
    )

    def predict_proba(self, X: _DaskMatrixLike, **kwargs: Any) -> dask_Array:
        """Docstring is inherited from the lightgbm.LGBMClassifier.predict_proba."""
        return _predict(
            model=self.to_local(),
            data=X,
            pred_proba=True,
            **kwargs
        )

    predict_proba.__doc__ = _lgbmmodel_doc_predict.format(
        description="Return the predicted probability for each class for each sample.",
        X_shape="Dask Array or Dask DataFrame of shape = [n_samples, n_features]",
        output_name="predicted_probability",
        predicted_result_shape="Dask Array of shape = [n_samples] or shape = [n_samples, n_classes]",
        X_leaves_shape="Dask Array of shape = [n_samples, n_trees] or shape = [n_samples, n_trees * n_classes]",
        X_SHAP_values_shape="Dask Array of shape = [n_samples, n_features + 1] or shape = [n_samples, (n_features + 1) * n_classes]"
    )

    def to_local(self) -> LGBMClassifier:
        """Create regular version of lightgbm.LGBMClassifier from the distributed version.

        Returns
        -------
        model : lightgbm.LGBMClassifier
            Local underlying model.
        """
        return self._to_local(LGBMClassifier)


class DaskLGBMRegressor(LGBMRegressor, _DaskLGBMModel):
    """Distributed version of lightgbm.LGBMRegressor."""

    def __init__(
        self,
        boosting_type: str = 'gbdt',
        num_leaves: int = 31,
        max_depth: int = -1,
        learning_rate: float = 0.1,
        n_estimators: int = 100,
        subsample_for_bin: int = 200000,
        objective: Optional[Union[Callable, str]] = None,
        class_weight: Optional[Union[dict, str]] = None,
        min_split_gain: float = 0.,
        min_child_weight: float = 1e-3,
        min_child_samples: int = 20,
        subsample: float = 1.,
        subsample_freq: int = 0,
        colsample_bytree: float = 1.,
        reg_alpha: float = 0.,
        reg_lambda: float = 0.,
        random_state: Optional[Union[int, np.random.RandomState]] = None,
        n_jobs: int = -1,
        silent: bool = True,
        importance_type: str = 'split',
        client: Optional[Client] = None,
        **kwargs: Any
    ):
        """Docstring is inherited from the lightgbm.LGBMRegressor.__init__."""
        self.client = client
        super().__init__(
            boosting_type=boosting_type,
            num_leaves=num_leaves,
            max_depth=max_depth,
            learning_rate=learning_rate,
            n_estimators=n_estimators,
            subsample_for_bin=subsample_for_bin,
            objective=objective,
            class_weight=class_weight,
            min_split_gain=min_split_gain,
            min_child_weight=min_child_weight,
            min_child_samples=min_child_samples,
            subsample=subsample,
            subsample_freq=subsample_freq,
            colsample_bytree=colsample_bytree,
            reg_alpha=reg_alpha,
            reg_lambda=reg_lambda,
            random_state=random_state,
            n_jobs=n_jobs,
            silent=silent,
            importance_type=importance_type,
            **kwargs
        )

    _base_doc = LGBMRegressor.__init__.__doc__
    _before_kwargs, _kwargs, _after_kwargs = _base_doc.partition('**kwargs')
    _base_doc = (
        _before_kwargs
        + 'client : dask.distributed.Client or None, optional (default=None)\n'
        + ' ' * 12 + 'Dask client. If ``None``, ``distributed.default_client()`` will be used at runtime. The Dask client used by this class will not be saved if the model object is pickled.\n'
        + ' ' * 8 + _kwargs + _after_kwargs
    )

    # the note on custom objective functions in LGBMModel.__init__ is not
    # currently relevant for the Dask estimators
    __init__.__doc__ = _base_doc[:_base_doc.find('Note\n')]

    def __getstate__(self) -> Dict[Any, Any]:
        return self._lgb_getstate()

    def fit(
        self,
        X: _DaskMatrixLike,
        y: _DaskCollection,
        sample_weight: Optional[_DaskCollection] = None,
        **kwargs: Any
    ) -> "DaskLGBMRegressor":
        """Docstring is inherited from the lightgbm.LGBMRegressor.fit."""
        return self._fit(
            model_factory=LGBMRegressor,
            X=X,
            y=y,
            sample_weight=sample_weight,
            **kwargs
        )

    _base_doc = _lgbmmodel_doc_fit.format(
        X_shape="Dask Array or Dask DataFrame of shape = [n_samples, n_features]",
        y_shape="Dask Array, Dask DataFrame or Dask Series of shape = [n_samples]",
        sample_weight_shape="Dask Array, Dask DataFrame, Dask Series of shape = [n_samples] or None, optional (default=None)",
        group_shape="Dask Array, Dask DataFrame, Dask Series of shape = [n_samples] or None, optional (default=None)"
    )

    # DaskLGBMRegressor does not support init_score, evaluation data, or early stopping
    _base_doc = (_base_doc[:_base_doc.find('init_score :')]
                 + _base_doc[_base_doc.find('verbose :'):])

    # DaskLGBMRegressor support for callbacks and init_model is not tested
    fit.__doc__ = (
        _base_doc[:_base_doc.find('callbacks :')]
        + '**kwargs\n'
        + ' ' * 12 + 'Other parameters passed through to ``LGBMRegressor.fit()``.\n'
    )

    def predict(self, X: _DaskMatrixLike, **kwargs) -> dask_Array:
        """Docstring is inherited from the lightgbm.LGBMRegressor.predict."""
        return _predict(
            model=self.to_local(),
            data=X,
            **kwargs
        )

    predict.__doc__ = _lgbmmodel_doc_predict.format(
        description="Return the predicted value for each sample.",
        X_shape="Dask Array or Dask DataFrame of shape = [n_samples, n_features]",
        output_name="predicted_result",
        predicted_result_shape="Dask Array of shape = [n_samples]",
        X_leaves_shape="Dask Array of shape = [n_samples, n_trees]",
        X_SHAP_values_shape="Dask Array of shape = [n_samples, n_features + 1]"
    )

    def to_local(self) -> LGBMRegressor:
        """Create regular version of lightgbm.LGBMRegressor from the distributed version.

        Returns
        -------
        model : lightgbm.LGBMRegressor
            Local underlying model.
        """
        return self._to_local(LGBMRegressor)


class DaskLGBMRanker(LGBMRanker, _DaskLGBMModel):
    """Distributed version of lightgbm.LGBMRanker."""

    def __init__(
        self,
        boosting_type: str = 'gbdt',
        num_leaves: int = 31,
        max_depth: int = -1,
        learning_rate: float = 0.1,
        n_estimators: int = 100,
        subsample_for_bin: int = 200000,
        objective: Optional[Union[Callable, str]] = None,
        class_weight: Optional[Union[dict, str]] = None,
        min_split_gain: float = 0.,
        min_child_weight: float = 1e-3,
        min_child_samples: int = 20,
        subsample: float = 1.,
        subsample_freq: int = 0,
        colsample_bytree: float = 1.,
        reg_alpha: float = 0.,
        reg_lambda: float = 0.,
        random_state: Optional[Union[int, np.random.RandomState]] = None,
        n_jobs: int = -1,
        silent: bool = True,
        importance_type: str = 'split',
        client: Optional[Client] = None,
        **kwargs: Any
    ):
        """Docstring is inherited from the lightgbm.LGBMRanker.__init__."""
        self.client = client
        super().__init__(
            boosting_type=boosting_type,
            num_leaves=num_leaves,
            max_depth=max_depth,
            learning_rate=learning_rate,
            n_estimators=n_estimators,
            subsample_for_bin=subsample_for_bin,
            objective=objective,
            class_weight=class_weight,
            min_split_gain=min_split_gain,
            min_child_weight=min_child_weight,
            min_child_samples=min_child_samples,
            subsample=subsample,
            subsample_freq=subsample_freq,
            colsample_bytree=colsample_bytree,
            reg_alpha=reg_alpha,
            reg_lambda=reg_lambda,
            random_state=random_state,
            n_jobs=n_jobs,
            silent=silent,
            importance_type=importance_type,
            **kwargs
        )

    _base_doc = LGBMRanker.__init__.__doc__
    _before_kwargs, _kwargs, _after_kwargs = _base_doc.partition('**kwargs')
    _base_doc = (
        _before_kwargs
        + 'client : dask.distributed.Client or None, optional (default=None)\n'
        + ' ' * 12 + 'Dask client. If ``None``, ``distributed.default_client()`` will be used at runtime. The Dask client used by this class will not be saved if the model object is pickled.\n'
        + ' ' * 8 + _kwargs + _after_kwargs
    )

    # the note on custom objective functions in LGBMModel.__init__ is not
    # currently relevant for the Dask estimators
    __init__.__doc__ = _base_doc[:_base_doc.find('Note\n')]

    def __getstate__(self) -> Dict[Any, Any]:
        return self._lgb_getstate()

    def fit(
        self,
        X: _DaskMatrixLike,
        y: _DaskCollection,
        sample_weight: Optional[_DaskCollection] = None,
        init_score: Optional[_DaskCollection] = None,
        group: Optional[_DaskCollection] = None,
        **kwargs: Any
    ) -> "DaskLGBMRanker":
        """Docstring is inherited from the lightgbm.LGBMRanker.fit."""
        if init_score is not None:
            raise RuntimeError('init_score is not currently supported in lightgbm.dask')

        return self._fit(
            model_factory=LGBMRanker,
            X=X,
            y=y,
            sample_weight=sample_weight,
            group=group,
            **kwargs
        )

    _base_doc = _lgbmmodel_doc_fit.format(
        X_shape="Dask Array or Dask DataFrame of shape = [n_samples, n_features]",
        y_shape="Dask Array, Dask DataFrame or Dask Series of shape = [n_samples]",
        sample_weight_shape="Dask Array, Dask DataFrame, Dask Series of shape = [n_samples] or None, optional (default=None)",
        group_shape="Dask Array, Dask DataFrame, Dask Series of shape = [n_samples] or None, optional (default=None)"
    )

    # DaskLGBMRanker does not support init_score, evaluation data, or early stopping
    _base_doc = (_base_doc[:_base_doc.find('init_score :')]
                 + _base_doc[_base_doc.find('init_score :'):])

    _base_doc = (_base_doc[:_base_doc.find('eval_set :')]
                 + _base_doc[_base_doc.find('verbose :'):])

    # DaskLGBMRanker support for callbacks and init_model is not tested
    fit.__doc__ = (
        _base_doc[:_base_doc.find('callbacks :')]
        + '**kwargs\n'
        + ' ' * 12 + 'Other parameters passed through to ``LGBMRanker.fit()``.\n'
    )

    def predict(self, X: _DaskMatrixLike, **kwargs: Any) -> dask_Array:
        """Docstring is inherited from the lightgbm.LGBMRanker.predict."""
        return _predict(self.to_local(), X, **kwargs)

    predict.__doc__ = _lgbmmodel_doc_predict.format(
        description="Return the predicted value for each sample.",
        X_shape="Dask Array or Dask DataFrame of shape = [n_samples, n_features]",
        output_name="predicted_result",
        predicted_result_shape="Dask Array of shape = [n_samples]",
        X_leaves_shape="Dask Array of shape = [n_samples, n_trees]",
        X_SHAP_values_shape="Dask Array of shape = [n_samples, n_features + 1]"
    )

    def to_local(self) -> LGBMRanker:
        """Create regular version of lightgbm.LGBMRanker from the distributed version.

        Returns
        -------
        model : lightgbm.LGBMRanker
            Local underlying model.
        """
        return self._to_local(LGBMRanker)<|MERGE_RESOLUTION|>--- conflicted
+++ resolved
@@ -15,22 +15,11 @@
 import numpy as np
 import scipy.sparse as ss
 
-<<<<<<< HEAD
-from .basic import (_LIB, LightGBMError, _choose_param_value, _ConfigAliases,
-                    _log_info, _log_warning, _safe_call)
-from .compat import (DASK_INSTALLED, PANDAS_INSTALLED, SKLEARN_INSTALLED,
-                     Client, LGBMNotFittedError, concat, dask_Array,
-                     dask_DataFrame, dask_Series, default_client, delayed,
-                     pd_DataFrame, pd_Series, wait)
-from .sklearn import (LGBMClassifier, LGBMModel, LGBMRanker, LGBMRegressor,
-                      _lgbmmodel_doc_fit, _lgbmmodel_doc_predict)
-=======
 from .basic import _LIB, LightGBMError, _choose_param_value, _ConfigAliases, _log_warning, _safe_call
 from .compat import (DASK_INSTALLED, PANDAS_INSTALLED, SKLEARN_INSTALLED, Client, LGBMNotFittedError, concat,
-                     dask_Array, dask_DataFrame, dask_Series, default_client, delayed, get_worker, pd_DataFrame,
+                     dask_Array, dask_DataFrame, dask_Series, default_client, delayed, pd_DataFrame,
                      pd_Series, wait)
 from .sklearn import LGBMClassifier, LGBMModel, LGBMRanker, LGBMRegressor, _lgbmmodel_doc_fit, _lgbmmodel_doc_predict
->>>>>>> 75b9b0d3
 
 _DaskCollection = Union[dask_Array, dask_DataFrame, dask_Series]
 _DaskMatrixLike = Union[dask_Array, dask_DataFrame]
