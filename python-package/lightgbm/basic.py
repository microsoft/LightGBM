--- conflicted
+++ resolved
@@ -2803,14 +2803,10 @@
                     "In multiclass classification init_score can also be a list of lists, numpy 2-D array or pandas DataFrame."
                 )
         else:
-<<<<<<< HEAD
-            dtype = np.int32 if (field_name == "group" or field_name == "position") else np.float32
-=======
             if field_name in {'group', 'position'}:
                 dtype = np.int32
             else:
                 dtype = np.float32
->>>>>>> 6f19edde
             data = _list_to_1d_numpy(data, dtype=dtype, name=field_name)
 
         ptr_data: Union[_ctypes_float_ptr, _ctypes_int_ptr]
