# coding: utf-8
"""Tests for lightgbm.dask module"""

import itertools
import os
import socket
import sys

import pytest
if not sys.platform.startswith('linux'):
    pytest.skip('lightgbm.dask is currently supported in Linux environments', allow_module_level=True)

import dask.array as da
import dask.dataframe as dd
import numpy as np
import pandas as pd
from scipy.stats import spearmanr
import scipy.sparse
from dask.array.utils import assert_eq
from dask_ml.metrics import accuracy_score, r2_score
from distributed.utils_test import client, cluster_fixture, gen_cluster, loop
from sklearn.datasets import make_blobs, make_regression
from sklearn.utils import check_random_state

import lightgbm
import lightgbm.dask as dlgbm

from .utils import make_ranking


data_output = ['array', 'scipy_csr_matrix', 'dataframe']
data_centers = [[[-4, -4], [4, 4]], [[-4, -4], [4, 4], [-4, 4]]]
group_sizes = [5, 5, 5, 10, 10, 10, 20, 20, 20, 50, 50]

pytestmark = [
    pytest.mark.skipif(os.getenv('TASK', '') == 'mpi', reason='Fails to run with MPI interface'),
    pytest.mark.skipif(os.getenv('TASK', '') == 'gpu', reason='Fails to run with GPU interface')
]


@pytest.fixture()
def listen_port():
    listen_port.port += 10
    return listen_port.port


listen_port.port = 13000


def _create_ranking_data(n_samples=100, output='array', chunk_size=50, **kwargs):
    X, y, g = make_ranking(n_samples=n_samples, random_state=42, **kwargs)
    rnd = np.random.RandomState(42)
    w = rnd.rand(X.shape[0]) * 0.01
    g_rle = np.array([len(list(grp)) for _, grp in itertools.groupby(g)])

    if output == 'dataframe':
        # add target, weight, and group to DataFrame so that partitions abide by group boundaries.
        X_df = pd.DataFrame(X, columns=[f'feature_{i}' for i in range(X.shape[1])])
        X = X_df.copy()
        X_df = X_df.assign(y=y, g=g, w=w)

        # set_index ensures partitions are based on group id.
        # See https://stackoverflow.com/questions/49532824/dask-dataframe-split-partitions-based-on-a-column-or-function.
        X_df.set_index('g', inplace=True)
        dX = dd.from_pandas(X_df, chunksize=chunk_size)

        # separate target, weight from features.
        dy = dX['y']
        dw = dX['w']
        dX = dX.drop(columns=['y', 'w'])
        dg = dX.index.to_series()

        # encode group identifiers into run-length encoding, the format LightGBMRanker is expecting
        # so that within each partition, sum(g) = n_samples.
        dg = dg.map_partitions(lambda p: p.groupby('g', sort=False).apply(lambda z: z.shape[0]))
    elif output == 'array':
        # ranking arrays: one chunk per group. Each chunk must include all columns.
        p = X.shape[1]
        dX, dy, dw, dg = [], [], [], []
        for g_idx, rhs in enumerate(np.cumsum(g_rle)):
            lhs = rhs - g_rle[g_idx]
            dX.append(da.from_array(X[lhs:rhs, :], chunks=(rhs - lhs, p)))
            dy.append(da.from_array(y[lhs:rhs]))
            dw.append(da.from_array(w[lhs:rhs]))
            dg.append(da.from_array(np.array([g_rle[g_idx]])))

        dX = da.concatenate(dX, axis=0)
        dy = da.concatenate(dy, axis=0)
        dw = da.concatenate(dw, axis=0)
        dg = da.concatenate(dg, axis=0)
    else:
        raise ValueError('Ranking data creation only supported for Dask arrays and dataframes')

    return X, y, w, g_rle, dX, dy, dw, dg


def _create_data(objective, n_samples=100, centers=2, output='array', chunk_size=50):
    if objective == 'classification':
        X, y = make_blobs(n_samples=n_samples, centers=centers, random_state=42)
    elif objective == 'regression':
        X, y = make_regression(n_samples=n_samples, random_state=42)
    else:
        raise ValueError("Unknown objective '%s'" % objective)
    rnd = np.random.RandomState(42)
    weights = rnd.random(X.shape[0]) * 0.01

    if output == 'array':
        dX = da.from_array(X, (chunk_size, X.shape[1]))
        dy = da.from_array(y, chunk_size)
        dw = da.from_array(weights, chunk_size)
    elif output == 'dataframe':
        X_df = pd.DataFrame(X, columns=['feature_%d' % i for i in range(X.shape[1])])
        y_df = pd.Series(y, name='target')
        dX = dd.from_pandas(X_df, chunksize=chunk_size)
        dy = dd.from_pandas(y_df, chunksize=chunk_size)
        dw = dd.from_array(weights, chunksize=chunk_size)
    elif output == 'scipy_csr_matrix':
        dX = da.from_array(X, chunks=(chunk_size, X.shape[1])).map_blocks(scipy.sparse.csr_matrix)
        dy = da.from_array(y, chunks=chunk_size)
        dw = da.from_array(weights, chunk_size)
    else:
        raise ValueError("Unknown output type '%s'" % output)

    return X, y, weights, dX, dy, dw


@pytest.mark.parametrize('output', data_output)
@pytest.mark.parametrize('centers', data_centers)
def test_classifier(output, centers, client, listen_port):
    X, y, w, dX, dy, dw = _create_data(
        objective='classification',
        output=output,
        centers=centers
    )

    params = {
        "n_estimators": 10,
        "num_leaves": 10
    }
    dask_classifier = dlgbm.DaskLGBMClassifier(
        time_out=5,
        local_listen_port=listen_port,
        **params
    )
    dask_classifier = dask_classifier.fit(dX, dy, sample_weight=dw, client=client)
    p1 = dask_classifier.predict(dX)
    p1_proba = dask_classifier.predict_proba(dX).compute()
    s1 = accuracy_score(dy, p1)
    p1 = p1.compute()

    local_classifier = lightgbm.LGBMClassifier(**params)
    local_classifier.fit(X, y, sample_weight=w)
    p2 = local_classifier.predict(X)
    p2_proba = local_classifier.predict_proba(X)
    s2 = local_classifier.score(X, y)

    assert_eq(s1, s2)
    assert_eq(p1, p2)
    assert_eq(y, p1)
    assert_eq(y, p2)
    assert_eq(p1_proba, p2_proba, atol=0.3)

    client.close()


@pytest.mark.parametrize('output', data_output)
@pytest.mark.parametrize('centers', data_centers)
def test_classifier_pred_contrib(output, centers, client, listen_port):
    X, y, w, dX, dy, dw = _create_data(
        objective='classification',
        output=output,
        centers=centers
    )

    params = {
        "n_estimators": 10,
        "num_leaves": 10
    }
    dask_classifier = dlgbm.DaskLGBMClassifier(
        time_out=5,
        local_listen_port=listen_port,
        tree_learner='data',
        **params
    )
    dask_classifier = dask_classifier.fit(dX, dy, sample_weight=dw, client=client)
    preds_with_contrib = dask_classifier.predict(dX, pred_contrib=True).compute()

    local_classifier = lightgbm.LGBMClassifier(**params)
    local_classifier.fit(X, y, sample_weight=w)
    local_preds_with_contrib = local_classifier.predict(X, pred_contrib=True)

    if output == 'scipy_csr_matrix':
        preds_with_contrib = np.array(preds_with_contrib.todense())

    # shape depends on whether it is binary or multiclass classification
    num_features = dask_classifier.n_features_
    num_classes = dask_classifier.n_classes_
    if num_classes == 2:
        expected_num_cols = num_features + 1
    else:
        expected_num_cols = (num_features + 1) * num_classes

    # * shape depends on whether it is binary or multiclass classification
    # * matrix for binary classification is of the form [feature_contrib, base_value],
    #   for multi-class it's [feat_contrib_class1, base_value_class1, feat_contrib_class2, base_value_class2, etc.]
    # * contrib outputs for distributed training are different than from local training, so we can just test
    #   that the output has the right shape and base values are in the right position
    assert preds_with_contrib.shape[1] == expected_num_cols
    assert preds_with_contrib.shape == local_preds_with_contrib.shape

    if num_classes == 2:
        assert len(np.unique(preds_with_contrib[:, num_features]) == 1)
    else:
        for i in range(num_classes):
            base_value_col = num_features * (i + 1) + i
            assert len(np.unique(preds_with_contrib[:, base_value_col]) == 1)


def test_training_does_not_fail_on_port_conflicts(client):
    _, _, _, dX, dy, dw = _create_data('classification', output='array')

    with socket.socket(socket.AF_INET, socket.SOCK_STREAM) as s:
        s.bind(('127.0.0.1', 12400))

        dask_classifier = dlgbm.DaskLGBMClassifier(
            time_out=5,
            local_listen_port=12400,
            n_estimators=5,
            num_leaves=5
        )
        for _ in range(5):
            dask_classifier.fit(
                X=dX,
                y=dy,
                sample_weight=dw,
                client=client
            )
            assert dask_classifier.booster_

    client.close()


def test_classifier_local_predict(client, listen_port):
    X, y, w, dX, dy, dw = _create_data(
        objective='classification',
        output='array'
    )

    params = {
        "n_estimators": 10,
        "num_leaves": 10
    }
    dask_classifier = dlgbm.DaskLGBMClassifier(
        time_out=5,
        local_port=listen_port,
<<<<<<< HEAD
        n_estimators=10,
        num_leaves=10
=======
        **params
>>>>>>> 36322cee
    )
    dask_classifier = dask_classifier.fit(dX, dy, sample_weight=dw, client=client)
    p1 = dask_classifier.to_local().predict(dX)

    local_classifier = lightgbm.LGBMClassifier(**params)
    local_classifier.fit(X, y, sample_weight=w)
    p2 = local_classifier.predict(X)

    assert_eq(p1, p2)
    assert_eq(y, p1)
    assert_eq(y, p2)

    client.close()


@pytest.mark.parametrize('output', data_output)
def test_regressor(output, client, listen_port):
    X, y, w, dX, dy, dw = _create_data(
        objective='regression',
        output=output
    )

    params = {
        "random_state": 42,
        "num_leaves": 10
    }
    dask_regressor = dlgbm.DaskLGBMRegressor(
        time_out=5,
        local_listen_port=listen_port,
<<<<<<< HEAD
        seed=42,
        num_leaves=10,
        tree='data'
=======
        tree='data',
        **params
>>>>>>> 36322cee
    )
    dask_regressor = dask_regressor.fit(dX, dy, client=client, sample_weight=dw)
    p1 = dask_regressor.predict(dX)
    if output != 'dataframe':
        s1 = r2_score(dy, p1)
    p1 = p1.compute()

    local_regressor = lightgbm.LGBMRegressor(**params)
    local_regressor.fit(X, y, sample_weight=w)
    s2 = local_regressor.score(X, y)
    p2 = local_regressor.predict(X)

    # Scores should be the same
    if output != 'dataframe':
        assert_eq(s1, s2, atol=.01)

    # Predictions should be roughly the same
    assert_eq(y, p1, rtol=1., atol=100.)
    assert_eq(y, p2, rtol=1., atol=50.)

    client.close()


@pytest.mark.parametrize('output', data_output)
def test_regressor_pred_contrib(output, client, listen_port):
    X, y, w, dX, dy, dw = _create_data(
        objective='regression',
        output=output
    )

    params = {
        "n_estimators": 10,
        "num_leaves": 10
    }
    dask_regressor = dlgbm.DaskLGBMRegressor(
        time_out=5,
        local_listen_port=listen_port,
        tree_learner='data',
        **params
    )
    dask_regressor = dask_regressor.fit(dX, dy, sample_weight=dw, client=client)
    preds_with_contrib = dask_regressor.predict(dX, pred_contrib=True).compute()

    local_regressor = lightgbm.LGBMRegressor(**params)
    local_regressor.fit(X, y, sample_weight=w)
    local_preds_with_contrib = local_regressor.predict(X, pred_contrib=True)

    if output == "scipy_csr_matrix":
        preds_with_contrib = np.array(preds_with_contrib.todense())

    # contrib outputs for distributed training are different than from local training, so we can just test
    # that the output has the right shape and base values are in the right position
    num_features = dX.shape[1]
    assert preds_with_contrib.shape[1] == num_features + 1
    assert preds_with_contrib.shape == local_preds_with_contrib.shape


@pytest.mark.parametrize('output', data_output)
@pytest.mark.parametrize('alpha', [.1, .5, .9])
def test_regressor_quantile(output, client, listen_port, alpha):
    X, y, w, dX, dy, dw = _create_data(
        objective='regression',
        output=output
    )

    params = {
        "objective": "quantile",
        "alpha": alpha,
        "random_state": 42,
        "n_estimators": 10,
        "num_leaves": 10
    }
    dask_regressor = dlgbm.DaskLGBMRegressor(
        local_listen_port=listen_port,
<<<<<<< HEAD
        seed=42,
        objective='quantile',
        alpha=alpha,
        n_estimators=10,
        num_leaves=10,
        tree_learner_type='data_parallel'
=======
        tree_learner_type='data_parallel',
        **params
>>>>>>> 36322cee
    )
    dask_regressor = dask_regressor.fit(dX, dy, client=client, sample_weight=dw)
    p1 = dask_regressor.predict(dX).compute()
    q1 = np.count_nonzero(y < p1) / y.shape[0]

    local_regressor = lightgbm.LGBMRegressor(**params)
    local_regressor.fit(X, y, sample_weight=w)
    p2 = local_regressor.predict(X)
    q2 = np.count_nonzero(y < p2) / y.shape[0]

    # Quantiles should be right
    np.testing.assert_allclose(q1, alpha, atol=0.2)
    np.testing.assert_allclose(q2, alpha, atol=0.2)

    client.close()


def test_regressor_local_predict(client, listen_port):
    X, y, _, dX, dy, dw = _create_data('regression', output='array')

    dask_regressor = dlgbm.DaskLGBMRegressor(
        local_listen_port=listen_port,
        random_state=42,
        n_estimators=10,
        num_leaves=10,
        tree_type='data'
    )
    dask_regressor = dask_regressor.fit(dX, dy, sample_weight=dw, client=client)
    p1 = dask_regressor.predict(dX)
    p2 = dask_regressor.to_local().predict(X)
    s1 = r2_score(dy, p1)
    p1 = p1.compute()
    s2 = dask_regressor.to_local().score(X, y)

    # Predictions and scores should be the same
    assert_eq(p1, p2)
    assert_eq(s1, s2)

    client.close()


@pytest.mark.parametrize('output', ['array', 'dataframe'])
@pytest.mark.parametrize('group', [None, group_sizes])
def test_ranker(output, client, listen_port, group):

    X, y, w, g, dX, dy, dw, dg = _create_ranking_data(
        output=output,
        group=group
    )

    # use many trees + leaves to overfit, help ensure that dask data-parallel strategy matches that of
    # serial learner. See https://github.com/microsoft/LightGBM/issues/3292#issuecomment-671288210.
    params = {
        "random_state": 42,
        "n_estimators": 50,
        "num_leaves": 20,
        "min_child_samples": 1
    }
    dask_ranker = dlgbm.DaskLGBMRanker(
        time_out=5,
        local_listen_port=listen_port,
        tree_learner_type='data_parallel',
        **params
    )
    dask_ranker = dask_ranker.fit(dX, dy, sample_weight=dw, group=dg, client=client)
    rnkvec_dask = dask_ranker.predict(dX)
    rnkvec_dask = rnkvec_dask.compute()

    local_ranker = lightgbm.LGBMRanker(**params)
    local_ranker.fit(X, y, sample_weight=w, group=g)
    rnkvec_local = local_ranker.predict(X)

    # distributed ranker should be able to rank decently well and should
    # have high rank correlation with scores from serial ranker.
    dcor = spearmanr(rnkvec_dask, y).correlation
    assert dcor > 0.6
    assert spearmanr(rnkvec_dask, rnkvec_local).correlation > 0.75

    client.close()


@pytest.mark.parametrize('output', ['array', 'dataframe'])
@pytest.mark.parametrize('group', [None, group_sizes])
def test_ranker_local_predict(output, client, listen_port, group):

    X, y, w, g, dX, dy, dw, dg = _create_ranking_data(
        output=output,
        group=group
    )

    dask_ranker = dlgbm.DaskLGBMRanker(
        time_out=5,
        local_listen_port=listen_port,
        tree_learner='data',
        n_estimators=10,
        num_leaves=10,
        random_state=42,
        min_child_samples=1
    )
    dask_ranker = dask_ranker.fit(dX, dy, group=dg, client=client)
    rnkvec_dask = dask_ranker.predict(dX)
    rnkvec_dask = rnkvec_dask.compute()
    rnkvec_local = dask_ranker.to_local().predict(X)

    # distributed and to-local scores should be the same.
    assert_eq(rnkvec_dask, rnkvec_local)

    client.close()


def test_find_open_port_works():
    worker_ip = '127.0.0.1'
    with socket.socket(socket.AF_INET, socket.SOCK_STREAM) as s:
        s.bind((worker_ip, 12400))
        new_port = dlgbm._find_open_port(
            worker_ip=worker_ip,
            local_listen_port=12400,
            ports_to_skip=set()
        )
        assert new_port == 12401

    with socket.socket(socket.AF_INET, socket.SOCK_STREAM) as s_1:
        s_1.bind((worker_ip, 12400))
        with socket.socket(socket.AF_INET, socket.SOCK_STREAM) as s_2:
            s_2.bind((worker_ip, 12401))
            new_port = dlgbm._find_open_port(
                worker_ip=worker_ip,
                local_listen_port=12400,
                ports_to_skip=set()
            )
            assert new_port == 12402


@gen_cluster(client=True, timeout=None)
def test_errors(c, s, a, b):
    def f(part):
        raise Exception('foo')

    df = dd.demo.make_timeseries()
    df = df.map_partitions(f, meta=df._meta)
    with pytest.raises(Exception) as info:
        yield dlgbm._train(
            client=c,
            data=df,
            label=df.x,
            params={},
            model_factory=lightgbm.LGBMClassifier
        )
        assert 'foo' in str(info.value)<|MERGE_RESOLUTION|>--- conflicted
+++ resolved
@@ -253,12 +253,7 @@
     dask_classifier = dlgbm.DaskLGBMClassifier(
         time_out=5,
         local_port=listen_port,
-<<<<<<< HEAD
-        n_estimators=10,
-        num_leaves=10
-=======
-        **params
->>>>>>> 36322cee
+        **params
     )
     dask_classifier = dask_classifier.fit(dX, dy, sample_weight=dw, client=client)
     p1 = dask_classifier.to_local().predict(dX)
@@ -288,14 +283,8 @@
     dask_regressor = dlgbm.DaskLGBMRegressor(
         time_out=5,
         local_listen_port=listen_port,
-<<<<<<< HEAD
-        seed=42,
-        num_leaves=10,
-        tree='data'
-=======
         tree='data',
         **params
->>>>>>> 36322cee
     )
     dask_regressor = dask_regressor.fit(dX, dy, client=client, sample_weight=dw)
     p1 = dask_regressor.predict(dX)
@@ -370,17 +359,8 @@
     }
     dask_regressor = dlgbm.DaskLGBMRegressor(
         local_listen_port=listen_port,
-<<<<<<< HEAD
-        seed=42,
-        objective='quantile',
-        alpha=alpha,
-        n_estimators=10,
-        num_leaves=10,
-        tree_learner_type='data_parallel'
-=======
         tree_learner_type='data_parallel',
         **params
->>>>>>> 36322cee
     )
     dask_regressor = dask_regressor.fit(dX, dy, client=client, sample_weight=dw)
     p1 = dask_regressor.predict(dX).compute()
