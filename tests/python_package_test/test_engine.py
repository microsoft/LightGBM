--- conflicted
+++ resolved
@@ -1811,7 +1811,6 @@
         self.assertNotAlmostEqual(predicted[0], predicted[1])
         self.assertAlmostEqual(predicted[1], predicted[2])
 
-<<<<<<< HEAD
     def test_dataset_update_params(self):
         default_params = {"max_bin": 100,
                           "max_bin_by_feature": [20, 10],
@@ -1891,7 +1890,7 @@
                                                         else "forced bins"))
             with np.testing.assert_raises_regex(lgb.basic.LightGBMError, err_msg):
                 lgb.train(new_params, lgb_data, num_boost_round=3)
-=======
+
     @unittest.skipIf(not lgb.compat.PANDAS_INSTALLED, 'pandas is not installed')
     def test_trees_to_dataframe(self):
 
@@ -1942,4 +1941,3 @@
                     'split_gain', 'threshold', 'decision_type', 'missing_direction',
                     'missing_type', 'weight', 'count'):
             self.assertIsNone(tree_df.loc[0, col])
->>>>>>> 509c2e50
