# CMake module used to find the location of R's
# dll and header files.
#
# Borrows heavily from xgboost's R package:
#
# * https://github.com/dmlc/xgboost/blob/master/cmake/modules/FindLibR.cmake
#
# Defines the following:
#  LIBR_FOUND
#  LIBR_HOME
#  LIBR_EXECUTABLE
#  LIBR_INCLUDE_DIRS
#  LIBR_CORE_LIBRARY
# and a CMake function to create R.lib for MSVC

if(NOT R_ARCH)
  if("${CMAKE_SIZEOF_VOID_P}" STREQUAL "4")
    set(R_ARCH "i386")
  else()
    set(R_ARCH "x64")
  endif()
endif()

if(NOT ("${R_ARCH}" STREQUAL "x64"))
  message(FATAL_ERROR "LightGBM's R package currently only supports 64-bit operating systems")
endif()

# Creates R.lib and R.def in the build directory for linking with MSVC
function(create_rlib_for_msvc)

  message("Creating R.lib and R.def")

  # various checks and warnings
  if(NOT WIN32 OR NOT MSVC)
    message(FATAL_ERROR "create_rlib_for_msvc() can only be used with MSVC")
  endif()

  if(NOT EXISTS "${LIBR_CORE_LIBRARY}")
    message(FATAL_ERROR "LIBR_CORE_LIBRARY, '${LIBR_CORE_LIBRARY}', not found")
  endif()

  find_program(GENDEF_EXE gendef)
  find_program(DLLTOOL_EXE dlltool)

  if(NOT GENDEF_EXE OR NOT DLLTOOL_EXE)
    message(FATAL_ERROR "Either gendef.exe or dlltool.exe not found!\
      \nDo you have Rtools installed with its MinGW's bin/ in PATH?")
  endif()

  # extract symbols from R.dll into R.def and R.lib import library
  execute_process(COMMAND ${GENDEF_EXE}
    "-" "${LIBR_CORE_LIBRARY}"
    OUTPUT_FILE "${CMAKE_CURRENT_BINARY_DIR}/R.def"
  )
  execute_process(COMMAND ${DLLTOOL_EXE}
    "--input-def" "${CMAKE_CURRENT_BINARY_DIR}/R.def"
    "--output-lib" "${CMAKE_CURRENT_BINARY_DIR}/R.lib"
  )
endfunction(create_rlib_for_msvc)

# R version information is used to search for R's libraries in
# the registry on Windows. Since this code is orchestrated by
# an R script (src/install.libs.R), that script uses R's built-ins to
# find the version of R and pass it through as a CMake variable
if(CMAKE_R_VERSION)
  message("R version passed into FindLibR.cmake: ${CMAKE_R_VERSION}")
elseif(WIN32)
  message(FATAL_ERROR "Expected CMAKE_R_VERSION to be passed in on Windows but none was provided. Check src/install.libs.R")
endif()


if (NOT LIBR_EXECUTABLE)
  find_program(
    LIBR_EXECUTABLE
    NAMES R R.exe
  )

  # CRAN may run RD CMD CHECK instead of R CMD CHECK,
  # which can lead to this infamous error:
  # 'R' should not be used without a path -- see par. 1.6 of the manual
  if(LIBR_EXECUTABLE MATCHES ".*\\.Rcheck.*")
    unset(LIBR_EXECUTABLE CACHE)
  endif()

  # ignore the R bundled with R.app on Mac, since that is GUI-only
  if(LIBR_EXECUTABLE MATCHES ".+R\\.app.*")
    unset(LIBR_EXECUTABLE CACHE)
  endif()
endif()

# Find R executable unless it has been provided directly or already found
if (NOT LIBR_EXECUTABLE)
  if(APPLE)

    find_library(LIBR_LIBRARIES R)

    if(LIBR_LIBRARIES MATCHES ".*\\.framework")
      set(LIBR_HOME "${LIBR_LIBRARIES}/Resources")
      set(LIBR_EXECUTABLE "${LIBR_HOME}/R")
    else()
      get_filename_component(_LIBR_LIBRARIES "${LIBR_LIBRARIES}" REALPATH)
      get_filename_component(_LIBR_LIBRARIES_DIR "${_LIBR_LIBRARIES}" DIRECTORY)
      set(LIBR_EXECUTABLE "${_LIBR_LIBRARIES_DIR}/../bin/R")
    endif()

  elseif(UNIX)

    # attempt to find R executable
    if(NOT LIBR_EXECUTABLE)
      find_program(
        LIBR_EXECUTABLE
        NO_DEFAULT_PATH
        HINTS "${CMAKE_CURRENT_BINARY_DIR}" "/usr/bin" "/usr/lib/" "/usr/local/bin/"
        NAMES R
      )
    endif()

  # Windows
  else()

    # if R executable not available, query R_HOME path from registry
    if(NOT LIBR_HOME)

      # Try to find R's location in the registry
      # ref: https://cran.r-project.org/bin/windows/base/rw-FAQ.html#Does-R-use-the-Registry_003f
      get_filename_component(
        LIBR_HOME
        "[HKEY_LOCAL_MACHINE\\SOFTWARE\\R-core\\R\\${CMAKE_R_VERSION};InstallPath]"
        ABSOLUTE
      )
    endif()

    if(NOT LIBR_HOME)
      get_filename_component(
        LIBR_HOME
        "[HKEY_CURRENT_USER\\SOFTWARE\\R-core\\R\\${CMAKE_R_VERSION};InstallPath]"
        ABSOLUTE
      )
    endif()

    if(NOT LIBR_HOME)
      message(FATAL_ERROR "Unable to locate R executable.\
        \nEither add its location to PATH or provide it through the LIBR_EXECUTABLE CMake variable")
    endif()

    # set exe location based on R_ARCH
    set(LIBR_EXECUTABLE "${LIBR_HOME}/bin/${R_ARCH}/R.exe")

  endif()

  if(NOT LIBR_EXECUTABLE)
    message(FATAL_ERROR "Unable to locate R executable.\
      \nEither add its location to PATH or provide it through the LIBR_EXECUTABLE CMake variable")
  endif()

endif()

# ask R for the home path
execute_process(
  COMMAND ${LIBR_EXECUTABLE} "--slave" "--vanilla" "-e" "cat(normalizePath(R.home(), winslash='/'))"
  OUTPUT_VARIABLE LIBR_HOME
)

# ask R for the include dir
execute_process(
  COMMAND ${LIBR_EXECUTABLE} "--slave" "--vanilla" "-e" "cat(normalizePath(R.home('include'), winslash='/'))"
  OUTPUT_VARIABLE LIBR_INCLUDE_DIRS
)

set(LIBR_HOME ${LIBR_HOME} CACHE PATH "R home directory")
set(LIBR_EXECUTABLE ${LIBR_EXECUTABLE} CACHE PATH "R executable")
set(LIBR_INCLUDE_DIRS ${LIBR_INCLUDE_DIRS} CACHE PATH "R include directory")

set(LIBR_HOME ${LIBR_HOME} CACHE PATH "R home directory")
set(LIBR_EXECUTABLE ${LIBR_EXECUTABLE} CACHE PATH "R executable")
set(LIBR_INCLUDE_DIRS ${LIBR_INCLUDE_DIRS} CACHE PATH "R include directory")
set(LIBR_LIB_DIR ${LIBR_LIB_DIR} CACHE PATH "R shared libraries directory")

# where is R.so / R.dll / libR.so likely to be found?
set(LIBR_PATH_HINTS "${CMAKE_CURRENT_BINARY_DIR}" "${LIBR_LIB_DIR}" "${LIBR_HOME}/bin/${R_ARCH}" "${LIBR_HOME}/bin" "${LIBR_LIBRARIES}")

# look for the core R library
find_library(
  LIBR_CORE_LIBRARY
<<<<<<< HEAD
  NAMES R
  HINTS "${CMAKE_CURRENT_BINARY_DIR}" "${LIBR_HOME}/lib" "${LIBR_HOME}/bin/${R_ARCH}" "${LIBR_HOME}/bin" "${LIBR_LIBRARIES}"
)

=======
  NAMES R R.dll
  HINTS ${LIBR_PATH_HINTS}
)

# starting from CMake 3.17, find_library() will not find .dll files by default
# https://cmake.org/cmake/help/v3.17/release/3.17.html#other-changes
if (WIN32 AND NOT LIBR_CORE_LIBRARY)
    find_file(
        LIBR_CORE_LIBRARY
        NAME R.dll
        HINTS ${LIBR_PATH_HINTS}
    )
endif()

>>>>>>> 2c18a0f3
set(LIBR_CORE_LIBRARY ${LIBR_CORE_LIBRARY} CACHE PATH "R core shared library")

if(WIN32 AND MSVC)

  # create a local R.lib import library for R.dll if it doesn't exist
  if(NOT EXISTS "${CMAKE_CURRENT_BINARY_DIR}/R.lib")
    create_rlib_for_msvc()
  endif()

endif()

# define find requirements
include(FindPackageHandleStandardArgs)

find_package_handle_standard_args(LibR DEFAULT_MSG
  LIBR_HOME
  LIBR_EXECUTABLE
  LIBR_INCLUDE_DIRS
  LIBR_CORE_LIBRARY
)<|MERGE_RESOLUTION|>--- conflicted
+++ resolved
@@ -171,23 +171,12 @@
 set(LIBR_EXECUTABLE ${LIBR_EXECUTABLE} CACHE PATH "R executable")
 set(LIBR_INCLUDE_DIRS ${LIBR_INCLUDE_DIRS} CACHE PATH "R include directory")
 
-set(LIBR_HOME ${LIBR_HOME} CACHE PATH "R home directory")
-set(LIBR_EXECUTABLE ${LIBR_EXECUTABLE} CACHE PATH "R executable")
-set(LIBR_INCLUDE_DIRS ${LIBR_INCLUDE_DIRS} CACHE PATH "R include directory")
-set(LIBR_LIB_DIR ${LIBR_LIB_DIR} CACHE PATH "R shared libraries directory")
-
 # where is R.so / R.dll / libR.so likely to be found?
-set(LIBR_PATH_HINTS "${CMAKE_CURRENT_BINARY_DIR}" "${LIBR_LIB_DIR}" "${LIBR_HOME}/bin/${R_ARCH}" "${LIBR_HOME}/bin" "${LIBR_LIBRARIES}")
+set(LIBR_PATH_HINTS "${CMAKE_CURRENT_BINARY_DIR}" "${LIBR_HOME}/bin/${R_ARCH}" "${LIBR_HOME}/bin" "${LIBR_LIBRARIES}")
 
 # look for the core R library
 find_library(
   LIBR_CORE_LIBRARY
-<<<<<<< HEAD
-  NAMES R
-  HINTS "${CMAKE_CURRENT_BINARY_DIR}" "${LIBR_HOME}/lib" "${LIBR_HOME}/bin/${R_ARCH}" "${LIBR_HOME}/bin" "${LIBR_LIBRARIES}"
-)
-
-=======
   NAMES R R.dll
   HINTS ${LIBR_PATH_HINTS}
 )
@@ -202,7 +191,6 @@
     )
 endif()
 
->>>>>>> 2c18a0f3
 set(LIBR_CORE_LIBRARY ${LIBR_CORE_LIBRARY} CACHE PATH "R core shared library")
 
 if(WIN32 AND MSVC)
