--- conflicted
+++ resolved
@@ -187,29 +187,7 @@
                                                  nullptr, out);
   }
 
-<<<<<<< HEAD
   MultiValBin* CreateLike(data_size_t num_data, int num_bin, int,
-=======
-  void CopySubset(const Bin* full_bin, const data_size_t* used_indices,
-                  data_size_t num_used_indices) override {
-    auto other_bin = dynamic_cast<const MultiValSparseBin<INDEX_T, VAL_T>*>(full_bin);
-    row_ptr_.resize(num_data_ + 1, 0);
-    INDEX_T estimate_num_data =
-        static_cast<INDEX_T>(estimate_element_per_row_ * 1.1 * num_data_);
-    data_.clear();
-    data_.reserve(estimate_num_data);
-    for (data_size_t i = 0; i < num_used_indices; ++i) {
-      for (auto j = other_bin->row_ptr_[used_indices[i]];
-           j < other_bin->row_ptr_[used_indices[i] + 1]; ++j) {
-        data_.push_back(other_bin->data_[j]);
-      }
-      row_ptr_[i + 1] = row_ptr_[i] + other_bin->row_ptr_[used_indices[i] + 1] -
-                        other_bin->row_ptr_[used_indices[i]];
-    }
-  }
-
-  MultiValBin* CreateLike(int num_bin, int,
->>>>>>> 0aa7bfee
                           double estimate_element_per_row) const override {
     return new MultiValSparseBin<INDEX_T, VAL_T>(num_data, num_bin,
                                                  estimate_element_per_row);
