--- conflicted
+++ resolved
@@ -1186,68 +1186,26 @@
         assert dask_params[param].default == sklearn_params[param].default, error_msg
 
 
-@pytest.mark.parametrize('task', tasks)
-<<<<<<< HEAD
-@pytest.mark.parametrize('output', data_output)
-@pytest.mark.parametrize('init_score', [0, 1])
-def test_init_score(
-    task,
-    output,
-    init_score,
-    client,
-    listen_port
-):
-    if task == 'ranking' and output == 'scipy_csr_matrix':
-        pytest.skip('LGBMRanker is not currently tested on sparse matrices')
-
-    if task == 'ranking':
-        _, _, _, _, dX, dy, dw, dg = _create_ranking_data(
-            output=output,
-=======
 def test_training_succeeds_when_data_is_dataframe_and_label_is_column_array(
     task,
-    client,
+    client
 ):
     if task == 'ranking':
         _, _, _, _, dX, dy, dw, dg = _create_ranking_data(
             output='dataframe',
->>>>>>> 6356e659
             group=None
         )
         model_factory = lgb.DaskLGBMRanker
     else:
         _, _, _, dX, dy, dw = _create_data(
             objective=task,
-<<<<<<< HEAD
-            output=output,
-=======
             output='dataframe',
->>>>>>> 6356e659
         )
         dg = None
         if task == 'classification':
             model_factory = lgb.DaskLGBMClassifier
         elif task == 'regression':
             model_factory = lgb.DaskLGBMRegressor
-<<<<<<< HEAD
-
-    params = {
-        'n_estimators': 1,
-        'num_leaves': 2,
-        'local_listen_port': listen_port,
-        'time_out': 5
-    }
-    if output.startswith('dataframe'):
-        init_scores = dy.map_partitions(lambda x: pd.Series([init_score] * x.size))
-    else:
-        init_scores = da.full_like(dy, fill_value=init_score, dtype='float')
-    model = model_factory(client=client, **params)
-    model.fit(dX, dy, sample_weight=dw, init_score=init_scores, group=dg)
-    # value of the root node is 0 when init_score is set
-    assert model._Booster.trees_to_dataframe()['value'][0] == 0
-
-    client.close(timeout=CLIENT_CLOSE_TIMEOUT)
-=======
     dy = dy.to_dask_array(lengths=True)
     dy_col_array = dy.reshape(-1, 1)
     assert len(dy_col_array.shape) == 2 and dy_col_array.shape[1] == 1
@@ -1261,6 +1219,43 @@
     model = model_factory(**params)
     model.fit(dX, dy_col_array, sample_weight=dw, group=dg)
     assert model.fitted_
+
+    client.close(timeout=CLIENT_CLOSE_TIMEOUT)
+
+
+@pytest.mark.parametrize('task', tasks)
+@pytest.mark.parametrize('output', data_output)
+def test_init_score(
+        task,
+        output,
+        init_score,
+        client):
+    if task == 'ranking' and output == 'scipy_csr_matrix':
+        pytest.skip('LGBMRanker is not currently tested on sparse matrices')
+
+    if task == 'ranking':
+        _, _, _, _, dX, dy, dw, dg = _create_ranking_data(
+            output=output,
+        )
+        dg = None
+        if task == 'classification':
+            model_factory = lgb.DaskLGBMClassifier
+        elif task == 'regression':
+            model_factory = lgb.DaskLGBMRegressor
+
+    params = {
+        'n_estimators': 1,
+        'num_leaves': 2,
+        'time_out': 5
+    }
+    if output.startswith('dataframe'):
+        init_scores = dy.map_partitions(lambda x: pd.Series([init_score] * x.size))
+    else:
+        init_scores = da.full_like(dy, fill_value=init_score, dtype='float')
+    model = model_factory(client=client, **params)
+    model.fit(dX, dy, sample_weight=dw, init_score=init_scores, group=dg)
+    # value of the root node is 0 when init_score is set
+    assert model._Booster.trees_to_dataframe()['value'][0] == 0
 
     client.close(timeout=CLIENT_CLOSE_TIMEOUT)
 
@@ -1295,5 +1290,4 @@
 @pytest.mark.parametrize("estimator", list(_tested_estimators()))
 def test_parameters_default_constructible(estimator):
     name, Estimator = estimator.__class__.__name__, estimator.__class__
-    sklearn_checks.check_parameters_default_constructible(name, Estimator)
->>>>>>> 6356e659
+    sklearn_checks.check_parameters_default_constructible(name, Estimator)