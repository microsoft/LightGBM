--- conflicted
+++ resolved
@@ -5,12 +5,8 @@
 option(USE_TIMETAG "Set to ON to output time costs" OFF)
 option(USE_CUDA "Enable CUDA-accelerated training " OFF)
 option(USE_DEBUG "Set to ON for Debug mode" OFF)
-<<<<<<< HEAD
 option(USE_SANITIZER "Use sanitizer flags" OFF)
-=======
-option(USE_SANITIZER "Use santizer flags" OFF)
 option(USE_HOMEBREW_FALLBACK "(macOS-only) also look in 'brew --prefix' for libraries (e.g. OpenMP)" ON)
->>>>>>> 4cbff0c8
 set(
   ENABLED_SANITIZERS
   "address" "leak" "undefined"
