--- conflicted
+++ resolved
@@ -283,13 +283,12 @@
 ###########################################
   - job: macOS
 ###########################################
-<<<<<<< HEAD
     variables:
       COMPILER: clang
       OS_NAME: 'macos'
       PRODUCES_ARTIFACTS: 'true'
     pool:
-      vmImage: 'macOS-12'
+      vmImage: 'macOS-13'
     strategy:
       matrix:
         regular:
@@ -333,57 +332,6 @@
           pathtoPublish: '$(Build.ArtifactStagingDirectory)'
           artifactName: PackageAssets
           artifactType: container
-=======
-  variables:
-    COMPILER: clang
-    OS_NAME: 'macos'
-    PRODUCES_ARTIFACTS: 'true'
-  pool:
-    vmImage: 'macOS-13'
-  strategy:
-    matrix:
-      regular:
-        TASK: regular
-        PYTHON_VERSION: '3.10'
-      sdist:
-        TASK: sdist
-        PYTHON_VERSION: '3.9'
-      bdist:
-        TASK: bdist
-      swig:
-        TASK: swig
-      cpp_tests:
-        TASK: cpp-tests
-        METHOD: with-sanitizers
-        SANITIZERS: "address;undefined"
-  steps:
-  - script: |
-      echo "##vso[task.setvariable variable=BUILD_DIRECTORY]$BUILD_SOURCESDIRECTORY"
-      CONDA=$AGENT_HOMEDIRECTORY/miniforge
-      echo "##vso[task.setvariable variable=CONDA]$CONDA"
-      echo "##vso[task.prependpath]$CONDA/bin"
-      echo "##vso[task.setvariable variable=JAVA_HOME]$JAVA_HOME_8_X64"
-    displayName: 'Set variables'
-  - script: |
-      git clean -d -f -x
-    displayName: 'Clean source directory'
-  - task: Bash@3
-    displayName: Setup
-    inputs:
-      filePath: $(Build.SourcesDirectory)/.ci/setup.sh
-      targetType: filePath
-  - task: Bash@3
-    displayName: Test
-    inputs:
-      filePath: $(Build.SourcesDirectory)/.ci/test.sh
-      targetType: filePath
-  - task: PublishBuildArtifacts@1
-    condition: and(succeeded(), in(variables['TASK'], 'regular', 'bdist', 'swig'), not(startsWith(variables['Build.SourceBranch'], 'refs/pull/')))
-    inputs:
-      pathtoPublish: '$(Build.ArtifactStagingDirectory)'
-      artifactName: PackageAssets
-      artifactType: container
->>>>>>> 7679c735
 ###########################################
   - job: Windows
 ###########################################
