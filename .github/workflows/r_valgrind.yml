--- conflicted
+++ resolved
@@ -1,62 +1,3 @@
-<<<<<<< HEAD
-# name: R valgrind tests
-
-# on:
-#   repository_dispatch:
-#     types: [gha_run_r_valgrind]
-
-# jobs:
-#   test-r-valgrind:
-#     name: r-package (ubuntu-latest, R-devel, valgrind)
-#     timeout-minutes: 300
-#     runs-on: ubuntu-latest
-#     container: wch1/r-debug
-#     env:
-#       SECRETS_WORKFLOW: ${{ secrets.WORKFLOW }}
-#     steps:
-#       - name: Install essential software before checkout
-#         shell: bash
-#         run: |
-#           apt-get update
-#           apt-get install --no-install-recommends -y \
-#             curl \
-#             jq
-#       - name: Trust git cloning LightGBM
-#         run: |
-#           git config --global --add safe.directory "${GITHUB_WORKSPACE}"
-#       - name: Checkout repository
-#         uses: actions/checkout@v2.4.0
-#         with:
-#           fetch-depth: 5
-#           submodules: true
-#           repository: microsoft/LightGBM
-#           ref: "refs/pull/${{ github.event.client_payload.pr_number }}/merge"
-#       - name: Send init status
-#         if: ${{ always() }}
-#         run: |
-#           $GITHUB_WORKSPACE/.ci/set_commit_status.sh "${{ github.workflow }}" "pending" "${{ github.event.client_payload.pr_sha }}"
-#           $GITHUB_WORKSPACE/.ci/append_comment.sh \
-#             "${{ github.event.client_payload.comment_number }}" \
-#             "Workflow **${{ github.workflow }}** has been triggered! 🚀\r\n${GITHUB_SERVER_URL}/microsoft/LightGBM/actions/runs/${GITHUB_RUN_ID}"
-#       - name: Run tests with valgrind
-#         shell: bash
-#         run: ./.ci/test_r_package_valgrind.sh
-#       - name: Send final status
-#         if: ${{ always() }}
-#         run: |
-#           $GITHUB_WORKSPACE/.ci/set_commit_status.sh "${{ github.workflow }}" "${{ job.status }}" "${{ github.event.client_payload.pr_sha }}"
-#           $GITHUB_WORKSPACE/.ci/append_comment.sh \
-#             "${{ github.event.client_payload.comment_number }}" \
-#             "Status: ${{ job.status }}."
-#       - name: Rerun workflow-indicator
-#         if: ${{ always() }}
-#         run: |
-#           bash $GITHUB_WORKSPACE/.ci/rerun_workflow.sh \
-#             "optional_checks.yml" \
-#             "${{ github.event.client_payload.pr_number }}" \
-#             "${{ github.event.client_payload.pr_branch }}" \
-#             || true
-=======
 #name: R valgrind tests
 #
 #on:
@@ -113,5 +54,4 @@
 #            "optional_checks.yml" \
 #            "${{ github.event.client_payload.pr_number }}" \
 #            "${{ github.event.client_payload.pr_branch }}" \
-#            || true
->>>>>>> 1c4e2faa
+#            || true