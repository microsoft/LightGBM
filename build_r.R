# For macOS users who have decided to use gcc
# (replace 8 with version of gcc installed on your machine)
# NOTE: your gcc / g++ from Homebrew is probably in /usr/local/bin
#export CXX=/usr/local/bin/g++-8 CC=/usr/local/bin/gcc-8
# Sys.setenv("CXX" = "/usr/local/bin/g++-8")
# Sys.setenv("CC" = "/usr/local/bin/gcc-8")
args <- commandArgs(trailingOnly = TRUE)
INSTALL_AFTER_BUILD <- !("--skip-install" %in% args)
TEMP_R_DIR <- file.path(getwd(), "lightgbm_r")
TEMP_SOURCE_DIR <- file.path(TEMP_R_DIR, "src")

# [description]
#     Parse the content of commandArgs() into a structured
#     list. This returns a list with two sections.
#       * "flags" = a character of vector of flags like "--use-gpu"
#       * "keyword_args" = a named character vector, where names
#           refer to options and values are the option values. For
#           example, c("--boost-librarydir" = "/usr/lib/x86_64-linux-gnu")
.parse_args <- function(args) {
  out_list <- list(
<<<<<<< HEAD
    "flags" = character(0)
    , "keyword_args" = character(0)
  )
  for (arg in args) {
    if (any(grepl("=", arg))){
=======
    "flags" = character(0L)
    , "keyword_args" = character(0L)
  )
  for (arg in args) {
    if (any(grepl("=", arg))) {
>>>>>>> a2ed9fe4
      split_arg <- strsplit(arg, "=")[[1L]]
      arg_name <- split_arg[[1L]]
      arg_value <- split_arg[[2L]]
      out_list[["keyword_args"]][[arg_name]] <- arg_value
    } else {
      out_list[["flags"]] <- c(out_list[["flags"]], arg)
    }
  }
  return(out_list)
}
parsed_args <- .parse_args(args)

USING_GPU <- "--use-gpu" %in% parsed_args[["flags"]]
USING_MINGW <- "--use-mingw" %in% parsed_args[["flags"]]
USING_MSYS2 <- "--use-msys2" %in% parsed_args[["flags"]]

# this maps command-line arguments to defines passed into CMake,
ARGS_TO_DEFINES <- c(
  "--boost-root" = "-DBOOST_ROOT"
  , "--boost-dir" = "-Dboost_DIR"
  , "--boost-include-dir" = "-DBoost_INCLUDE_DIR"
  , "--boost-librarydir" = "-DBOOST_LIBRARYDIR"
  , "--opencl-include-dir" = "-DOpenCL_INCLUDE_DIR"
  , "--opencl-library" = "-DOpenCL_LIBRARY"
)

recognized_args <- c(
  "--skip-install"
  , "--use-gpu"
  , "--use-mingw"
  , "--use-msys2"
  , names(ARGS_TO_DEFINES)
<<<<<<< HEAD
)
given_args <- c(
  parsed_args[["flags"]]
  , names(parsed_args[["keyword_args"]])
)
=======
)
given_args <- c(
  parsed_args[["flags"]]
  , names(parsed_args[["keyword_args"]])
)
>>>>>>> a2ed9fe4
unrecognized_args <- setdiff(given_args, recognized_args)
if (length(unrecognized_args) > 0L) {
  msg <- paste0(
    "Unrecognized arguments: "
    , paste0(unrecognized_args, collapse = ", ")
  )
  stop(msg)
}

# [description] Replace statements in install.libs.R code based on
#               command-line flags
.replace_flag <- function(variable_name, value, content) {
  out <- gsub(
    pattern = paste0(variable_name, " <-.*")
    , replacement = paste0(variable_name, " <- ", as.character(value))
    , x = content
  )
  return(out)
}

install_libs_content <- readLines(
  file.path("R-package", "src", "install.libs.R")
)
install_libs_content <- .replace_flag("use_gpu", USING_GPU, install_libs_content)
install_libs_content <- .replace_flag("use_mingw", USING_MINGW, install_libs_content)
install_libs_content <- .replace_flag("use_msys2", USING_MSYS2, install_libs_content)

# set up extra flags based on keyword arguments
keyword_args <- parsed_args[["keyword_args"]]
<<<<<<< HEAD
if (length(keyword_args) > 0L){
  cmake_args_to_add <- NULL
  for (i in seq_len(length(keyword_args))){
=======
if (length(keyword_args) > 0L) {
  cmake_args_to_add <- NULL
  for (i in seq_len(length(keyword_args))) {
>>>>>>> a2ed9fe4
    arg_name <- names(keyword_args)[[i]]
    define_name <- ARGS_TO_DEFINES[[arg_name]]
    arg_value <- shQuote(keyword_args[[arg_name]])
    cmake_args_to_add <- c(cmake_args_to_add, paste0(define_name, "=", arg_value))
  }
  install_libs_content <- gsub(
    pattern = paste0("command_line_args <- NULL")
    , replacement = paste0(
      "command_line_args <- c(\""
      , paste(cmake_args_to_add, collapse = "\", \"")
      , "\")"
    )
    , x = install_libs_content
  )
}

# R returns FALSE (not a non-zero exit code) if a file copy operation
# breaks. Let's fix that
.handle_result <- function(res) {
  if (!all(res)) {
    stop("Copying files failed!")
  }
  return(invisible(NULL))
}

# system() will not raise an R exception if the process called
# fails. Wrapping it here to get that behavior.
#
# system() introduces a lot of overhead, at least on Windows,
# so trying processx if it is available
.run_shell_command <- function(cmd, args, strict = TRUE) {
    on_windows <- .Platform$OS.type == "windows"
    has_processx <- suppressMessages({
      suppressWarnings({
        require("processx")  # nolint
      })
    })
    if (has_processx && on_windows) {
      result <- processx::run(
        command = cmd
        , args = args
        , windows_verbatim_args = TRUE
        , error_on_status = FALSE
        , echo = TRUE
      )
      exit_code <- result$status
    } else {
      if (on_windows) {
        message(paste0(
          "Using system() to run shell commands. Installing "
          , "'processx' with install.packages('processx') might "
          , "make this faster."
        ))
      }
      cmd <- paste0(cmd, " ", paste0(args, collapse = " "))
      exit_code <- system(cmd)
    }

    if (exit_code != 0L && isTRUE(strict)) {
        stop(paste0("Command failed with exit code: ", exit_code))
    }
    return(invisible(exit_code))
}

# Make a new temporary folder to work in
unlink(x = TEMP_R_DIR, recursive = TRUE)
dir.create(TEMP_R_DIR)

# copy in the relevant files
result <- file.copy(
  from = "R-package/./"
  , to = sprintf("%s/", TEMP_R_DIR)
  , recursive = TRUE
  , overwrite = TRUE
)
.handle_result(result)

# overwrite src/install.libs.R with new content based on command-line flags
writeLines(
  text = install_libs_content
  , con = file.path(TEMP_SOURCE_DIR, "install.libs.R")
)

# Add blank Makevars files
result <- file.copy(
  from = file.path(TEMP_R_DIR, "inst", "Makevars")
  , to = file.path(TEMP_SOURCE_DIR, "Makevars")
  , overwrite = TRUE
)
.handle_result(result)
result <- file.copy(
  from = file.path(TEMP_R_DIR, "inst", "Makevars.win")
  , to = file.path(TEMP_SOURCE_DIR, "Makevars.win")
  , overwrite = TRUE
)
.handle_result(result)

result <- file.copy(
  from = "include/"
  , to =  sprintf("%s/", TEMP_SOURCE_DIR)
  , recursive = TRUE
  , overwrite = TRUE
)
.handle_result(result)

result <- file.copy(
  from = "src/"
  , to = sprintf("%s/", TEMP_SOURCE_DIR)
  , recursive = TRUE
  , overwrite = TRUE
)
.handle_result(result)

# compute/ is a submodule with boost, only needed if
# building the R package with GPU support
if (USING_GPU) {
  result <- file.copy(
    from = "compute/"
    , to = sprintf("%s/", TEMP_SOURCE_DIR)
    , recursive = TRUE
    , overwrite = TRUE
  )
  .handle_result(result)
}

EIGEN_R_DIR <- file.path(TEMP_SOURCE_DIR, "include", "Eigen")
dir.create(EIGEN_R_DIR)

eigen_modules <- c(
  "Cholesky"
  , "Core"
  , "Dense"
  , "Eigenvalues"
  , "Geometry"
  , "Householder"
  , "Jacobi"
  , "LU"
  , "QR"
  , "SVD"
)
for (eigen_module in eigen_modules) {
  result <- file.copy(
    from = file.path("eigen", "Eigen", eigen_module)
    , to = EIGEN_R_DIR
    , recursive = FALSE
    , overwrite = TRUE
  )
  .handle_result(result)
}

dir.create(file.path(EIGEN_R_DIR, "src"))

for (eigen_module in c(eigen_modules, "misc", "plugins")) {
  if (eigen_module == "Dense") {
    next
  }
  module_dir <- file.path(EIGEN_R_DIR, "src", eigen_module)
  dir.create(module_dir, recursive = TRUE)
  result <- file.copy(
    from = sprintf("%s/", file.path("eigen", "Eigen", "src", eigen_module))
    , to = sprintf("%s/", file.path(EIGEN_R_DIR, "src"))
    , recursive = TRUE
    , overwrite = TRUE
  )
  .handle_result(result)
}

.replace_pragmas <- function(filepath) {
  pragma_patterns <- c(
    "^.*#pragma clang diagnostic.*$"
    , "^.*#pragma diag_suppress.*$"
    , "^.*#pragma GCC diagnostic.*$"
    , "^.*#pragma region.*$"
    , "^.*#pragma endregion.*$"
    , "^.*#pragma warning.*$"
  )
  content <- readLines(filepath)
  for (pragma_pattern in pragma_patterns) {
    content <- content[!grepl(pragma_pattern, content)]
  }
  writeLines(content, filepath)
}

# remove pragmas that suppress warnings, to appease R CMD check
.replace_pragmas(
  file.path(EIGEN_R_DIR, "src", "Core", "arch", "SSE", "Complex.h")
)
.replace_pragmas(
  file.path(EIGEN_R_DIR, "src", "Core", "util", "DisableStupidWarnings.h")
)

result <- file.copy(
  from = "CMakeLists.txt"
  , to = file.path(TEMP_R_DIR, "inst", "bin/")
  , overwrite = TRUE
)
.handle_result(result)

# remove CRAN-specific files
result <- file.remove(
  file.path(TEMP_R_DIR, "cleanup")
  , file.path(TEMP_R_DIR, "configure")
  , file.path(TEMP_R_DIR, "configure.ac")
  , file.path(TEMP_R_DIR, "configure.win")
  , file.path(TEMP_SOURCE_DIR, "Makevars.in")
  , file.path(TEMP_SOURCE_DIR, "Makevars.win.in")
)
.handle_result(result)

#------------#
# submodules #
#------------#
result <- file.copy(
  from = "external_libs/"
  , to = sprintf("%s/", TEMP_SOURCE_DIR)
  , recursive = TRUE
  , overwrite = TRUE
)
.handle_result(result)

# copy files into the place CMake expects
for (src_file in c("lightgbm_R.cpp", "lightgbm_R.h", "R_object_helper.h")) {
  result <- file.copy(
    from = file.path(TEMP_SOURCE_DIR, src_file)
    , to = file.path(TEMP_SOURCE_DIR, "src", src_file)
    , overwrite = TRUE
  )
  .handle_result(result)
  result <- file.remove(
    file.path(TEMP_SOURCE_DIR, src_file)
  )
  .handle_result(result)
}

result <- file.copy(
  from = file.path("R-package", "inst", "make-r-def.R")
  , to = file.path(TEMP_R_DIR, "inst", "bin/")
  , overwrite = TRUE
)
.handle_result(result)

# R packages cannot have versions like 3.0.0rc1, but
# 3.0.0-1 is acceptable
LGB_VERSION <- readLines("VERSION.txt")[1L]
LGB_VERSION <- gsub(
  pattern = "rc"
  , replacement = "-"
  , x = LGB_VERSION
)

# DESCRIPTION has placeholders for version
# and date so it doesn't have to be updated manually
DESCRIPTION_FILE <- file.path(TEMP_R_DIR, "DESCRIPTION")
description_contents <- readLines(DESCRIPTION_FILE)
description_contents <- gsub(
  pattern = "~~VERSION~~"
  , replacement = LGB_VERSION
  , x = description_contents
)
description_contents <- gsub(
  pattern = "~~DATE~~"
  , replacement = as.character(Sys.Date())
  , x = description_contents
)
writeLines(description_contents, DESCRIPTION_FILE)

# NOTE: --keep-empty-dirs is necessary to keep the deep paths expected
#       by CMake while also meeting the CRAN req to create object files
#       on demand
.run_shell_command("R", c("CMD", "build", TEMP_R_DIR, "--keep-empty-dirs"))

# Install the package
version <- gsub(
  "Version: ",
  "",
  grep(
    "Version: "
    , readLines(con = file.path(TEMP_R_DIR, "DESCRIPTION"))
    , value = TRUE
  )
)
tarball <- file.path(getwd(), sprintf("lightgbm_%s.tar.gz", version))

install_cmd <- "R"
install_args <- c("CMD", "INSTALL", "--no-multiarch", "--with-keep.source", tarball)
if (INSTALL_AFTER_BUILD) {
  .run_shell_command(install_cmd, install_args)
} else {
  cmd <- paste0(install_cmd, " ", paste0(install_args, collapse = " "))
  print(sprintf("Skipping installation. Install the package with command '%s'", cmd))
}<|MERGE_RESOLUTION|>--- conflicted
+++ resolved
@@ -4,6 +4,7 @@
 #export CXX=/usr/local/bin/g++-8 CC=/usr/local/bin/gcc-8
 # Sys.setenv("CXX" = "/usr/local/bin/g++-8")
 # Sys.setenv("CC" = "/usr/local/bin/gcc-8")
+
 args <- commandArgs(trailingOnly = TRUE)
 INSTALL_AFTER_BUILD <- !("--skip-install" %in% args)
 TEMP_R_DIR <- file.path(getwd(), "lightgbm_r")
@@ -18,19 +19,11 @@
 #           example, c("--boost-librarydir" = "/usr/lib/x86_64-linux-gnu")
 .parse_args <- function(args) {
   out_list <- list(
-<<<<<<< HEAD
-    "flags" = character(0)
-    , "keyword_args" = character(0)
-  )
-  for (arg in args) {
-    if (any(grepl("=", arg))){
-=======
     "flags" = character(0L)
     , "keyword_args" = character(0L)
   )
   for (arg in args) {
     if (any(grepl("=", arg))) {
->>>>>>> a2ed9fe4
       split_arg <- strsplit(arg, "=")[[1L]]
       arg_name <- split_arg[[1L]]
       arg_value <- split_arg[[2L]]
@@ -63,19 +56,11 @@
   , "--use-mingw"
   , "--use-msys2"
   , names(ARGS_TO_DEFINES)
-<<<<<<< HEAD
 )
 given_args <- c(
   parsed_args[["flags"]]
   , names(parsed_args[["keyword_args"]])
 )
-=======
-)
-given_args <- c(
-  parsed_args[["flags"]]
-  , names(parsed_args[["keyword_args"]])
-)
->>>>>>> a2ed9fe4
 unrecognized_args <- setdiff(given_args, recognized_args)
 if (length(unrecognized_args) > 0L) {
   msg <- paste0(
@@ -105,15 +90,9 @@
 
 # set up extra flags based on keyword arguments
 keyword_args <- parsed_args[["keyword_args"]]
-<<<<<<< HEAD
-if (length(keyword_args) > 0L){
-  cmake_args_to_add <- NULL
-  for (i in seq_len(length(keyword_args))){
-=======
 if (length(keyword_args) > 0L) {
   cmake_args_to_add <- NULL
   for (i in seq_len(length(keyword_args))) {
->>>>>>> a2ed9fe4
     arg_name <- names(keyword_args)[[i]]
     define_name <- ARGS_TO_DEFINES[[arg_name]]
     arg_value <- shQuote(keyword_args[[arg_name]])
