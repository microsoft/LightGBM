# LightGBM R-package

[![CRAN Version](https://www.r-pkg.org/badges/version/lightgbm)](https://cran.r-project.org/package=lightgbm)
[![Downloads](https://cranlogs.r-pkg.org/badges/grand-total/lightgbm)](https://cran.r-project.org/package=lightgbm)
[![API Docs](https://readthedocs.org/projects/lightgbm/badge/?version=latest)](https://lightgbm.readthedocs.io/en/latest/R/reference/)

<img src="man/figures/logo.svg" align="right" alt="" width="175" />

### Contents

* [Installation](#installation)
    - [Installing the CRAN Package](#installing-the-cran-package)
    - [Installing from Source with CMake](#install)
    - [Installing a GPU-enabled Build](#installing-a-gpu-enabled-build)
    - [Installing Precompiled Binaries](#installing-precompiled-binaries)
    - [Installing from a Pre-compiled lib_lightgbm](#lib_lightgbm)
* [Examples](#examples)
* [Testing](#testing)
    - [Running the Tests](#running-the-tests)
    - [Code Coverage](#code-coverage)
* [Updating Documentation](#updating-documentation)
* [Preparing a CRAN Package](#preparing-a-cran-package)
* [Known Issues](#known-issues)

Installation
------------

For the easiest installation, go to ["Installing the CRAN package"](#installing-the-cran-package).

If you experience any issues with that, try ["Installing from Source with CMake"](#install). This can produce a more efficient version of the library on Windows systems with Visual Studio.

To build a GPU-enabled version of the package, follow the steps in ["Installing a GPU-enabled Build"](#installing-a-gpu-enabled-build).

If any of the above options do not work for you or do not meet your needs, please let the maintainers know by [opening an issue](https://github.com/microsoft/LightGBM/issues).

When your package installation is done, you can check quickly if your LightGBM R-package is working by running the following:

```r
library(lightgbm)
data(agaricus.train, package='lightgbm')
train <- agaricus.train
dtrain <- lgb.Dataset(train$data, label = train$label)
model <- lgb.cv(
    params = list(
        objective = "regression"
        , metric = "l2"
    )
    , data = dtrain
)
```

### Installing the CRAN package

`{lightgbm}` is [available on CRAN](https://cran.r-project.org/package=lightgbm), and can be installed with the following R code.

```r
install.packages("lightgbm", repos = "https://cran.r-project.org")
```

This is the easiest way to install `{lightgbm}`. It does not require `CMake` or `Visual Studio`, and should work well on many different operating systems and compilers.

Each CRAN package is also available on [LightGBM releases](https://github.com/microsoft/LightGBM/releases), with a name like `lightgbm-{VERSION}-r-cran.tar.gz`.

#### Custom Installation (Linux, Mac)

The steps above should work on most systems, but users with highly-customized environments might want to change how R builds packages from source.

To change the compiler used when installing the CRAN package, you can create a file `~/.R/Makevars` which overrides `CC` (`C` compiler) and `CXX` (`C++` compiler).

For example, to use `gcc-14` instead of `clang` on macOS, you could use something like the following:

```make
# ~/.R/Makevars
CC=gcc-14
CC17=gcc-14
CXX=g++-14
CXX17=g++-14
```

To check the values R is using, run the following:

```shell
R CMD config --all
```

### Installing from Source with CMake <a id="install"></a>

You need to install git and [CMake](https://cmake.org/) first.

Note: this method is only supported on 64-bit systems. If you need to run LightGBM on 32-bit Windows (i386), follow the instructions in ["Installing the CRAN Package"](#installing-the-cran-package).

#### Windows Preparation

NOTE: Windows users may need to run with administrator rights (either R or the command prompt, depending on the way you are installing this package).

Installing a 64-bit version of [Rtools](https://cran.r-project.org/bin/windows/Rtools/) is mandatory.

After installing `Rtools` and `CMake`, be sure the following paths are added to the environment variable `PATH`. These may have been automatically added when installing other software.

* `Rtools`
    - If you have `Rtools` 4.0, example:
        - `C:\rtools40\mingw64\bin`
        - `C:\rtools40\usr\bin`
    - If you have `Rtools` 4.2+, example:
        - `C:\rtools42\x86_64-w64-mingw32.static.posix\bin`
        - `C:\rtools42\usr\bin`
        - **NOTE**: this is e.g. `rtools43\` for R 4.3
* `CMake`
    - example: `C:\Program Files\CMake\bin`
* `R`
    - example: `C:\Program Files\R\R-4.5.1\bin`

NOTE: Two `Rtools` paths are required from `Rtools` 4.0 onwards because paths and the list of included software was changed in `Rtools` 4.0.

NOTE: `Rtools42` and later take a very different approach to the compiler toolchain than previous releases, and how you install it changes what is required to build packages. See ["Howto: Building R 4.2 and packages on Windows"](https://cran.r-project.org/bin/windows/base/howto-R-4.2.html).

#### Windows Toolchain Options

A "toolchain" refers to the collection of software used to build the library. The R-package can be built with three different toolchains.

**Warning for Windows users**: it is recommended to use *Visual Studio* for its better multi-threading efficiency in Windows for many core systems. For very simple systems (dual core computers or worse), MinGW64 is recommended for maximum performance. If you do not know what to choose, it is recommended to use [Visual Studio](https://visualstudio.microsoft.com/downloads/), the default compiler. **Do not try using MinGW in Windows on many core systems. It may result in 10x slower results than Visual Studio.**

**Visual Studio (default)**

By default, the package will be built with [Visual Studio Build Tools](https://visualstudio.microsoft.com/downloads/).

**MSYS2 (R 4.x)**

If you are using R 4.x and installation fails with Visual Studio, `LightGBM` will fall back to using [MSYS2](https://www.msys2.org/). This should work with the tools already bundled in `Rtools` 4.0.

If you want to force `LightGBM` to use MSYS2 (for any R version), pass `--use-msys2` to the installation script.

```shell
Rscript build_r.R --use-msys2
```

**MinGW**

If you want to force `LightGBM` to use [MinGW](https://www.mingw-w64.org/) (for any R version), pass `--use-mingw` to the installation script.

```shell
Rscript build_r.R --use-mingw
```

#### Mac OS Preparation

You can perform installation either with **Apple Clang** or **gcc**. In case you prefer **Apple Clang**, you should install **OpenMP** (details for installation can be found in [Installation Guide](https://github.com/microsoft/LightGBM/blob/master/docs/Installation-Guide.rst#apple-clang)) first. In case you prefer **gcc**, you need to install it (details for installation can be found in [Installation Guide](https://github.com/microsoft/LightGBM/blob/master/docs/Installation-Guide.rst#gcc)) and set some environment variables to tell R to use `gcc` and `g++`. If you install these from Homebrew, your versions of `g++` and `gcc` are most likely in `/usr/local/bin`, as shown below.

```
# replace 8 with version of gcc installed on your machine
export CXX=/usr/local/bin/g++-8 CC=/usr/local/bin/gcc-8
```

#### Install with CMake

After following the "preparation" steps above for your operating system, build and install the R-package with the following commands:

```sh
git clone --recursive https://github.com/microsoft/LightGBM
cd LightGBM
Rscript build_r.R
```

The `build_r.R` script builds the package in a temporary directory called `lightgbm_r`. It will destroy and recreate that directory each time you run the script. That script supports the following command-line options:

- `--no-build-vignettes`: Skip building vignettes.
- `-j[jobs]`: Number of threads to use when compiling LightGBM. E.g., `-j4` will try to compile 4 objects at a time.
    - by default, this script uses single-thread compilation
    - for best results, set `-j` to the number of physical CPUs
- `--skip-install`: Build the package tarball, but do not install it.
- `--use-gpu`: Build a GPU-enabled version of the library.
- `--use-mingw`: Force the use of MinGW toolchain, regardless of R version.
- `--use-msys2`: Force the use of MSYS2 toolchain, regardless of R version.

Note: for the build with Visual Studio/VS Build Tools in Windows, you should use the Windows CMD or PowerShell.

### Installing a GPU-enabled Build

You will need to install Boost and OpenCL first: details for installation can be found in [Installation-Guide](https://github.com/microsoft/LightGBM/blob/master/docs/Installation-Guide.rst#build-gpu-version).

After installing these other libraries, follow the steps in ["Installing from Source with CMake"](#install). When you reach the step that mentions `build_r.R`, pass the flag `--use-gpu`.

```shell
Rscript build_r.R --use-gpu
```

You may also need or want to provide additional configuration, depending on your setup. For example, you may need to provide locations for Boost and OpenCL.

```shell
Rscript build_r.R \
    --use-gpu \
    --opencl-library=/usr/lib/x86_64-linux-gnu/libOpenCL.so \
    --boost-librarydir=/usr/lib/x86_64-linux-gnu
```

The following options correspond to the [CMake FindBoost options](https://cmake.org/cmake/help/latest/module/FindBoost.html) by the same names.

* `--boost-root`
* `--boost-dir`
* `--boost-include-dir`
* `--boost-librarydir`

The following options correspond to the [CMake FindOpenCL options](https://cmake.org/cmake/help/latest/module/FindOpenCL.html) by the same names.

* `--opencl-include-dir`
* `--opencl-library`

### Installing Precompiled Binaries

Precompiled binaries for Mac and Windows are prepared by CRAN a few days after each release to CRAN. They can be installed with the following R code.

```r
install.packages(
    "lightgbm"
    , type = "both"
    , repos = "https://cran.r-project.org"
)
```

These packages do not require compilation, so they will be faster and easier to install than packages that are built from source.

CRAN does not prepare precompiled binaries for Linux, and as of this writing neither does this project.

### Installing from a Pre-compiled lib_lightgbm <a id="lib_lightgbm"></a>

Previous versions of LightGBM offered the ability to first compile the C++ library (`lib_lightgbm.{dll,dylib,so}`) and then build an R-package that wraps it.

As of version 3.0.0, this is no longer supported. If building from source is difficult for you, please [open an issue](https://github.com/microsoft/LightGBM/issues).

Examples
--------

Please visit [demo](https://github.com/microsoft/LightGBM/tree/master/R-package/demo):

* [Basic walkthrough of wrappers](https://github.com/microsoft/LightGBM/blob/master/R-package/demo/basic_walkthrough.R)
* [Boosting from existing prediction](https://github.com/microsoft/LightGBM/blob/master/R-package/demo/boost_from_prediction.R)
* [Early Stopping](https://github.com/microsoft/LightGBM/blob/master/R-package/demo/early_stopping.R)
* [Cross Validation](https://github.com/microsoft/LightGBM/blob/master/R-package/demo/cross_validation.R)
* [Multiclass Training/Prediction](https://github.com/microsoft/LightGBM/blob/master/R-package/demo/multiclass.R)
* [Leaf (in)Stability](https://github.com/microsoft/LightGBM/blob/master/R-package/demo/leaf_stability.R)
* [Weight-Parameter Adjustment Relationship](https://github.com/microsoft/LightGBM/blob/master/R-package/demo/weight_param.R)

Testing
-------

The R-package's unit tests are run automatically on every commit, via integrations like [GitHub Actions](https://github.com/microsoft/LightGBM/actions). Adding new tests in `R-package/tests/testthat` is a valuable way to improve the reliability of the R-package.

### Running the Tests

While developing the R-package, run the code below to run the unit tests.

```shell
sh build-cran-package.sh \
    --no-build-vignettes

R CMD INSTALL --with-keep.source lightgbm*.tar.gz
cd R-package/tests
Rscript testthat.R
```

To run the tests with more verbose logs, set environment variable `LIGHTGBM_TEST_VERBOSITY` to a valid value for parameter [`verbosity`](https://lightgbm.readthedocs.io/en/latest/Parameters.html#verbosity).

```shell
export LIGHTGBM_TEST_VERBOSITY=1
cd R-package/tests
Rscript testthat.R
```

### Code Coverage

When adding tests, you may want to use test coverage to identify untested areas and to check if the tests you've added are covering all branches of the intended code.

The example below shows how to generate code coverage for the R-package on a macOS or Linux setup. To adjust for your environment, refer to [the customization step described above](#custom-installation-linux-mac).

```shell
# Install
sh build-cran-package.sh \
    --no-build-vignettes

# Get coverage
Rscript -e " \
    library(covr);
    coverage <- covr::package_coverage('./lightgbm_r', type = 'tests', quiet = FALSE);
    print(coverage);
    covr::report(coverage, file = file.path(getwd(), 'coverage.html'), browse = TRUE);
    "
```

Updating Documentation
----------------------

The R-package uses [`{roxygen2}`](https://CRAN.R-project.org/package=roxygen2) to generate its documentation.
The generated `DESCRIPTION`, `NAMESPACE`, and `man/` files are checked into source control.
To regenerate those files, run the following.

```shell
Rscript \
    --vanilla \
    -e "install.packages('roxygen2', repos = 'https://cran.rstudio.com')"

sh build-cran-package.sh --no-build-vignettes
R CMD INSTALL \
  --with-keep.source \
  ./lightgbm_*.tar.gz

cd R-package
Rscript \
    --vanilla \
    -e "roxygen2::roxygenize(load = 'installed')"
```

Preparing a CRAN Package
------------------------

This section is primarily for maintainers, but may help users and contributors to understand the structure of the R-package.

Most of `LightGBM` uses `CMake` to handle tasks like setting compiler and linker flags, including header file locations, and linking to other libraries. Because CRAN packages typically do not assume the presence of `CMake`, the R-package uses an alternative method that is in the CRAN-supported toolchain for building R packages with C++ code: `Autoconf`.

For more information on this approach, see ["Writing R Extensions"](https://cran.r-project.org/doc/manuals/r-release/R-exts.html#Configure-and-cleanup).

### Build a CRAN Package

From the root of the repository, run the following.

```shell
git submodule update --init --recursive
sh build-cran-package.sh
```

This will create a file `lightgbm_${VERSION}.tar.gz`, where `VERSION` is the version of `LightGBM`.

That script supports the following command-line options:

- `--no-build-vignettes`: Skip building vignettes.
- `--r-executable=[path-to-executable]`: Use an alternative build of R.

Also, CRAN package is generated with every commit to any repo's branch and can be found in "Artifacts" section of the associated Azure Pipelines run.

### Standard Installation from CRAN Package

After building the package, install it with a command like the following:

```shell
R CMD install lightgbm_*.tar.gz
```

### Changing the CRAN Package

A lot of details are handled automatically by `R CMD build` and `R CMD install`, so it can be difficult to understand how the files in the R-package are related to each other. An extensive treatment of those details is available in ["Writing R Extensions"](https://cran.r-project.org/doc/manuals/r-release/R-exts.html).

This section briefly explains the key files for building a CRAN package. To update the package, edit the files relevant to your change and re-run the steps in [Build a CRAN Package](#build-a-cran-package).

**Linux or Mac**

At build time, `configure` will be run and used to create a file `Makevars`, using `Makevars.in` as a template.

1. Edit `configure.ac`.
2. Create `configure` with `autoconf`. Do not edit it by hand. This file must be generated on Ubuntu 22.04.

    If you have an Ubuntu 22.04 environment available, run the provided script from the root of the `LightGBM` repository.

    ```shell
    ./R-package/recreate-configure.sh
    ```

    If you do not have easy access to an Ubuntu 22.04 environment, the `configure` script can be generated using Docker by running the code below from the root of this repo.

    ```shell
    docker run \
        --rm \
        -v $(pwd):/opt/LightGBM \
        -w /opt/LightGBM \
        ubuntu:22.04 \
        ./R-package/recreate-configure.sh
    ```

    The version of `autoconf` used by this project is stored in `R-package/AUTOCONF_UBUNTU_VERSION`. To update that version, update that file and run the commands above. To see available versions, see https://packages.ubuntu.com/search?keywords=autoconf.

3. Edit `src/Makevars.in`.

Alternatively, GitHub Actions can re-generate this file for you.

1. navigate to https://github.com/microsoft/LightGBM/actions/workflows/r_configure.yml
2. click "Run workflow" (drop-down)
3. enter the branch from the pull request for the `pr-branch` input
4. click "Run workflow" (button)

**Configuring for Windows**

At build time, `configure.win` will be run and used to create a file `Makevars.win`, using `Makevars.win.in` as a template.

1. Edit `configure.win` directly.
2. Edit `src/Makevars.win.in`.

### Testing the CRAN Package

`{lightgbm}` is tested automatically on every commit, across many combinations of operating system, R version, and compiler. This section describes how to test the package locally while you are developing.

#### Windows, Mac, and Linux

```shell
sh build-cran-package.sh
R CMD check --as-cran lightgbm_*.tar.gz
```

#### <a id="UBSAN"></a>ASAN and UBSAN

All packages uploaded to CRAN must pass builds using `gcc` and `clang`, instrumented with two sanitizers: the Address Sanitizer (ASAN) and the Undefined Behavior Sanitizer (UBSAN).

For more background, see

* [this blog post](https://dirk.eddelbuettel.com/code/sanitizers.html)
* [top-level CRAN documentation on these checks](https://cran.r-project.org/web/checks/check_issue_kinds.html)
* [CRAN's configuration of these checks](https://www.stats.ox.ac.uk/pub/bdr/memtests/README.txt)

You can replicate these checks locally using Docker.
For more information on the image used for testing, see https://github.com/wch/r-debug.

In the code below, environment variable `R_CUSTOMIZATION` should be set to one of two values.

* `"san"` = replicates CRAN's `gcc-ASAN` and `gcc-UBSAN` checks
* `"csan"` = replicates CRAN's `clang-ASAN` and `clang-UBSAN` checks

```shell
docker run \
  --rm \
  -it \
  -v $(pwd):/opt/LightGBM \
  -w /opt/LightGBM \
  --env R_CUSTOMIZATION=san \
  wch1/r-debug:latest \
  /bin/bash

# install dependencies
RDscript${R_CUSTOMIZATION} \
  -e "install.packages(c('R6', 'data.table', 'jsonlite', 'knitr', 'markdown', 'Matrix', 'RhpcBLASctl', 'testthat'), repos = 'https://cran.r-project.org', Ncpus = parallel::detectCores())"

# install lightgbm
sh build-cran-package.sh --r-executable=RD${R_CUSTOMIZATION}
RD${R_CUSTOMIZATION} \
  CMD INSTALL lightgbm_*.tar.gz

# run tests
cd R-package/tests
rm -f ./tests.log
RDscript${R_CUSTOMIZATION} testthat.R >> tests.log 2>&1

# check that tests passed
echo "test exit code: $?"
tail -300 ./tests.log
```

#### Valgrind

All packages uploaded to CRAN must be built and tested without raising any issues from `valgrind`. `valgrind` is a profiler that can catch serious issues like memory leaks and illegal writes. For more information, see [this blog post](https://reside-ic.github.io/blog/debugging-and-fixing-crans-additional-checks-errors/).

You can replicate these checks locally using Docker. Note that instrumented versions of R built to use `valgrind` run much slower, and these tests may take as long as 20 minutes to run.

```shell
docker run \
    --rm \
    -v $(pwd):/opt/LightGBM \
    -w /opt/LightGBM \
    -it \
        wch1/r-debug

RDscriptvalgrind -e "install.packages(c('R6', 'data.table', 'jsonlite', 'knitr', 'markdown', 'Matrix', 'RhpcBLASctl', 'testthat'), repos = 'https://cran.rstudio.com', Ncpus = parallel::detectCores())"

sh build-cran-package.sh \
    --r-executable=RDvalgrind

RDvalgrind CMD INSTALL \
    --preclean \
    --install-tests \
        lightgbm_*.tar.gz

cd R-package/tests

RDvalgrind \
    --no-readline \
    --vanilla \
    -d "valgrind --tool=memcheck --leak-check=full --track-origins=yes" \
        -f testthat.R \
2>&1 \
| tee out.log \
| cat
```

These tests can also be triggered on a pull request branch, using GitHub Actions.

1. navigate to https://github.com/microsoft/LightGBM/actions/workflows/r_valgrind.yml
2. click "Run workflow" (drop-down)
3. enter the branch from the pull request for the `pr-branch` input
4. enter the pull request ID for the `pr-number` input
5. click "Run workflow" (button)

Or by using the GitHub CLI, using a command similar to this:

```shell
gh workflow run \
<<<<<<< HEAD
    --repo Microsoft/LightGBM \
=======
    --repo microsoft/LightGBM \
>>>>>>> 03bb5475
    --ref ci/fix-rerun-workflow \
    r_valgrind.yml \
    -f pr-branch=ci/fix-rerun-workflow \
    -f pr-number=7072
```

Known Issues
------------

For information about known issues with the R-package, see the [R-package section of LightGBM's main FAQ page](https://lightgbm.readthedocs.io/en/latest/FAQ.html#r-package).<|MERGE_RESOLUTION|>--- conflicted
+++ resolved
@@ -498,11 +498,7 @@
 
 ```shell
 gh workflow run \
-<<<<<<< HEAD
-    --repo Microsoft/LightGBM \
-=======
     --repo microsoft/LightGBM \
->>>>>>> 03bb5475
     --ref ci/fix-rerun-workflow \
     r_valgrind.yml \
     -f pr-branch=ci/fix-rerun-workflow \
