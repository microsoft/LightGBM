--- conflicted
+++ resolved
@@ -12,11 +12,7 @@
 import psutil
 import pytest
 from scipy.sparse import csr_matrix, isspmatrix_csc, isspmatrix_csr
-<<<<<<< HEAD
-from sklearn.datasets import load_svmlight_file, make_multilabel_classification, make_regression
-=======
-from sklearn.datasets import load_svmlight_file, make_blobs, make_multilabel_classification
->>>>>>> 31ab4d42
+from sklearn.datasets import load_svmlight_file, make_blobs, make_multilabel_classification, make_regression
 from sklearn.metrics import average_precision_score, log_loss, mean_absolute_error, mean_squared_error, roc_auc_score
 from sklearn.model_selection import GroupKFold, TimeSeriesSplit, train_test_split
 
@@ -3307,7 +3303,6 @@
         assert tree_structure['split_feature'] == 0
 
 
-<<<<<<< HEAD
 def test_goss_boosting_and_strategy_equivalent():
     X, y = make_regression(n_samples=10_000, n_features=10, n_informative=5, random_state=42)
     X_train, X_test, y_train, y_test = train_test_split(X, y, test_size=0.1, random_state=42)
@@ -3431,7 +3426,8 @@
     ret = mean_squared_error(y_test, gbm.predict(X_test))
     assert ret < 4000
     assert evals_result['valid_0']['l2'][-1] == pytest.approx(ret)
-=======
+
+
 def test_record_evaluation_with_train():
     X, y = make_synthetic_regression()
     ds = lgb.Dataset(X, y)
@@ -3580,5 +3576,4 @@
 
     preds = model.predict(X)
     mean_preds = np.mean(preds)
-    assert y.min() <= mean_preds <= y.max()
->>>>>>> 31ab4d42
+    assert y.min() <= mean_preds <= y.max()