--- conflicted
+++ resolved
@@ -955,12 +955,6 @@
     size_t size_of_token = std::strlen(binary_file_token);
     writer->AlignedWrite(binary_file_token, size_of_token);
     // get size of header
-<<<<<<< HEAD
-    size_t size_of_header = sizeof(num_data_) + sizeof(num_features_) + sizeof(num_total_features_)
-      + sizeof(int) * num_total_features_ + sizeof(label_idx_) + sizeof(num_groups_)
-      + 3 * sizeof(int) * num_features_ + sizeof(uint64_t) * (num_groups_ + 1) + 2 * sizeof(int) * num_groups_
-      + sizeof(int32_t) * num_total_features_ + sizeof(int) * 3 + sizeof(bool) * 3;
-=======
     size_t size_of_header =
         VirtualFileWriter::AlignedSize(sizeof(num_data_)) +
         VirtualFileWriter::AlignedSize(sizeof(num_features_)) +
@@ -973,9 +967,7 @@
         2 * VirtualFileWriter::AlignedSize(sizeof(int) * num_groups_) +
         VirtualFileWriter::AlignedSize(sizeof(int32_t) * num_total_features_) +
         VirtualFileWriter::AlignedSize(sizeof(int)) * 3 +
-        VirtualFileWriter::AlignedSize(sizeof(bool)) * 2;
->>>>>>> 2e1b39ba
-
+        VirtualFileWriter::AlignedSize(sizeof(bool)) * 3;
     // size of feature names
     for (int i = 0; i < num_total_features_; ++i) {
       size_of_header +=
@@ -989,24 +981,6 @@
     }
     writer->Write(&size_of_header, sizeof(size_of_header));
     // write header
-<<<<<<< HEAD
-    writer->Write(&num_data_, sizeof(num_data_));
-    writer->Write(&num_features_, sizeof(num_features_));
-    writer->Write(&num_total_features_, sizeof(num_total_features_));
-    writer->Write(&label_idx_, sizeof(label_idx_));
-    writer->Write(&max_bin_, sizeof(max_bin_));
-    writer->Write(&bin_construct_sample_cnt_,
-                  sizeof(bin_construct_sample_cnt_));
-    writer->Write(&min_data_in_bin_, sizeof(min_data_in_bin_));
-    writer->Write(&use_missing_, sizeof(use_missing_));
-    writer->Write(&zero_as_missing_, sizeof(zero_as_missing_));
-    writer->Write(&has_raw_, sizeof(has_raw_));
-    writer->Write(used_feature_map_.data(), sizeof(int) * num_total_features_);
-    writer->Write(&num_groups_, sizeof(num_groups_));
-    writer->Write(real_feature_idx_.data(), sizeof(int) * num_features_);
-    writer->Write(feature2group_.data(), sizeof(int) * num_features_);
-    writer->Write(feature2subfeature_.data(), sizeof(int) * num_features_);
-=======
     writer->AlignedWrite(&num_data_, sizeof(num_data_));
     writer->AlignedWrite(&num_features_, sizeof(num_features_));
     writer->AlignedWrite(&num_total_features_, sizeof(num_total_features_));
@@ -1017,6 +991,7 @@
     writer->AlignedWrite(&min_data_in_bin_, sizeof(min_data_in_bin_));
     writer->AlignedWrite(&use_missing_, sizeof(use_missing_));
     writer->AlignedWrite(&zero_as_missing_, sizeof(zero_as_missing_));
+    writer->AlignedWrite(&has_raw_, sizeof(has_raw_));
     writer->AlignedWrite(used_feature_map_.data(),
                          sizeof(int) * num_total_features_);
     writer->AlignedWrite(&num_groups_, sizeof(num_groups_));
@@ -1024,7 +999,6 @@
     writer->AlignedWrite(feature2group_.data(), sizeof(int) * num_features_);
     writer->AlignedWrite(feature2subfeature_.data(),
                          sizeof(int) * num_features_);
->>>>>>> 2e1b39ba
     writer->Write(group_bin_boundaries_.data(),
                   sizeof(uint64_t) * (num_groups_ + 1));
     writer->AlignedWrite(group_feature_start_.data(),
