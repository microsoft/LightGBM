# coding: utf-8
"""Callbacks library."""
import collections
from operator import gt, lt
from typing import Any, Callable, Dict, List, Union

from .basic import _ConfigAliases, _log_info, _log_warning


class EarlyStopException(Exception):
    """Exception of early stopping."""

    def __init__(self, best_iteration: int, best_score: float) -> None:
        """Create early stopping exception.

        Parameters
        ----------
        best_iteration : int
            The best iteration stopped.
        best_score : float
            The score of the best iteration.
        """
        super().__init__()
        self.best_iteration = best_iteration
        self.best_score = best_score


# Callback environment used by callbacks
CallbackEnv = collections.namedtuple(
    "CallbackEnv",
    ["model",
     "params",
     "iteration",
     "begin_iteration",
     "end_iteration",
     "evaluation_result_list"])


def _format_eval_result(value: list, show_stdv: bool = True) -> str:
    """Format metric string."""
    if len(value) == 4:
        return f"{value[0]}'s {value[1]}: {value[2]:g}"
    elif len(value) == 5:
        if show_stdv:
            return f"{value[0]}'s {value[1]}: {value[2]:g} + {value[4]:g}"
        else:
            return f"{value[0]}'s {value[1]}: {value[2]:g}"
    else:
        raise ValueError("Wrong metric value")


def print_evaluation(period: int = 1, show_stdv: bool = True) -> Callable:
    """Create a callback that logs the evaluation results.

    By default, standard output resource is used.
    Use ``register_logger()`` function to register a custom logger.

    Note
    ----
    Requires at least one validation data.

    Parameters
    ----------
    period : int, optional (default=1)
        The period to log the evaluation results.
        The last boosting stage or the boosting stage found by using ``early_stopping`` callback is also logged.
    show_stdv : bool, optional (default=True)
        Whether to log stdv (if provided).

    Returns
    -------
<<<<<<< HEAD
    callback : function
        The callback that logs the evaluation results every ``period`` boosting iteration(s).
=======
    callback : callable
        The callback that prints the evaluation results every ``period`` iteration(s).
>>>>>>> 32445aba
    """
    def _callback(env: CallbackEnv) -> None:
        if period > 0 and env.evaluation_result_list and (env.iteration + 1) % period == 0:
            result = '\t'.join([_format_eval_result(x, show_stdv) for x in env.evaluation_result_list])
            _log_info(f'[{env.iteration + 1}]\t{result}')
    _callback.order = 10  # type: ignore
    return _callback


def record_evaluation(eval_result: Dict[str, Dict[str, List[Any]]]) -> Callable:
    """Create a callback that records the evaluation history into ``eval_result``.

    Parameters
    ----------
    eval_result : dict
        Dictionary used to store all evaluation results of all validation sets.
        This should be initialized outside of your call to ``record_evaluation()`` and should be empty.
        Any initial contents of the dictionary will be deleted.

        .. rubric:: Example

        With two validation sets named 'eval' and 'train', and one evaluation metric named 'logloss'
        this dictionary after finishing a model training process will have the following structure:

        .. code-block::

            {
             'train':
                 {
                  'logloss': [0.48253, 0.35953, ...]
                 },
             'eval':
                 {
                  'logloss': [0.480385, 0.357756, ...]
                 }
            }

    Returns
    -------
    callback : callable
        The callback that records the evaluation history into the passed dictionary.
    """
    if not isinstance(eval_result, dict):
        raise TypeError('eval_result should be a dictionary')
    eval_result.clear()

    def _init(env: CallbackEnv) -> None:
        for data_name, eval_name, _, _ in env.evaluation_result_list:
            eval_result.setdefault(data_name, collections.OrderedDict())
            eval_result[data_name].setdefault(eval_name, [])

    def _callback(env: CallbackEnv) -> None:
        if not eval_result:
            _init(env)
        for data_name, eval_name, result, _ in env.evaluation_result_list:
            eval_result[data_name][eval_name].append(result)
    _callback.order = 20  # type: ignore
    return _callback


def reset_parameter(**kwargs: Union[list, Callable]) -> Callable:
    """Create a callback that resets the parameter after the first iteration.

    .. note::

        The initial parameter will still take in-effect on first iteration.

    Parameters
    ----------
    **kwargs : value should be list or callable
        List of parameters for each boosting round
        or a callable that calculates the parameter in terms of
        current number of round (e.g. yields learning rate decay).
        If list lst, parameter = lst[current_round].
        If callable func, parameter = func(current_round).

    Returns
    -------
    callback : callable
        The callback that resets the parameter after the first iteration.
    """
    def _callback(env: CallbackEnv) -> None:
        new_parameters = {}
        for key, value in kwargs.items():
            if isinstance(value, list):
                if len(value) != env.end_iteration - env.begin_iteration:
                    raise ValueError(f"Length of list {key!r} has to equal to 'num_boost_round'.")
                new_param = value[env.iteration - env.begin_iteration]
            else:
                new_param = value(env.iteration - env.begin_iteration)
            if new_param != env.params.get(key, None):
                new_parameters[key] = new_param
        if new_parameters:
            env.model.reset_parameter(new_parameters)
            env.params.update(new_parameters)
    _callback.before_iteration = True  # type: ignore
    _callback.order = 10  # type: ignore
    return _callback


def early_stopping(stopping_rounds: int, first_metric_only: bool = False, verbose: bool = True) -> Callable:
    """Create a callback that activates early stopping.

    Activates early stopping.
    The model will train until the validation score stops improving.
    Validation score needs to improve at least every ``stopping_rounds`` round(s)
    to continue training.
    Requires at least one validation data and one metric.
    If there's more than one, will check all of them. But the training data is ignored anyway.
    To check only the first metric set ``first_metric_only`` to True.
    The index of iteration that has the best performance will be saved in the ``best_iteration`` attribute of a model.

    Parameters
    ----------
    stopping_rounds : int
        The possible number of rounds without the trend occurrence.
    first_metric_only : bool, optional (default=False)
        Whether to use only the first metric for early stopping.
    verbose : bool, optional (default=True)
        Whether to log message with early stopping information.
        By default, standard output resource is used.
        Use ``register_logger()`` function to register a custom logger.

    Returns
    -------
    callback : callable
        The callback that activates early stopping.
    """
    best_score = []
    best_iter = []
    best_score_list: list = []
    cmp_op = []
    enabled = [True]
    first_metric = ['']

    def _init(env: CallbackEnv) -> None:
        enabled[0] = not any(env.params.get(boost_alias, "") == 'dart' for boost_alias
                             in _ConfigAliases.get("boosting"))
        if not enabled[0]:
            _log_warning('Early stopping is not available in dart mode')
            return
        if not env.evaluation_result_list:
            raise ValueError('For early stopping, '
                             'at least one dataset and eval metric is required for evaluation')

        if verbose:
            _log_info(f"Training until validation scores don't improve for {stopping_rounds} rounds")

        # split is needed for "<dataset type> <metric>" case (e.g. "train l1")
        first_metric[0] = env.evaluation_result_list[0][1].split(" ")[-1]
        for eval_ret in env.evaluation_result_list:
            best_iter.append(0)
            best_score_list.append(None)
            if eval_ret[3]:
                best_score.append(float('-inf'))
                cmp_op.append(gt)
            else:
                best_score.append(float('inf'))
                cmp_op.append(lt)

    def _final_iteration_check(env: CallbackEnv, eval_name_splitted: List[str], i: int) -> None:
        if env.iteration == env.end_iteration - 1:
            if verbose:
                best_score_str = '\t'.join([_format_eval_result(x) for x in best_score_list[i]])
                _log_info('Did not meet early stopping. '
                          f'Best iteration is:\n[{best_iter[i] + 1}]\t{best_score_str}')
                if first_metric_only:
                    _log_info(f"Evaluated only: {eval_name_splitted[-1]}")
            raise EarlyStopException(best_iter[i], best_score_list[i])

    def _callback(env: CallbackEnv) -> None:
        if not cmp_op:
            _init(env)
        if not enabled[0]:
            return
        for i in range(len(env.evaluation_result_list)):
            score = env.evaluation_result_list[i][2]
            if best_score_list[i] is None or cmp_op[i](score, best_score[i]):
                best_score[i] = score
                best_iter[i] = env.iteration
                best_score_list[i] = env.evaluation_result_list
            # split is needed for "<dataset type> <metric>" case (e.g. "train l1")
            eval_name_splitted = env.evaluation_result_list[i][1].split(" ")
            if first_metric_only and first_metric[0] != eval_name_splitted[-1]:
                continue  # use only the first metric for early stopping
            if ((env.evaluation_result_list[i][0] == "cv_agg" and eval_name_splitted[0] == "train"
                 or env.evaluation_result_list[i][0] == env.model._train_data_name)):
                _final_iteration_check(env, eval_name_splitted, i)
                continue  # train data for lgb.cv or sklearn wrapper (underlying lgb.train)
            elif env.iteration - best_iter[i] >= stopping_rounds:
                if verbose:
                    eval_result_str = '\t'.join([_format_eval_result(x) for x in best_score_list[i]])
                    _log_info(f"Early stopping, best iteration is:\n[{best_iter[i] + 1}]\t{eval_result_str}")
                    if first_metric_only:
                        _log_info(f"Evaluated only: {eval_name_splitted[-1]}")
                raise EarlyStopException(best_iter[i], best_score_list[i])
            _final_iteration_check(env, eval_name_splitted, i)
    _callback.order = 30  # type: ignore
    return _callback<|MERGE_RESOLUTION|>--- conflicted
+++ resolved
@@ -69,13 +69,8 @@
 
     Returns
     -------
-<<<<<<< HEAD
-    callback : function
+    callback : callable
         The callback that logs the evaluation results every ``period`` boosting iteration(s).
-=======
-    callback : callable
-        The callback that prints the evaluation results every ``period`` iteration(s).
->>>>>>> 32445aba
     """
     def _callback(env: CallbackEnv) -> None:
         if period > 0 and env.evaluation_result_list and (env.iteration + 1) % period == 0:
