--- conflicted
+++ resolved
@@ -102,11 +102,7 @@
                           data_size_t end, const score_t* gradients,
                           const score_t* hessians, hist_t* out) const override {
     ConstructHistogramInner<true, true, false>(data_indices, start, end,
-<<<<<<< HEAD
-                                                     gradients, hessians, out);
-=======
                                                gradients, hessians, out);
->>>>>>> 73bc8ed7
   }
 
   void ConstructHistogram(data_size_t start, data_size_t end,
@@ -122,11 +118,7 @@
                                  const score_t* hessians,
                                  hist_t* out) const override {
     ConstructHistogramInner<true, true, true>(data_indices, start, end,
-<<<<<<< HEAD
-                                                    gradients, hessians, out);
-=======
                                               gradients, hessians, out);
->>>>>>> 73bc8ed7
   }
 
   MultiValBin* CreateLike(data_size_t num_data, int num_bin, int num_feature, double) const override {
