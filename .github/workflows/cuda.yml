name: CUDA Version

on:
  push:
    branches:
    - master
  pull_request:
    branches:
    - master

env:
  github_actions: 'true'
  os_name: linux
  conda_env: test-env

jobs:
  test:
    name: ${{ matrix.task }} ${{ matrix.cuda_version }} ${{ matrix.method }} (linux, ${{ matrix.compiler }}, Python ${{ matrix.python_version }})
    runs-on: [self-hosted, linux]
    timeout-minutes: 60
    strategy:
      fail-fast: false
      matrix:
        include:
          - method: source
            compiler: gcc
            python_version: "3.8"
<<<<<<< HEAD
            cuda_version: "11.6.2"
            task: cuda
=======
            cuda_version: "11.7.0"
            tree_learner: cuda
>>>>>>> 504ff50d
          - method: pip
            compiler: clang
            python_version: "3.9"
            cuda_version: "10.0"
            task: cuda
          - method: wheel
            compiler: gcc
            python_version: "3.10"
            cuda_version: "9.0"
            task: cuda
          - method: source
            compiler: gcc
            python_version: "3.8"
<<<<<<< HEAD
            cuda_version: "11.6.2"
            task: cuda_exp
=======
            cuda_version: "11.7.0"
            tree_learner: cuda_exp
>>>>>>> 504ff50d
          - method: pip
            compiler: clang
            python_version: "3.9"
            cuda_version: "10.0"
            task: cuda_exp
    steps:
      - name: Setup or update software on host machine
        run: |
            sudo apt-get update
            sudo apt-get install --no-install-recommends -y \
                apt-transport-https \
                ca-certificates \
                curl \
                git \
                gnupg-agent \
                lsb-release \
                software-properties-common
            curl -fsSL https://download.docker.com/linux/ubuntu/gpg | sudo apt-key add -
            sudo add-apt-repository "deb [arch=amd64] https://download.docker.com/linux/ubuntu $(lsb_release -cs) stable" -y
            curl -sL https://nvidia.github.io/nvidia-docker/gpgkey | sudo apt-key add -
            curl -sL https://nvidia.github.io/nvidia-docker/$(. /etc/os-release;echo $ID$VERSION_ID)/nvidia-docker.list | sudo tee /etc/apt/sources.list.d/nvidia-docker.list
            sudo apt-get update
            sudo apt-get install --no-install-recommends -y \
                containerd.io \
                docker-ce \
                docker-ce-cli \
                nvidia-docker2
            sudo chmod a+rw /var/run/docker.sock
            sudo systemctl restart docker
      - name: Remove old folder with repository
        run: sudo rm -rf $GITHUB_WORKSPACE
      - name: Checkout repository
        uses: actions/checkout@v1
        with:
          fetch-depth: 5
          submodules: true
      - name: Setup and run tests
        run: |
            export ROOT_DOCKER_FOLDER=/LightGBM
            cat > docker.env <<EOF
            GITHUB_ACTIONS=${{ env.github_actions }}
            OS_NAME=${{ env.os_name }}
            COMPILER=${{ matrix.compiler }}
            TASK=${{ matrix.task }}
            METHOD=${{ matrix.method }}
            CONDA_ENV=${{ env.conda_env }}
            PYTHON_VERSION=${{ matrix.python_version }}
            BUILD_DIRECTORY=$ROOT_DOCKER_FOLDER
            LGB_VER=$(head -n 1 VERSION.txt)
            EOF
            cat > docker-script.sh <<EOF
            export CONDA=\$HOME/miniforge
            export PATH=\$CONDA/bin:\$PATH
            nvidia-smi
            $ROOT_DOCKER_FOLDER/.ci/setup.sh || exit -1
            $ROOT_DOCKER_FOLDER/.ci/test.sh || exit -1
            EOF
            cuda_version="${{ matrix.cuda_version }}"
            cuda_major=${cuda_version%%.*}
            docker_img="nvcr.io/nvidia/cuda:${cuda_version}-devel"
            if [[ ${cuda_major} -gt 10 ]]; then
                docker_img="${docker_img}-ubuntu$(lsb_release -rs)" 
            fi
            docker run --env-file docker.env -v "$GITHUB_WORKSPACE":"$ROOT_DOCKER_FOLDER" --rm --gpus all "$docker_img" /bin/bash $ROOT_DOCKER_FOLDER/docker-script.sh
  all-successful:
    # https://github.community/t/is-it-possible-to-require-all-github-actions-tasks-to-pass-without-enumerating-them/117957/4?u=graingert
    runs-on: ubuntu-latest
    needs: [test]
    steps:
    - name: Note that all tests succeeded
      run: echo "🎉"<|MERGE_RESOLUTION|>--- conflicted
+++ resolved
@@ -25,13 +25,8 @@
           - method: source
             compiler: gcc
             python_version: "3.8"
-<<<<<<< HEAD
-            cuda_version: "11.6.2"
+            cuda_version: "11.7.0"
             task: cuda
-=======
-            cuda_version: "11.7.0"
-            tree_learner: cuda
->>>>>>> 504ff50d
           - method: pip
             compiler: clang
             python_version: "3.9"
@@ -45,13 +40,8 @@
           - method: source
             compiler: gcc
             python_version: "3.8"
-<<<<<<< HEAD
-            cuda_version: "11.6.2"
+            cuda_version: "11.7.0"
             task: cuda_exp
-=======
-            cuda_version: "11.7.0"
-            tree_learner: cuda_exp
->>>>>>> 504ff50d
           - method: pip
             compiler: clang
             python_version: "3.9"
