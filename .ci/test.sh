#!/bin/bash

if [[ $OS_NAME == "macos" ]] && [[ $COMPILER == "gcc" ]]; then
    export CXX=g++-11
    export CC=gcc-11
elif [[ $OS_NAME == "linux" ]] && [[ $COMPILER == "clang" ]]; then
    export CXX=clang++
    export CC=clang
elif [[ $OS_NAME == "linux" ]] && [[ $COMPILER == "clang-17" ]]; then
    export CXX=clang++-17
    export CC=clang-17
fi

if [[ $IN_UBUNTU_BASE_CONTAINER == "true" ]]; then
    export LANG="en_US.UTF-8"
    export LC_ALL="en_US.UTF-8"
fi

if [[ "${TASK}" == "r-package" ]] || [[ "${TASK}" == "r-rchk" ]]; then
    bash ${BUILD_DIRECTORY}/.ci/test_r_package.sh || exit 1
    exit 0
fi

if [[ "$TASK" == "cpp-tests" ]]; then
    mkdir $BUILD_DIRECTORY/build && cd $BUILD_DIRECTORY/build
    if [[ $METHOD == "with-sanitizers" ]]; then
        extra_cmake_opts="-DUSE_SANITIZER=ON"
        if [[ -n $SANITIZERS ]]; then
            extra_cmake_opts="$extra_cmake_opts -DENABLED_SANITIZERS=$SANITIZERS"
        fi
    else
        extra_cmake_opts=""
    fi
    cmake -DBUILD_CPP_TEST=ON -DUSE_OPENMP=OFF -DUSE_DEBUG=ON $extra_cmake_opts ..
    make testlightgbm -j4 || exit 1
    ./../testlightgbm || exit 1
    exit 0
fi

CONDA_PYTHON_REQUIREMENT="python=$PYTHON_VERSION[build=*cpython]"

if [[ $TASK == "if-else" ]]; then
    mamba create -q -y -n $CONDA_ENV ${CONDA_PYTHON_REQUIREMENT} numpy
    source activate $CONDA_ENV
    mkdir $BUILD_DIRECTORY/build && cd $BUILD_DIRECTORY/build && cmake .. && make lightgbm -j4 || exit 1
    cd $BUILD_DIRECTORY/tests/cpp_tests && ../../lightgbm config=train.conf convert_model_language=cpp convert_model=../../src/boosting/gbdt_prediction.cpp && ../../lightgbm config=predict.conf output_result=origin.pred || exit 1
    cd $BUILD_DIRECTORY/build && make lightgbm -j4 || exit 1
    cd $BUILD_DIRECTORY/tests/cpp_tests && ../../lightgbm config=predict.conf output_result=ifelse.pred && python test.py || exit 1
    exit 0
fi

if [[ $TASK == "swig" ]]; then
    mkdir $BUILD_DIRECTORY/build && cd $BUILD_DIRECTORY/build
    if [[ $OS_NAME == "macos" ]]; then
        cmake -DUSE_SWIG=ON -DAPPLE_OUTPUT_DYLIB=ON ..
    else
        cmake -DUSE_SWIG=ON ..
    fi
    make -j4 || exit 1
    if [[ $OS_NAME == "linux" ]] && [[ $COMPILER == "gcc" ]]; then
        objdump -T $BUILD_DIRECTORY/lib_lightgbm.so > $BUILD_DIRECTORY/objdump.log || exit 1
        objdump -T $BUILD_DIRECTORY/lib_lightgbm_swig.so >> $BUILD_DIRECTORY/objdump.log || exit 1
        python $BUILD_DIRECTORY/helpers/check_dynamic_dependencies.py $BUILD_DIRECTORY/objdump.log || exit 1
    fi
    if [[ $PRODUCES_ARTIFACTS == "true" ]]; then
        cp $BUILD_DIRECTORY/build/lightgbmlib.jar $BUILD_ARTIFACTSTAGINGDIRECTORY/lightgbmlib_$OS_NAME.jar
    fi
    exit 0
fi

if [[ $TASK == "lint" ]]; then
    cd ${BUILD_DIRECTORY}
    mamba create -q -y -n $CONDA_ENV \
        ${CONDA_PYTHON_REQUIREMENT} \
<<<<<<< HEAD
        'cmakelint>=1.4.2' \
        'cpplint>=1.6.0' \
        'mypy>=1.8.0' \
=======
        cmakelint \
        cpplint \
        'matplotlib>=3.8.3' \
        mypy \
>>>>>>> cb4972ee
        'pre-commit>=3.6.0' \
        'pyarrow>=14.0' \
        'r-lintr>=3.1'
    source activate $CONDA_ENV
    echo "Linting Python code"
    sh ${BUILD_DIRECTORY}/.ci/lint-python.sh || exit 1
    echo "Linting R code"
    Rscript ${BUILD_DIRECTORY}/.ci/lint_r_code.R ${BUILD_DIRECTORY} || exit 1
    echo "Linting C++ code"
    sh ${BUILD_DIRECTORY}/.ci/lint-cpp.sh || exit 1
    exit 0
fi

if [[ $TASK == "check-docs" ]] || [[ $TASK == "check-links" ]]; then
    cd $BUILD_DIRECTORY/docs
    mamba env create \
        -n $CONDA_ENV \
        --file ./env.yml || exit 1
    mamba install \
        -q \
        -y \
        -n $CONDA_ENV \
            'doxygen>=1.10.0' \
            'rstcheck>=6.2.0' || exit 1
    source activate $CONDA_ENV
    # check reStructuredText formatting
    cd $BUILD_DIRECTORY/python-package
    rstcheck --report-level warning $(find . -type f -name "*.rst") || exit 1
    cd $BUILD_DIRECTORY/docs
    rstcheck --report-level warning --ignore-directives=autoclass,autofunction,autosummary,doxygenfile $(find . -type f -name "*.rst") || exit 1
    # build docs
    make html || exit 1
    if [[ $TASK == "check-links" ]]; then
        # check docs for broken links
        pip install --user linkchecker
        linkchecker --config=.linkcheckerrc ./_build/html/*.html || exit 1
        exit 0
    fi
    # check the consistency of parameters' descriptions and other stuff
    cp $BUILD_DIRECTORY/docs/Parameters.rst $BUILD_DIRECTORY/docs/Parameters-backup.rst
    cp $BUILD_DIRECTORY/src/io/config_auto.cpp $BUILD_DIRECTORY/src/io/config_auto-backup.cpp
    python $BUILD_DIRECTORY/helpers/parameter_generator.py || exit 1
    diff $BUILD_DIRECTORY/docs/Parameters-backup.rst $BUILD_DIRECTORY/docs/Parameters.rst || exit 1
    diff $BUILD_DIRECTORY/src/io/config_auto-backup.cpp $BUILD_DIRECTORY/src/io/config_auto.cpp || exit 1
    exit 0
fi

# older versions of Dask are incompatible with pandas>=2.0, but not all conda packages' metadata accurately reflects that
#
# ref: https://github.com/microsoft/LightGBM/issues/6030
CONSTRAINED_DEPENDENCIES="'dask>=2023.5.0' 'distributed>=2023.5.0' 'pandas>=2.0'"
if [[ $PYTHON_VERSION == "3.7" ]]; then
    CONSTRAINED_DEPENDENCIES="'dask' 'distributed' 'pandas<2.0'"
fi

# including python=version[build=*cpython] to ensure that conda doesn't fall back to pypy
mamba create -q -y -n $CONDA_ENV \
    ${CONSTRAINED_DEPENDENCIES} \
    cffi \
    cloudpickle \
    joblib \
    matplotlib \
    numpy \
    psutil \
    pyarrow \
    pytest \
    ${CONDA_PYTHON_REQUIREMENT} \
    python-graphviz \
    scikit-learn \
    scipy || exit 1

source activate $CONDA_ENV

cd $BUILD_DIRECTORY

if [[ $OS_NAME == "macos" ]] && [[ $COMPILER == "clang" ]]; then
    # fix "OMP: Error #15: Initializing libiomp5.dylib, but found libomp.dylib already initialized." (OpenMP library conflict due to conda's MKL)
    for LIBOMP_ALIAS in libgomp.dylib libiomp5.dylib libomp.dylib; do sudo ln -sf "$(brew --cellar libomp)"/*/lib/libomp.dylib $CONDA_PREFIX/lib/$LIBOMP_ALIAS || exit 1; done
fi

if [[ $TASK == "sdist" ]]; then
    cd $BUILD_DIRECTORY && sh ./build-python.sh sdist || exit 1
    sh $BUILD_DIRECTORY/.ci/check_python_dists.sh $BUILD_DIRECTORY/dist || exit 1
    pip install --user $BUILD_DIRECTORY/dist/lightgbm-$LGB_VER.tar.gz -v || exit 1
    if [[ $PRODUCES_ARTIFACTS == "true" ]]; then
        cp $BUILD_DIRECTORY/dist/lightgbm-$LGB_VER.tar.gz $BUILD_ARTIFACTSTAGINGDIRECTORY || exit 1
    fi
    pytest $BUILD_DIRECTORY/tests/python_package_test || exit 1
    exit 0
elif [[ $TASK == "bdist" ]]; then
    if [[ $OS_NAME == "macos" ]]; then
        cd $BUILD_DIRECTORY && sh ./build-python.sh bdist_wheel || exit 1
        sh $BUILD_DIRECTORY/.ci/check_python_dists.sh $BUILD_DIRECTORY/dist || exit 1
        mv \
            ./dist/*.whl \
            ./dist/tmp.whl || exit 1
        mv \
            ./dist/tmp.whl \
            dist/lightgbm-$LGB_VER-py3-none-macosx_10_15_x86_64.macosx_11_6_x86_64.macosx_12_5_x86_64.whl || exit 1
        if [[ $PRODUCES_ARTIFACTS == "true" ]]; then
            cp dist/lightgbm-$LGB_VER-py3-none-macosx*.whl $BUILD_ARTIFACTSTAGINGDIRECTORY || exit 1
        fi
    else
        ARCH=$(uname -m)
        if [[ $ARCH == "x86_64" ]]; then
            PLATFORM="manylinux_2_28_x86_64"
        else
            PLATFORM="manylinux2014_$ARCH"
        fi
        cd $BUILD_DIRECTORY && sh ./build-python.sh bdist_wheel --integrated-opencl || exit 1
        mv \
            ./dist/*.whl \
            ./dist/tmp.whl || exit 1
        mv \
            ./dist/tmp.whl \
            ./dist/lightgbm-$LGB_VER-py3-none-$PLATFORM.whl || exit 1
        sh $BUILD_DIRECTORY/.ci/check_python_dists.sh $BUILD_DIRECTORY/dist || exit 1
        if [[ $PRODUCES_ARTIFACTS == "true" ]]; then
            cp dist/lightgbm-$LGB_VER-py3-none-$PLATFORM.whl $BUILD_ARTIFACTSTAGINGDIRECTORY || exit 1
        fi
        # Make sure we can do both CPU and GPU; see tests/python_package_test/test_dual.py
        export LIGHTGBM_TEST_DUAL_CPU_GPU=1
    fi
    pip install --user $BUILD_DIRECTORY/dist/*.whl || exit 1
    pytest $BUILD_DIRECTORY/tests || exit 1
    exit 0
fi

if [[ $TASK == "gpu" ]]; then
    sed -i'.bak' 's/std::string device_type = "cpu";/std::string device_type = "gpu";/' $BUILD_DIRECTORY/include/LightGBM/config.h
    grep -q 'std::string device_type = "gpu"' $BUILD_DIRECTORY/include/LightGBM/config.h || exit 1  # make sure that changes were really done
    if [[ $METHOD == "pip" ]]; then
        cd $BUILD_DIRECTORY && sh ./build-python.sh sdist || exit 1
        sh $BUILD_DIRECTORY/.ci/check_python_dists.sh $BUILD_DIRECTORY/dist || exit 1
        pip install \
            --user \
            -v \
            --config-settings=cmake.define.USE_GPU=ON \
            $BUILD_DIRECTORY/dist/lightgbm-$LGB_VER.tar.gz \
        || exit 1
        pytest $BUILD_DIRECTORY/tests/python_package_test || exit 1
        exit 0
    elif [[ $METHOD == "wheel" ]]; then
        cd $BUILD_DIRECTORY && sh ./build-python.sh bdist_wheel --gpu || exit 1
        sh $BUILD_DIRECTORY/.ci/check_python_dists.sh $BUILD_DIRECTORY/dist || exit 1
        pip install --user $BUILD_DIRECTORY/dist/lightgbm-$LGB_VER*.whl -v || exit 1
        pytest $BUILD_DIRECTORY/tests || exit 1
        exit 0
    elif [[ $METHOD == "source" ]]; then
        mkdir $BUILD_DIRECTORY/build
        cd $BUILD_DIRECTORY/build
        cmake -DUSE_GPU=ON ..
    fi
elif [[ $TASK == "cuda" ]]; then
    sed -i'.bak' 's/std::string device_type = "cpu";/std::string device_type = "cuda";/' $BUILD_DIRECTORY/include/LightGBM/config.h
    grep -q 'std::string device_type = "cuda"' $BUILD_DIRECTORY/include/LightGBM/config.h || exit 1  # make sure that changes were really done
    # by default ``gpu_use_dp=false`` for efficiency. change to ``true`` here for exact results in ci tests
    sed -i'.bak' 's/gpu_use_dp = false;/gpu_use_dp = true;/' $BUILD_DIRECTORY/include/LightGBM/config.h
    grep -q 'gpu_use_dp = true' $BUILD_DIRECTORY/include/LightGBM/config.h || exit 1  # make sure that changes were really done
    if [[ $METHOD == "pip" ]]; then
        cd $BUILD_DIRECTORY && sh ./build-python.sh sdist || exit 1
        sh $BUILD_DIRECTORY/.ci/check_python_dists.sh $BUILD_DIRECTORY/dist || exit 1
        pip install \
            --user \
            -v \
            --config-settings=cmake.define.USE_CUDA=ON \
            $BUILD_DIRECTORY/dist/lightgbm-$LGB_VER.tar.gz \
        || exit 1
        pytest $BUILD_DIRECTORY/tests/python_package_test || exit 1
        exit 0
    elif [[ $METHOD == "wheel" ]]; then
        cd $BUILD_DIRECTORY && sh ./build-python.sh bdist_wheel --cuda || exit 1
        sh $BUILD_DIRECTORY/.ci/check_python_dists.sh $BUILD_DIRECTORY/dist || exit 1
        pip install --user $BUILD_DIRECTORY/dist/lightgbm-$LGB_VER*.whl -v || exit 1
        pytest $BUILD_DIRECTORY/tests || exit 1
        exit 0
    elif [[ $METHOD == "source" ]]; then
        mkdir $BUILD_DIRECTORY/build
        cd $BUILD_DIRECTORY/build
        cmake -DUSE_CUDA=ON ..
    fi
elif [[ $TASK == "mpi" ]]; then
    if [[ $METHOD == "pip" ]]; then
        cd $BUILD_DIRECTORY && sh ./build-python.sh sdist || exit 1
        sh $BUILD_DIRECTORY/.ci/check_python_dists.sh $BUILD_DIRECTORY/dist || exit 1
        pip install \
            --user \
            -v \
            --config-settings=cmake.define.USE_MPI=ON \
            $BUILD_DIRECTORY/dist/lightgbm-$LGB_VER.tar.gz \
        || exit 1
        pytest $BUILD_DIRECTORY/tests/python_package_test || exit 1
        exit 0
    elif [[ $METHOD == "wheel" ]]; then
        cd $BUILD_DIRECTORY && sh ./build-python.sh bdist_wheel --mpi || exit 1
        sh $BUILD_DIRECTORY/.ci/check_python_dists.sh $BUILD_DIRECTORY/dist || exit 1
        pip install --user $BUILD_DIRECTORY/dist/lightgbm-$LGB_VER*.whl -v || exit 1
        pytest $BUILD_DIRECTORY/tests || exit 1
        exit 0
    elif [[ $METHOD == "source" ]]; then
        mkdir $BUILD_DIRECTORY/build
        cd $BUILD_DIRECTORY/build
        cmake -DUSE_MPI=ON -DUSE_DEBUG=ON ..
    fi
else
    mkdir $BUILD_DIRECTORY/build
    cd $BUILD_DIRECTORY/build
    cmake ..
fi

make _lightgbm -j4 || exit 1

cd $BUILD_DIRECTORY && sh ./build-python.sh install --precompile --user || exit 1
pytest $BUILD_DIRECTORY/tests || exit 1

if [[ $TASK == "regular" ]]; then
    if [[ $PRODUCES_ARTIFACTS == "true" ]]; then
        if [[ $OS_NAME == "macos" ]]; then
            cp $BUILD_DIRECTORY/lib_lightgbm.so $BUILD_ARTIFACTSTAGINGDIRECTORY/lib_lightgbm.dylib
        else
            if [[ $COMPILER == "gcc" ]]; then
                objdump -T $BUILD_DIRECTORY/lib_lightgbm.so > $BUILD_DIRECTORY/objdump.log || exit 1
                python $BUILD_DIRECTORY/helpers/check_dynamic_dependencies.py $BUILD_DIRECTORY/objdump.log || exit 1
            fi
            cp $BUILD_DIRECTORY/lib_lightgbm.so $BUILD_ARTIFACTSTAGINGDIRECTORY/lib_lightgbm.so
        fi
    fi
    cd $BUILD_DIRECTORY/examples/python-guide
    sed -i'.bak' '/import lightgbm as lgb/a\
import matplotlib\
matplotlib.use\(\"Agg\"\)\
' plot_example.py  # prevent interactive window mode
    sed -i'.bak' 's/graph.render(view=True)/graph.render(view=False)/' plot_example.py
    # requirements for examples
    mamba install -q -y -n $CONDA_ENV \
        h5py \
        ipywidgets \
        notebook
    for f in *.py **/*.py; do python $f || exit 1; done  # run all examples
    cd $BUILD_DIRECTORY/examples/python-guide/notebooks
    sed -i'.bak' 's/INTERACTIVE = False/assert False, \\"Interactive mode disabled\\"/' interactive_plot_example.ipynb
    jupyter nbconvert --ExecutePreprocessor.timeout=180 --to notebook --execute --inplace *.ipynb || exit 1  # run all notebooks

    # importing the library should succeed even if all optional dependencies are not present
    conda uninstall -n $CONDA_ENV --force --yes \
        cffi \
        dask \
        distributed \
        joblib \
        matplotlib \
        psutil \
        pyarrow \
        python-graphviz \
        scikit-learn || exit 1
    python -c "import lightgbm" || exit 1
fi<|MERGE_RESOLUTION|>--- conflicted
+++ resolved
@@ -72,16 +72,10 @@
     cd ${BUILD_DIRECTORY}
     mamba create -q -y -n $CONDA_ENV \
         ${CONDA_PYTHON_REQUIREMENT} \
-<<<<<<< HEAD
         'cmakelint>=1.4.2' \
         'cpplint>=1.6.0' \
+        'matplotlib>=3.8.3' \
         'mypy>=1.8.0' \
-=======
-        cmakelint \
-        cpplint \
-        'matplotlib>=3.8.3' \
-        mypy \
->>>>>>> cb4972ee
         'pre-commit>=3.6.0' \
         'pyarrow>=14.0' \
         'r-lintr>=3.1'
