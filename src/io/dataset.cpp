--- conflicted
+++ resolved
@@ -527,21 +527,14 @@
   is_finish_load_ = true;
 }
 
-<<<<<<< HEAD
 void PushDataToMultiValBin(
     data_size_t num_data,
-=======
-
-void PushDataToMultiValBin(
-    int num_threads, data_size_t num_data,
->>>>>>> fed09d33
     const std::vector<uint32_t> most_freq_bins,
     const std::vector<uint32_t> offsets,
     std::vector<std::vector<std::unique_ptr<BinIterator>>>& iters,
     MultiValBin* ret) {
   Common::FunctionTimer fun_time("Dataset::PushDataToMultiValBin",
                                  global_timer);
-<<<<<<< HEAD
   if (ret->IsSparse()) {
     Threading::For<data_size_t>(
         0, num_data, 1024, [&](int tid, data_size_t start, data_size_t end) {
@@ -549,28 +542,6 @@
           cur_data.reserve(most_freq_bins.size());
           for (size_t j = 0; j < most_freq_bins.size(); ++j) {
             iters[tid][j]->Reset(start);
-=======
-  const data_size_t min_block_size = 4096;
-  const int n_block =
-      std::min(num_threads, (num_data + min_block_size - 1) / min_block_size);
-  const data_size_t block_size = (num_data + n_block - 1) / n_block;
-  if (ret->IsSparse()) {
-#pragma omp parallel for schedule(static)
-    for (int tid = 0; tid < n_block; ++tid) {
-      std::vector<uint32_t> cur_data;
-      cur_data.reserve(most_freq_bins.size());
-      data_size_t start = tid * block_size;
-      data_size_t end = std::min(num_data, start + block_size);
-      for (size_t j = 0; j < most_freq_bins.size(); ++j) {
-        iters[tid][j]->Reset(start);
-      }
-      for (data_size_t i = start; i < end; ++i) {
-        cur_data.clear();
-        for (size_t j = 0; j < most_freq_bins.size(); ++j) {
-          auto cur_bin = iters[tid][j]->Get(i);
-          if (cur_bin == most_freq_bins[j]) {
-            continue;
->>>>>>> fed09d33
           }
           for (data_size_t i = start; i < end; ++i) {
             cur_data.clear();
@@ -589,7 +560,6 @@
           }
         });
   } else {
-<<<<<<< HEAD
     Threading::For<data_size_t>(
         0, num_data, 1024, [&](int tid, data_size_t start, data_size_t end) {
           std::vector<uint32_t> cur_data(most_freq_bins.size(), 0);
@@ -608,25 +578,6 @@
                 }
               }
               cur_data[j] = cur_bin;
-=======
-#pragma omp parallel for schedule(static)
-    for (int tid = 0; tid < n_block; ++tid) {
-      std::vector<uint32_t> cur_data(most_freq_bins.size(), 0);
-      data_size_t start = tid * block_size;
-      data_size_t end = std::min(num_data, start + block_size);
-      for (size_t j = 0; j < most_freq_bins.size(); ++j) {
-        iters[tid][j]->Reset(start);
-      }
-      for (data_size_t i = start; i < end; ++i) {
-        for (size_t j = 0; j < most_freq_bins.size(); ++j) {
-          auto cur_bin = iters[tid][j]->Get(i);
-          if (cur_bin == most_freq_bins[j]) {
-            cur_bin = 0;
-          } else {
-            cur_bin += offsets[j];
-            if (most_freq_bins[j] == 0) {
-              cur_bin -= 1;
->>>>>>> fed09d33
             }
             ret->PushOneRow(tid, i, cur_data);
           }
@@ -676,11 +627,7 @@
   std::unique_ptr<MultiValBin> ret;
   ret.reset(MultiValBin::CreateMultiValBin(num_data_, offsets.back(),
                                            num_feature, sum_sparse_rate));
-<<<<<<< HEAD
   PushDataToMultiValBin(num_data_, most_freq_bins, offsets, iters,
-=======
-  PushDataToMultiValBin(num_threads, num_data_, most_freq_bins, offsets, iters,
->>>>>>> fed09d33
                         ret.get());
   ret->FinishLoad();
   return ret.release();
@@ -736,31 +683,16 @@
   ret.reset(MultiValBin::CreateMultiValBin(
       num_data_, num_total_bin, static_cast<int>(most_freq_bins.size()),
       1.0 - sum_dense_ratio));
-<<<<<<< HEAD
   PushDataToMultiValBin(num_data_, most_freq_bins, offsets, iters,
-=======
-  PushDataToMultiValBin(num_threads, num_data_, most_freq_bins, offsets, iters,
->>>>>>> fed09d33
                         ret.get());
   ret->FinishLoad();
   return ret.release();
 }
 
-<<<<<<< HEAD
-MultiValBin* Dataset::TestMultiThreadingMethod(
-    score_t* gradients, score_t* hessians,
-    const std::vector<int8_t>& is_feature_used, bool is_constant_hessian,
-    bool force_colwise, bool force_rowwise, bool* is_hist_col_wise) const {
-  int num_threads = 1;
-#pragma omp parallel
-#pragma omp master
-  { num_threads = omp_get_num_threads(); }
-=======
 TrainingTempState* Dataset::TestMultiThreadingMethod(
     score_t* gradients, score_t* hessians,
     const std::vector<int8_t>& is_feature_used, bool is_constant_hessian,
     bool force_colwise, bool force_rowwise, bool* is_hist_col_wise) const {
->>>>>>> fed09d33
   Common::FunctionTimer fun_timer("Dataset::TestMultiThreadingMethod",
                                   global_timer);
   if (force_colwise && force_rowwise) {
@@ -778,16 +710,6 @@
     return temp_state;
   } else if (force_rowwise) {
     *is_hist_col_wise = false;
-<<<<<<< HEAD
-    auto ret = GetMultiBinFromAllFeatures();
-    const int num_bin_aligned =
-        (ret->num_bin() + kAlignedSize - 1) / kAlignedSize * kAlignedSize;
-    hist_buf_.resize(static_cast<size_t>(num_bin_aligned) * 2 * num_threads);
-    return ret;
-  } else {
-    std::unique_ptr<MultiValBin> sparse_bin;
-    std::unique_ptr<MultiValBin> all_bin;
-=======
     TrainingTempState* temp_state = new TrainingTempState();
     temp_state->SetMultiValBin(GetMultiBinFromAllFeatures());
     return temp_state;
@@ -799,7 +721,6 @@
     colwise_state.reset(new TrainingTempState());
     rowwise_state.reset(new TrainingTempState());
 
->>>>>>> fed09d33
     std::chrono::duration<double, std::milli> col_wise_init_time,
         row_wise_init_time;
     auto start_time = std::chrono::steady_clock::now();
@@ -807,45 +728,25 @@
     col_wise_init_time = std::chrono::steady_clock::now() - start_time;
 
     start_time = std::chrono::steady_clock::now();
-<<<<<<< HEAD
-    all_bin.reset(GetMultiBinFromAllFeatures());
-    std::vector<hist_t, Common::AlignmentAllocator<hist_t, kAlignedSize>>
-        hist_data(NumTotalBin() * 2);
-    const int num_bin_aligned =
-        (all_bin->num_bin() + kAlignedSize - 1) / kAlignedSize * kAlignedSize;
-    hist_buf_.resize(static_cast<size_t>(num_bin_aligned) * 2 * num_threads);
-=======
     rowwise_state->SetMultiValBin(GetMultiBinFromAllFeatures());
     std::vector<hist_t, Common::AlignmentAllocator<hist_t, kAlignedSize>>
         hist_data(NumTotalBin() * 2);
 
->>>>>>> fed09d33
     row_wise_init_time = std::chrono::steady_clock::now() - start_time;
     Log::Debug(
         "init for col-wise cost %f seconds, init for row-wise cost %f seconds",
         col_wise_init_time * 1e-3, row_wise_init_time * 1e-3);
-<<<<<<< HEAD
-=======
     InitTrain(is_feature_used, true, colwise_state.get());
     InitTrain(is_feature_used, false, rowwise_state.get());
->>>>>>> fed09d33
     std::chrono::duration<double, std::milli> col_wise_time, row_wise_time;
     start_time = std::chrono::steady_clock::now();
     ConstructHistograms(is_feature_used, nullptr, num_data_, gradients,
                         hessians, gradients, hessians, is_constant_hessian,
-<<<<<<< HEAD
-                        sparse_bin.get(), true, hist_data.data());
-    col_wise_time = std::chrono::steady_clock::now() - start_time;
-    start_time = std::chrono::steady_clock::now();
-    ConstructHistogramsMultiVal(all_bin.get(), nullptr, num_data_, gradients,
-                                hessians, is_constant_hessian,
-=======
                         true, colwise_state.get(), hist_data.data());
     col_wise_time = std::chrono::steady_clock::now() - start_time;
     start_time = std::chrono::steady_clock::now();
     ConstructHistogramsMultiVal(nullptr, num_data_, gradients, hessians,
                                 is_constant_hessian, rowwise_state.get(),
->>>>>>> fed09d33
                                 hist_data.data());
     row_wise_time = std::chrono::steady_clock::now() - start_time;
     Log::Debug("col-wise cost %f seconds, row-wise cost %f seconds",
@@ -1285,14 +1186,6 @@
   fclose(file);
 }
 
-<<<<<<< HEAD
-void Dataset::ConstructHistogramsMultiVal(
-    const MultiValBin* multi_val_bin, const data_size_t* data_indices,
-    data_size_t num_data, const score_t* gradients, const score_t* hessians,
-    bool is_constant_hessian, hist_t* hist_data) const {
-  Common::FunctionTimer fun_time("Dataset::ConstructHistogramsMultiVal",
-                                 global_timer);
-=======
 
 void Dataset::InitTrain(const std::vector<int8_t>& is_feature_used,
                         bool is_colwise, TrainingTempState* temp_state) const {
@@ -1434,7 +1327,6 @@
   const auto multi_val_bin = temp_state->use_subfeature
                                  ? temp_state->multi_val_bin_subfeature.get()
                                  : temp_state->multi_val_bin.get();
->>>>>>> fed09d33
   if (multi_val_bin == nullptr) {
     return;
   }
@@ -1447,40 +1339,6 @@
   const int num_bin = multi_val_bin->num_bin();
   const int num_bin_aligned =
       (num_bin + kAlignedSize - 1) / kAlignedSize * kAlignedSize;
-<<<<<<< HEAD
-  const size_t buf_size =
-      static_cast<size_t>(num_threads - 1) * num_bin_aligned * 2;
-  if (hist_buf_.size() < buf_size) {
-    hist_buf_.resize(buf_size);
-  }
-
-  int n_data_block = Threading::For<data_size_t>(
-      0, num_data, 1024, [&](int tid, data_size_t start, data_size_t end) {
-        auto data_ptr = hist_data;
-        if (tid > 0) {
-          data_ptr = hist_buf_.data() +
-                     static_cast<size_t>(num_bin_aligned) * 2 * (tid - 1);
-        }
-        std::memset(reinterpret_cast<void*>(data_ptr), 0,
-                    num_bin * kHistEntrySize);
-        if (data_indices != nullptr && num_data < num_data_) {
-          if (!is_constant_hessian) {
-            multi_val_bin->ConstructHistogram(data_indices, start, end,
-                                              gradients, hessians, data_ptr);
-          } else {
-            multi_val_bin->ConstructHistogram(data_indices, start, end,
-                                              gradients, data_ptr);
-          }
-        } else {
-          if (!is_constant_hessian) {
-            multi_val_bin->ConstructHistogram(start, end, gradients, hessians,
-                                              data_ptr);
-          } else {
-            multi_val_bin->ConstructHistogram(start, end, gradients, data_ptr);
-          }
-        }
-      });
-=======
   const int min_data_block_size = 1024;
   const int n_data_block = std::min(
       num_threads, (num_data + min_data_block_size - 1) / min_data_block_size);
@@ -1522,36 +1380,8 @@
       }
     }
   }
->>>>>>> fed09d33
   global_timer.Stop("Dataset::sparse_bin_histogram");
   global_timer.Start("Dataset::sparse_bin_histogram_merge");
-<<<<<<< HEAD
-  if (!is_constant_hessian) {
-    Threading::For<data_size_t>(
-        0, num_data, 1024, [&](int, data_size_t start, data_size_t end) {
-          for (int tid = 1; tid < n_data_block; ++tid) {
-            auto src_ptr = hist_buf_.data() +
-                           static_cast<size_t>(num_bin_aligned) * 2 * (tid - 1);
-            for (int i = start * 2; i < end * 2; ++i) {
-              hist_data[i] += src_ptr[i];
-            }
-          }
-        });
-  } else {
-    Threading::For<data_size_t>(
-        0, num_data, 1024, [&](int, data_size_t start, data_size_t end) {
-          for (int tid = 1; tid < n_data_block; ++tid) {
-            auto src_ptr = hist_buf_.data() +
-                           static_cast<size_t>(num_bin_aligned) * 2 * (tid - 1);
-            for (int i = start * 2; i < end * 2; ++i) {
-              hist_data[i] += src_ptr[i];
-            }
-          }
-          for (int i = start; i < end; ++i) {
-            GET_HESS(hist_data, i) = GET_HESS(hist_data, i) * hessians[0];
-          }
-        });
-=======
   const int min_bin_block_size = 512;
   const int n_bin_block = std::min(
       num_threads, (num_bin + min_bin_block_size - 1) / min_bin_block_size);
@@ -1585,7 +1415,6 @@
         GET_HESS(hist_data, i) = GET_HESS(hist_data, i) * hessians[0];
       }
     }
->>>>>>> fed09d33
   }
   global_timer.Stop("Dataset::sparse_bin_histogram_merge");
   global_timer.Start("Dataset::sparse_bin_histogram_move");
@@ -1597,26 +1426,16 @@
     const std::vector<int8_t>& is_feature_used, const data_size_t* data_indices,
     data_size_t num_data, const score_t* gradients, const score_t* hessians,
     score_t* ordered_gradients, score_t* ordered_hessians,
-<<<<<<< HEAD
-    bool is_constant_hessian, const MultiValBin* multi_val_bin, bool is_colwise,
-=======
     bool is_constant_hessian, bool is_colwise, TrainingTempState* temp_state,
->>>>>>> fed09d33
     hist_t* hist_data) const {
   Common::FunctionTimer fun_timer("Dataset::ConstructHistograms", global_timer);
   if (num_data < 0 || hist_data == nullptr) {
     return;
   }
   if (!is_colwise) {
-<<<<<<< HEAD
-    return ConstructHistogramsMultiVal(multi_val_bin, data_indices, num_data,
-                                       gradients, hessians, is_constant_hessian,
-                                       hist_data);
-=======
     return ConstructHistogramsMultiVal(data_indices, num_data, gradients,
                                        hessians, is_constant_hessian,
                                        temp_state, hist_data);
->>>>>>> fed09d33
   }
   global_timer.Start("Dataset::Get used group");
   std::vector<int> used_dense_group;
@@ -1648,21 +1467,13 @@
     auto ptr_ordered_hess = hessians;
     if (data_indices != nullptr && num_data < num_data_) {
       if (!is_constant_hessian) {
-<<<<<<< HEAD
 #pragma omp parallel for schedule(static, 512) if (num_data >= 1024)
-=======
-#pragma omp parallel for schedule(static)
->>>>>>> fed09d33
         for (data_size_t i = 0; i < num_data; ++i) {
           ordered_gradients[i] = gradients[data_indices[i]];
           ordered_hessians[i] = hessians[data_indices[i]];
         }
       } else {
-<<<<<<< HEAD
 #pragma omp parallel for schedule(static, 512) if (num_data >= 1024)
-=======
-#pragma omp parallel for schedule(static)
->>>>>>> fed09d33
         for (data_size_t i = 0; i < num_data; ++i) {
           ordered_gradients[i] = gradients[data_indices[i]];
         }
@@ -1755,14 +1566,8 @@
   global_timer.Stop("Dataset::dense_bin_histogram");
   if (multi_val_groud_id >= 0) {
     ConstructHistogramsMultiVal(
-<<<<<<< HEAD
-        multi_val_bin, data_indices, num_data, gradients, hessians,
-        is_constant_hessian,
-        hist_data + group_bin_boundaries_[multi_val_groud_id] * 2);
-=======
         data_indices, num_data, gradients, hessians, is_constant_hessian,
         temp_state, hist_data + group_bin_boundaries_[multi_val_groud_id] * 2);
->>>>>>> fed09d33
   }
 }
 
