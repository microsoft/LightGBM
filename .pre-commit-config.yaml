--- conflicted
+++ resolved
@@ -25,11 +25,7 @@
         args: ["--settings-path", "python-package/pyproject.toml"]
   - repo: https://github.com/astral-sh/ruff-pre-commit
     # Ruff version.
-<<<<<<< HEAD
-    rev: v0.6.9
-=======
     rev: v0.7.0
->>>>>>> 283cdde4
     hooks:
       # Run the linter.
       - id: ruff
