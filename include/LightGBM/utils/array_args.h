/*!
 * Copyright (c) 2016 Microsoft Corporation. All rights reserved.
 * Licensed under the MIT License. See LICENSE file in the project root for license information.
 */
#ifndef LIGHTGBM_UTILS_ARRAY_AGRS_H_
#define LIGHTGBM_UTILS_ARRAY_AGRS_H_

#include <LightGBM/utils/openmp_wrapper.h>
#include <LightGBM/utils/threading.h>

#include <algorithm>
#include <numeric>
#include <utility>
#include <vector>

namespace LightGBM {

/*!
* \brief Contains some operation for an array, e.g. ArgMax, TopK.
*/
template<typename VAL_T>
class ArrayArgs {
 public:
  inline static size_t ArgMaxMT(const std::vector<VAL_T>& array) {
    int num_threads = OMP_NUM_THREADS();
    std::vector<size_t> arg_maxs(num_threads, 0);
    int n_blocks = Threading::For<size_t>(
        0, array.size(), 1024,
        [&array, &arg_maxs](int i, size_t start, size_t end) {
          size_t arg_max = start;
          for (size_t j = start + 1; j < end; ++j) {
            if (array[j] > array[arg_max]) {
              arg_max = j;
            }
          }
          arg_maxs[i] = arg_max;
        });
    size_t ret = arg_maxs[0];
    for (int i = 1; i < n_blocks; ++i) {
      if (array[arg_maxs[i]] > array[ret]) {
        ret = arg_maxs[i];
      }
    }
    return ret;
  }
  inline static size_t ArgMax(const std::vector<VAL_T>& array) {
    if (array.empty()) {
      return 0;
    }
    if (array.size() > 1024) {
      return ArgMaxMT(array);
    } else {
      size_t arg_max = 0;
      for (size_t i = 1; i < array.size(); ++i) {
        if (array[i] > array[arg_max]) {
          arg_max = i;
        }
      }
      return arg_max;
    }
  }

  inline static size_t ArgMin(const std::vector<VAL_T>& array) {
    if (array.empty()) {
      return 0;
    }
    size_t arg_min = 0;
    for (size_t i = 1; i < array.size(); ++i) {
      if (array[i] < array[arg_min]) {
        arg_min = i;
      }
    }
    return arg_min;
  }

  inline static size_t ArgMax(const VAL_T* array, size_t n) {
    if (n <= 0) {
      return 0;
    }
    size_t arg_max = 0;
    for (size_t i = 1; i < n; ++i) {
      if (array[i] > array[arg_max]) {
        arg_max = i;
      }
    }
    return arg_max;
  }

  inline static size_t ArgMin(const VAL_T* array, size_t n) {
    if (n <= 0) {
      return 0;
    }
    size_t arg_min = 0;
    for (size_t i = 1; i < n; ++i) {
      if (array[i] < array[arg_min]) {
        arg_min = i;
      }
    }
    return arg_min;
  }

  inline static void Partition(std::vector<VAL_T>* arr, int start, int end, int* l, int* r) {
    int i = start - 1;
    int j = end - 1;
    int p = i;
    int q = j;
    if (start >= end - 1) {
<<<<<<< HEAD
=======
      *l = start - 1;
      *r = end;
>>>>>>> ec1debce
      return;
    }
    std::vector<VAL_T>& ref = *arr;
    VAL_T v = ref[end - 1];
    for (;;) {
      while (ref[++i] > v) {}
      while (v > ref[--j]) { if (j == start) { break; } }
      if (i >= j) { break; }
      std::swap(ref[i], ref[j]);
      if (ref[i] == v) { p++; std::swap(ref[p], ref[i]); }
      if (v == ref[j]) { q--; std::swap(ref[j], ref[q]); }
    }
    std::swap(ref[i], ref[end - 1]);
    j = i - 1;
    i = i + 1;
    for (int k = start; k <= p; k++, j--) { std::swap(ref[k], ref[j]); }
    for (int k = end - 2; k >= q; k--, i++) { std::swap(ref[i], ref[k]); }
    *l = j;
    *r = i;
  }

  // Note: k refer to index here. e.g. k=0 means get the max number.
  inline static int ArgMaxAtK(std::vector<VAL_T>* arr, int start, int end, int k) {
    if (start >= end - 1) {
      return start;
    }
    int l = start;
    int r = end - 1;
    Partition(arr, start, end, &l, &r);
    // if find or all elements are the same.
    if ((k > l && k < r) || (l == start - 1 && r == end - 1)) {
      return k;
    } else if (k <= l) {
      return ArgMaxAtK(arr, start, l + 1, k);
    } else {
      return ArgMaxAtK(arr, r, end, k);
    }
  }

  // Note: k is 1-based here. e.g. k=3 means get the top-3 numbers.
  inline static void MaxK(const std::vector<VAL_T>& array, int k, std::vector<VAL_T>* out) {
    out->clear();
    if (k <= 0) {
      return;
    }
    for (auto val : array) {
      out->push_back(val);
    }
    if (static_cast<size_t>(k) >= array.size()) {
      return;
    }
    ArgMaxAtK(out, 0, static_cast<int>(out->size()), k - 1);
    out->erase(out->begin() + k, out->end());
  }

  inline static void Assign(std::vector<VAL_T>* array, VAL_T t, size_t n) {
    array->resize(n);
    for (size_t i = 0; i < array->size(); ++i) {
      (*array)[i] = t;
    }
  }

  inline static bool CheckAllZero(const std::vector<VAL_T>& array) {
    for (size_t i = 0; i < array.size(); ++i) {
      if (array[i] != VAL_T(0)) {
        return false;
      }
    }
    return true;
  }

  inline static bool CheckAll(const std::vector<VAL_T>& array, VAL_T t) {
    for (size_t i = 0; i < array.size(); ++i) {
      if (array[i] != t) {
        return false;
      }
    }
    return true;
  }

  static double CalculateThresholdMVS(std::vector<VAL_T>* gradients, data_size_t begin, data_size_t end,
                                             const double sample_size) {
    double current_sum_small = 0.0;
    data_size_t big_grad_size = 0;

    while (begin != end) {
      data_size_t middle_begin = begin - 1, middle_end = end;
      ArrayArgs<score_t>::Partition(gradients, begin, end, &middle_begin, &middle_end);
      ++middle_begin;  // for half intervals
      const data_size_t n_middle = middle_end - middle_begin;
      const data_size_t large_size = middle_begin - begin;

      const double sum_small = std::accumulate(gradients->begin() + middle_end, gradients->begin() + end, 0.0);
      const double sum_middle = (*gradients)[middle_begin] * n_middle;

      const double
          current_sampling_rate = (current_sum_small + sum_small) / (*gradients)[middle_begin] + big_grad_size + n_middle + large_size;

      if (current_sampling_rate > sample_size) {
        current_sum_small += sum_small + sum_middle;
        end = middle_begin;
      } else {
        big_grad_size += n_middle + large_size;
        begin = middle_end;
      }
    }

    return current_sum_small / (sample_size - big_grad_size + kEpsilon);
  }
};

}  // namespace LightGBM

#endif   // LightGBM_UTILS_ARRAY_AGRS_H_<|MERGE_RESOLUTION|>--- conflicted
+++ resolved
@@ -105,11 +105,8 @@
     int p = i;
     int q = j;
     if (start >= end - 1) {
-<<<<<<< HEAD
-=======
       *l = start - 1;
       *r = end;
->>>>>>> ec1debce
       return;
     }
     std::vector<VAL_T>& ref = *arr;
