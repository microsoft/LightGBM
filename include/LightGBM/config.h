/*!
 * Copyright (c) 2016 Microsoft Corporation. All rights reserved.
 * Licensed under the MIT License. See LICENSE file in the project root for license information.
 *
 * \note
 * - desc and descl2 fields must be written in reStructuredText format;
 * - nested sections can be placed only at the bottom of parent's section;
 * - [no-automatically-extract]
 *       - do not automatically extract this parameter into a Config property with the same name in Config::GetMembersFromString(). Use if:
 *           - specialized extraction logic for this param exists in Config::GetMembersFromString()
 * - [no-save]
 *       - this param should not be saved into a model text representation via Config::SaveMembersToString(). Use if:
 *           - param is only used by the CLI (especially the "predict" and "convert_model" tasks)
 *           - param is related to LightGBM writing files (e.g. "output_model", "save_binary")
 */
#ifndef LIGHTGBM_CONFIG_H_
#define LIGHTGBM_CONFIG_H_

#include <LightGBM/export.h>
#include <LightGBM/meta.h>
#include <LightGBM/utils/common.h>
#include <LightGBM/utils/log.h>

#include <string>
#include <algorithm>
#include <memory>
#include <unordered_map>
#include <unordered_set>
#include <vector>

namespace LightGBM {

/*! \brief Types of tasks */
enum TaskType {
  kTrain, kPredict, kConvertModel, KRefitTree, kSaveBinary
};
const int kDefaultNumLeaves = 31;

struct Config {
 public:
  Config() {}
  explicit Config(std::unordered_map<std::string, std::string> parameters_map) {
    Set(parameters_map);
  }
  std::string ToString() const;
  /*!
  * \brief Get string value by specific name of key
  * \param params Store the key and value for params
  * \param name Name of key
  * \param out Value will assign to out if key exists
  * \return True if key exists
  */
  inline static bool GetString(
    const std::unordered_map<std::string, std::string>& params,
    const std::string& name, std::string* out);

  /*!
  * \brief Get int value by specific name of key
  * \param params Store the key and value for params
  * \param name Name of key
  * \param out Value will assign to out if key exists
  * \return True if key exists
  */
  inline static bool GetInt(
    const std::unordered_map<std::string, std::string>& params,
    const std::string& name, int* out);

  /*!
  * \brief Get double value by specific name of key
  * \param params Store the key and value for params
  * \param name Name of key
  * \param out Value will assign to out if key exists
  * \return True if key exists
  */
  inline static bool GetDouble(
    const std::unordered_map<std::string, std::string>& params,
    const std::string& name, double* out);

  /*!
  * \brief Get bool value by specific name of key
  * \param params Store the key and value for params
  * \param name Name of key
  * \param out Value will assign to out if key exists
  * \return True if key exists
  */
  inline static bool GetBool(
    const std::unordered_map<std::string, std::string>& params,
    const std::string& name, bool* out);

  /*!
  * \brief Sort aliases by length and then alphabetically
  * \param x Alias 1
  * \param y Alias 2
  * \return true if x has higher priority than y
  */
  inline static bool SortAlias(const std::string& x, const std::string& y);

  static void KeepFirstValues(const std::unordered_map<std::string, std::vector<std::string>>& params, std::unordered_map<std::string, std::string>* out);
  static void KV2Map(std::unordered_map<std::string, std::vector<std::string>>* params, const char* kv);
  static void SetVerbosity(const std::unordered_map<std::string, std::vector<std::string>>& params);
  static std::unordered_map<std::string, std::string> Str2Map(const char* parameters);

  #ifndef __NVCC__
  #pragma region Parameters

  #pragma region Core Parameters
  #endif  // __NVCC__

  // [no-automatically-extract]
  // [no-save]
  // alias = config_file
  // desc = path of config file
  // desc = **Note**: can be used only in CLI version
  std::string config = "";

  // [no-automatically-extract]
  // [no-save]
  // type = enum
  // default = train
  // options = train, predict, convert_model, refit
  // alias = task_type
  // desc = ``train``, for training, aliases: ``training``
  // desc = ``predict``, for prediction, aliases: ``prediction``, ``test``
  // desc = ``convert_model``, for converting model file into if-else format, see more information in `Convert Parameters <#convert-parameters>`__
  // desc = ``refit``, for refitting existing models with new data, aliases: ``refit_tree``
  // desc = ``save_binary``, load train (and validation) data then save dataset to binary file. Typical usage: ``save_binary`` first, then run multiple ``train`` tasks in parallel using the saved binary file
  // desc = **Note**: can be used only in CLI version; for language-specific packages you can use the correspondent functions
  TaskType task = TaskType::kTrain;

  // [no-automatically-extract]
  // [no-save]
  // type = enum
  // options = regression, regression_l1, huber, fair, poisson, quantile, mape, gamma, tweedie, binary, multiclass, multiclassova, cross_entropy, cross_entropy_lambda, lambdarank, rank_xendcg
  // alias = objective_type, app, application, loss
  // desc = regression application
  // descl2 = ``regression``, L2 loss, aliases: ``regression_l2``, ``l2``, ``mean_squared_error``, ``mse``, ``l2_root``, ``root_mean_squared_error``, ``rmse``
  // descl2 = ``regression_l1``, L1 loss, aliases: ``l1``, ``mean_absolute_error``, ``mae``
  // descl2 = ``huber``, `Huber loss <https://en.wikipedia.org/wiki/Huber_loss>`__
  // descl2 = ``fair``, `Fair loss <https://www.kaggle.com/c/allstate-claims-severity/discussion/24520>`__
  // descl2 = ``poisson``, `Poisson regression <https://en.wikipedia.org/wiki/Poisson_regression>`__
  // descl2 = ``quantile``, `Quantile regression <https://en.wikipedia.org/wiki/Quantile_regression>`__
  // descl2 = ``mape``, `MAPE loss <https://en.wikipedia.org/wiki/Mean_absolute_percentage_error>`__, aliases: ``mean_absolute_percentage_error``
  // descl2 = ``gamma``, Gamma regression with log-link. It might be useful, e.g., for modeling insurance claims severity, or for any target that might be `gamma-distributed <https://en.wikipedia.org/wiki/Gamma_distribution#Occurrence_and_applications>`__
  // descl2 = ``tweedie``, Tweedie regression with log-link. It might be useful, e.g., for modeling total loss in insurance, or for any target that might be `tweedie-distributed <https://en.wikipedia.org/wiki/Tweedie_distribution#Occurrence_and_applications>`__
  // desc = binary classification application
  // descl2 = ``binary``, binary `log loss <https://en.wikipedia.org/wiki/Cross_entropy>`__ classification (or logistic regression)
  // descl2 = requires labels in {0, 1}; see ``cross-entropy`` application for general probability labels in [0, 1]
  // desc = multi-class classification application
  // descl2 = ``multiclass``, `softmax <https://en.wikipedia.org/wiki/Softmax_function>`__ objective function, aliases: ``softmax``
  // descl2 = ``multiclassova``, `One-vs-All <https://en.wikipedia.org/wiki/Multiclass_classification#One-vs.-rest>`__ binary objective function, aliases: ``multiclass_ova``, ``ova``, ``ovr``
  // descl2 = ``num_class`` should be set as well
  // desc = cross-entropy application
  // descl2 = ``cross_entropy``, objective function for cross-entropy (with optional linear weights), aliases: ``xentropy``
  // descl2 = ``cross_entropy_lambda``, alternative parameterization of cross-entropy, aliases: ``xentlambda``
  // descl2 = label is anything in interval [0, 1]
  // desc = ranking application
  // descl2 = ``lambdarank``, `lambdarank <https://proceedings.neurips.cc/paper_files/paper/2006/file/af44c4c56f385c43f2529f9b1b018f6a-Paper.pdf>`__ objective. `label_gain <#label_gain>`__ can be used to set the gain (weight) of ``int`` label and all values in ``label`` must be smaller than number of elements in ``label_gain``
  // descl2 = ``rank_xendcg``, `XE_NDCG_MART <https://arxiv.org/abs/1911.09798>`__ ranking objective function, aliases: ``xendcg``, ``xe_ndcg``, ``xe_ndcg_mart``, ``xendcg_mart``
  // descl2 = ``rank_xendcg`` is faster than and achieves the similar performance as ``lambdarank``
  // descl2 = label should be ``int`` type, and larger number represents the higher relevance (e.g. 0:bad, 1:fair, 2:good, 3:perfect)
  // desc = custom objective function (gradients and hessians not computed directly by LightGBM)
  // descl2 = ``custom``
  // descl2 = must be passed through parameters explicitly in the C API
  // descl2 = **Note**: cannot be used in CLI version
  std::string objective = "regression";

  // [no-automatically-extract]
  // [no-save]
  // type = enum
  // alias = boosting_type, boost
  // options = gbdt, rf, dart
  // desc = ``gbdt``, traditional Gradient Boosting Decision Tree, aliases: ``gbrt``
  // desc = ``rf``, Random Forest, aliases: ``random_forest``
  // desc = ``dart``, `Dropouts meet Multiple Additive Regression Trees <https://arxiv.org/abs/1505.01866>`__
  // descl2 = **Note**: internally, LightGBM uses ``gbdt`` mode for the first ``1 / learning_rate`` iterations
  std::string boosting = "gbdt";

  // [no-automatically-extract]
  // type = enum
  // options = bagging, goss
  // desc = ``bagging``, Randomly Bagging Sampling
  // descl2 = **Note**: ``bagging`` is only effective when ``bagging_freq > 0`` and ``bagging_fraction < 1.0``
  // desc = ``goss``, Gradient-based One-Side Sampling
  // desc = *New in version 4.0.0*
  std::string data_sample_strategy = "bagging";

  // alias = train, train_data, train_data_file, data_filename
  // desc = path of training data, LightGBM will train from this data
  // desc = **Note**: can be used only in CLI version
  std::string data = "";

  // alias = test, valid_data, valid_data_file, test_data, test_data_file, valid_filenames
  // default = ""
  // desc = path(s) of validation/test data, LightGBM will output metrics for these data
  // desc = support multiple validation data, separated by ``,``
  // desc = **Note**: can be used only in CLI version
  std::vector<std::string> valid;

  // alias = num_iteration, n_iter, num_tree, num_trees, num_round, num_rounds, nrounds, num_boost_round, n_estimators, max_iter
  // check = >=0
  // desc = number of boosting iterations
  // desc = **Note**: internally, LightGBM constructs ``num_class * num_iterations`` trees for multi-class classification problems
  int num_iterations = 100;

  // alias = shrinkage_rate, eta
  // check = >0.0
  // desc = shrinkage rate
  // desc = in ``dart``, it also affects on normalization weights of dropped trees
  double learning_rate = 0.1;

  // default = 31
  // alias = num_leaf, max_leaves, max_leaf, max_leaf_nodes
  // check = >1
  // check = <=131072
  // desc = max number of leaves in one tree
  int num_leaves = kDefaultNumLeaves;

  // [no-automatically-extract]
  // [no-save]
  // type = enum
  // options = serial, feature, data, voting
  // alias = tree, tree_type, tree_learner_type
  // desc = ``serial``, single machine tree learner
  // desc = ``feature``, feature parallel tree learner, aliases: ``feature_parallel``
  // desc = ``data``, data parallel tree learner, aliases: ``data_parallel``
  // desc = ``voting``, voting parallel tree learner, aliases: ``voting_parallel``
  // desc = refer to `Distributed Learning Guide <./Parallel-Learning-Guide.rst>`__ to get more details
  std::string tree_learner = "serial";

  // alias = num_thread, nthread, nthreads, n_jobs
  // desc = used only in ``train``, ``prediction`` and ``refit`` tasks or in correspondent functions of language-specific packages
  // desc = number of threads for LightGBM
  // desc = ``0`` means default number of threads in OpenMP
  // desc = for the best speed, set this to the number of **real CPU cores**, not the number of threads (most CPUs use `hyper-threading <https://en.wikipedia.org/wiki/Hyper-threading>`__ to generate 2 threads per CPU core)
  // desc = do not set it too large if your dataset is small (for instance, do not use 64 threads for a dataset with 10,000 rows)
  // desc = be aware a task manager or any similar CPU monitoring tool might report that cores not being fully utilized. **This is normal**
  // desc = for distributed learning, do not use all CPU cores because this will cause poor performance for the network communication
  // desc = **Note**: please **don't** change this during training, especially when running multiple jobs simultaneously by external packages, otherwise it may cause undesirable errors
  int num_threads = 0;

  // [no-automatically-extract]
  // [no-save]
  // type = enum
  // options = cpu, gpu, cuda
  // alias = device
  // desc = device for the tree learning
  // desc = ``cpu`` supports all LightGBM functionality and is portable across the widest range of operating systems and hardware
  // desc = ``cuda`` offers faster training than ``gpu`` or ``cpu``, but only works on GPUs supporting CUDA
  // desc = ``gpu`` can be faster than ``cpu`` and works on a wider range of GPUs than CUDA
  // desc = **Note**: it is recommended to use the smaller ``max_bin`` (e.g. 63) to get the better speed up
  // desc = **Note**: for the faster speed, GPU uses 32-bit float point to sum up by default, so this may affect the accuracy for some tasks. You can set ``gpu_use_dp=true`` to enable 64-bit float point, but it will slow down the training
  // desc = **Note**: refer to `Installation Guide <./Installation-Guide.rst>`__ to build LightGBM with GPU or CUDA support
  std::string device_type = "cpu";

  // [no-automatically-extract]
  // alias = random_seed, random_state
  // default = None
  // desc = this seed is used to generate other seeds, e.g. ``data_random_seed``, ``feature_fraction_seed``, etc.
  // desc = by default, this seed is unused in favor of default values of other seeds
  // desc = this seed has lower priority in comparison with other seeds, which means that it will be overridden, if you set other seeds explicitly
  int seed = 0;

  // desc = used only with ``cpu`` device type
  // desc = setting this to ``true`` should ensure the stable results when using the same data and the same parameters (and different ``num_threads``)
  // desc = when you use the different seeds, different LightGBM versions, the binaries compiled by different compilers, or in different systems, the results are expected to be different
  // desc = you can `raise issues <https://github.com/microsoft/LightGBM/issues>`__ in LightGBM GitHub repo when you meet the unstable results
  // desc = **Note**: setting this to ``true`` may slow down the training
  // desc = **Note**: to avoid potential instability due to numerical issues, please set ``force_col_wise=true`` or ``force_row_wise=true`` when setting ``deterministic=true``
  bool deterministic = false;

  #ifndef __NVCC__
  #pragma endregion

  #pragma region Learning Control Parameters
  #endif  // __NVCC__

  // desc = used only with ``cpu`` device type
  // desc = set this to ``true`` to force col-wise histogram building
  // desc = enabling this is recommended when:
  // descl2 = the number of columns is large, or the total number of bins is large
  // descl2 = ``num_threads`` is large, e.g. ``> 20``
  // descl2 = you want to reduce memory cost
  // desc = **Note**: when both ``force_col_wise`` and ``force_row_wise`` are ``false``, LightGBM will firstly try them both, and then use the faster one. To remove the overhead of testing set the faster one to ``true`` manually
  // desc = **Note**: this parameter cannot be used at the same time with ``force_row_wise``, choose only one of them
  bool force_col_wise = false;

  // desc = used only with ``cpu`` device type
  // desc = set this to ``true`` to force row-wise histogram building
  // desc = enabling this is recommended when:
  // descl2 = the number of data points is large, and the total number of bins is relatively small
  // descl2 = ``num_threads`` is relatively small, e.g. ``<= 16``
  // descl2 = you want to use small ``bagging_fraction`` or ``goss`` sample strategy to speed up
  // desc = **Note**: setting this to ``true`` will double the memory cost for Dataset object. If you have not enough memory, you can try setting ``force_col_wise=true``
  // desc = **Note**: when both ``force_col_wise`` and ``force_row_wise`` are ``false``, LightGBM will firstly try them both, and then use the faster one. To remove the overhead of testing set the faster one to ``true`` manually
  // desc = **Note**: this parameter cannot be used at the same time with ``force_col_wise``, choose only one of them
  bool force_row_wise = false;

  // alias = hist_pool_size
  // desc = max cache size in MB for historical histogram
  // desc = ``< 0`` means no limit
  double histogram_pool_size = -1.0;

  // desc = limit the max depth for tree model. This is used to deal with over-fitting when ``#data`` is small. Tree still grows leaf-wise
  // desc = ``<= 0`` means no limit
  int max_depth = -1;

  // alias = min_data_per_leaf, min_data, min_child_samples, min_samples_leaf
  // check = >=0
  // desc = minimal number of data in one leaf. Can be used to deal with over-fitting
  // desc = **Note**: this is an approximation based on the Hessian, so occasionally you may observe splits which produce leaf nodes that have less than this many observations
  int min_data_in_leaf = 20;

  // alias = min_sum_hessian_per_leaf, min_sum_hessian, min_hessian, min_child_weight
  // check = >=0.0
  // desc = minimal sum hessian in one leaf. Like ``min_data_in_leaf``, it can be used to deal with over-fitting
  double min_sum_hessian_in_leaf = 1e-3;

  // alias = sub_row, subsample, bagging
  // check = >0.0
  // check = <=1.0
  // desc = like ``feature_fraction``, but this will randomly select part of data without resampling
  // desc = can be used to speed up training
  // desc = can be used to deal with over-fitting
  // desc = **Note**: to enable bagging, ``bagging_freq`` should be set to a non zero value as well
  double bagging_fraction = 1.0;

  // alias = pos_sub_row, pos_subsample, pos_bagging
  // check = >0.0
  // check = <=1.0
  // desc = used only in ``binary`` application
  // desc = used for imbalanced binary classification problem, will randomly sample ``#pos_samples * pos_bagging_fraction`` positive samples in bagging
  // desc = should be used together with ``neg_bagging_fraction``
  // desc = set this to ``1.0`` to disable
  // desc = **Note**: to enable this, you need to set ``bagging_freq`` and ``neg_bagging_fraction`` as well
  // desc = **Note**: if both ``pos_bagging_fraction`` and ``neg_bagging_fraction`` are set to ``1.0``,  balanced bagging is disabled
  // desc = **Note**: if balanced bagging is enabled, ``bagging_fraction`` will be ignored
  double pos_bagging_fraction = 1.0;

  // alias = neg_sub_row, neg_subsample, neg_bagging
  // check = >0.0
  // check = <=1.0
  // desc = used only in ``binary`` application
  // desc = used for imbalanced binary classification problem, will randomly sample ``#neg_samples * neg_bagging_fraction`` negative samples in bagging
  // desc = should be used together with ``pos_bagging_fraction``
  // desc = set this to ``1.0`` to disable
  // desc = **Note**: to enable this, you need to set ``bagging_freq`` and ``pos_bagging_fraction`` as well
  // desc = **Note**: if both ``pos_bagging_fraction`` and ``neg_bagging_fraction`` are set to ``1.0``,  balanced bagging is disabled
  // desc = **Note**: if balanced bagging is enabled, ``bagging_fraction`` will be ignored
  double neg_bagging_fraction = 1.0;

  // alias = subsample_freq
  // desc = frequency for bagging
  // desc = ``0`` means disable bagging; ``k`` means perform bagging at every ``k`` iteration. Every ``k``-th iteration, LightGBM will randomly select ``bagging_fraction * 100%`` of the data to use for the next ``k`` iterations
  // desc = **Note**: bagging is only effective when ``0.0 < bagging_fraction < 1.0``
  int bagging_freq = 0;

  // alias = bagging_fraction_seed
  // desc = random seed for bagging
  int bagging_seed = 3;

  // desc = whether to do bagging sample by query
  bool bagging_by_query = false;

  // alias = sub_feature, colsample_bytree
  // check = >0.0
  // check = <=1.0
  // desc = LightGBM will randomly select a subset of features on each iteration (tree) if ``feature_fraction`` is smaller than ``1.0``. For example, if you set it to ``0.8``, LightGBM will select 80% of features before training each tree
  // desc = can be used to speed up training
  // desc = can be used to deal with over-fitting
  double feature_fraction = 1.0;

  // alias = sub_feature_bynode, colsample_bynode
  // check = >0.0
  // check = <=1.0
  // desc = LightGBM will randomly select a subset of features on each tree node if ``feature_fraction_bynode`` is smaller than ``1.0``. For example, if you set it to ``0.8``, LightGBM will select 80% of features at each tree node
  // desc = can be used to deal with over-fitting
  // desc = **Note**: unlike ``feature_fraction``, this cannot speed up training
  // desc = **Note**: if both ``feature_fraction`` and ``feature_fraction_bynode`` are smaller than ``1.0``, the final fraction of each node is ``feature_fraction * feature_fraction_bynode``
  double feature_fraction_bynode = 1.0;

  // desc = random seed for ``feature_fraction``
  int feature_fraction_seed = 2;

  // alias = extra_tree
  // desc = use extremely randomized trees
  // desc = if set to ``true``, when evaluating node splits LightGBM will check only one randomly-chosen threshold for each feature
  // desc = can be used to speed up training
  // desc = can be used to deal with over-fitting
  bool extra_trees = false;

  // desc = random seed for selecting thresholds when ``extra_trees`` is true
  int extra_seed = 6;

  // alias = early_stopping_rounds, early_stopping, n_iter_no_change
  // desc = will stop training if one metric of one validation data doesn't improve in last ``early_stopping_round`` rounds
  // desc = ``<= 0`` means disable
  // desc = can be used to speed up training
  int early_stopping_round = 0;

  // check = >=0.0
  // desc = when early stopping is used (i.e. ``early_stopping_round > 0``), require the early stopping metric to improve by at least this delta to be considered an improvement
  // desc = *New in version 4.4.0*
  double early_stopping_min_delta = 0.0;

  // desc = LightGBM allows you to provide multiple evaluation metrics. Set this to ``true``, if you want to use only the first metric for early stopping
  bool first_metric_only = false;

  // alias = max_tree_output, max_leaf_output
  // desc = used to limit the max output of tree leaves
  // desc = ``<= 0`` means no constraint
  // desc = the final max output of leaves is ``learning_rate * max_delta_step``
  double max_delta_step = 0.0;

  // alias = reg_alpha, l1_regularization
  // check = >=0.0
  // desc = L1 regularization
  double lambda_l1 = 0.0;

  // alias = reg_lambda, lambda, l2_regularization
  // check = >=0.0
  // desc = L2 regularization
  double lambda_l2 = 0.0;

  // check = >=0.0
  // desc = linear tree regularization, corresponds to the parameter ``lambda`` in Eq. 3 of `Gradient Boosting with Piece-Wise Linear Regression Trees <https://arxiv.org/pdf/1802.05640.pdf>`__
  double linear_lambda = 0.0;

  // alias = min_split_gain
  // check = >=0.0
  // desc = the minimal gain to perform split
  // desc = can be used to speed up training
  double min_gain_to_split = 0.0;

  // alias = rate_drop
  // check = >=0.0
  // check = <=1.0
  // desc = used only in ``dart``
  // desc = dropout rate: a fraction of previous trees to drop during the dropout
  double drop_rate = 0.1;

  // desc = used only in ``dart``
  // desc = max number of dropped trees during one boosting iteration
  // desc = ``<=0`` means no limit
  int max_drop = 50;

  // check = >=0.0
  // check = <=1.0
  // desc = used only in ``dart``
  // desc = probability of skipping the dropout procedure during a boosting iteration
  double skip_drop = 0.5;

  // desc = used only in ``dart``
  // desc = set this to ``true``, if you want to use XGBoost DART mode
  bool xgboost_dart_mode = false;

  // desc = used only in ``dart``
  // desc = set this to ``true``, if you want to use uniform drop
  bool uniform_drop = false;

  // desc = used only in ``dart``
  // desc = random seed to choose dropping models
  int drop_seed = 4;

  // check = >=0.0
  // check = <=1.0
  // desc = used only in ``goss``
  // desc = the retain ratio of large gradient data
  double top_rate = 0.2;

  // check = >=0.0
  // check = <=1.0
  // desc = used only in ``goss``
  // desc = the retain ratio of small gradient data
  double other_rate = 0.1;

  // check = >0
  // desc = used for the categorical features
  // desc = minimal number of data per categorical group
  int min_data_per_group = 100;

  // check = >0
  // desc = used for the categorical features
  // desc = limit number of split points considered for categorical features. See `the documentation on how LightGBM finds optimal splits for categorical features <./Features.rst#optimal-split-for-categorical-features>`_ for more details
  // desc = can be used to speed up training
  int max_cat_threshold = 32;

  // check = >=0.0
  // desc = used for the categorical features
  // desc = L2 regularization in categorical split
  double cat_l2 = 10.0;

  // check = >=0.0
  // desc = used for the categorical features
  // desc = this can reduce the effect of noises in categorical features, especially for categories with few data
  double cat_smooth = 10.0;

  // check = >0
  // desc = used for the categorical features
  // desc = when number of categories of one feature smaller than or equal to ``max_cat_to_onehot``, one-vs-other split algorithm will be used
  int max_cat_to_onehot = 4;

  // alias = topk
  // check = >0
  // desc = used only in ``voting`` tree learner, refer to `Voting parallel <./Parallel-Learning-Guide.rst#choose-appropriate-parallel-algorithm>`__
  // desc = set this to larger value for more accurate result, but it will slow down the training speed
  int top_k = 20;

  // type = multi-int
  // alias = mc, monotone_constraint, monotonic_cst
  // default = None
  // desc = used for constraints of monotonic features
  // desc = ``1`` means increasing, ``-1`` means decreasing, ``0`` means non-constraint
  // desc = you need to specify all features in order. For example, ``mc=-1,0,1`` means decreasing for the 1st feature, non-constraint for the 2nd feature and increasing for the 3rd feature
  std::vector<int8_t> monotone_constraints;

  // type = enum
  // alias = monotone_constraining_method, mc_method
  // options = basic, intermediate, advanced
  // desc = used only if ``monotone_constraints`` is set
  // desc = monotone constraints method
  // descl2 = ``basic``, the most basic monotone constraints method. It does not slow down the training speed at all, but over-constrains the predictions
  // descl2 = ``intermediate``, a `more advanced method <https://hal.science/hal-02862802/document>`__, which may slow down the training speed very slightly. However, this method is much less constraining than the basic method and should significantly improve the results
  // descl2 = ``advanced``, an `even more advanced method <https://hal.science/hal-02862802/document>`__, which may slow down the training speed. However, this method is even less constraining than the intermediate method and should again significantly improve the results
  std::string monotone_constraints_method = "basic";

  // alias = monotone_splits_penalty, ms_penalty, mc_penalty
  // check = >=0.0
  // desc = used only if ``monotone_constraints`` is set
  // desc = `monotone penalty <https://hal.science/hal-02862802/document>`__: a penalization parameter X forbids any monotone splits on the first X (rounded down) level(s) of the tree. The penalty applied to monotone splits on a given depth is a continuous, increasing function the penalization parameter
  // desc = if ``0.0`` (the default), no penalization is applied
  double monotone_penalty = 0.0;

  // type = multi-double
  // alias = feature_contrib, fc, fp, feature_penalty
  // default = None
  // desc = used to control feature's split gain, will use ``gain[i] = max(0, feature_contri[i]) * gain[i]`` to replace the split gain of i-th feature
  // desc = you need to specify all features in order
  std::vector<double> feature_contri;

  // alias = fs, forced_splits_filename, forced_splits_file, forced_splits
  // desc = path to a ``.json`` file that specifies splits to force at the top of every decision tree before best-first learning commences
  // desc = ``.json`` file can be arbitrarily nested, and each split contains ``feature``, ``threshold`` fields, as well as ``left`` and ``right`` fields representing subsplits
  // desc = categorical splits are forced in a one-hot fashion, with ``left`` representing the split containing the feature value and ``right`` representing other values
  // desc = **Note**: the forced split logic will be ignored, if the split makes gain worse
  // desc = see `this file <https://github.com/microsoft/LightGBM/blob/master/examples/binary_classification/forced_splits.json>`__ as an example
  std::string forcedsplits_filename = "";

  // check = >=0.0
  // check = <=1.0
  // desc = decay rate of ``refit`` task, will use ``leaf_output = refit_decay_rate * old_leaf_output + (1.0 - refit_decay_rate) * new_leaf_output`` to refit trees
  // desc = used only in ``refit`` task in CLI version or as argument in ``refit`` function in language-specific package
  double refit_decay_rate = 0.9;

  // check = >=0.0
  // desc = cost-effective gradient boosting multiplier for all penalties
  double cegb_tradeoff = 1.0;

  // check = >=0.0
  // desc = cost-effective gradient-boosting penalty for splitting a node
  double cegb_penalty_split = 0.0;

  // type = multi-double
  // default = 0,0,...,0
  // desc = cost-effective gradient boosting penalty for using a feature
  // desc = applied per data point
  std::vector<double> cegb_penalty_feature_lazy;

  // type = multi-double
  // default = 0,0,...,0
  // desc = cost-effective gradient boosting penalty for using a feature
  // desc = applied once per forest
  std::vector<double> cegb_penalty_feature_coupled;

  // check = >= 0.0
  // desc = controls smoothing applied to tree nodes
  // desc = helps prevent overfitting on leaves with few samples
  // desc = if ``0.0`` (the default), no smoothing is applied
  // desc = if ``path_smooth > 0`` then ``min_data_in_leaf`` must be at least ``2``
  // desc = larger values give stronger regularization
  // descl2 = the weight of each node is ``w * (n / path_smooth) / (n / path_smooth + 1) + w_p / (n / path_smooth + 1)``, where ``n`` is the number of samples in the node, ``w`` is the optimal node weight to minimise the loss (approximately ``-sum_gradients / sum_hessians``), and ``w_p`` is the weight of the parent node
  // descl2 = note that the parent output ``w_p`` itself has smoothing applied, unless it is the root node, so that the smoothing effect accumulates with the tree depth
  double path_smooth = 0;

  // desc = controls which features can appear in the same branch
  // desc = by default interaction constraints are disabled, to enable them you can specify
  // descl2 = for CLI, lists separated by commas, e.g. ``[0,1,2],[2,3]``
  // descl2 = for Python-package, list of lists, e.g. ``[[0, 1, 2], [2, 3]]``
  // descl2 = for R-package, list of character or numeric vectors, e.g. ``list(c("var1", "var2", "var3"), c("var3", "var4"))`` or ``list(c(1L, 2L, 3L), c(3L, 4L))``. Numeric vectors should use 1-based indexing, where ``1L`` is the first feature, ``2L`` is the second feature, etc.
  // desc = any two features can only appear in the same branch only if there exists a constraint containing both features
  std::string interaction_constraints = "";

  // alias = verbose
  // desc = controls the level of LightGBM's verbosity
  // desc = ``< 0``: Fatal, ``= 0``: Error (Warning), ``= 1``: Info, ``> 1``: Debug
  int verbosity = 1;

  // [no-save]
  // alias = model_input, model_in
  // desc = filename of input model
  // desc = for ``prediction`` task, this model will be applied to prediction data
  // desc = for ``train`` task, training will be continued from this model
  // desc = **Note**: can be used only in CLI version
  std::string input_model = "";

  // [no-save]
  // alias = model_output, model_out
  // desc = filename of output model in training
  // desc = **Note**: can be used only in CLI version
  std::string output_model = "LightGBM_model.txt";

  // desc = the feature importance type in the saved model file
  // desc = ``0``: count-based feature importance (numbers of splits are counted); ``1``: gain-based feature importance (values of gain are counted)
  // desc = **Note**: can be used only in CLI version
  int saved_feature_importance_type = 0;

  // [no-save]
  // alias = save_period
  // desc = frequency of saving model file snapshot
  // desc = set this to positive value to enable this function. For example, the model file will be snapshotted at each iteration if ``snapshot_freq=1``
  // desc = **Note**: can be used only in CLI version
  int snapshot_freq = -1;

  // desc = whether to use gradient quantization when training
  // desc = enabling this will discretize (quantize) the gradients and hessians into bins of ``num_grad_quant_bins``
  // desc = with quantized training, most arithmetics in the training process will be integer operations
  // desc = gradient quantization can accelerate training, with little accuracy drop in most cases
  // desc = **Note**: works only with ``cpu`` and ``cuda`` device type
  // desc = *New in version 4.0.0*
  bool use_quantized_grad = false;

  // desc = used only if ``use_quantized_grad=true``
  // desc = number of bins to quantization gradients and hessians
  // desc = with more bins, the quantized training will be closer to full precision training
  // desc = **Note**: works only with ``cpu`` and ``cuda`` device type
  // desc = *New in version 4.0.0*
  int num_grad_quant_bins = 4;

  // desc = used only if ``use_quantized_grad=true``
  // desc = whether to renew the leaf values with original gradients when quantized training
  // desc = renewing is very helpful for good quantized training accuracy for ranking objectives
  // desc = **Note**: works only with ``cpu`` and ``cuda`` device type
  // desc = *New in version 4.0.0*
  bool quant_train_renew_leaf = false;

  // desc = used only if ``use_quantized_grad=true``
  // desc = whether to use stochastic rounding in gradient quantization
  // desc = **Note**: works only with ``cpu`` and ``cuda`` device type
  // desc = *New in version 4.0.0*
  bool stochastic_rounding = true;

  #ifndef __NVCC__
  #pragma endregion

  #pragma region IO Parameters

  #pragma region Dataset Parameters
  #endif  // __NVCC__

  // alias = linear_trees
  // desc = fit piecewise linear gradient boosting tree
  // desc = tree splits are chosen in the usual way, but the model at each leaf is linear instead of constant
  // desc = the linear model at each leaf includes all the numerical features in that leaf's branch
  // desc = the first tree has constant leaf values
  // desc = categorical features are used for splits as normal but are not used in the linear models
  // desc = missing values should not be encoded as ``0``. Use ``np.nan`` for Python, ``NA`` for the CLI, and ``NA``, ``NA_real_``, or ``NA_integer_`` for R
  // desc = it is recommended to rescale data before training so that features have similar mean and standard deviation
  // desc = **Note**: works only with ``cpu`` device type and ``serial`` tree learner
  // desc = **Note**: ``regression_l1`` objective is not supported with linear tree boosting
  // desc = **Note**: setting ``linear_tree=true`` significantly increases the memory use of LightGBM
  // desc = **Note**: if you specify ``monotone_constraints``, constraints will be enforced when choosing the split points, but not when fitting the linear models on leaves
  bool linear_tree = false;

  // alias = max_bins
  // check = >1
  // desc = max number of bins that feature values will be bucketed in
  // desc = small number of bins may reduce training accuracy but may increase general power (deal with over-fitting)
  // desc = LightGBM will auto compress memory according to ``max_bin``. For example, LightGBM will use ``uint8_t`` for feature value if ``max_bin=255``
  int max_bin = 255;

  // type = multi-int
  // default = None
  // desc = max number of bins for each feature
  // desc = if not specified, will use ``max_bin`` for all features
  std::vector<int32_t> max_bin_by_feature;

  // check = >0
  // desc = minimal number of data inside one bin
  // desc = use this to avoid one-data-one-bin (potential over-fitting)
  int min_data_in_bin = 3;

  // alias = subsample_for_bin
  // check = >0
  // desc = number of data that sampled to construct feature discrete bins
  // desc = setting this to larger value will give better training result, but may increase data loading time
  // desc = set this to larger value if data is very sparse
  // desc = **Note**: don't set this to small values, otherwise, you may encounter unexpected errors and poor accuracy
  int bin_construct_sample_cnt = 200000;

  // alias = data_seed
  // desc = random seed for sampling data to construct histogram bins
  int data_random_seed = 1;

  // alias = is_sparse, enable_sparse, sparse
  // desc = used to enable/disable sparse optimization
  bool is_enable_sparse = true;

  // alias = is_enable_bundle, bundle
  // desc = set this to ``false`` to disable Exclusive Feature Bundling (EFB), which is described in `LightGBM: A Highly Efficient Gradient Boosting Decision Tree <https://papers.nips.cc/paper_files/paper/2017/hash/6449f44a102fde848669bdd9eb6b76fa-Abstract.html>`__
  // desc = **Note**: disabling this may cause the slow training speed for sparse datasets
  bool enable_bundle = true;

  // desc = set this to ``false`` to disable the special handle of missing value
  bool use_missing = true;

  // desc = set this to ``true`` to treat all zero as missing values (including the unshown values in LibSVM / sparse matrices)
  // desc = set this to ``false`` to use ``na`` for representing missing values
  bool zero_as_missing = false;

  // desc = set this to ``true`` (the default) to tell LightGBM to ignore the features that are unsplittable based on ``min_data_in_leaf``
  // desc = as dataset object is initialized only once and cannot be changed after that, you may need to set this to ``false`` when searching parameters with ``min_data_in_leaf``, otherwise features are filtered by ``min_data_in_leaf`` firstly if you don't reconstruct dataset object
  // desc = **Note**: setting this to ``false`` may slow down the training
  bool feature_pre_filter = true;

  // alias = is_pre_partition
  // desc = used for distributed learning (excluding the ``feature_parallel`` mode)
  // desc = ``true`` if training data are pre-partitioned, and different machines use different partitions
  bool pre_partition = false;

  // alias = two_round_loading, use_two_round_loading
  // desc = set this to ``true`` if data file is too big to fit in memory
  // desc = by default, LightGBM will map data file to memory and load features from memory. This will provide faster data loading speed, but may cause run out of memory error when the data file is very big
  // desc = **Note**: works only in case of loading data directly from text file
  bool two_round = false;

  // alias = has_header
  // desc = set this to ``true`` if input data has header
  // desc = **Note**: works only in case of loading data directly from text file
  bool header = false;

  // type = int or string
  // alias = label
  // desc = used to specify the label column
  // desc = use number for index, e.g. ``label=0`` means column\_0 is the label
  // desc = add a prefix ``name:`` for column name, e.g. ``label=name:is_click``
  // desc = if omitted, the first column in the training data is used as the label
  // desc = **Note**: works only in case of loading data directly from text file
  std::string label_column = "";

  // type = int or string
  // alias = weight
  // desc = used to specify the weight column
  // desc = use number for index, e.g. ``weight=0`` means column\_0 is the weight
  // desc = add a prefix ``name:`` for column name, e.g. ``weight=name:weight``
  // desc = **Note**: works only in case of loading data directly from text file
  // desc = **Note**: index starts from ``0`` and it doesn't count the label column when passing type is ``int``, e.g. when label is column\_0, and weight is column\_1, the correct parameter is ``weight=0``
  // desc = **Note**: weights should be non-negative
  std::string weight_column = "";

  // type = int or string
  // alias = group, group_id, query_column, query, query_id
  // desc = used to specify the query/group id column
  // desc = use number for index, e.g. ``query=0`` means column\_0 is the query id
  // desc = add a prefix ``name:`` for column name, e.g. ``query=name:query_id``
  // desc = **Note**: works only in case of loading data directly from text file
  // desc = **Note**: data should be grouped by query\_id, for more information, see `Query Data <#query-data>`__
  // desc = **Note**: index starts from ``0`` and it doesn't count the label column when passing type is ``int``, e.g. when label is column\_0 and query\_id is column\_1, the correct parameter is ``query=0``
  std::string group_column = "";

  // type = multi-int or string
  // alias = ignore_feature, blacklist
  // desc = used to specify some ignoring columns in training
  // desc = use number for index, e.g. ``ignore_column=0,1,2`` means column\_0, column\_1 and column\_2 will be ignored
  // desc = add a prefix ``name:`` for column name, e.g. ``ignore_column=name:c1,c2,c3`` means c1, c2 and c3 will be ignored
  // desc = **Note**: works only in case of loading data directly from text file
  // desc = **Note**: index starts from ``0`` and it doesn't count the label column when passing type is ``int``
  // desc = **Note**: despite the fact that specified columns will be completely ignored during the training, they still should have a valid format allowing LightGBM to load file successfully
  std::string ignore_column = "";

  // type = multi-int or string
  // alias = cat_feature, categorical_column, cat_column, categorical_features
  // desc = used to specify categorical features
  // desc = use number for index, e.g. ``categorical_feature=0,1,2`` means column\_0, column\_1 and column\_2 are categorical features
  // desc = add a prefix ``name:`` for column name, e.g. ``categorical_feature=name:c1,c2,c3`` means c1, c2 and c3 are categorical features
  // desc = **Note**: all values will be cast to ``int32`` (integer codes will be extracted from pandas categoricals in the Python-package)
  // desc = **Note**: index starts from ``0`` and it doesn't count the label column when passing type is ``int``
  // desc = **Note**: all values should be less than ``Int32.MaxValue`` (2147483647)
  // desc = **Note**: using large values could be memory consuming. Tree decision rule works best when categorical features are presented by consecutive integers starting from zero
  // desc = **Note**: all negative values will be treated as **missing values**
  // desc = **Note**: the output cannot be monotonically constrained with respect to a categorical feature
  // desc = **Note**: floating point numbers in categorical features will be rounded towards 0
  std::string categorical_feature = "";

  // desc = path to a ``.json`` file that specifies bin upper bounds for some or all features
  // desc = ``.json`` file should contain an array of objects, each containing the word ``feature`` (integer feature index) and ``bin_upper_bound`` (array of thresholds for binning)
  // desc = see `this file <https://github.com/microsoft/LightGBM/blob/master/examples/regression/forced_bins.json>`__ as an example
  std::string forcedbins_filename = "";

  // [no-save]
  // alias = is_save_binary, is_save_binary_file
  // desc = if ``true``, LightGBM will save the dataset (including validation data) to a binary file. This speed ups the data loading for the next time
  // desc = **Note**: ``init_score`` is not saved in binary file
  // desc = **Note**: can be used only in CLI version; for language-specific packages you can use the correspondent function
  bool save_binary = false;

  // desc = use precise floating point number parsing for text parser (e.g. CSV, TSV, LibSVM input)
  // desc = **Note**: setting this to ``true`` may lead to much slower text parsing
  bool precise_float_parser = false;

  // desc = path to a ``.json`` file that specifies customized parser initialized configuration
  // desc = see `lightgbm-transform <https://github.com/microsoft/lightgbm-transform>`__ for usage examples
  // desc = **Note**: ``lightgbm-transform`` is not maintained by LightGBM's maintainers. Bug reports or feature requests should go to `issues page <https://github.com/microsoft/lightgbm-transform/issues>`__
  // desc = *New in version 4.0.0*
  std::string parser_config_file = "";

  #ifndef __NVCC__
  #pragma endregion

  #pragma region Predict Parameters
  #endif  // __NVCC__

  // [no-save]
  // desc = used only in ``prediction`` task
  // desc = used to specify from which iteration to start the prediction
  // desc = ``<= 0`` means from the first iteration
  int start_iteration_predict = 0;

  // [no-save]
  // desc = used only in ``prediction`` task
  // desc = used to specify how many trained iterations will be used in prediction
  // desc = ``<= 0`` means no limit
  int num_iteration_predict = -1;

  // [no-save]
  // alias = is_predict_raw_score, predict_rawscore, raw_score
  // desc = used only in ``prediction`` task
  // desc = set this to ``true`` to predict only the raw scores
  // desc = set this to ``false`` to predict transformed scores
  bool predict_raw_score = false;

  // [no-save]
  // alias = is_predict_leaf_index, leaf_index
  // desc = used only in ``prediction`` task
  // desc = set this to ``true`` to predict with leaf index of all trees
  bool predict_leaf_index = false;

  // [no-save]
  // alias = is_predict_contrib, contrib
  // desc = used only in ``prediction`` task
  // desc = set this to ``true`` to estimate `SHAP values <https://arxiv.org/abs/1706.06060>`__, which represent how each feature contributes to each prediction
  // desc = produces ``#features + 1`` values where the last value is the expected value of the model output over the training data
  // desc = **Note**: if you want to get more explanation for your model's predictions using SHAP values like SHAP interaction values, you can install `shap package <https://github.com/shap>`__
  // desc = **Note**: unlike the shap package, with ``predict_contrib`` we return a matrix with an extra column, where the last column is the expected value
  // desc = **Note**: this feature is not implemented for linear trees
  bool predict_contrib = false;

  // [no-save]
  // desc = used only in ``prediction`` task
  // desc = control whether or not LightGBM raises an error when you try to predict on data with a different number of features than the training data
  // desc = if ``false`` (the default), a fatal error will be raised if the number of features in the dataset you predict on differs from the number seen during training
  // desc = if ``true``, LightGBM will attempt to predict on whatever data you provide. This is dangerous because you might get incorrect predictions, but you could use it in situations where it is difficult or expensive to generate some features and you are very confident that they were never chosen for splits in the model
  // desc = **Note**: be very careful setting this parameter to ``true``
  bool predict_disable_shape_check = false;

  // [no-save]
  // desc = used only in ``prediction`` task
  // desc = used only in ``classification`` and ``ranking`` applications
  // desc = used only for predicting normal or raw scores
  // desc = if ``true``, will use early-stopping to speed up the prediction. May affect the accuracy
  // desc = **Note**: cannot be used with ``rf`` boosting type or custom objective function
  bool pred_early_stop = false;

  // [no-save]
  // desc = used only in ``prediction`` task and if ``pred_early_stop=true``
  // desc = the frequency of checking early-stopping prediction
  int pred_early_stop_freq = 10;

  // [no-save]
  // desc = used only in ``prediction`` task and if ``pred_early_stop=true``
  // desc = the threshold of margin in early-stopping prediction
  double pred_early_stop_margin = 10.0;

  // [no-save]
  // alias = predict_result, prediction_result, predict_name, prediction_name, pred_name, name_pred
  // desc = used only in ``prediction`` task
  // desc = filename of prediction result
  // desc = **Note**: can be used only in CLI version
  std::string output_result = "LightGBM_predict_result.txt";

  #ifndef __NVCC__
  #pragma endregion

  #pragma region Convert Parameters
  #endif  // __NVCC__

  // [no-save]
  // desc = used only in ``convert_model`` task
  // desc = only ``cpp`` is supported yet; for conversion model to other languages consider using `m2cgen <https://github.com/BayesWitnesses/m2cgen>`__ utility
  // desc = if ``convert_model_language`` is set and ``task=train``, the model will be also converted
  // desc = **Note**: can be used only in CLI version
  std::string convert_model_language = "";

  // [no-save]
  // alias = convert_model_file
  // desc = used only in ``convert_model`` task
  // desc = output filename of converted model
  // desc = **Note**: can be used only in CLI version
  std::string convert_model = "gbdt_prediction.cpp";

  #ifndef __NVCC__
  #pragma endregion

  #pragma endregion

  #pragma region Objective Parameters
  #endif  // __NVCC__

  // desc = used only in ``rank_xendcg`` objective
  // desc = random seed for objectives, if random process is needed
  int objective_seed = 5;

  // check = >0
  // alias = num_classes
  // desc = used only in ``multi-class`` classification application
  int num_class = 1;

  // alias = unbalance, unbalanced_sets
  // desc = used only in ``binary`` and ``multiclassova`` applications
  // desc = set this to ``true`` if training data are unbalanced
  // desc = **Note**: while enabling this should increase the overall performance metric of your model, it will also result in poor estimates of the individual class probabilities
  // desc = **Note**: this parameter cannot be used at the same time with ``scale_pos_weight``, choose only **one** of them
  bool is_unbalance = false;

  // check = >0.0
  // desc = used only in ``binary`` and ``multiclassova`` applications
  // desc = weight of labels with positive class
  // desc = **Note**: while enabling this should increase the overall performance metric of your model, it will also result in poor estimates of the individual class probabilities
  // desc = **Note**: this parameter cannot be used at the same time with ``is_unbalance``, choose only **one** of them
  double scale_pos_weight = 1.0;

  // check = >0.0
  // desc = used only in ``binary`` and ``multiclassova`` classification and in ``lambdarank`` applications
  // desc = parameter for the sigmoid function
  double sigmoid = 1.0;

  // desc = used only in ``regression``, ``binary``, ``multiclassova`` and ``cross-entropy`` applications
  // desc = adjusts initial score to the mean of labels for faster convergence
  bool boost_from_average = true;

  // desc = used only in ``regression`` application
  // desc = used to fit ``sqrt(label)`` instead of original values and prediction result will be also automatically converted to ``prediction^2``
  // desc = might be useful in case of large-range labels
  bool reg_sqrt = false;

  // check = >0.0
  // desc = used only in ``huber`` and ``quantile`` ``regression`` applications
  // desc = parameter for `Huber loss <https://en.wikipedia.org/wiki/Huber_loss>`__ and `Quantile regression <https://en.wikipedia.org/wiki/Quantile_regression>`__
  double alpha = 0.9;

  // check = >0.0
  // desc = used only in ``fair`` ``regression`` application
  // desc = parameter for `Fair loss <https://www.kaggle.com/c/allstate-claims-severity/discussion/24520>`__
  double fair_c = 1.0;

  // check = >0.0
  // desc = used only in ``poisson`` ``regression`` application
  // desc = parameter for `Poisson regression <https://en.wikipedia.org/wiki/Poisson_regression>`__ to safeguard optimization
  double poisson_max_delta_step = 0.7;

  // check = >=1.0
  // check = <2.0
  // desc = used only in ``tweedie`` ``regression`` application
  // desc = used to control the variance of the tweedie distribution
  // desc = set this closer to ``2`` to shift towards a **Gamma** distribution
  // desc = set this closer to ``1`` to shift towards a **Poisson** distribution
  double tweedie_variance_power = 1.5;

  // check = >0
  // desc = used only in ``lambdarank`` application
  // desc = controls the number of top-results to focus on during training, refer to "truncation level" in the Sec. 3 of `LambdaMART paper <https://www.microsoft.com/en-us/research/wp-content/uploads/2016/02/MSR-TR-2010-82.pdf>`__
  // desc = this parameter is closely related to the desirable cutoff ``k`` in the metric **NDCG@k** that we aim at optimizing the ranker for. The optimal setting for this parameter is likely to be slightly higher than ``k`` (e.g., ``k + 3``) to include more pairs of documents to train on, but perhaps not too high to avoid deviating too much from the desired target metric **NDCG@k**
  int lambdarank_truncation_level = 30;

  // desc = used only in ``lambdarank`` application
  // desc = set this to ``true`` to normalize the lambdas for different queries, and improve the performance for unbalanced data
  // desc = set this to ``false`` to enforce the original lambdarank algorithm
  bool lambdarank_norm = true;

  // type = multi-double
  // default = 0,1,3,7,15,31,63,...,2^30-1
  // desc = used only in ``lambdarank`` application
  // desc = relevant gain for labels. For example, the gain of label ``2`` is ``3`` in case of default label gains
  // desc = separate by ``,``
  std::vector<double> label_gain;

  // check = >=0.0
  // desc = used only in ``lambdarank`` application when positional information is provided and position bias is modeled
  // desc = larger values reduce the inferred position bias factors
  // desc = *New in version 4.1.0*
  double lambdarank_position_bias_regularization = 0.0;

  #ifndef __NVCC__
  #pragma endregion

  #pragma region Metric Parameters
  #endif  // __NVCC__

  // [no-automatically-extract]
  // [no-save]
  // alias = metrics, metric_types
  // default = ""
  // type = multi-enum
  // desc = metric(s) to be evaluated on the evaluation set(s)
  // descl2 = ``""`` (empty string or not specified) means that metric corresponding to specified ``objective`` will be used (this is possible only for pre-defined objective functions, otherwise no evaluation metric will be added)
  // descl2 = ``"None"`` (string, **not** a ``None`` value) means that no metric will be registered, aliases: ``na``, ``null``, ``custom``
  // descl2 = ``l1``, absolute loss, aliases: ``mean_absolute_error``, ``mae``, ``regression_l1``
  // descl2 = ``l2``, square loss, aliases: ``mean_squared_error``, ``mse``, ``regression_l2``, ``regression``
  // descl2 = ``rmse``, root square loss, aliases: ``root_mean_squared_error``, ``l2_root``
  // descl2 = ``quantile``, `Quantile regression <https://en.wikipedia.org/wiki/Quantile_regression>`__
  // descl2 = ``mape``, `MAPE loss <https://en.wikipedia.org/wiki/Mean_absolute_percentage_error>`__, aliases: ``mean_absolute_percentage_error``
  // descl2 = ``huber``, `Huber loss <https://en.wikipedia.org/wiki/Huber_loss>`__
  // descl2 = ``fair``, `Fair loss <https://www.kaggle.com/c/allstate-claims-severity/discussion/24520>`__
  // descl2 = ``poisson``, negative log-likelihood for `Poisson regression <https://en.wikipedia.org/wiki/Poisson_regression>`__
  // descl2 = ``gamma``, negative log-likelihood for **Gamma** regression
  // descl2 = ``gamma_deviance``, residual deviance for **Gamma** regression
  // descl2 = ``tweedie``, negative log-likelihood for **Tweedie** regression
  // descl2 = ``ndcg``, `NDCG <https://en.wikipedia.org/wiki/Discounted_cumulative_gain#Normalized_DCG>`__, aliases: ``lambdarank``, ``rank_xendcg``, ``xendcg``, ``xe_ndcg``, ``xe_ndcg_mart``, ``xendcg_mart``
  // descl2 = ``map``, `MAP <https://makarandtapaswi.wordpress.com/2012/07/02/intuition-behind-average-precision-and-map/>`__, aliases: ``mean_average_precision``
  // descl2 = ``auc``, `AUC <https://en.wikipedia.org/wiki/Receiver_operating_characteristic#Area_under_the_curve>`__
  // descl2 = ``average_precision``, `average precision score <https://scikit-learn.org/stable/modules/generated/sklearn.metrics.average_precision_score.html>`__
  // descl2 = ``binary_logloss``, `log loss <https://en.wikipedia.org/wiki/Cross_entropy>`__, aliases: ``binary``
  // descl2 = ``binary_error``, for one sample: ``0`` for correct classification, ``1`` for error classification
  // descl2 = ``auc_mu``, `AUC-mu <http://proceedings.mlr.press/v97/kleiman19a/kleiman19a.pdf>`__
  // descl2 = ``multi_logloss``, log loss for multi-class classification, aliases: ``multiclass``, ``softmax``, ``multiclassova``, ``multiclass_ova``, ``ova``, ``ovr``
  // descl2 = ``multi_error``, error rate for multi-class classification
  // descl2 = ``cross_entropy``, cross-entropy (with optional linear weights), aliases: ``xentropy``
  // descl2 = ``cross_entropy_lambda``, "intensity-weighted" cross-entropy, aliases: ``xentlambda``
  // descl2 = ``kullback_leibler``, `Kullback-Leibler divergence <https://en.wikipedia.org/wiki/Kullback%E2%80%93Leibler_divergence>`__, aliases: ``kldiv``
  // desc = support multiple metrics, separated by ``,``
  std::vector<std::string> metric;

  // [no-save]
  // check = >0
  // alias = output_freq
  // desc = frequency for metric output
  // desc = **Note**: can be used only in CLI version
  int metric_freq = 1;

  // [no-save]
  // alias = training_metric, is_training_metric, train_metric
  // desc = set this to ``true`` to output metric result over training dataset
  // desc = **Note**: can be used only in CLI version
  bool is_provide_training_metric = false;

  // type = multi-int
  // default = 1,2,3,4,5
  // alias = ndcg_eval_at, ndcg_at, map_eval_at, map_at
  // desc = used only with ``ndcg`` and ``map`` metrics
  // desc = `NDCG <https://en.wikipedia.org/wiki/Discounted_cumulative_gain#Normalized_DCG>`__ and `MAP <https://makarandtapaswi.wordpress.com/2012/07/02/intuition-behind-average-precision-and-map/>`__ evaluation positions, separated by ``,``
  std::vector<int> eval_at;

  // check = >0
  // desc = used only with ``multi_error`` metric
  // desc = threshold for top-k multi-error metric
  // desc = the error on each sample is ``0`` if the true class is among the top ``multi_error_top_k`` predictions, and ``1`` otherwise
  // descl2 = more precisely, the error on a sample is ``0`` if there are at least ``num_classes - multi_error_top_k`` predictions strictly less than the prediction on the true class
  // desc = when ``multi_error_top_k=1`` this is equivalent to the usual multi-error metric
  int multi_error_top_k = 1;

  // type = multi-double
  // default = None
  // desc = used only with ``auc_mu`` metric
  // desc = list representing flattened matrix (in row-major order) giving loss weights for classification errors
  // desc = list should have ``n * n`` elements, where ``n`` is the number of classes
  // desc = the matrix co-ordinate ``[i, j]`` should correspond to the ``i * n + j``-th element of the list
  // desc = if not specified, will use equal weights for all classes
  std::vector<double> auc_mu_weights;

  #ifndef __NVCC__
  #pragma endregion

  #pragma region Network Parameters
  #endif  // __NVCC__

  // check = >0
  // alias = num_machine
  // desc = the number of machines for distributed learning application
  // desc = this parameter is needed to be set in both **socket** and **MPI** versions
  int num_machines = 1;

  // check = >0
  // default = 12400 (random for Dask-package)
  // alias = local_port, port
  // desc = TCP listen port for local machines
  // desc = **Note**: don't forget to allow this port in firewall settings before training
  int local_listen_port = 12400;

  // check = >0
  // desc = socket time-out in minutes
  int time_out = 120;

  // alias = machine_list_file, machine_list, mlist
  // desc = path of file that lists machines for this distributed learning application
  // desc = each line contains one IP and one port for one machine. The format is ``ip port`` (space as a separator)
  // desc = **Note**: can be used only in CLI version
  std::string machine_list_filename = "";

  // alias = workers, nodes
  // desc = list of machines in the following format: ``ip1:port1,ip2:port2``
  std::string machines = "";

  #ifndef __NVCC__
  #pragma endregion

  #pragma region GPU Parameters
  #endif  // __NVCC__

<<<<<<< HEAD
  // desc = OpenCL platform ID with device_type=gpu. Usually each GPU vendor exposes one OpenCL platform
=======
  // desc = used only with ``gpu`` device type
  // desc = OpenCL platform ID. Usually each GPU vendor exposes one OpenCL platform
>>>>>>> 06432300
  // desc = ``-1`` means the system-wide default platform
  // desc = **Note**: refer to `GPU Targets <./GPU-Targets.rst#query-opencl-devices-in-your-system>`__ for more details
  int gpu_platform_id = -1;

<<<<<<< HEAD
  // desc = Master CUDA device ID with device_type=cuda or OpenCL device ID in the specified platform with device_type=gpu.
  // desc = Each GPU in the selected platform has a unique device ID
=======
  // desc = OpenCL device ID in the specified platform or CUDA device ID. Each GPU in the selected platform has a unique device ID
>>>>>>> 06432300
  // desc = ``-1`` means the default device in the selected platform
  // desc = **Note**: refer to `GPU Targets <./GPU-Targets.rst#query-opencl-devices-in-your-system>`__ for more details
  int gpu_device_id = -1;

  // desc = Number of GPUs to use for training, used with device_type=cuda
  // desc = When <= 0, only 1 GPU will be used
  int num_gpus = 1;

  // desc = List of CUDA device IDs used when device_type=cuda
  // desc = When empty, the devices with the smallest IDs will be used
  std::string gpu_device_id_list = "";

  // desc = set this to ``true`` to use double precision math on GPU (by default single precision is used)
  // desc = **Note**: can be used only in OpenCL implementation (``device_type="gpu"``), in CUDA implementation only double precision is currently supported
  bool gpu_use_dp = false;

<<<<<<< HEAD
=======
  // check = >0
  // desc = number of GPUs
  // desc = **Note**: can be used only in CUDA implementation (``device_type="cuda"``)
  int num_gpu = 1;

>>>>>>> 06432300
  #ifndef __NVCC__
  #pragma endregion

  #pragma endregion
  #endif  // __NVCC__

  size_t file_load_progress_interval_bytes = size_t(10) * 1024 * 1024 * 1024;

  bool is_parallel = false;
  bool is_data_based_parallel = false;
  LIGHTGBM_EXPORT void Set(const std::unordered_map<std::string, std::string>& params);
  static const std::unordered_map<std::string, std::string>& alias_table();
  static const std::unordered_map<std::string, std::vector<std::string>>& parameter2aliases();
  static const std::unordered_set<std::string>& parameter_set();
  std::vector<std::vector<double>> auc_mu_weights_matrix;
  std::vector<std::vector<int>> interaction_constraints_vector;
  static const std::unordered_map<std::string, std::string>& ParameterTypes();
  static const std::string DumpAliases();

 private:
  void CheckParamConflict(const std::unordered_map<std::string, std::string>& params);
  void GetMembersFromString(const std::unordered_map<std::string, std::string>& params);
  std::string SaveMembersToString() const;
  void GetAucMuWeights();
  void GetInteractionConstraints();
};

inline bool Config::GetString(
  const std::unordered_map<std::string, std::string>& params,
  const std::string& name, std::string* out) {
  if (params.count(name) > 0 && !params.at(name).empty()) {
    *out = params.at(name);
    return true;
  }
  return false;
}

inline bool Config::GetInt(
  const std::unordered_map<std::string, std::string>& params,
  const std::string& name, int* out) {
  if (params.count(name) > 0 && !params.at(name).empty()) {
    if (!Common::AtoiAndCheck(params.at(name).c_str(), out)) {
      Log::Fatal("Parameter %s should be of type int, got \"%s\"",
                 name.c_str(), params.at(name).c_str());
    }
    return true;
  }
  return false;
}

inline bool Config::GetDouble(
  const std::unordered_map<std::string, std::string>& params,
  const std::string& name, double* out) {
  if (params.count(name) > 0 && !params.at(name).empty()) {
    if (!Common::AtofAndCheck(params.at(name).c_str(), out)) {
      Log::Fatal("Parameter %s should be of type double, got \"%s\"",
                 name.c_str(), params.at(name).c_str());
    }
    return true;
  }
  return false;
}

inline bool Config::GetBool(
  const std::unordered_map<std::string, std::string>& params,
  const std::string& name, bool* out) {
  if (params.count(name) > 0 && !params.at(name).empty()) {
    std::string value = params.at(name);
    std::transform(value.begin(), value.end(), value.begin(), Common::tolower);
    if (value == std::string("false") || value == std::string("-")) {
      *out = false;
    } else if (value == std::string("true") || value == std::string("+")) {
      *out = true;
    } else {
      Log::Fatal("Parameter %s should be \"true\"/\"+\" or \"false\"/\"-\", got \"%s\"",
                 name.c_str(), params.at(name).c_str());
    }
    return true;
  }
  return false;
}

inline bool Config::SortAlias(const std::string& x, const std::string& y) {
  return x.size() < y.size() || (x.size() == y.size() && x < y);
}

struct ParameterAlias {
  static void KeyAliasTransform(std::unordered_map<std::string, std::string>* params) {
    std::unordered_map<std::string, std::string> tmp_map;
    for (const auto& pair : *params) {
      auto alias = Config::alias_table().find(pair.first);
      if (alias != Config::alias_table().end()) {  // found alias
        auto alias_set = tmp_map.find(alias->second);
        if (alias_set != tmp_map.end()) {  // alias already set
          if (Config::SortAlias(alias_set->second, pair.first)) {
            Log::Warning("%s is set with %s=%s, %s=%s will be ignored. Current value: %s=%s",
                         alias->second.c_str(), alias_set->second.c_str(), params->at(alias_set->second).c_str(),
                         pair.first.c_str(), pair.second.c_str(), alias->second.c_str(), params->at(alias_set->second).c_str());
          } else {
            Log::Warning("%s is set with %s=%s, will be overridden by %s=%s. Current value: %s=%s",
                         alias->second.c_str(), alias_set->second.c_str(), params->at(alias_set->second).c_str(),
                         pair.first.c_str(), pair.second.c_str(), alias->second.c_str(), pair.second.c_str());
            tmp_map[alias->second] = pair.first;
          }
        } else {  // alias not set
          tmp_map.emplace(alias->second, pair.first);
        }
      } else if (Config::parameter_set().find(pair.first) == Config::parameter_set().end()) {
        Log::Warning("Unknown parameter: %s", pair.first.c_str());
      }
    }
    for (const auto& pair : tmp_map) {
      auto alias = params->find(pair.first);
      if (alias == params->end()) {  // not find
        params->emplace(pair.first, params->at(pair.second));
        params->erase(pair.second);
      } else {
        Log::Warning("%s is set=%s, %s=%s will be ignored. Current value: %s=%s",
                     pair.first.c_str(), alias->second.c_str(), pair.second.c_str(), params->at(pair.second).c_str(),
                     pair.first.c_str(), alias->second.c_str());
      }
    }
  }
};

inline std::string ParseObjectiveAlias(const std::string& type) {
  if (type == std::string("regression") || type == std::string("regression_l2")
    || type == std::string("mean_squared_error") || type == std::string("mse") || type == std::string("l2")
    || type == std::string("l2_root") || type == std::string("root_mean_squared_error") || type == std::string("rmse")) {
    return "regression";
  } else if (type == std::string("regression_l1") || type == std::string("mean_absolute_error")
    || type == std::string("l1") || type == std::string("mae")) {
    return "regression_l1";
  } else if (type == std::string("multiclass") || type == std::string("softmax")) {
    return "multiclass";
  } else if (type == std::string("multiclassova") || type == std::string("multiclass_ova") || type == std::string("ova") || type == std::string("ovr")) {
    return "multiclassova";
  } else if (type == std::string("xentropy") || type == std::string("cross_entropy")) {
    return "cross_entropy";
  } else if (type == std::string("xentlambda") || type == std::string("cross_entropy_lambda")) {
    return "cross_entropy_lambda";
  } else if (type == std::string("mean_absolute_percentage_error") || type == std::string("mape")) {
    return "mape";
  } else if (type == std::string("rank_xendcg") || type == std::string("xendcg") || type == std::string("xe_ndcg")
             || type == std::string("xe_ndcg_mart") || type == std::string("xendcg_mart")) {
    return "rank_xendcg";
  } else if (type == std::string("none") || type == std::string("null") || type == std::string("custom") || type == std::string("na")) {
    return "custom";
  }
  return type;
}

inline std::string ParseMetricAlias(const std::string& type) {
  if (type == std::string("regression") || type == std::string("regression_l2") || type == std::string("l2") || type == std::string("mean_squared_error") || type == std::string("mse")) {
    return "l2";
  } else if (type == std::string("l2_root") || type == std::string("root_mean_squared_error") || type == std::string("rmse")) {
    return "rmse";
  } else if (type == std::string("regression_l1") || type == std::string("l1") || type == std::string("mean_absolute_error") || type == std::string("mae")) {
    return "l1";
  } else if (type == std::string("binary_logloss") || type == std::string("binary")) {
    return "binary_logloss";
  } else if (type == std::string("ndcg") || type == std::string("lambdarank") || type == std::string("rank_xendcg")
             || type == std::string("xendcg") || type == std::string("xe_ndcg") || type == std::string("xe_ndcg_mart") || type == std::string("xendcg_mart")) {
    return "ndcg";
  } else if (type == std::string("map") || type == std::string("mean_average_precision")) {
    return "map";
  } else if (type == std::string("multi_logloss") || type == std::string("multiclass") || type == std::string("softmax") || type == std::string("multiclassova") || type == std::string("multiclass_ova") || type == std::string("ova") || type == std::string("ovr")) {
    return "multi_logloss";
  } else if (type == std::string("xentropy") || type == std::string("cross_entropy")) {
    return "cross_entropy";
  } else if (type == std::string("xentlambda") || type == std::string("cross_entropy_lambda")) {
    return "cross_entropy_lambda";
  } else if (type == std::string("kldiv") || type == std::string("kullback_leibler")) {
    return "kullback_leibler";
  } else if (type == std::string("mean_absolute_percentage_error") || type == std::string("mape")) {
    return "mape";
  } else if (type == std::string("none") || type == std::string("null") || type == std::string("custom") || type == std::string("na")) {
    return "custom";
  }
  return type;
}

}   // namespace LightGBM

#endif   // LightGBM_CONFIG_H_<|MERGE_RESOLUTION|>--- conflicted
+++ resolved
@@ -1114,22 +1114,13 @@
   #pragma region GPU Parameters
   #endif  // __NVCC__
 
-<<<<<<< HEAD
-  // desc = OpenCL platform ID with device_type=gpu. Usually each GPU vendor exposes one OpenCL platform
-=======
   // desc = used only with ``gpu`` device type
   // desc = OpenCL platform ID. Usually each GPU vendor exposes one OpenCL platform
->>>>>>> 06432300
   // desc = ``-1`` means the system-wide default platform
   // desc = **Note**: refer to `GPU Targets <./GPU-Targets.rst#query-opencl-devices-in-your-system>`__ for more details
   int gpu_platform_id = -1;
 
-<<<<<<< HEAD
-  // desc = Master CUDA device ID with device_type=cuda or OpenCL device ID in the specified platform with device_type=gpu.
-  // desc = Each GPU in the selected platform has a unique device ID
-=======
   // desc = OpenCL device ID in the specified platform or CUDA device ID. Each GPU in the selected platform has a unique device ID
->>>>>>> 06432300
   // desc = ``-1`` means the default device in the selected platform
   // desc = **Note**: refer to `GPU Targets <./GPU-Targets.rst#query-opencl-devices-in-your-system>`__ for more details
   int gpu_device_id = -1;
@@ -1146,14 +1137,11 @@
   // desc = **Note**: can be used only in OpenCL implementation (``device_type="gpu"``), in CUDA implementation only double precision is currently supported
   bool gpu_use_dp = false;
 
-<<<<<<< HEAD
-=======
   // check = >0
   // desc = number of GPUs
   // desc = **Note**: can be used only in CUDA implementation (``device_type="cuda"``)
   int num_gpu = 1;
 
->>>>>>> 06432300
   #ifndef __NVCC__
   #pragma endregion
 
