--- conflicted
+++ resolved
@@ -111,18 +111,6 @@
 #'                            say "the first and tenth columns").}
 #'        \item{\code{reset_data}: Boolean, setting it to TRUE (not the default value) will transform the booster model
 #'                          into a predictor model which frees up memory and the original datasets}
-<<<<<<< HEAD
-#'         \item{\code{boosting}: Boosting type. \code{"gbdt"}, \code{"rf"}, \code{"dart"},
-#'                                               \code{"goss"} or \code{"mvs"}.}
-#'         \item{\code{num_leaves}: Maximum number of leaves in one tree.}
-#'         \item{\code{max_depth}: Limit the max depth for tree model. This is used to deal with
-#'                          overfit when #data is small. Tree still grow by leaf-wise.}
-#'          \item{\code{num_threads}: Number of threads for LightGBM. For the best speed, set this to
-#'                             the number of real CPU cores(\code{parallel::detectCores(logical = FALSE)}),
-#'                             not the number of threads (most CPU using hyper-threading to generate 2 threads
-#'                             per CPU core).}
-=======
->>>>>>> 31ab4d42
 #'     }
 #' @inheritSection lgb_shared_params Early Stopping
 #' @return a trained \code{lgb.Booster}
