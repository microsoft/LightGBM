/*!
 * Copyright (c) 2021 Microsoft Corporation. All rights reserved.
 * Licensed under the MIT License. See LICENSE file in the project root for license information.
 */
#ifndef LIGHTGBM_OBJECTIVE_CUDA_CUDA_MULTICLASS_OBJECTIVE_HPP_
#define LIGHTGBM_OBJECTIVE_CUDA_CUDA_MULTICLASS_OBJECTIVE_HPP_

#ifdef USE_CUDA_EXP

#include <LightGBM/cuda/cuda_objective_function.hpp>

#include <memory>
#include <string>
#include <vector>

#include "cuda_binary_objective.hpp"

#include "../multiclass_objective.hpp"

#define GET_GRADIENTS_BLOCK_SIZE_MULTICLASS (1024)

namespace LightGBM {

class CUDAMulticlassSoftmax: public CUDAObjectiveInterface<MulticlassSoftmax> {
 public:
  explicit CUDAMulticlassSoftmax(const Config& config);

  explicit CUDAMulticlassSoftmax(const std::vector<std::string>& strs);

  ~CUDAMulticlassSoftmax();

  void Init(const Metadata& metadata, data_size_t num_data) override;

 private:
  void LaunchGetGradientsKernel(const double* scores, score_t* gradients, score_t* hessians) const;

<<<<<<< HEAD
  void LaunchConvertOutputCUDAKernel(const data_size_t num_data, const double* input, double* output) const;
=======
  const double* LaunchConvertOutputCUDAKernel(const data_size_t num_data, const double* input, double* output) const;
>>>>>>> 87e3c0d9

  // CUDA memory, held by this object
  CUDAVector<double> cuda_softmax_buffer_;
};


class CUDAMulticlassOVA: public CUDAObjectiveInterface<MulticlassOVA> {
 public:
  explicit CUDAMulticlassOVA(const Config& config);

  explicit CUDAMulticlassOVA(const std::vector<std::string>& strs);

  void Init(const Metadata& metadata, data_size_t num_data) override;

  void GetGradients(const double* score, score_t* gradients, score_t* hessians) const override;

  const double* ConvertOutputCUDA(const data_size_t num_data, const double* input, double* output) const override;

  double BoostFromScore(int class_id) const override {
    return cuda_binary_loss_[class_id]->BoostFromScore(0);
  }

  bool ClassNeedTrain(int class_id) const override {
    return cuda_binary_loss_[class_id]->ClassNeedTrain(0);
  }

  ~CUDAMulticlassOVA();

  bool IsCUDAObjective() const override { return true; }

 private:
  void LaunchGetGradientsKernel(const double* /*scores*/, score_t* /*gradients*/, score_t* /*hessians*/) const {}

  std::vector<std::unique_ptr<CUDABinaryLogloss>> cuda_binary_loss_;
};


}  // namespace LightGBM

#endif  // USE_CUDA_EXP
#endif  // LIGHTGBM_OBJECTIVE_CUDA_CUDA_MULTICLASS_OBJECTIVE_HPP_<|MERGE_RESOLUTION|>--- conflicted
+++ resolved
@@ -34,11 +34,7 @@
  private:
   void LaunchGetGradientsKernel(const double* scores, score_t* gradients, score_t* hessians) const;
 
-<<<<<<< HEAD
-  void LaunchConvertOutputCUDAKernel(const data_size_t num_data, const double* input, double* output) const;
-=======
   const double* LaunchConvertOutputCUDAKernel(const data_size_t num_data, const double* input, double* output) const;
->>>>>>> 87e3c0d9
 
   // CUDA memory, held by this object
   CUDAVector<double> cuda_softmax_buffer_;
