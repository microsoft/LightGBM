--- conflicted
+++ resolved
@@ -824,10 +824,5 @@
     _before_early_stop, _early_stop, _after_early_stop = _base_doc.partition('early_stopping_rounds :')
     fit.__doc__ = (_before_early_stop
                    + 'eval_at : list of int, optional (default=[1])\n'
-<<<<<<< HEAD
-                   + ' ' * 12 + 'The evaluation positions of NDCG.\n'
-                   + ' ' * 8 + _early_stop + _after_early_stop)
-=======
-                     '            The evaluation positions of the specified metric.\n'
-                   + _base_doc[_base_doc.find('        early_stopping_rounds :'):])
->>>>>>> 05484f1d
+                   + ' ' * 12 + 'The evaluation positions of the specified metric.\n'
+                   + ' ' * 8 + _early_stop + _after_early_stop)