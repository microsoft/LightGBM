# coding: utf-8
# pylint: disable = invalid-name, C0111, C0301
# pylint: disable = R0912, R0913, R0914, W0105, W0201, W0212
"""Wrapper c_api of LightGBM"""
from __future__ import absolute_import

import ctypes
import os
import warnings
from tempfile import NamedTemporaryFile

import numpy as np
import scipy.sparse

from .compat import (DataFrame, Series, integer_types, json,
                     json_default_with_numpy, numeric_types, range_,
                     string_type)
from .libpath import find_lib_path


def _load_lib():
    """Load LightGBM Library."""
    lib_path = find_lib_path()
    if len(lib_path) == 0:
        return None
    lib = ctypes.cdll.LoadLibrary(lib_path[0])
    lib.LGBM_GetLastError.restype = ctypes.c_char_p
    return lib


_LIB = _load_lib()


class LightGBMError(Exception):
    """Error throwed by LightGBM"""
    pass


def _safe_call(ret):
    """Check the return value of C API call
    Parameters
    ----------
    ret : int
        return value from API calls
    """
    if ret != 0:
        raise LightGBMError(_LIB.LGBM_GetLastError())


def is_numeric(obj):
    """Check is a number or not, include numpy number etc."""
    try:
        float(obj)
        return True
    except (TypeError, ValueError):
        # TypeError: obj is not a string or a number
        # ValueError: invalid literal
        return False


def is_numpy_1d_array(data):
    """Check is 1d numpy array"""
    return isinstance(data, np.ndarray) and len(data.shape) == 1


def is_1d_list(data):
    """Check is 1d list"""
    return isinstance(data, list) and \
        (not data or is_numeric(data[0]))


def list_to_1d_numpy(data, dtype=np.float32, name='list'):
    """convert to 1d numpy array"""
    if is_numpy_1d_array(data):
        if data.dtype == dtype:
            return data
        else:
            return data.astype(dtype=dtype, copy=False)
    elif is_1d_list(data):
        return np.array(data, dtype=dtype, copy=False)
    elif isinstance(data, Series):
        return data.values.astype(dtype)
    else:
        raise TypeError("Wrong type({}) for {}, should be list or numpy array".format(type(data).__name__, name))


def cfloat32_array_to_numpy(cptr, length):
    """Convert a ctypes float pointer array to a numpy array.
    """
    if isinstance(cptr, ctypes.POINTER(ctypes.c_float)):
        return np.fromiter(cptr, dtype=np.float32, count=length)
    else:
        raise RuntimeError('Expected float pointer')


def cfloat64_array_to_numpy(cptr, length):
    """Convert a ctypes double pointer array to a numpy array.
    """
    if isinstance(cptr, ctypes.POINTER(ctypes.c_double)):
        return np.fromiter(cptr, dtype=np.float64, count=length)
    else:
        raise RuntimeError('Expected double pointer')


def cint32_array_to_numpy(cptr, length):
    """Convert a ctypes float pointer array to a numpy array.
    """
    if isinstance(cptr, ctypes.POINTER(ctypes.c_int32)):
        return np.fromiter(cptr, dtype=np.int32, count=length)
    else:
        raise RuntimeError('Expected int pointer')


def c_str(string):
    """Convert a python string to cstring."""
    return ctypes.c_char_p(string.encode('utf-8'))


def c_array(ctype, values):
    """Convert a python array to c array."""
    return (ctype * len(values))(*values)


def param_dict_to_str(data):
    if data is None or not data:
        return ""
    pairs = []
    for key, val in data.items():
        if isinstance(val, (list, tuple, set)) or is_numpy_1d_array(val):
            pairs.append(str(key) + '=' + ','.join(map(str, val)))
        elif isinstance(val, string_type) or isinstance(val, numeric_types) or is_numeric(val):
            pairs.append(str(key) + '=' + str(val))
        else:
            raise TypeError('Unknown type of parameter:%s, got:%s'
                            % (key, type(val).__name__))
    return ' '.join(pairs)


class _temp_file(object):
    def __enter__(self):
        with NamedTemporaryFile(prefix="lightgbm_tmp_", delete=True) as f:
            self.name = f.name
        return self

    def __exit__(self, exc_type, exc_val, exc_tb):
        if os.path.isfile(self.name):
            os.remove(self.name)

    def readlines(self):
        with open(self.name, "r+") as f:
            ret = f.readlines()
        return ret

    def writelines(self, lines):
        with open(self.name, "w+") as f:
            f.writelines(lines)


"""marco definition of data type in c_api of LightGBM"""
C_API_DTYPE_FLOAT32 = 0
C_API_DTYPE_FLOAT64 = 1
C_API_DTYPE_INT32 = 2
C_API_DTYPE_INT64 = 3

"""Matric is row major in python"""
C_API_IS_ROW_MAJOR = 1

"""marco definition of prediction type in c_api of LightGBM"""
C_API_PREDICT_NORMAL = 0
C_API_PREDICT_RAW_SCORE = 1
C_API_PREDICT_LEAF_INDEX = 2

"""data type of data field"""
FIELD_TYPE_MAPPER = {"label": C_API_DTYPE_FLOAT32,
                     "weight": C_API_DTYPE_FLOAT32,
                     "init_score": C_API_DTYPE_FLOAT64,
                     "group": C_API_DTYPE_INT32}


def c_float_array(data):
    """get pointer of float numpy array / list"""
    if is_1d_list(data):
        data = np.array(data, copy=False)
    if is_numpy_1d_array(data):
        if data.dtype == np.float32:
            ptr_data = data.ctypes.data_as(ctypes.POINTER(ctypes.c_float))
            type_data = C_API_DTYPE_FLOAT32
        elif data.dtype == np.float64:
            ptr_data = data.ctypes.data_as(ctypes.POINTER(ctypes.c_double))
            type_data = C_API_DTYPE_FLOAT64
        else:
            raise TypeError("Expected np.float32 or np.float64, met type({})"
                            .format(data.dtype))
    else:
        raise TypeError("Unknown type({})".format(type(data).__name__))
    return (ptr_data, type_data)


def c_int_array(data):
    """get pointer of int numpy array / list"""
    if is_1d_list(data):
        data = np.array(data, copy=False)
    if is_numpy_1d_array(data):
        if data.dtype == np.int32:
            ptr_data = data.ctypes.data_as(ctypes.POINTER(ctypes.c_int32))
            type_data = C_API_DTYPE_INT32
        elif data.dtype == np.int64:
            ptr_data = data.ctypes.data_as(ctypes.POINTER(ctypes.c_int64))
            type_data = C_API_DTYPE_INT64
        else:
            raise TypeError("Expected np.int32 or np.int64, met type({})"
                            .format(data.dtype))
    else:
        raise TypeError("Unknown type({})".format(type(data).__name__))
    return (ptr_data, type_data)


PANDAS_DTYPE_MAPPER = {'int8': 'int', 'int16': 'int', 'int32': 'int',
                       'int64': 'int', 'uint8': 'int', 'uint16': 'int',
                       'uint32': 'int', 'uint64': 'int', 'float16': 'float',
                       'float32': 'float', 'float64': 'float', 'bool': 'int'}


def _data_from_pandas(data, feature_name, categorical_feature, pandas_categorical):
    if isinstance(data, DataFrame):
        if feature_name == 'auto' or feature_name is None:
            if all([isinstance(name, integer_types + (np.integer, )) for name in data.columns]):
                msg = """Using Pandas (default) integer column names, not column indexes. You can use indexes with DataFrame.values."""
                warnings.filterwarnings('once')
                warnings.warn(msg, stacklevel=5)
            data = data.rename(columns=str)
        cat_cols = data.select_dtypes(include=['category']).columns
        if pandas_categorical is None:  # train dataset
            pandas_categorical = [list(data[col].cat.categories) for col in cat_cols]
        else:
            if len(cat_cols) != len(pandas_categorical):
                raise ValueError('train and valid dataset categorical_feature do not match.')
            for col, category in zip(cat_cols, pandas_categorical):
                if list(data[col].cat.categories) != list(category):
                    data[col] = data[col].cat.set_categories(category)
        if len(cat_cols):  # cat_cols is pandas Index object
            data = data.copy()  # not alter origin DataFrame
            data[cat_cols] = data[cat_cols].apply(lambda x: x.cat.codes)
        if categorical_feature is not None:
            if feature_name is None:
                feature_name = list(data.columns)
            if categorical_feature == 'auto':
                categorical_feature = list(cat_cols)
            else:
                categorical_feature = list(categorical_feature) + list(cat_cols)
        if feature_name == 'auto':
            feature_name = list(data.columns)
        data_dtypes = data.dtypes
        if not all(dtype.name in PANDAS_DTYPE_MAPPER for dtype in data_dtypes):
            bad_fields = [data.columns[i] for i, dtype in
                          enumerate(data_dtypes) if dtype.name not in PANDAS_DTYPE_MAPPER]

            msg = """DataFrame.dtypes for data must be int, float or bool. Did not expect the data types in fields """
            raise ValueError(msg + ', '.join(bad_fields))
        data = data.values.astype('float')
    else:
        if feature_name == 'auto':
            feature_name = None
        if categorical_feature == 'auto':
            categorical_feature = None
    return data, feature_name, categorical_feature, pandas_categorical


def _label_from_pandas(label):
    if isinstance(label, DataFrame):
        if len(label.columns) > 1:
            raise ValueError('DataFrame for label cannot have multiple columns')
        label_dtypes = label.dtypes
        if not all(dtype.name in PANDAS_DTYPE_MAPPER for dtype in label_dtypes):
            raise ValueError('DataFrame.dtypes for label must be int, float or bool')
        label = label.values.astype('float')
    return label


def _save_pandas_categorical(file_name, pandas_categorical):
    with open(file_name, 'a') as f:
        f.write('\npandas_categorical:' + json.dumps(pandas_categorical, default=json_default_with_numpy))


def _load_pandas_categorical(file_name):
    with open(file_name, 'r') as f:
        last_line = f.readlines()[-1]
        if last_line.startswith('pandas_categorical:'):
            return json.loads(last_line[len('pandas_categorical:'):])
    return None


class _InnerPredictor(object):
    """
    A _InnerPredictor of LightGBM.
    Only used for prediction, usually used for continued-train
    Note: Can convert from Booster, but cannot convert to Booster
    """
    def __init__(self, model_file=None, booster_handle=None, pred_parameter=None):
        """Initialize the _InnerPredictor. Not expose to user

        Parameters
        ----------
        model_file : string
            Path to the model file.
        booster_handle : Handle of Booster
            use handle to init
        pred_parameter: dict
            Other parameters for the prediciton
        """
        self.handle = ctypes.c_void_p()
        self.__is_manage_handle = True
        if model_file is not None:
            """Prediction task"""
            out_num_iterations = ctypes.c_int(0)
            _safe_call(_LIB.LGBM_BoosterCreateFromModelfile(
                c_str(model_file),
                ctypes.byref(out_num_iterations),
                ctypes.byref(self.handle)))
            out_num_class = ctypes.c_int(0)
            _safe_call(_LIB.LGBM_BoosterGetNumClasses(
                self.handle,
                ctypes.byref(out_num_class)))
            self.num_class = out_num_class.value
            self.num_total_iteration = out_num_iterations.value
            self.pandas_categorical = _load_pandas_categorical(model_file)
        elif booster_handle is not None:
            self.__is_manage_handle = False
            self.handle = booster_handle
            out_num_class = ctypes.c_int(0)
            _safe_call(_LIB.LGBM_BoosterGetNumClasses(
                self.handle,
                ctypes.byref(out_num_class)))
            self.num_class = out_num_class.value
            out_num_iterations = ctypes.c_int(0)
            _safe_call(_LIB.LGBM_BoosterGetCurrentIteration(
                self.handle,
                ctypes.byref(out_num_iterations)))
            self.num_total_iteration = out_num_iterations.value
            self.pandas_categorical = None
        else:
            raise TypeError('Need Model file or Booster handle to create a predictor')

        pred_parameter = {} if pred_parameter is None else pred_parameter
        self.pred_parameter = param_dict_to_str(pred_parameter)

    def __del__(self):
        if self.__is_manage_handle:
            _safe_call(_LIB.LGBM_BoosterFree(self.handle))

    def __getstate__(self):
        this = self.__dict__.copy()
        this.pop('handle', None)
        return this

    def predict(self, data, num_iteration=-1,
                raw_score=False, pred_leaf=False, data_has_header=False,
                is_reshape=True):
        """
        Predict logic

        Parameters
        ----------
        data : string/numpy array/scipy.sparse
            Data source for prediction
            When data type is string, it represents the path of txt file
        num_iteration : int
            Used iteration for prediction
        raw_score : bool
            True for predict raw score
        pred_leaf : bool
            True for predict leaf index
        data_has_header : bool
            Used for txt data, True if txt data has header
        is_reshape : bool
            Reshape to (nrow, ncol) if true

        Returns
        -------
        Prediction result
        """
        if isinstance(data, Dataset):
            raise TypeError("Cannot use Dataset instance for prediction, please use raw data instead")
        data = _data_from_pandas(data, None, None, self.pandas_categorical)[0]
        predict_type = C_API_PREDICT_NORMAL
        if raw_score:
            predict_type = C_API_PREDICT_RAW_SCORE
        if pred_leaf:
            predict_type = C_API_PREDICT_LEAF_INDEX
        int_data_has_header = 1 if data_has_header else 0
        if num_iteration > self.num_total_iteration:
            num_iteration = self.num_total_iteration

        if isinstance(data, string_type):
            with _temp_file() as f:
                _safe_call(_LIB.LGBM_BoosterPredictForFile(
                    self.handle,
                    c_str(data),
                    ctypes.c_int(int_data_has_header),
                    ctypes.c_int(predict_type),
                    ctypes.c_int(num_iteration),
                    c_str(self.pred_parameter),
                    c_str(f.name)))
                lines = f.readlines()
                nrow = len(lines)
                preds = [float(token) for line in lines for token in line.split('\t')]
                preds = np.array(preds, dtype=np.float64, copy=False)
        elif isinstance(data, scipy.sparse.csr_matrix):
            preds, nrow = self.__pred_for_csr(data, num_iteration,
                                              predict_type)
        elif isinstance(data, scipy.sparse.csc_matrix):
            preds, nrow = self.__pred_for_csc(data, num_iteration,
                                              predict_type)
        elif isinstance(data, np.ndarray):
            preds, nrow = self.__pred_for_np2d(data, num_iteration,
                                               predict_type)
        elif isinstance(data, list):
            try:
                data = np.array(data)
            except:
                raise ValueError('Cannot convert data list to numpy array.')
            preds, nrow = self.__pred_for_np2d(data, num_iteration,
                                               predict_type)
        else:
            try:
                warnings.warn('Converting data to scipy sparse matrix.')
                csr = scipy.sparse.csr_matrix(data)
            except:
                raise TypeError('Cannot predict data for type {}'.format(type(data).__name__))
            preds, nrow = self.__pred_for_csr(csr, num_iteration,
                                              predict_type)
        if pred_leaf:
            preds = preds.astype(np.int32)
        if is_reshape and preds.size != nrow:
            if preds.size % nrow == 0:
                preds = preds.reshape(nrow, -1)
            else:
                raise ValueError('Length of predict result (%d) cannot be divide nrow (%d)'
                                 % (preds.size, nrow))
        return preds

    def __get_num_preds(self, num_iteration, nrow, predict_type):
        """
        Get size of prediction result
        """
        n_preds = ctypes.c_int64(0)
        _safe_call(_LIB.LGBM_BoosterCalcNumPredict(
            self.handle,
            ctypes.c_int(nrow),
            ctypes.c_int(predict_type),
            ctypes.c_int(num_iteration),
            ctypes.byref(n_preds)))
        return n_preds.value

    def __pred_for_np2d(self, mat, num_iteration, predict_type):
        """
        Predict for a 2-D numpy matrix.
        """
        if len(mat.shape) != 2:
            raise ValueError('Input numpy.ndarray or list must be 2 dimensional')

        if mat.dtype == np.float32 or mat.dtype == np.float64:
            data = np.array(mat.reshape(mat.size), dtype=mat.dtype, copy=False)
        else:
            """change non-float data to float data, need to copy"""
            data = np.array(mat.reshape(mat.size), dtype=np.float32)
        ptr_data, type_ptr_data = c_float_array(data)
        n_preds = self.__get_num_preds(num_iteration, mat.shape[0],
                                       predict_type)
        preds = np.zeros(n_preds, dtype=np.float64)
        out_num_preds = ctypes.c_int64(0)
        _safe_call(_LIB.LGBM_BoosterPredictForMat(
            self.handle,
            ptr_data,
            ctypes.c_int(type_ptr_data),
            ctypes.c_int(mat.shape[0]),
            ctypes.c_int(mat.shape[1]),
            ctypes.c_int(C_API_IS_ROW_MAJOR),
            ctypes.c_int(predict_type),
            ctypes.c_int(num_iteration),
            c_str(self.pred_parameter),
            ctypes.byref(out_num_preds),
            preds.ctypes.data_as(ctypes.POINTER(ctypes.c_double))))
        if n_preds != out_num_preds.value:
            raise ValueError("Wrong length for predict results")
        return preds, mat.shape[0]

    def __pred_for_csr(self, csr, num_iteration, predict_type):
        """
        Predict for a csr data
        """
        nrow = len(csr.indptr) - 1
        n_preds = self.__get_num_preds(num_iteration, nrow, predict_type)
        preds = np.zeros(n_preds, dtype=np.float64)
        out_num_preds = ctypes.c_int64(0)

        ptr_indptr, type_ptr_indptr = c_int_array(csr.indptr)
        ptr_data, type_ptr_data = c_float_array(csr.data)

        _safe_call(_LIB.LGBM_BoosterPredictForCSR(
            self.handle,
            ptr_indptr,
            ctypes.c_int32(type_ptr_indptr),
            csr.indices.ctypes.data_as(ctypes.POINTER(ctypes.c_int32)),
            ptr_data,
            ctypes.c_int(type_ptr_data),
            ctypes.c_int64(len(csr.indptr)),
            ctypes.c_int64(len(csr.data)),
            ctypes.c_int64(csr.shape[1]),
            ctypes.c_int(predict_type),
            ctypes.c_int(num_iteration),
            c_str(self.pred_parameter),
            ctypes.byref(out_num_preds),
            preds.ctypes.data_as(ctypes.POINTER(ctypes.c_double))))
        if n_preds != out_num_preds.value:
            raise ValueError("Wrong length for predict results")
        return preds, nrow

    def __pred_for_csc(self, csc, num_iteration, predict_type):
        """
        Predict for a csc data
        """
        nrow = csc.shape[0]
        n_preds = self.__get_num_preds(num_iteration, nrow, predict_type)
        preds = np.zeros(n_preds, dtype=np.float64)
        out_num_preds = ctypes.c_int64(0)

        ptr_indptr, type_ptr_indptr = c_int_array(csc.indptr)
        ptr_data, type_ptr_data = c_float_array(csc.data)

        _safe_call(_LIB.LGBM_BoosterPredictForCSC(
            self.handle,
            ptr_indptr,
            ctypes.c_int32(type_ptr_indptr),
            csc.indices.ctypes.data_as(ctypes.POINTER(ctypes.c_int32)),
            ptr_data,
            ctypes.c_int(type_ptr_data),
            ctypes.c_int64(len(csc.indptr)),
            ctypes.c_int64(len(csc.data)),
            ctypes.c_int64(csc.shape[0]),
            ctypes.c_int(predict_type),
            ctypes.c_int(num_iteration),
            c_str(self.pred_parameter),
            ctypes.byref(out_num_preds),
            preds.ctypes.data_as(ctypes.POINTER(ctypes.c_double))))
        if n_preds != out_num_preds.value:
            raise ValueError("Wrong length for predict results")
        return preds, nrow


class Dataset(object):
    """Dataset in LightGBM."""
    def __init__(self, data, label=None, max_bin=255, reference=None,
                 weight=None, group=None, silent=False,
                 feature_name='auto', categorical_feature='auto', params=None,
                 free_raw_data=True):
        """
        Parameters
        ----------
        data : string/numpy array/scipy.sparse
            Data source of Dataset.
            When data type is string, it represents the path of txt file
        label : list or numpy 1-D array, optional
            Label of the data
        max_bin : int, required
            Max number of discrete bin for features
        reference : Other Dataset, optional
            If this dataset validation, need to use training data as reference
        weight : list or numpy 1-D array , optional
            Weight for each instance.
        group : list or numpy 1-D array , optional
            Group/query size for dataset
        silent : boolean, optional
            Whether print messages during construction
        feature_name : list of str, or 'auto'
            Feature names
            If 'auto' and data is pandas DataFrame, use data columns name
        categorical_feature : list of str or int, or 'auto'
            Categorical features,
            type int represents index,
            type str represents feature names (need to specify feature_name as well)
            If 'auto' and data is pandas DataFrame, use pandas categorical columns
        params: dict, optional
            Other parameters
        free_raw_data: Bool
            True if need to free raw data after construct inner dataset
        """
        self.handle = None
        self.data = data
        self.label = label
        self.max_bin = max_bin
        self.reference = reference
        self.weight = weight
        self.group = group
        self.silent = silent
        self.feature_name = feature_name
        self.categorical_feature = categorical_feature
        self.params = params
        self.free_raw_data = free_raw_data
        self.used_indices = None
        self._predictor = None
        self.pandas_categorical = None

    def __del__(self):
        self._free_handle()

    def _free_handle(self):
        if self.handle is not None:
            _safe_call(_LIB.LGBM_DatasetFree(self.handle))
            self.handle = None

    def _lazy_init(self, data, label=None, max_bin=255, reference=None,
                   weight=None, group=None, predictor=None,
                   silent=False, feature_name='auto',
                   categorical_feature='auto', params=None):
        if data is None:
            self.handle = None
            return
        data, feature_name, categorical_feature, self.pandas_categorical = _data_from_pandas(data, feature_name, categorical_feature, self.pandas_categorical)
        label = _label_from_pandas(label)
        self.data_has_header = False
        """process for args"""
        params = {} if params is None else params
        self.max_bin = max_bin
        self.predictor = predictor
        params["max_bin"] = max_bin
        if silent:
            params["verbose"] = 0
        elif "verbose" not in params:
            params["verbose"] = 1
        """get categorical features"""
        if categorical_feature is not None:
            categorical_indices = set()
            feature_dict = {}
            if feature_name is not None:
                feature_dict = {name: i for i, name in enumerate(feature_name)}
            for name in categorical_feature:
                if isinstance(name, string_type) and name in feature_dict:
                    categorical_indices.add(feature_dict[name])
                elif isinstance(name, integer_types):
                    categorical_indices.add(name)
                else:
                    raise TypeError("Wrong type({}) or unknown name({}) in categorical_feature"
                                    .format(type(name).__name__, name))

            params['categorical_column'] = sorted(categorical_indices)

        params_str = param_dict_to_str(params)
        """process for reference dataset"""
        ref_dataset = None
        if isinstance(reference, Dataset):
            ref_dataset = reference.construct().handle
        elif reference is not None:
            raise TypeError('Reference dataset should be None or dataset instance')
        """start construct data"""
        if isinstance(data, string_type):
            """check data has header or not"""
            if str(params.get("has_header", "")).lower() == "true" \
                    or str(params.get("header", "")).lower() == "true":
                self.data_has_header = True
            self.handle = ctypes.c_void_p()
            _safe_call(_LIB.LGBM_DatasetCreateFromFile(
                c_str(data),
                c_str(params_str),
                ref_dataset,
                ctypes.byref(self.handle)))
        elif isinstance(data, scipy.sparse.csr_matrix):
            self.__init_from_csr(data, params_str, ref_dataset)
        elif isinstance(data, scipy.sparse.csc_matrix):
            self.__init_from_csc(data, params_str, ref_dataset)
        elif isinstance(data, np.ndarray):
            self.__init_from_np2d(data, params_str, ref_dataset)
        else:
            try:
                csr = scipy.sparse.csr_matrix(data)
                self.__init_from_csr(csr, params_str, ref_dataset)
            except:
                raise TypeError('Cannot initialize Dataset from {}'.format(type(data).__name__))
        if label is not None:
            self.set_label(label)
        if self.get_label() is None:
            raise ValueError("Label should not be None")
        if weight is not None:
            self.set_weight(weight)
        if group is not None:
            self.set_group(group)
        # load init score
        if isinstance(self.predictor, _InnerPredictor):
            init_score = self.predictor.predict(data,
                                                raw_score=True,
                                                data_has_header=self.data_has_header,
                                                is_reshape=False)
            if self.predictor.num_class > 1:
                # need re group init score
                new_init_score = np.zeros(init_score.size, dtype=np.float32)
                num_data = self.num_data()
                for i in range_(num_data):
                    for j in range_(self.predictor.num_class):
                        new_init_score[j * num_data + i] = init_score[i * self.predictor.num_class + j]
                init_score = new_init_score
            self.set_init_score(init_score)
        elif self.predictor is not None:
            raise TypeError('wrong predictor type {}'.format(type(self.predictor).__name__))
        # set feature names
        self.set_feature_name(feature_name)

    def __init_from_np2d(self, mat, params_str, ref_dataset):
        """
        Initialize data from a 2-D numpy matrix.
        """
        if len(mat.shape) != 2:
            raise ValueError('Input numpy.ndarray must be 2 dimensional')

        self.handle = ctypes.c_void_p()
        if mat.dtype == np.float32 or mat.dtype == np.float64:
            data = np.array(mat.reshape(mat.size), dtype=mat.dtype, copy=False)
        else:
            """change non-float data to float data, need to copy"""
            data = np.array(mat.reshape(mat.size), dtype=np.float32)

        ptr_data, type_ptr_data = c_float_array(data)
        _safe_call(_LIB.LGBM_DatasetCreateFromMat(
            ptr_data,
            ctypes.c_int(type_ptr_data),
            ctypes.c_int(mat.shape[0]),
            ctypes.c_int(mat.shape[1]),
            ctypes.c_int(C_API_IS_ROW_MAJOR),
            c_str(params_str),
            ref_dataset,
            ctypes.byref(self.handle)))

    def __init_from_csr(self, csr, params_str, ref_dataset):
        """
        Initialize data from a CSR matrix.
        """
        if len(csr.indices) != len(csr.data):
            raise ValueError('Length mismatch: {} vs {}'.format(len(csr.indices), len(csr.data)))
        self.handle = ctypes.c_void_p()

        ptr_indptr, type_ptr_indptr = c_int_array(csr.indptr)
        ptr_data, type_ptr_data = c_float_array(csr.data)

        _safe_call(_LIB.LGBM_DatasetCreateFromCSR(
            ptr_indptr,
            ctypes.c_int(type_ptr_indptr),
            csr.indices.ctypes.data_as(ctypes.POINTER(ctypes.c_int32)),
            ptr_data,
            ctypes.c_int(type_ptr_data),
            ctypes.c_int64(len(csr.indptr)),
            ctypes.c_int64(len(csr.data)),
            ctypes.c_int64(csr.shape[1]),
            c_str(params_str),
            ref_dataset,
            ctypes.byref(self.handle)))

    def __init_from_csc(self, csc, params_str, ref_dataset):
        """
        Initialize data from a csc matrix.
        """
        if len(csc.indices) != len(csc.data):
            raise ValueError('Length mismatch: {} vs {}'.format(len(csc.indices), len(csc.data)))
        self.handle = ctypes.c_void_p()

        ptr_indptr, type_ptr_indptr = c_int_array(csc.indptr)
        ptr_data, type_ptr_data = c_float_array(csc.data)

        _safe_call(_LIB.LGBM_DatasetCreateFromCSC(
            ptr_indptr,
            ctypes.c_int(type_ptr_indptr),
            csc.indices.ctypes.data_as(ctypes.POINTER(ctypes.c_int32)),
            ptr_data,
            ctypes.c_int(type_ptr_data),
            ctypes.c_int64(len(csc.indptr)),
            ctypes.c_int64(len(csc.data)),
            ctypes.c_int64(csc.shape[0]),
            c_str(params_str),
            ref_dataset,
            ctypes.byref(self.handle)))

    def construct(self):
        """Lazy init"""
        if self.handle is None:
            if self.reference is not None:
                if self.used_indices is None:
                    """create valid"""
                    self._lazy_init(self.data, label=self.label, max_bin=self.max_bin, reference=self.reference,
                                    weight=self.weight, group=self.group, predictor=self._predictor,
                                    silent=self.silent, feature_name=self.feature_name, params=self.params)
                else:
                    """construct subset"""
                    used_indices = list_to_1d_numpy(self.used_indices, np.int32, name='used_indices')
                    self.handle = ctypes.c_void_p()
                    params_str = param_dict_to_str(self.params)
                    _safe_call(_LIB.LGBM_DatasetGetSubset(
                        self.reference.construct().handle,
                        used_indices.ctypes.data_as(ctypes.POINTER(ctypes.c_int32)),
                        ctypes.c_int(used_indices.shape[0]),
                        c_str(params_str),
                        ctypes.byref(self.handle)))
                    if self.get_label() is None:
                        raise ValueError("Label should not be None.")
            else:
                """create train"""
                self._lazy_init(self.data, label=self.label, max_bin=self.max_bin,
                                weight=self.weight, group=self.group, predictor=self._predictor,
                                silent=self.silent, feature_name=self.feature_name,
                                categorical_feature=self.categorical_feature, params=self.params)
            if self.free_raw_data:
                self.data = None
        return self

    def create_valid(self, data, label=None, weight=None, group=None,
                     silent=False, params=None):
        """
        Create validation data align with current dataset

        Parameters
        ----------
        data : string/numpy array/scipy.sparse
            Data source of Dataset.
            When data type is string, it represents the path of txt file
        label : list or numpy 1-D array, optional
            Label of the training data.
        weight : list or numpy 1-D array , optional
            Weight for each instance.
        group : list or numpy 1-D array , optional
            Group/query size for dataset
        silent : boolean, optional
            Whether print messages during construction
        params: dict, optional
            Other parameters
        """
        ret = Dataset(data, label=label, max_bin=self.max_bin, reference=self,
                      weight=weight, group=group, silent=silent, params=params,
                      free_raw_data=self.free_raw_data)
        ret._predictor = self._predictor
        ret.pandas_categorical = self.pandas_categorical
        return ret

    def subset(self, used_indices, params=None):
        """
        Get subset of current dataset

        Parameters
        ----------
        used_indices : list of int
            Used indices of this subset
        params : dict
            Other parameters
        """
        if params is None:
            params = self.params
        ret = Dataset(None, reference=self, feature_name=self.feature_name,
                      categorical_feature=self.categorical_feature, params=params)
        ret._predictor = self._predictor
        ret.pandas_categorical = self.pandas_categorical
        ret.used_indices = used_indices
        return ret

    def save_binary(self, filename):
        """
        Save Dataset to binary file

        Parameters
        ----------
        filename : string
            Name of the output file.
        """
        _safe_call(_LIB.LGBM_DatasetSaveBinary(
            self.construct().handle,
            c_str(filename)))

    def _update_params(self, params):
        if not self.params:
            self.params = params
        else:
            self.params.update(params)

    def set_field(self, field_name, data):
        """Set property into the Dataset.

        Parameters
        ----------
        field_name: str
            The field name of the information

        data: numpy array or list or None
            The array ofdata to be set
        """
        if self.handle is None:
            raise Exception("Cannot set %s before construct dataset" % field_name)
        if data is None:
            """set to None"""
            _safe_call(_LIB.LGBM_DatasetSetField(
                self.handle,
                c_str(field_name),
                None,
                ctypes.c_int(0),
                ctypes.c_int(FIELD_TYPE_MAPPER[field_name])))
            return
        dtype = np.float32
        if field_name == 'group':
            dtype = np.int32
        elif field_name == 'init_score':
            dtype = np.float64
        data = list_to_1d_numpy(data, dtype, name=field_name)
        if data.dtype == np.float32:
            ptr_data = data.ctypes.data_as(ctypes.POINTER(ctypes.c_float))
            type_data = C_API_DTYPE_FLOAT32
        elif data.dtype == np.float64:
            ptr_data = data.ctypes.data_as(ctypes.POINTER(ctypes.c_double))
            type_data = C_API_DTYPE_FLOAT64
        elif data.dtype == np.int32:
            ptr_data = data.ctypes.data_as(ctypes.POINTER(ctypes.c_int32))
            type_data = C_API_DTYPE_INT32
        else:
            raise TypeError("Excepted np.float32/64 or np.int32, meet type({})".format(data.dtype))
        if type_data != FIELD_TYPE_MAPPER[field_name]:
            raise TypeError("Input type error for set_field")
        _safe_call(_LIB.LGBM_DatasetSetField(
            self.handle,
            c_str(field_name),
            ptr_data,
            ctypes.c_int(len(data)),
            ctypes.c_int(type_data)))

    def get_field(self, field_name):
        """Get property from the Dataset.

        Parameters
        ----------
        field_name: str
            The field name of the information

        Returns
        -------
        info : array
            A numpy array of information of the data
        """
        if self.handle is None:
            raise Exception("Cannot get %s before construct dataset" % field_name)
        tmp_out_len = ctypes.c_int()
        out_type = ctypes.c_int()
        ret = ctypes.POINTER(ctypes.c_void_p)()
        _safe_call(_LIB.LGBM_DatasetGetField(
            self.handle,
            c_str(field_name),
            ctypes.byref(tmp_out_len),
            ctypes.byref(ret),
            ctypes.byref(out_type)))
        if out_type.value != FIELD_TYPE_MAPPER[field_name]:
            raise TypeError("Return type error for get_field")
        if tmp_out_len.value == 0:
            return None
        if out_type.value == C_API_DTYPE_INT32:
            return cint32_array_to_numpy(ctypes.cast(ret, ctypes.POINTER(ctypes.c_int32)), tmp_out_len.value)
        elif out_type.value == C_API_DTYPE_FLOAT32:
            return cfloat32_array_to_numpy(ctypes.cast(ret, ctypes.POINTER(ctypes.c_float)), tmp_out_len.value)
        elif out_type.value == C_API_DTYPE_FLOAT64:
            return cfloat64_array_to_numpy(ctypes.cast(ret, ctypes.POINTER(ctypes.c_double)), tmp_out_len.value)
        else:
            raise TypeError("Unknown type")

    def set_categorical_feature(self, categorical_feature):
        """
        Set categorical features

        Parameters
        ----------
        categorical_feature : list of int or str
            Name/index of categorical features

        """
        if self.categorical_feature == categorical_feature:
            return
        if self.data is not None:
            self.categorical_feature = categorical_feature
            self._free_handle()
        else:
            raise LightGBMError("Cannot set categorical feature after freed raw data, set free_raw_data=False when construct Dataset to avoid this.")

    def _set_predictor(self, predictor):
        """
        Set predictor for continued training, not recommand for user to call this function.
        Please set init_model in engine.train or engine.cv
        """
        if predictor is self._predictor:
            return
        if self.data is not None:
            self._predictor = predictor
            self._free_handle()
        else:
            raise LightGBMError("Cannot set predictor after freed raw data, set free_raw_data=False when construct Dataset to avoid this.")

    def set_reference(self, reference):
        """
        Set reference dataset

        Parameters
        ----------
        reference : Dataset
            Will use reference as template to consturct current dataset
        """
        self.set_categorical_feature(reference.categorical_feature)
        self.set_feature_name(reference.feature_name)
        self._set_predictor(reference._predictor)
        # we're done if self and reference share a common upstrem reference
<<<<<<< HEAD
        if self.get_ref_chain().intersection(reference.get_ref_chain()):
=======
        if self.get_ref_chain().intersection(reference3.get_ref_chain()):
>>>>>>> 552b6608
            return
        if self.data is not None:
            self.reference = reference
            self._free_handle()
        else:
            raise LightGBMError("Cannot set reference after freed raw data, set free_raw_data=False when construct Dataset to avoid this.")

    def set_feature_name(self, feature_name):
        """
        Set feature name

        Parameters
        ----------
        feature_name : list of str
            Feature names
        """
        if feature_name != 'auto':
            self.feature_name = feature_name
        if self.handle is not None and feature_name is not None and feature_name != 'auto':
            if len(feature_name) != self.num_feature():
                raise ValueError("Length of feature_name({}) and num_feature({}) don't match".format(len(feature_name), self.num_feature()))
            c_feature_name = [c_str(name) for name in feature_name]
            _safe_call(_LIB.LGBM_DatasetSetFeatureNames(
                self.handle,
                c_array(ctypes.c_char_p, c_feature_name),
                ctypes.c_int(len(feature_name))))

    def set_label(self, label):
        """
        Set label of Dataset

        Parameters
        ----------
        label: numpy array or list or None
            The label information to be set into Dataset
        """
        self.label = label
        if self.handle is not None:
            label = list_to_1d_numpy(label, name='label')
            self.set_field('label', label)

    def set_weight(self, weight):
        """
        Set weight of each instance.

        Parameters
        ----------
        weight : numpy array or list or None
            Weight for each data point
        """
        self.weight = weight
        if self.handle is not None and weight is not None:
            weight = list_to_1d_numpy(weight, name='weight')
            self.set_field('weight', weight)

    def set_init_score(self, init_score):
        """
        Set init score of booster to start from.

        Parameters
        ----------
        init_score: numpy array or list or None
            Init score for booster
        """
        self.init_score = init_score
        if self.handle is not None and init_score is not None:
            init_score = list_to_1d_numpy(init_score, np.float64, name='init_score')
            self.set_field('init_score', init_score)

    def set_group(self, group):
        """
        Set group size of Dataset (used for ranking).

        Parameters
        ----------
        group : numpy array or list or None
            Group size of each group
        """
        self.group = group
        if self.handle is not None and group is not None:
            group = list_to_1d_numpy(group, np.int32, name='group')
            self.set_field('group', group)

    def get_label(self):
        """
        Get the label of the Dataset.

        Returns
        -------
        label : array
        """
        if self.label is None and self.handle is not None:
            self.label = self.get_field('label')
        return self.label

    def get_weight(self):
        """
        Get the weight of the Dataset.

        Returns
        -------
        weight : array
        """
        if self.weight is None and self.handle is not None:
            self.weight = self.get_field('weight')
        return self.weight

    def get_init_score(self):
        """
        Get the initial score of the Dataset.

        Returns
        -------
        init_score : array
        """
        if self.init_score is None and self.handle is not None:
            self.init_score = self.get_field('init_score')
        return self.init_score

    def get_group(self):
        """
        Get the group of the Dataset.

        Returns
        -------
        init_score : array
        """
        if self.group is None and self.handle is not None:
            self.group = self.get_field('group')
            if self.group is not None:
                # group data from LightGBM is boundaries data, need to convert to group size
                new_group = []
                for i in range_(len(self.group) - 1):
                    new_group.append(self.group[i + 1] - self.group[i])
                self.group = new_group
        return self.group

    def num_data(self):
        """
        Get the number of rows in the Dataset.

        Returns
        -------
        number of rows : int
        """
        if self.handle is not None:
            ret = ctypes.c_int()
            _safe_call(_LIB.LGBM_DatasetGetNumData(self.handle,
                                                   ctypes.byref(ret)))
            return ret.value
        else:
            raise LightGBMError("Cannot get num_data before construct dataset")

    def num_feature(self):
        """
        Get the number of columns (features) in the Dataset.

        Returns
        -------
        number of columns : int
        """
        if self.handle is not None:
            ret = ctypes.c_int()
            _safe_call(_LIB.LGBM_DatasetGetNumFeature(self.handle,
                                                      ctypes.byref(ret)))
            return ret.value
        else:
            raise LightGBMError("Cannot get num_feature before construct dataset")

    def get_ref_chain(self, ref_limit = 100):
        '''
        Gets a chain of Dataset objects, starting with r, then going to r.reference if exists, 
            then to r.reference.reference, etc. until we hit ref_limit or a reference loop

        Returns
        -------
        chain of references of self : set of Dataset objects
        '''
        head = self
        ref_chain=[]
        while len(ref_chain)<ref_limit:
            ref_chain += ([head] if isinstance(head, Dataset) else [])
            if isinstance(head, Dataset) and (head.reference is not None) and (head.reference not in ref_chain):
                head = head.reference
            else:
                break
        return(set(ref_chain))


class Booster(object):
    """"Booster in LightGBM."""
    def __init__(self, params=None, train_set=None, model_file=None, silent=False):
        """
        Initialize the Booster.

        Parameters
        ----------
        params : dict
            Parameters for boosters.
        train_set : Dataset
            Training dataset
        model_file : string
            Path to the model file.
        silent : boolean, optional
            Whether print messages during construction
        """
        self.handle = ctypes.c_void_p()
        self.__need_reload_eval_info = True
        self.__train_data_name = "training"
        self.__attr = {}
        self.best_iteration = -1
        self.best_score = {}
        params = {} if params is None else params
        if silent:
            params["verbose"] = 0
        elif "verbose" not in params:
            params["verbose"] = 1
        if train_set is not None:
            """Training task"""
            if not isinstance(train_set, Dataset):
                raise TypeError('Training data should be Dataset instance, met {}'.format(type(train_set).__name__))
            params_str = param_dict_to_str(params)
            """construct booster object"""
            _safe_call(_LIB.LGBM_BoosterCreate(
                train_set.construct().handle,
                c_str(params_str),
                ctypes.byref(self.handle)))
            """save reference to data"""
            self.train_set = train_set
            self.valid_sets = []
            self.name_valid_sets = []
            self.__num_dataset = 1
            self.__init_predictor = train_set._predictor
            if self.__init_predictor is not None:
                _safe_call(_LIB.LGBM_BoosterMerge(
                    self.handle,
                    self.__init_predictor.handle))
            out_num_class = ctypes.c_int(0)
            _safe_call(_LIB.LGBM_BoosterGetNumClasses(
                self.handle,
                ctypes.byref(out_num_class)))
            self.__num_class = out_num_class.value
            """buffer for inner predict"""
            self.__inner_predict_buffer = [None]
            self.__is_predicted_cur_iter = [False]
            self.__get_eval_info()
            self.pandas_categorical = train_set.pandas_categorical
        elif model_file is not None:
            """Prediction task"""
            out_num_iterations = ctypes.c_int(0)
            _safe_call(_LIB.LGBM_BoosterCreateFromModelfile(
                c_str(model_file),
                ctypes.byref(out_num_iterations),
                ctypes.byref(self.handle)))
            out_num_class = ctypes.c_int(0)
            _safe_call(_LIB.LGBM_BoosterGetNumClasses(
                self.handle,
                ctypes.byref(out_num_class)))
            self.__num_class = out_num_class.value
            self.pandas_categorical = _load_pandas_categorical(model_file)
        elif 'model_str' in params:
            self._load_model_from_string(params['model_str'])
        else:
            raise TypeError('Need at least one training dataset or model file to create booster instance')

    def __del__(self):
        if self.handle is not None:
            _safe_call(_LIB.LGBM_BoosterFree(self.handle))

    def __copy__(self):
        return self.__deepcopy__(None)

    def __deepcopy__(self, _):
        model_str = self._save_model_to_string()
        booster = Booster({'model_str': model_str})
        booster.pandas_categorical = self.pandas_categorical
        return booster

    def __getstate__(self):
        this = self.__dict__.copy()
        handle = this['handle']
        this.pop('train_set', None)
        this.pop('valid_sets', None)
        if handle is not None:
            this["handle"] = self._save_model_to_string()
        return this

    def __setstate__(self, state):
        model_str = state.get('handle', None)
        if model_str is not None:
            handle = ctypes.c_void_p()
            out_num_iterations = ctypes.c_int(0)
            _safe_call(_LIB.LGBM_BoosterLoadModelFromString(
                c_str(model_str),
                ctypes.byref(out_num_iterations),
                ctypes.byref(handle)))
            state['handle'] = handle
        self.__dict__.update(state)

    def free_dataset(self):
        self.__dict__.pop('train_set', None)
        self.__dict__.pop('valid_sets', None)
        self.__num_dataset = 0

    def set_train_data_name(self, name):
        self.__train_data_name = name

    def add_valid(self, data, name):
        """
        Add an validation data

        Parameters
        ----------
        data : Dataset
            Validation data
        name : String
            Name of validation data
        """
        if not isinstance(data, Dataset):
            raise TypeError('valid data should be Dataset instance, met {}'.format(type(data).__name__))
        if data._predictor is not self.__init_predictor:
            raise LightGBMError("Add validation data failed, you should use same predictor for these data")
        _safe_call(_LIB.LGBM_BoosterAddValidData(
            self.handle,
            data.construct().handle))
        self.valid_sets.append(data)
        self.name_valid_sets.append(name)
        self.__num_dataset += 1
        self.__inner_predict_buffer.append(None)
        self.__is_predicted_cur_iter.append(False)

    def reset_parameter(self, params):
        """
        Reset parameters for booster

        Parameters
        ----------
        params : dict
            New parameters for boosters
        silent : boolean, optional
            Whether print messages during construction
        """
        if 'metric' in params:
            self.__need_reload_eval_info = True
        params_str = param_dict_to_str(params)
        if params_str:
            _safe_call(_LIB.LGBM_BoosterResetParameter(
                self.handle,
                c_str(params_str)))

    def update(self, train_set=None, fobj=None):
        """
        Update for one iteration
        Note: for multi-class task, the score is group by class_id first, then group by row_id
              if you want to get i-th row score in j-th class, the access way is score[j*num_data+i]
              and you should group grad and hess in this way as well

        Parameters
        ----------
        train_set :
            Training data, None means use last training data
        fobj : function
            Customized objective function.

        Returns
        -------
        is_finished, bool
        """

        """need reset training data"""
        if train_set is not None and train_set is not self.train_set:
            if not isinstance(train_set, Dataset):
                raise TypeError('Training data should be Dataset instance, met {}'.format(type(train_set).__name__))
            if train_set._predictor is not self.__init_predictor:
                raise LightGBMError("Replace training data failed, you should use same predictor for these data")
            self.train_set = train_set
            _safe_call(_LIB.LGBM_BoosterResetTrainingData(
                self.handle,
                self.train_set.construct().handle))
            self.__inner_predict_buffer[0] = None
        is_finished = ctypes.c_int(0)
        if fobj is None:
            _safe_call(_LIB.LGBM_BoosterUpdateOneIter(
                self.handle,
                ctypes.byref(is_finished)))
            self.__is_predicted_cur_iter = [False for _ in range_(self.__num_dataset)]
            return is_finished.value == 1
        else:
            grad, hess = fobj(self.__inner_predict(0), self.train_set)
            return self.__boost(grad, hess)

    def __boost(self, grad, hess):
        """
        Boost the booster for one iteration, with customized gradient statistics.
        Note: for multi-class task, the score is group by class_id first, then group by row_id
              if you want to get i-th row score in j-th class, the access way is score[j*num_data+i]
              and you should group grad and hess in this way as well

        Parameters
        ----------
        grad : 1d numpy or 1d list
            The first order of gradient.
        hess : 1d numpy or 1d list
            The second order of gradient.

        Returns
        -------
        is_finished, bool
        """
        grad = list_to_1d_numpy(grad, name='gradient')
        hess = list_to_1d_numpy(hess, name='hessian')
        if len(grad) != len(hess):
            raise ValueError("Lengths of gradient({}) and hessian({}) don't match".format(len(grad), len(hess)))
        is_finished = ctypes.c_int(0)
        _safe_call(_LIB.LGBM_BoosterUpdateOneIterCustom(
            self.handle,
            grad.ctypes.data_as(ctypes.POINTER(ctypes.c_float)),
            hess.ctypes.data_as(ctypes.POINTER(ctypes.c_float)),
            ctypes.byref(is_finished)))
        self.__is_predicted_cur_iter = [False for _ in range_(self.__num_dataset)]
        return is_finished.value == 1

    def rollback_one_iter(self):
        """
        Rollback one iteration
        """
        _safe_call(_LIB.LGBM_BoosterRollbackOneIter(
            self.handle))
        self.__is_predicted_cur_iter = [False for _ in range_(self.__num_dataset)]

    def current_iteration(self):
        out_cur_iter = ctypes.c_int(0)
        _safe_call(_LIB.LGBM_BoosterGetCurrentIteration(
            self.handle,
            ctypes.byref(out_cur_iter)))
        return out_cur_iter.value

    def eval(self, data, name, feval=None):
        """
        Evaluate for data

        Parameters
        ----------
        data : Dataset object
        name :
            Name of data
        feval : function
            Custom evaluation function.
        Returns
        -------
        result: list
            Evaluation result list.
        """
        if not isinstance(data, Dataset):
            raise TypeError("Can only eval for Dataset instance")
        data_idx = -1
        if data is self.train_set:
            data_idx = 0
        else:
            for i in range_(len(self.valid_sets)):
                if data is self.valid_sets[i]:
                    data_idx = i + 1
                    break
        """need to push new valid data"""
        if data_idx == -1:
            self.add_valid(data, name)
            data_idx = self.__num_dataset - 1

        return self.__inner_eval(name, data_idx, feval)

    def eval_train(self, feval=None):
        """
        Evaluate for training data

        Parameters
        ----------
        feval : function
            Custom evaluation function.

        Returns
        -------
        result: str
            Evaluation result list.
        """
        return self.__inner_eval(self.__train_data_name, 0, feval)

    def eval_valid(self, feval=None):
        """
        Evaluate for validation data

        Parameters
        ----------
        feval : function
            Custom evaluation function.

        Returns
        -------
        result: str
            Evaluation result list.
        """
        return [item for i in range_(1, self.__num_dataset)
                for item in self.__inner_eval(self.name_valid_sets[i - 1], i, feval)]

    def save_model(self, filename, num_iteration=-1):
        """
        Save model of booster to file

        Parameters
        ----------
        filename : str
            Filename to save
        num_iteration: int
            Number of iteration that want to save. < 0 means save the best iteration(if have)
        """
        if num_iteration <= 0:
            num_iteration = self.best_iteration
        _safe_call(_LIB.LGBM_BoosterSaveModel(
            self.handle,
            ctypes.c_int(num_iteration),
            c_str(filename)))
        _save_pandas_categorical(filename, self.pandas_categorical)

    def _load_model_from_string(self, model_str):
        """[Private] Load model from string"""
        out_num_iterations = ctypes.c_int(0)
        _safe_call(_LIB.LGBM_BoosterLoadModelFromString(
            c_str(model_str),
            ctypes.byref(out_num_iterations),
            ctypes.byref(self.handle)))
        out_num_class = ctypes.c_int(0)
        _safe_call(_LIB.LGBM_BoosterGetNumClasses(
            self.handle,
            ctypes.byref(out_num_class)))
        self.__num_class = out_num_class.value

    def _save_model_to_string(self, num_iteration=-1):
        """[Private] Save model to string"""
        if num_iteration <= 0:
            num_iteration = self.best_iteration
        buffer_len = 1 << 20
        tmp_out_len = ctypes.c_int(0)
        string_buffer = ctypes.create_string_buffer(buffer_len)
        ptr_string_buffer = ctypes.c_char_p(*[ctypes.addressof(string_buffer)])
        _safe_call(_LIB.LGBM_BoosterSaveModelToString(
            self.handle,
            ctypes.c_int(num_iteration),
            ctypes.c_int(buffer_len),
            ctypes.byref(tmp_out_len),
            ptr_string_buffer))
        actual_len = tmp_out_len.value
        '''if buffer length is not long enough, re-allocate a buffer'''
        if actual_len > buffer_len:
            string_buffer = ctypes.create_string_buffer(actual_len)
            ptr_string_buffer = ctypes.c_char_p(*[ctypes.addressof(string_buffer)])
            _safe_call(_LIB.LGBM_BoosterSaveModelToString(
                self.handle,
                ctypes.c_int(num_iteration),
                ctypes.c_int(actual_len),
                ctypes.byref(tmp_out_len),
                ptr_string_buffer))
        return string_buffer.value.decode()

    def dump_model(self, num_iteration=-1):
        """
        Dump model to json format

        Parameters
        ----------
        num_iteration: int
            Number of iteration that want to dump. < 0 means dump to best iteration(if have)

        Returns
        -------
        Json format of model
        """
        if num_iteration <= 0:
            num_iteration = self.best_iteration
        buffer_len = 1 << 20
        tmp_out_len = ctypes.c_int(0)
        string_buffer = ctypes.create_string_buffer(buffer_len)
        ptr_string_buffer = ctypes.c_char_p(*[ctypes.addressof(string_buffer)])
        _safe_call(_LIB.LGBM_BoosterDumpModel(
            self.handle,
            ctypes.c_int(num_iteration),
            ctypes.c_int(buffer_len),
            ctypes.byref(tmp_out_len),
            ptr_string_buffer))
        actual_len = tmp_out_len.value
        '''if buffer length is not long enough, reallocate a buffer'''
        if actual_len > buffer_len:
            string_buffer = ctypes.create_string_buffer(actual_len)
            ptr_string_buffer = ctypes.c_char_p(*[ctypes.addressof(string_buffer)])
            _safe_call(_LIB.LGBM_BoosterDumpModel(
                self.handle,
                ctypes.c_int(num_iteration),
                ctypes.c_int(actual_len),
                ctypes.byref(tmp_out_len),
                ptr_string_buffer))
        return json.loads(string_buffer.value.decode())

    def predict(self, data, num_iteration=-1, raw_score=False, pred_leaf=False, data_has_header=False, is_reshape=True,
                pred_parameter=None):
        """
        Predict logic

        Parameters
        ----------
        data : string/numpy array/scipy.sparse
            Data source for prediction
            When data type is string, it represents the path of txt file
        num_iteration : int
            Used iteration for prediction, < 0 means predict for best iteration(if have)
        raw_score : bool
            True for predict raw score
        pred_leaf : bool
            True for predict leaf index
        data_has_header : bool
            Used for txt data
        is_reshape : bool
            Reshape to (nrow, ncol) if true
        pred_parameter: dict
            Other parameters for the prediction

        Returns
        -------
        Prediction result
        """
        predictor = self._to_predictor(pred_parameter)
        if num_iteration <= 0:
            num_iteration = self.best_iteration
        return predictor.predict(data, num_iteration, raw_score, pred_leaf, data_has_header, is_reshape)

    def get_leaf_output(self, tree_id, leaf_id):
        ret = ctypes.c_double(0)
        _safe_call(_LIB.LGBM_BoosterGetLeafValue(
            self.handle,
            ctypes.c_int(tree_id),
            ctypes.c_int(leaf_id),
            ctypes.byref(ret)))
        return ret.value

    def _to_predictor(self, pred_parameter=None):
        """Convert to predictor"""
        predictor = _InnerPredictor(booster_handle=self.handle, pred_parameter=pred_parameter)
        predictor.pandas_categorical = self.pandas_categorical
        return predictor

    def feature_name(self):
        """
        Get feature names.

        Returns
        -------
        result : array
            Array of feature names.
        """
        out_num_feature = ctypes.c_int(0)
        """Get num of features"""
        _safe_call(_LIB.LGBM_BoosterGetNumFeature(
            self.handle,
            ctypes.byref(out_num_feature)))
        num_feature = out_num_feature.value
        """Get name of features"""
        tmp_out_len = ctypes.c_int(0)
        string_buffers = [ctypes.create_string_buffer(255) for i in range_(num_feature)]
        ptr_string_buffers = (ctypes.c_char_p * num_feature)(*map(ctypes.addressof, string_buffers))
        _safe_call(_LIB.LGBM_BoosterGetFeatureNames(
            self.handle,
            ctypes.byref(tmp_out_len),
            ptr_string_buffers))
        if num_feature != tmp_out_len.value:
            raise ValueError("Length of feature names doesn't equal with num_feature")
        return [string_buffers[i].value.decode() for i in range_(num_feature)]

    def feature_importance(self, importance_type='split'):
        """
        Get feature importances

        Parameters
        ----------
        importance_type : str, default "split"
            How the importance is calculated: "split" or "gain"
            "split" is the number of times a feature is used in a model
            "gain" is the total gain of splits which use the feature

        Returns
        -------
        result : array
            Array of feature importances.
        """
        if importance_type not in ["split", "gain"]:
            raise KeyError("importance_type must be split or gain")
        dump_model = self.dump_model()
        ret = [0] * (dump_model["max_feature_idx"] + 1)

        def dfs(root):
            if "split_feature" in root:
                if root['split_gain'] > 0:
                    if importance_type == 'split':
                        ret[root["split_feature"]] += 1
                    elif importance_type == 'gain':
                        ret[root["split_feature"]] += root["split_gain"]
                dfs(root["left_child"])
                dfs(root["right_child"])
        for tree in dump_model["tree_info"]:
            dfs(tree["tree_structure"])
        return np.array(ret)

    def __inner_eval(self, data_name, data_idx, feval=None):
        """
        Evaulate training or validation data
        """
        if data_idx >= self.__num_dataset:
            raise ValueError("Data_idx should be smaller than number of dataset")
        self.__get_eval_info()
        ret = []
        if self.__num_inner_eval > 0:
            result = np.array([0.0 for _ in range_(self.__num_inner_eval)], dtype=np.float64)
            tmp_out_len = ctypes.c_int(0)
            _safe_call(_LIB.LGBM_BoosterGetEval(
                self.handle,
                ctypes.c_int(data_idx),
                ctypes.byref(tmp_out_len),
                result.ctypes.data_as(ctypes.POINTER(ctypes.c_double))))
            if tmp_out_len.value != self.__num_inner_eval:
                raise ValueError("Wrong length of eval results")
            for i in range_(self.__num_inner_eval):
                ret.append((data_name, self.__name_inner_eval[i], result[i], self.__higher_better_inner_eval[i]))
        if feval is not None:
            if data_idx == 0:
                cur_data = self.train_set
            else:
                cur_data = self.valid_sets[data_idx - 1]
            feval_ret = feval(self.__inner_predict(data_idx), cur_data)
            if isinstance(feval_ret, list):
                for eval_name, val, is_higher_better in feval_ret:
                    ret.append((data_name, eval_name, val, is_higher_better))
            else:
                eval_name, val, is_higher_better = feval_ret
                ret.append((data_name, eval_name, val, is_higher_better))
        return ret

    def __inner_predict(self, data_idx):
        """
        Predict for training and validation dataset
        """
        if data_idx >= self.__num_dataset:
            raise ValueError("Data_idx should be smaller than number of dataset")
        if self.__inner_predict_buffer[data_idx] is None:
            if data_idx == 0:
                n_preds = self.train_set.num_data() * self.__num_class
            else:
                n_preds = self.valid_sets[data_idx - 1].num_data() * self.__num_class
            self.__inner_predict_buffer[data_idx] = \
                np.array([0.0 for _ in range_(n_preds)], dtype=np.float64, copy=False)
        """avoid to predict many time in one iteration"""
        if not self.__is_predicted_cur_iter[data_idx]:
            tmp_out_len = ctypes.c_int64(0)
            data_ptr = self.__inner_predict_buffer[data_idx].ctypes.data_as(ctypes.POINTER(ctypes.c_double))
            _safe_call(_LIB.LGBM_BoosterGetPredict(
                self.handle,
                ctypes.c_int(data_idx),
                ctypes.byref(tmp_out_len),
                data_ptr))
            if tmp_out_len.value != len(self.__inner_predict_buffer[data_idx]):
                raise ValueError("Wrong length of predict results for data %d" % (data_idx))
            self.__is_predicted_cur_iter[data_idx] = True
        return self.__inner_predict_buffer[data_idx]

    def __get_eval_info(self):
        """
        Get inner evaluation count and names
        """
        if self.__need_reload_eval_info:
            self.__need_reload_eval_info = False
            out_num_eval = ctypes.c_int(0)
            """Get num of inner evals"""
            _safe_call(_LIB.LGBM_BoosterGetEvalCounts(
                self.handle,
                ctypes.byref(out_num_eval)))
            self.__num_inner_eval = out_num_eval.value
            if self.__num_inner_eval > 0:
                """Get name of evals"""
                tmp_out_len = ctypes.c_int(0)
                string_buffers = [ctypes.create_string_buffer(255) for i in range_(self.__num_inner_eval)]
                ptr_string_buffers = (ctypes.c_char_p * self.__num_inner_eval)(*map(ctypes.addressof, string_buffers))
                _safe_call(_LIB.LGBM_BoosterGetEvalNames(
                    self.handle,
                    ctypes.byref(tmp_out_len),
                    ptr_string_buffers))
                if self.__num_inner_eval != tmp_out_len.value:
                    raise ValueError("Length of eval names doesn't equal with num_evals")
                self.__name_inner_eval = \
                    [string_buffers[i].value.decode() for i in range_(self.__num_inner_eval)]
                self.__higher_better_inner_eval = \
                    [name.startswith(('auc', 'ndcg')) for name in self.__name_inner_eval]

    def attr(self, key):
        """
        Get attribute string from the Booster.

        Parameters
        ----------
        key : str
            The key to get attribute from.

        Returns
        -------
        value : str
            The attribute value of the key, returns None if attribute do not exist.
        """
        return self.__attr.get(key, None)

    def set_attr(self, **kwargs):
        """
        Set the attribute of the Booster.

        Parameters
        ----------
        **kwargs
            The attributes to set. Setting a value to None deletes an attribute.
        """
        for key, value in kwargs.items():
            if value is not None:
                if not isinstance(value, string_type):
                    raise ValueError("Set attr only accepts strings")
                self.__attr[key] = value
            else:
                self.__attr.pop(key, None)<|MERGE_RESOLUTION|>--- conflicted
+++ resolved
@@ -1005,11 +1005,7 @@
         self.set_feature_name(reference.feature_name)
         self._set_predictor(reference._predictor)
         # we're done if self and reference share a common upstrem reference
-<<<<<<< HEAD
         if self.get_ref_chain().intersection(reference.get_ref_chain()):
-=======
-        if self.get_ref_chain().intersection(reference3.get_ref_chain()):
->>>>>>> 552b6608
             return
         if self.data is not None:
             self.reference = reference
@@ -1179,9 +1175,9 @@
         else:
             raise LightGBMError("Cannot get num_feature before construct dataset")
 
-    def get_ref_chain(self, ref_limit = 100):
+    def get_ref_chain(self, ref_limit=100):
         '''
-        Gets a chain of Dataset objects, starting with r, then going to r.reference if exists, 
+        Gets a chain of Dataset objects, starting with r, then going to r.reference if exists,
             then to r.reference.reference, etc. until we hit ref_limit or a reference loop
 
         Returns
@@ -1189,11 +1185,14 @@
         chain of references of self : set of Dataset objects
         '''
         head = self
-        ref_chain=[]
-        while len(ref_chain)<ref_limit:
-            ref_chain += ([head] if isinstance(head, Dataset) else [])
-            if isinstance(head, Dataset) and (head.reference is not None) and (head.reference not in ref_chain):
-                head = head.reference
+        ref_chain = []
+        while len(ref_chain) < ref_limit:
+            if isinstance(head, Dataset) and head.handle is not None:
+                ref_chain += ([head] if isinstance(head, Dataset) else [])
+                if (head.reference is not None) and (head.reference not in ref_chain):
+                    head = head.reference
+                else:
+                    break
             else:
                 break
         return(set(ref_chain))
