name: CUDA Version

on:
  push:
    branches:
      - master
  pull_request:
    branches:
      - master
  # Run manually by clicking a button in the UI
  workflow_dispatch:
    inputs:
      restart_docker:
        description: 'Restart nvidia-docker on the runner before building?'
        required: true
        type: boolean
        default: false

# automatically cancel in-progress builds if another commit is pushed
concurrency:
  group: ${{ github.workflow }}-${{ github.ref }}
  cancel-in-progress: true

jobs:
  # Optionally reinstall + restart docker on the runner before building.
  # This is safe as long as only 1 of these jobs runs at a time.
  restart-docker:
    name: set up docker
    runs-on: [self-hosted, linux]
    timeout-minutes: 30
    steps:
      - name: Setup or update software on host machine
        if: ${{ inputs.restart_docker }}
        run: |
            # install core packages
            sudo apt-get update
            sudo apt-get install --no-install-recommends -y \
                apt-transport-https \
                ca-certificates \
                curl \
                gnupg-agent \
                lsb-release \
                software-properties-common
            # set up nvidia-docker
            curl -fsSL https://download.docker.com/linux/ubuntu/gpg | sudo apt-key add -
            sudo add-apt-repository -y \
              "deb [arch=amd64] https://download.docker.com/linux/ubuntu $(lsb_release -cs) stable"
            curl -sL https://nvidia.github.io/nvidia-docker/gpgkey | sudo apt-key add -
            curl -sL \
              https://nvidia.github.io/nvidia-docker/$(. /etc/os-release;echo $ID$VERSION_ID)/nvidia-docker.list \
            | sudo tee /etc/apt/sources.list.d/nvidia-docker.list
            sudo apt-get update
            sudo apt-get install --no-install-recommends -y \
                containerd.io \
                docker-ce \
                docker-ce-cli \
                nvidia-docker2
            sudo chmod a+rw /var/run/docker.sock
            sudo systemctl restart docker
      - name: mark job successful
        run: |
          exit 0
  test:
    # yamllint disable-line rule:line-length
    name: ${{ matrix.task }} ${{ matrix.cuda_version }} ${{ matrix.method }} (${{ matrix.linux_version }}, ${{ matrix.compiler }}, Python ${{ matrix.python_version }})
    runs-on: [self-hosted, linux]
    needs: [restart-docker]
    container:
      image: nvcr.io/nvidia/cuda:${{ matrix.cuda_version }}-devel-${{ matrix.linux_version }}
      env:
        CMAKE_BUILD_PARALLEL_LEVEL: 4
        COMPILER: ${{ matrix.compiler }}
        CONDA: /tmp/miniforge
        DEBIAN_FRONTEND: noninteractive
        METHOD: ${{ matrix.method }}
        OS_NAME: linux
        PYTHON_VERSION: ${{ matrix.python_version }}
        TASK: ${{ matrix.task }}
        SKBUILD_STRICT_CONFIG: true
      options: --gpus all
    timeout-minutes: 30
    strategy:
      fail-fast: false
      matrix:
        include:
          - method: wheel
            compiler: gcc
            python_version: "3.11"
<<<<<<< HEAD
            cuda_version: "12.6.1"
=======
            cuda_version: "12.8.0"
>>>>>>> 7077c248
            linux_version: "ubuntu22.04"
            task: cuda
          - method: source
            compiler: gcc
            python_version: "3.13"
            cuda_version: "12.2.2"
            linux_version: "ubuntu22.04"
            task: cuda
          - method: pip
            compiler: clang
            python_version: "3.12"
            cuda_version: "11.8.0"
            linux_version: "ubuntu20.04"
            task: cuda
    steps:
      - name: Install latest git and sudo
        run: |
          apt-get update
          apt-get install --no-install-recommends -y \
              ca-certificates \
              software-properties-common
          add-apt-repository ppa:git-core/ppa -y
          apt-get update
          apt-get install --no-install-recommends -y \
              git \
              sudo
      - name: Checkout repository
        uses: actions/checkout@v4
        with:
          fetch-depth: 5
          submodules: true
      - name: Setup and run tests
        run: |
          export BUILD_DIRECTORY="$GITHUB_WORKSPACE"
          export PATH=$CONDA/bin:$PATH

          # check GPU usage
          nvidia-smi

          # build and test
          $GITHUB_WORKSPACE/.ci/setup.sh
          $GITHUB_WORKSPACE/.ci/test.sh
  all-cuda-jobs-successful:
    if: always()
    runs-on: ubuntu-latest
    needs: [test]
    steps:
      - name: Note that all tests succeeded
        uses: re-actors/alls-green@v1.2.2
        with:
          jobs: ${{ toJSON(needs) }}<|MERGE_RESOLUTION|>--- conflicted
+++ resolved
@@ -86,11 +86,7 @@
           - method: wheel
             compiler: gcc
             python_version: "3.11"
-<<<<<<< HEAD
-            cuda_version: "12.6.1"
-=======
             cuda_version: "12.8.0"
->>>>>>> 7077c248
             linux_version: "ubuntu22.04"
             task: cuda
           - method: source
