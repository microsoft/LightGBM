VERBOSITY <- as.integer(
  Sys.getenv("LIGHTGBM_TEST_VERBOSITY", "-1")
)

ON_WINDOWS <- .Platform$OS.type == "windows"

UTF8_LOCALE <- all(grepl(
  pattern = "UTF-8$"
  , x = Sys.getlocale(category = "LC_CTYPE")
))

data(agaricus.train, package = "lightgbm")
data(agaricus.test, package = "lightgbm")
train <- agaricus.train
test <- agaricus.test

TOLERANCE <- 1e-6
set.seed(708L)

# [description] Every time this function is called, it adds 0.1
#               to an accumulator then returns the current value.
#               This is used to mock the situation where an evaluation
#               metric increases every iteration
ACCUMULATOR_NAME <- "INCREASING_METRIC_ACUMULATOR"
assign(x = ACCUMULATOR_NAME, value = 0.0, envir = .GlobalEnv)

.increasing_metric <- function(preds, dtrain) {
  if (!exists(ACCUMULATOR_NAME, envir = .GlobalEnv)) {
    assign(ACCUMULATOR_NAME, 0.0, envir = .GlobalEnv)
  }
  assign(
    x = ACCUMULATOR_NAME
    , value = get(ACCUMULATOR_NAME, envir = .GlobalEnv) + 0.1
    , envir = .GlobalEnv
  )
  return(list(
    name = "increasing_metric"
    , value = get(ACCUMULATOR_NAME, envir = .GlobalEnv)
    , higher_better = TRUE
  ))
}

# [description] Evaluation function that always returns the
#               same value
CONSTANT_METRIC_VALUE <- 0.2
.constant_metric <- function(preds, dtrain) {
  return(list(
    name = "constant_metric"
    , value = CONSTANT_METRIC_VALUE
    , higher_better = FALSE
  ))
}

# sample datasets to test early stopping
DTRAIN_RANDOM_REGRESSION <- lgb.Dataset(
  data = as.matrix(rnorm(100L), ncol = 1L, drop = FALSE)
  , label = rnorm(100L)
)
DVALID_RANDOM_REGRESSION <- lgb.Dataset(
  data = as.matrix(rnorm(50L), ncol = 1L, drop = FALSE)
  , label = rnorm(50L)
)
DTRAIN_RANDOM_CLASSIFICATION <- lgb.Dataset(
  data = as.matrix(rnorm(120L), ncol = 1L, drop = FALSE)
  , label = sample(c(0L, 1L), size = 120L, replace = TRUE)
)
DVALID_RANDOM_CLASSIFICATION <- lgb.Dataset(
  data = as.matrix(rnorm(37L), ncol = 1L, drop = FALSE)
  , label = sample(c(0L, 1L), size = 37L, replace = TRUE)
)

test_that("train and predict binary classification", {
  nrounds <- 10L
  bst <- lightgbm(
    data = train$data
    , label = train$label
    , params = list(
        num_leaves = 5L
        , objective = "binary"
        , metric = "binary_error"
    )
    , num_threads = 1L
    , nrounds = nrounds
  )
  expect_false(is.null(bst$record_evals))
  record_results <- lgb.get.eval.result(bst, "train", "binary_error")
  expect_lt(min(record_results), 0.02)

  pred <- predict(bst, test$data)
  expect_equal(length(pred), 1611L)

  pred1 <- predict(bst, train$data, num_iteration = 1L)
  expect_equal(length(pred1), 6513L)
  err_pred1 <- sum((pred1 > 0.5) != train$label) / length(train$label)
  err_log <- record_results[1L]
  expect_lt(abs(err_pred1 - err_log), TOLERANCE)
})


test_that("train and predict softmax", {
  set.seed(708L)
  lb <- as.numeric(iris$Species) - 1L

  bst <- lightgbm(
    data = as.matrix(iris[, -5L])
    , label = lb
    , params = list(
        num_leaves = 4L
        , learning_rate = 0.05
        , min_data = 20L
        , min_hessian = 10.0
        , objective = "multiclass"
        , metric = "multi_error"
        , num_class = 3L
    )
    , num_threads = 1L
    , nrounds = 20L
  )

  expect_false(is.null(bst$record_evals))
  record_results <- lgb.get.eval.result(bst, "train", "multi_error")
  expect_lt(min(record_results), 0.06)

  pred <- predict(bst, as.matrix(iris[, -5L]))
  expect_equal(length(pred), nrow(iris) * 3L)
})


test_that("use of multiple eval metrics works", {
  metrics <- list("binary_error", "auc", "binary_logloss")
  bst <- lightgbm(
    data = train$data
    , label = train$label
    , params = list(
        num_leaves = 4L
        , learning_rate = 1.0
        , objective = "binary"
        , metric = metrics
    )
    , num_threads = 1L
    , nrounds = 10L
  )
  expect_false(is.null(bst$record_evals))
  expect_named(
    bst$record_evals[["train"]]
    , unlist(metrics)
    , ignore.order = FALSE
    , ignore.case = FALSE
  )
})

test_that("lgb.Booster.upper_bound() and lgb.Booster.lower_bound() work as expected for binary classification", {
  set.seed(708L)
  nrounds <- 10L
  bst <- lightgbm(
    data = train$data
    , label = train$label
    , params = list(
        num_leaves = 5L
        , objective = "binary"
        , metric = "binary_error"
    )
    , num_threads = 1L
    , nrounds = nrounds
  )
  expect_true(abs(bst$lower_bound() - -1.590853) < TOLERANCE)
  expect_true(abs(bst$upper_bound() - 1.871015) <  TOLERANCE)
})

test_that("lgb.Booster.upper_bound() and lgb.Booster.lower_bound() work as expected for regression", {
  set.seed(708L)
  nrounds <- 10L
  bst <- lightgbm(
    data = train$data
    , label = train$label
    , params = list(
        num_leaves = 5L
        , objective = "regression"
        , metric = "l2"
    )
    , num_threads = 1L
    , nrounds = nrounds
  )
  expect_true(abs(bst$lower_bound() - 0.1513859) < TOLERANCE)
  expect_true(abs(bst$upper_bound() - 0.9080349) < TOLERANCE)
})

test_that("lightgbm() rejects negative or 0 value passed to nrounds", {
  dtrain <- lgb.Dataset(train$data, label = train$label)
  params <- list(objective = "regression", metric = "l2,l1")
  for (nround_value in c(-10L, 0L)) {
    expect_error({
      bst <- lightgbm(
        data = dtrain
        , params = params
        , nrounds = nround_value
        , num_threads = 1L
        , save_name = tempfile(fileext = ".model")
      )
    }, "nrounds should be greater than zero")
  }
})

test_that("lightgbm() accepts nrounds as either a top-level argument or parameter", {
  nrounds <- 15L

  set.seed(708L)
  top_level_bst <- lightgbm(
    data = train$data
    , label = train$label
    , nrounds = nrounds
    , num_threads = 1L
    , params = list(
      objective = "regression"
      , metric = "l2"
      , num_leaves = 5L
    )
  )

  set.seed(708L)
  param_bst <- lightgbm(
    data = train$data
    , label = train$label
    , num_threads = 1L
    , params = list(
      objective = "regression"
      , metric = "l2"
      , num_leaves = 5L
      , nrounds = nrounds
    )
  )

  set.seed(708L)
  both_customized <- lightgbm(
    data = train$data
    , label = train$label
    , nrounds = 20L
    , num_threads = 1L
    , params = list(
      objective = "regression"
      , metric = "l2"
      , num_leaves = 5L
      , nrounds = nrounds
    )
  )

  top_level_l2 <- top_level_bst$eval_train()[[1L]][["value"]]
  params_l2 <- param_bst$eval_train()[[1L]][["value"]]
  both_l2 <- both_customized$eval_train()[[1L]][["value"]]

  # check type just to be sure the subsetting didn't return a NULL
  expect_true(is.numeric(top_level_l2))
  expect_true(is.numeric(params_l2))
  expect_true(is.numeric(both_l2))

  # check that model produces identical performance
  expect_identical(top_level_l2, params_l2)
  expect_identical(both_l2, params_l2)

  expect_identical(param_bst$current_iter(), top_level_bst$current_iter())
  expect_identical(param_bst$current_iter(), both_customized$current_iter())
  expect_identical(param_bst$current_iter(), nrounds)

})

test_that("lightgbm() performs evaluation on validation sets if they are provided", {
  set.seed(708L)
  dvalid1 <- lgb.Dataset(
    data = train$data
    , label = train$label
  )
  dvalid2 <- lgb.Dataset(
    data = train$data
    , label = train$label
  )
  nrounds <- 10L
  bst <- lightgbm(
    data = train$data
    , label = train$label
    , num_threads = 1L
    , params = list(
        num_leaves = 5L
        , objective = "binary"
        , metric = c(
            "binary_error"
            , "auc"
        )
    )
    , nrounds = nrounds
    , valids = list(
      "valid1" = dvalid1
      , "valid2" = dvalid2
    )
  )

  expect_named(
    bst$record_evals
    , c("train", "valid1", "valid2", "start_iter")
    , ignore.order = TRUE
    , ignore.case = FALSE
  )
  for (valid_name in c("train", "valid1", "valid2")) {
    eval_results <- bst$record_evals[[valid_name]][["binary_error"]]
    expect_length(eval_results[["eval"]], nrounds)
  }
  expect_true(abs(bst$record_evals[["train"]][["binary_error"]][["eval"]][[1L]] - 0.02226317) < TOLERANCE)
  expect_true(abs(bst$record_evals[["valid1"]][["binary_error"]][["eval"]][[1L]] - 0.02226317) < TOLERANCE)
  expect_true(abs(bst$record_evals[["valid2"]][["binary_error"]][["eval"]][[1L]] - 0.02226317) < TOLERANCE)
})

test_that("training continuation works", {
  dtrain <- lgb.Dataset(
    train$data
    , label = train$label
    , free_raw_data = FALSE
  )
  watchlist <- list(train = dtrain)
  param <- list(
    objective = "binary"
    , metric = "binary_logloss"
    , num_leaves = 5L
    , learning_rate = 1.0
    , verbose = VERBOSITY
  )

  # train for 10 consecutive iterations
  bst <- lgb.train(param, dtrain, nrounds = 10L, watchlist)
  err_bst <- lgb.get.eval.result(bst, "train", "binary_logloss", 10L)

  #  train for 5 iterations, save, load, train for 5 more
  bst1 <- lgb.train(param, dtrain, nrounds = 5L, watchlist)
  model_file <- tempfile(fileext = ".model")
  lgb.save(bst1, model_file)
  bst2 <- lgb.train(param, dtrain, nrounds = 5L, watchlist, init_model = bst1)
  err_bst2 <- lgb.get.eval.result(bst2, "train", "binary_logloss", 10L)

  # evaluation metrics should be nearly identical for the model trained in 10 coonsecutive
  # iterations and the one trained in 5-then-5.
  expect_lt(abs(err_bst - err_bst2), 0.01)
})

test_that("cv works", {
  dtrain <- lgb.Dataset(train$data, label = train$label)
  params <- list(
    objective = "regression"
    , metric = "l2,l1"
    , min_data = 1L
    , learning_rate = 1.0
  )
  bst <- lgb.cv(
    params
    , dtrain
    , 10L
    , nfold = 5L
    , early_stopping_rounds = 10L
  )
  expect_false(is.null(bst$record_evals))
})

test_that("CVBooster$reset_parameter() works as expected", {
  dtrain <- lgb.Dataset(train$data, label = train$label)
  n_folds <- 2L
  cv_bst <- lgb.cv(
    params = list(
      objective = "regression"
      , min_data = 1L
      , num_leaves = 7L
      , verbose = VERBOSITY
    )
    , data = dtrain
    , nrounds = 3L
    , nfold = n_folds
  )
  expect_true(methods::is(cv_bst, "lgb.CVBooster"))
  expect_length(cv_bst$boosters, n_folds)
  for (bst in cv_bst$boosters) {
    expect_equal(bst[["booster"]]$params[["num_leaves"]], 7L)
  }
  cv_bst$reset_parameter(list(num_leaves = 11L))
  for (bst in cv_bst$boosters) {
    expect_equal(bst[["booster"]]$params[["num_leaves"]], 11L)
  }
})

test_that("lgb.cv() rejects negative or 0 value passed to nrounds", {
  dtrain <- lgb.Dataset(train$data, label = train$label)
  params <- list(
    objective = "regression"
    , metric = "l2,l1"
    , min_data = 1L
  )
  for (nround_value in c(-10L, 0L)) {
    expect_error({
      bst <- lgb.cv(
        params
        , dtrain
        , nround_value
        , nfold = 5L
      )
    }, "nrounds should be greater than zero")
  }
})

test_that("lgb.cv() throws an informative error is 'data' is not an lgb.Dataset and labels are not given", {
  bad_values <- list(
    4L
    , "hello"
    , list(a = TRUE, b = seq_len(10L))
    , data.frame(x = seq_len(5L), y = seq_len(5L))
    , data.table::data.table(x = seq_len(5L),  y = seq_len(5L))
    , matrix(data = seq_len(10L), 2L, 5L)
  )
  for (val in bad_values) {
    expect_error({
      bst <- lgb.cv(
        params = list(
            objective = "regression"
            , metric = "l2,l1"
            , min_data = 1L
        )
        , data = val
        , 10L
        , nfold = 5L
      )
    }, regexp = "'label' must be provided for lgb.cv if 'data' is not an 'lgb.Dataset'", fixed = TRUE)
  }
})

test_that("lightgbm.cv() gives the correct best_score and best_iter for a metric where higher values are better", {
  set.seed(708L)
  dtrain <- lgb.Dataset(
    data = as.matrix(runif(n = 500L, min = 0.0, max = 15.0), drop = FALSE)
    , label = rep(c(0L, 1L), 250L)
  )
  nrounds <- 10L
  cv_bst <- lgb.cv(
    data = dtrain
    , nfold = 5L
    , nrounds = nrounds
    , params = list(
      objective = "binary"
      , metric = "auc,binary_error"
      , learning_rate = 1.5
      , num_leaves = 5L
    )
  )
  expect_true(methods::is(cv_bst, "lgb.CVBooster"))
  expect_named(
    cv_bst$record_evals
    , c("start_iter", "valid")
    , ignore.order = FALSE
    , ignore.case = FALSE
  )
  auc_scores <- unlist(cv_bst$record_evals[["valid"]][["auc"]][["eval"]])
  expect_length(auc_scores, nrounds)
  expect_identical(cv_bst$best_iter, which.max(auc_scores))
  expect_identical(cv_bst$best_score, auc_scores[which.max(auc_scores)])
})

test_that("lgb.cv() fit on linearly-relatead data improves when using linear learners", {
  set.seed(708L)
  .new_dataset <- function() {
    X <- matrix(rnorm(1000L), ncol = 1L)
    return(lgb.Dataset(
      data = X
      , label = 2L * X + runif(nrow(X), 0L, 0.1)
    ))
  }

  params <- list(
    objective = "regression"
    , verbose = -1L
    , metric = "mse"
    , seed = 0L
    , num_leaves = 2L
  )

  dtrain <- .new_dataset()
  cv_bst <- lgb.cv(
    data = dtrain
    , nrounds = 10L
    , params = params
    , nfold = 5L
  )
  expect_true(methods::is(cv_bst, "lgb.CVBooster"))

  dtrain <- .new_dataset()
  cv_bst_linear <- lgb.cv(
    data = dtrain
    , nrounds = 10L
    , params = utils::modifyList(params, list(linear_tree = TRUE))
    , nfold = 5L
  )
  expect_true(methods::is(cv_bst_linear, "lgb.CVBooster"))

  expect_true(cv_bst_linear$best_score < cv_bst$best_score)
})

test_that("lgb.cv() respects showsd argument", {
  dtrain <- lgb.Dataset(train$data, label = train$label)
  params <- list(
    objective = "regression"
    , metric = "l2"
    , min_data = 1L
  )
  nrounds <- 5L
  set.seed(708L)
  bst_showsd <- lgb.cv(
    params = params
    , data = dtrain
    , nrounds = nrounds
    , nfold = 3L
    , showsd = TRUE
  )
  evals_showsd <- bst_showsd$record_evals[["valid"]][["l2"]]
  set.seed(708L)
  bst_no_showsd <- lgb.cv(
    params = params
    , data = dtrain
    , nrounds = nrounds
    , nfold = 3L
    , showsd = FALSE
  )
  evals_no_showsd <- bst_no_showsd$record_evals[["valid"]][["l2"]]
  expect_equal(
    evals_showsd[["eval"]]
    , evals_no_showsd[["eval"]]
  )
  expect_true(methods::is(evals_showsd[["eval_err"]], "list"))
  expect_equal(length(evals_showsd[["eval_err"]]), nrounds)
  expect_identical(evals_no_showsd[["eval_err"]], list())
})

test_that("lgb.cv() raises an informative error for unrecognized objectives", {
  dtrain <- lgb.Dataset(
    data = train$data
    , label = train$label
  )
  expect_error({
    bst <- lgb.cv(
      data = dtrain
      , params = list(
        objective_type = "not_a_real_objective"
        , verbosity = VERBOSITY
      )
    )
  }, regexp = "Unknown objective type name: not_a_real_objective")
})

test_that("lgb.cv() respects parameter aliases for objective", {
  nrounds <- 3L
  nfold <- 4L
  dtrain <- lgb.Dataset(
    data = train$data
    , label = train$label
  )
  cv_bst <- lgb.cv(
    data = dtrain
    , params = list(
      num_leaves = 5L
      , application = "binary"
      , num_iterations = nrounds
    )
    , nfold = nfold
  )
  expect_equal(cv_bst$best_iter, nrounds)
  expect_named(cv_bst$record_evals[["valid"]], "binary_logloss")
  expect_length(cv_bst$record_evals[["valid"]][["binary_logloss"]][["eval"]], nrounds)
  expect_length(cv_bst$boosters, nfold)
})

test_that("lgb.cv() prefers objective in params to keyword argument", {
  data("EuStockMarkets")
  cv_bst <- lgb.cv(
    data = lgb.Dataset(
      data = EuStockMarkets[, c("SMI", "CAC", "FTSE")]
      , label = EuStockMarkets[, "DAX"]
    )
    , params = list(
      application = "regression_l1"
      , verbosity = VERBOSITY
    )
    , nrounds = 5L
    , obj = "regression_l2"
  )
  for (bst_list in cv_bst$boosters) {
    bst <- bst_list[["booster"]]
    expect_equal(bst$params$objective, "regression_l1")
    # NOTE: using save_model_to_string() since that is the simplest public API in the R package
    #       allowing access to the "objective" attribute of the Booster object on the C++ side
    model_txt_lines <- strsplit(
      x = bst$save_model_to_string()
      , split = "\n"
    )[[1L]]
    expect_true(any(model_txt_lines == "objective=regression_l1"))
    expect_false(any(model_txt_lines == "objective=regression_l2"))
  }
})

test_that("lgb.cv() respects parameter aliases for metric", {
  nrounds <- 3L
  nfold <- 4L
  dtrain <- lgb.Dataset(
    data = train$data
    , label = train$label
  )
  cv_bst <- lgb.cv(
    data = dtrain
    , params = list(
      num_leaves = 5L
      , objective = "binary"
      , num_iterations = nrounds
      , metric_types = c("auc", "binary_logloss")
    )
    , nfold = nfold
  )
  expect_equal(cv_bst$best_iter, nrounds)
  expect_named(cv_bst$record_evals[["valid"]], c("auc", "binary_logloss"))
  expect_length(cv_bst$record_evals[["valid"]][["binary_logloss"]][["eval"]], nrounds)
  expect_length(cv_bst$record_evals[["valid"]][["auc"]][["eval"]], nrounds)
  expect_length(cv_bst$boosters, nfold)
})

test_that("lgb.cv() respects eval_train_metric argument", {
  dtrain <- lgb.Dataset(train$data, label = train$label)
  params <- list(
    objective = "regression"
    , metric = "l2"
    , min_data = 1L
  )
  nrounds <- 5L
  set.seed(708L)
  bst_train <- lgb.cv(
    params = params
    , data = dtrain
    , nrounds = nrounds
    , nfold = 3L
    , showsd = FALSE
    , eval_train_metric = TRUE
  )
  set.seed(708L)
  bst_no_train <- lgb.cv(
    params = params
    , data = dtrain
    , nrounds = nrounds
    , nfold = 3L
    , showsd = FALSE
    , eval_train_metric = FALSE
  )
  expect_equal(
    bst_train$record_evals[["valid"]][["l2"]]
    , bst_no_train$record_evals[["valid"]][["l2"]]
  )
  expect_true("train" %in% names(bst_train$record_evals))
  expect_false("train" %in% names(bst_no_train$record_evals))
  expect_true(methods::is(bst_train$record_evals[["train"]][["l2"]][["eval"]], "list"))
  expect_equal(
    length(bst_train$record_evals[["train"]][["l2"]][["eval"]])
    , nrounds
  )
})

test_that("lgb.train() works as expected with multiple eval metrics", {
  metrics <- c("binary_error", "auc", "binary_logloss")
  bst <- lgb.train(
    data = lgb.Dataset(
      train$data
      , label = train$label
    )
    , nrounds = 10L
    , params = list(
      objective = "binary"
      , metric = metrics
      , learning_rate = 1.0
      , verbose = VERBOSITY
    )
    , valids = list(
      "train" = lgb.Dataset(
        train$data
        , label = train$label
      )
    )
  )
  expect_false(is.null(bst$record_evals))
  expect_named(
    bst$record_evals[["train"]]
    , unlist(metrics)
    , ignore.order = FALSE
    , ignore.case = FALSE
  )
})

test_that("lgb.train() raises an informative error for unrecognized objectives", {
  dtrain <- lgb.Dataset(
    data = train$data
    , label = train$label
  )
  expect_error({
    bst <- lgb.train(
      data = dtrain
      , params = list(
        objective_type = "not_a_real_objective"
        , verbosity = VERBOSITY
      )
    )
  }, regexp = "Unknown objective type name: not_a_real_objective")
})

test_that("lgb.train() respects parameter aliases for objective", {
  nrounds <- 3L
  dtrain <- lgb.Dataset(
    data = train$data
    , label = train$label
  )
  bst <- lgb.train(
    data = dtrain
    , params = list(
      num_leaves = 5L
      , application = "binary"
      , num_iterations = nrounds
    )
    , valids = list(
      "the_training_data" = dtrain
    )
  )
  expect_named(bst$record_evals[["the_training_data"]], "binary_logloss")
  expect_length(bst$record_evals[["the_training_data"]][["binary_logloss"]][["eval"]], nrounds)
  expect_equal(bst$params[["objective"]], "binary")
})

test_that("lgb.train() prefers objective in params to keyword argument", {
  data("EuStockMarkets")
  bst <- lgb.train(
    data = lgb.Dataset(
      data = EuStockMarkets[, c("SMI", "CAC", "FTSE")]
      , label = EuStockMarkets[, "DAX"]
    )
    , params = list(
        loss = "regression_l1"
        , verbosity = VERBOSITY
    )
    , nrounds = 5L
    , obj = "regression_l2"
  )
  expect_equal(bst$params$objective, "regression_l1")
  # NOTE: using save_model_to_string() since that is the simplest public API in the R package
  #       allowing access to the "objective" attribute of the Booster object on the C++ side
  model_txt_lines <- strsplit(
    x = bst$save_model_to_string()
    , split = "\n"
  )[[1L]]
  expect_true(any(model_txt_lines == "objective=regression_l1"))
  expect_false(any(model_txt_lines == "objective=regression_l2"))
})

test_that("lgb.train() respects parameter aliases for metric", {
  nrounds <- 3L
  dtrain <- lgb.Dataset(
    data = train$data
    , label = train$label
  )
  bst <- lgb.train(
    data = dtrain
    , params = list(
      num_leaves = 5L
      , objective = "binary"
      , num_iterations = nrounds
      , metric_types = c("auc", "binary_logloss")
    )
    , valids = list(
      "train" = dtrain
    )
  )
  record_results <- bst$record_evals[["train"]]
  expect_equal(sort(names(record_results)), c("auc", "binary_logloss"))
  expect_length(record_results[["auc"]][["eval"]], nrounds)
  expect_length(record_results[["binary_logloss"]][["eval"]], nrounds)
  expect_equal(bst$params[["metric"]], list("auc", "binary_logloss"))
})

test_that("lgb.train() rejects negative or 0 value passed to nrounds", {
  dtrain <- lgb.Dataset(train$data, label = train$label)
  params <- list(
    objective = "regression"
    , metric = "l2,l1"
    , verbose = VERBOSITY
  )
  for (nround_value in c(-10L, 0L)) {
    expect_error({
      bst <- lgb.train(
        params
        , dtrain
        , nround_value
      )
    }, "nrounds should be greater than zero")
  }
})


test_that("lgb.train() accepts nrounds as either a top-level argument or parameter", {
  nrounds <- 15L

  set.seed(708L)
  top_level_bst <- lgb.train(
    data = lgb.Dataset(
      train$data
      , label = train$label
    )
    , nrounds = nrounds
    , params = list(
      objective = "regression"
      , metric = "l2"
      , num_leaves = 5L
      , verbose = VERBOSITY
    )
  )

  set.seed(708L)
  param_bst <- lgb.train(
    data = lgb.Dataset(
      train$data
      , label = train$label
    )
    , params = list(
      objective = "regression"
      , metric = "l2"
      , num_leaves = 5L
      , nrounds = nrounds
      , verbose = VERBOSITY
    )
  )

  set.seed(708L)
  both_customized <- lgb.train(
    data = lgb.Dataset(
      train$data
      , label = train$label
    )
    , nrounds = 20L
    , params = list(
      objective = "regression"
      , metric = "l2"
      , num_leaves = 5L
      , nrounds = nrounds
      , verbose = VERBOSITY
    )
  )

  top_level_l2 <- top_level_bst$eval_train()[[1L]][["value"]]
  params_l2 <- param_bst$eval_train()[[1L]][["value"]]
  both_l2 <- both_customized$eval_train()[[1L]][["value"]]

  # check type just to be sure the subsetting didn't return a NULL
  expect_true(is.numeric(top_level_l2))
  expect_true(is.numeric(params_l2))
  expect_true(is.numeric(both_l2))

  # check that model produces identical performance
  expect_identical(top_level_l2, params_l2)
  expect_identical(both_l2, params_l2)

  expect_identical(param_bst$current_iter(), top_level_bst$current_iter())
  expect_identical(param_bst$current_iter(), both_customized$current_iter())
  expect_identical(param_bst$current_iter(), nrounds)

})


test_that("lgb.train() throws an informative error if 'data' is not an lgb.Dataset", {
  bad_values <- list(
    4L
    , "hello"
    , list(a = TRUE, b = seq_len(10L))
    , data.frame(x = seq_len(5L), y = seq_len(5L))
    , data.table::data.table(x = seq_len(5L),  y = seq_len(5L))
    , matrix(data = seq_len(10L), 2L, 5L)
  )
  for (val in bad_values) {
    expect_error({
      bst <- lgb.train(
        params = list(
            objective = "regression"
            , metric = "l2,l1"
            , verbose = VERBOSITY
        )
        , data = val
        , 10L
      )
    }, regexp = "data must be an lgb.Dataset instance", fixed = TRUE)
  }
})

test_that("lgb.train() throws an informative error if 'valids' is not a list of lgb.Dataset objects", {
  valids <- list(
    "valid1" = data.frame(x = rnorm(5L), y = rnorm(5L))
    , "valid2" = data.frame(x = rnorm(5L), y = rnorm(5L))
  )
  expect_error({
    bst <- lgb.train(
      params = list(
        objective = "regression"
        , metric = "l2,l1"
        , verbose = VERBOSITY
      )
      , data = lgb.Dataset(train$data, label = train$label)
      , 10L
      , valids = valids
    )
  }, regexp = "valids must be a list of lgb.Dataset elements")
})

test_that("lgb.train() errors if 'valids' is a list of lgb.Dataset objects but some do not have names", {
  valids <- list(
    "valid1" = lgb.Dataset(matrix(rnorm(10L), 5L, 2L))
    , lgb.Dataset(matrix(rnorm(10L), 2L, 5L))
  )
  expect_error({
    bst <- lgb.train(
      params = list(
        objective = "regression"
        , metric = "l2,l1"
        , verbose = VERBOSITY
      )
      , data = lgb.Dataset(train$data, label = train$label)
      , 10L
      , valids = valids
    )
  }, regexp = "each element of valids must have a name")
})

test_that("lgb.train() throws an informative error if 'valids' contains lgb.Dataset objects but none have names", {
  valids <- list(
    lgb.Dataset(matrix(rnorm(10L), 5L, 2L))
    , lgb.Dataset(matrix(rnorm(10L), 2L, 5L))
  )
  expect_error({
    bst <- lgb.train(
      params = list(
        objective = "regression"
        , metric = "l2,l1"
        , verbose = VERBOSITY
    )
      , data = lgb.Dataset(train$data, label = train$label)
      , 10L
      , valids = valids
    )
  }, regexp = "each element of valids must have a name")
})

test_that("lgb.train() works with force_col_wise and force_row_wise", {
  set.seed(1234L)
  nrounds <- 10L
  dtrain <- lgb.Dataset(
    train$data
    , label = train$label
  )
  params <- list(
    objective = "binary"
    , metric = "binary_error"
    , force_col_wise = TRUE
    , verbose = VERBOSITY
  )
  bst_col_wise <- lgb.train(
    params = params
    , data = dtrain
    , nrounds = nrounds
  )

  params <- list(
    objective = "binary"
    , metric = "binary_error"
    , force_row_wise = TRUE
    , verbose = VERBOSITY
  )
  bst_row_wise <- lgb.train(
    params = params
    , data = dtrain
    , nrounds = nrounds
  )

  expected_error <- 0.003070782
  expect_equal(bst_col_wise$eval_train()[[1L]][["value"]], expected_error)
  expect_equal(bst_row_wise$eval_train()[[1L]][["value"]], expected_error)

  # check some basic details of the boosters just to be sure force_col_wise
  # and force_row_wise are not causing any weird side effects
  for (bst in list(bst_row_wise, bst_col_wise)) {
    expect_equal(bst$current_iter(), nrounds)
    parsed_model <- jsonlite::fromJSON(bst$dump_model())
    expect_equal(parsed_model$objective, "binary sigmoid:1")
    expect_false(parsed_model$average_output)
  }
})

test_that("lgb.train() works as expected with sparse features", {
  set.seed(708L)
  num_obs <- 70000L
  trainDF <- data.frame(
    y = sample(c(0L, 1L), size = num_obs, replace = TRUE)
    , x = sample(c(1.0:10.0, rep(NA_real_, 50L)), size = num_obs, replace = TRUE)
  )
  dtrain <- lgb.Dataset(
    data = as.matrix(trainDF[["x"]], drop = FALSE)
    , label = trainDF[["y"]]
  )
  nrounds <- 1L
  bst <- lgb.train(
    params = list(
      objective = "binary"
      , min_data = 1L
      , min_data_in_bin = 1L
      , verbose = VERBOSITY
    )
    , data = dtrain
    , nrounds = nrounds
  )

  expect_true(lgb.is.Booster(bst))
  expect_equal(bst$current_iter(), nrounds)
  parsed_model <- jsonlite::fromJSON(bst$dump_model())
  expect_equal(parsed_model$objective, "binary sigmoid:1")
  expect_false(parsed_model$average_output)
  expected_error <- 0.6931268
  expect_true(abs(bst$eval_train()[[1L]][["value"]] - expected_error) < TOLERANCE)
})

test_that("lgb.train() works with early stopping for classification", {
  trainDF <- data.frame(
    "feat1" = rep(c(5.0, 10.0), 500L)
    , "target" = rep(c(0L, 1L), 500L)
  )
  validDF <- data.frame(
    "feat1" = rep(c(5.0, 10.0), 50L)
    , "target" = rep(c(0L, 1L), 50L)
  )
  dtrain <- lgb.Dataset(
    data = as.matrix(trainDF[["feat1"]], drop = FALSE)
    , label = trainDF[["target"]]
  )
  dvalid <- lgb.Dataset(
    data = as.matrix(validDF[["feat1"]], drop = FALSE)
    , label = validDF[["target"]]
  )
  nrounds <- 10L

  ################################
  # train with no early stopping #
  ################################
  bst <- lgb.train(
    params = list(
      objective = "binary"
      , metric = "binary_error"
      , verbose = VERBOSITY
    )
    , data = dtrain
    , nrounds = nrounds
    , valids = list(
      "valid1" = dvalid
    )
  )

  # a perfect model should be trivial to obtain, but all 10 rounds
  # should happen
  expect_equal(bst$best_score, 0.0)
  expect_equal(bst$best_iter, 1L)
  expect_equal(length(bst$record_evals[["valid1"]][["binary_error"]][["eval"]]), nrounds)

  #############################
  # train with early stopping #
  #############################
  early_stopping_rounds <- 5L
  bst <- lgb.train(
    params = list(
      objective = "binary"
      , metric = "binary_error"
      , early_stopping_rounds = early_stopping_rounds
      , verbose = VERBOSITY
    )
    , data = dtrain
    , nrounds = nrounds
    , valids = list(
      "valid1" = dvalid
    )
  )

  # a perfect model should be trivial to obtain, and only 6 rounds
  # should have happen (1 with improvement, 5 consecutive with no improvement)
  expect_equal(bst$best_score, 0.0)
  expect_equal(bst$best_iter, 1L)
  expect_equal(
    length(bst$record_evals[["valid1"]][["binary_error"]][["eval"]])
    , early_stopping_rounds + 1L
  )

})

test_that("lgb.train() treats early_stopping_rounds<=0 as disabling early stopping", {
  set.seed(708L)
  trainDF <- data.frame(
    "feat1" = rep(c(5.0, 10.0), 500L)
    , "target" = rep(c(0L, 1L), 500L)
  )
  validDF <- data.frame(
    "feat1" = rep(c(5.0, 10.0), 50L)
    , "target" = rep(c(0L, 1L), 50L)
  )
  dtrain <- lgb.Dataset(
    data = as.matrix(trainDF[["feat1"]], drop = FALSE)
    , label = trainDF[["target"]]
  )
  dvalid <- lgb.Dataset(
    data = as.matrix(validDF[["feat1"]], drop = FALSE)
    , label = validDF[["target"]]
  )
  nrounds <- 5L

  for (value in c(-5L, 0L)) {

    #----------------------------#
    # passed as keyword argument #
    #----------------------------#
    bst <- lgb.train(
      params = list(
        objective = "binary"
        , metric = "binary_error"
        , verbose = VERBOSITY
      )
      , data = dtrain
      , nrounds = nrounds
      , valids = list(
        "valid1" = dvalid
      )
      , early_stopping_rounds = value
    )

    # a perfect model should be trivial to obtain, but all 10 rounds
    # should happen
    expect_equal(bst$best_score, 0.0)
    expect_equal(bst$best_iter, 1L)
    expect_equal(length(bst$record_evals[["valid1"]][["binary_error"]][["eval"]]), nrounds)

    #---------------------------#
    # passed as parameter alias #
    #---------------------------#
    bst <- lgb.train(
      params = list(
        objective = "binary"
        , metric = "binary_error"
        , n_iter_no_change = value
        , verbose = VERBOSITY
      )
      , data = dtrain
      , nrounds = nrounds
      , valids = list(
        "valid1" = dvalid
      )
    )

    # a perfect model should be trivial to obtain, but all 10 rounds
    # should happen
    expect_equal(bst$best_score, 0.0)
    expect_equal(bst$best_iter, 1L)
    expect_equal(length(bst$record_evals[["valid1"]][["binary_error"]][["eval"]]), nrounds)
  }
})

test_that("lgb.train() works with early stopping for classification with a metric that should be maximized", {
  set.seed(708L)
  dtrain <- lgb.Dataset(
    data = train$data
    , label = train$label
  )
  dvalid <- lgb.Dataset(
    data = test$data
    , label = test$label
  )
  nrounds <- 10L

  #############################
  # train with early stopping #
  #############################
  early_stopping_rounds <- 5L
  # the harsh max_depth guarantees that AUC improves over at least the first few iterations
  bst_auc <- lgb.train(
    params = list(
      objective = "binary"
      , metric = "auc"
      , max_depth = 3L
      , early_stopping_rounds = early_stopping_rounds
      , verbose = VERBOSITY
    )
    , data = dtrain
    , nrounds = nrounds
    , valids = list(
      "valid1" = dvalid
    )
  )
  bst_binary_error <- lgb.train(
    params = list(
      objective = "binary"
      , metric = "binary_error"
      , max_depth = 3L
      , early_stopping_rounds = early_stopping_rounds
      , verbose = VERBOSITY
    )
    , data = dtrain
    , nrounds = nrounds
    , valids = list(
      "valid1" = dvalid
    )
  )

  # early stopping should have been hit for binary_error (higher_better = FALSE)
  eval_info <- bst_binary_error$.__enclos_env__$private$get_eval_info()
  expect_identical(eval_info, "binary_error")
  expect_identical(
    unname(bst_binary_error$.__enclos_env__$private$higher_better_inner_eval)
    , FALSE
  )
  expect_identical(bst_binary_error$best_iter, 1L)
  expect_identical(bst_binary_error$current_iter(), early_stopping_rounds + 1L)
  expect_true(abs(bst_binary_error$best_score - 0.01613904) < TOLERANCE)

  # early stopping should not have been hit for AUC (higher_better = TRUE)
  eval_info <- bst_auc$.__enclos_env__$private$get_eval_info()
  expect_identical(eval_info, "auc")
  expect_identical(
    unname(bst_auc$.__enclos_env__$private$higher_better_inner_eval)
    , TRUE
  )
  expect_identical(bst_auc$best_iter, 9L)
  expect_identical(bst_auc$current_iter(), nrounds)
  expect_true(abs(bst_auc$best_score - 0.9999969) < TOLERANCE)
})

test_that("lgb.train() works with early stopping for regression", {
  set.seed(708L)
  trainDF <- data.frame(
    "feat1" = rep(c(10.0, 100.0), 500L)
    , "target" = rep(c(-50.0, 50.0), 500L)
  )
  validDF <- data.frame(
    "feat1" = rep(50.0, 4L)
    , "target" = rep(50.0, 4L)
  )
  dtrain <- lgb.Dataset(
    data = as.matrix(trainDF[["feat1"]], drop = FALSE)
    , label = trainDF[["target"]]
  )
  dvalid <- lgb.Dataset(
    data = as.matrix(validDF[["feat1"]], drop = FALSE)
    , label = validDF[["target"]]
  )
  nrounds <- 10L

  ################################
  # train with no early stopping #
  ################################
  bst <- lgb.train(
    params = list(
      objective = "regression"
      , metric = "rmse"
      , verbose = VERBOSITY
    )
    , data = dtrain
    , nrounds = nrounds
    , valids = list(
      "valid1" = dvalid
    )
  )

  # the best possible model should come from the first iteration, but
  # all 10 training iterations should happen
  expect_equal(bst$best_score, 55.0)
  expect_equal(bst$best_iter, 1L)
  expect_equal(length(bst$record_evals[["valid1"]][["rmse"]][["eval"]]), nrounds)

  #############################
  # train with early stopping #
  #############################
  early_stopping_rounds <- 5L
  bst <- lgb.train(
    params = list(
      objective = "regression"
      , metric = "rmse"
      , early_stopping_rounds = early_stopping_rounds
      , verbose = VERBOSITY
    )
    , data = dtrain
    , nrounds = nrounds
    , valids = list(
      "valid1" = dvalid
    )
  )

  # the best model should be from the first iteration, and only 6 rounds
  # should have happen (1 with improvement, 5 consecutive with no improvement)
  expect_equal(bst$best_score, 55.0)
  expect_equal(bst$best_iter, 1L)
  expect_equal(
    length(bst$record_evals[["valid1"]][["rmse"]][["eval"]])
    , early_stopping_rounds + 1L
  )
})

test_that("lgb.train() does not stop early if early_stopping_rounds is not given", {
  set.seed(708L)

  increasing_metric_starting_value <- get(
    ACCUMULATOR_NAME
    , envir = .GlobalEnv
  )
  nrounds <- 10L
  metrics <- list(
    .constant_metric
    , .increasing_metric
  )
  bst <- lgb.train(
    params = list(
      objective = "regression"
      , metric = "None"
      , verbose = VERBOSITY
    )
    , data = DTRAIN_RANDOM_REGRESSION
    , nrounds = nrounds
    , valids = list("valid1" = DVALID_RANDOM_REGRESSION)
    , eval = metrics
  )

  # Only the two functions provided to "eval" should have been evaluated
  expect_equal(length(bst$record_evals[["valid1"]]), 2L)

  # all 10 iterations should have happen, and the best_iter should be
  # the first one (based on constant_metric)
  best_iter <- 1L
  expect_equal(bst$best_iter, best_iter)

  # best_score should be taken from the first metric
  expect_equal(
    bst$best_score
    , bst$record_evals[["valid1"]][["constant_metric"]][["eval"]][[best_iter]]
  )

  # early stopping should not have happened. Even though constant_metric
  # had 9 consecutive iterations with no improvement, it is ignored because of
  # first_metric_only = TRUE
  expect_equal(
    length(bst$record_evals[["valid1"]][["constant_metric"]][["eval"]])
    , nrounds
  )
  expect_equal(
    length(bst$record_evals[["valid1"]][["increasing_metric"]][["eval"]])
    , nrounds
  )
})

test_that("If first_metric_only is not given or is FALSE, lgb.train() decides to stop early based on all metrics", {
  set.seed(708L)

  early_stopping_rounds <- 3L
  param_variations <- list(
    list(
      objective = "regression"
      , metric = "None"
      , early_stopping_rounds = early_stopping_rounds
      , verbose = VERBOSITY
    )
    , list(
      objective = "regression"
      , metric = "None"
      , early_stopping_rounds = early_stopping_rounds
      , first_metric_only = FALSE
      , verbose = VERBOSITY
    )
  )

  for (params in param_variations) {

    nrounds <- 10L
    bst <- lgb.train(
      params = params
      , data = DTRAIN_RANDOM_REGRESSION
      , nrounds = nrounds
      , valids = list(
        "valid1" = DVALID_RANDOM_REGRESSION
      )
      , eval = list(
        .increasing_metric
        , .constant_metric
      )
    )

    # Only the two functions provided to "eval" should have been evaluated
    expect_equal(length(bst$record_evals[["valid1"]]), 2L)

    # early stopping should have happened, and should have stopped early_stopping_rounds + 1 rounds in
    # because constant_metric never improves
    #
    # the best iteration should be the last one, because increasing_metric was first
    # and gets better every iteration
    best_iter <- early_stopping_rounds + 1L
    expect_equal(bst$best_iter, best_iter)

    # best_score should be taken from "increasing_metric" because it was first
    expect_equal(
      bst$best_score
      , bst$record_evals[["valid1"]][["increasing_metric"]][["eval"]][[best_iter]]
    )

    # early stopping should not have happened. even though increasing_metric kept
    # getting better, early stopping should have happened because "constant_metric"
    # did not improve
    expect_equal(
      length(bst$record_evals[["valid1"]][["constant_metric"]][["eval"]])
      , early_stopping_rounds + 1L
    )
    expect_equal(
      length(bst$record_evals[["valid1"]][["increasing_metric"]][["eval"]])
      , early_stopping_rounds + 1L
    )
  }

})

test_that("If first_metric_only is TRUE, lgb.train() decides to stop early based on only the first metric", {
  set.seed(708L)
  nrounds <- 10L
  early_stopping_rounds <- 3L
  increasing_metric_starting_value <- get(ACCUMULATOR_NAME, envir = .GlobalEnv)
  bst <- lgb.train(
    params = list(
      objective = "regression"
      , metric = "None"
      , early_stopping_rounds = early_stopping_rounds
      , first_metric_only = TRUE
      , verbose = VERBOSITY
    )
    , data = DTRAIN_RANDOM_REGRESSION
    , nrounds = nrounds
    , valids = list(
      "valid1" = DVALID_RANDOM_REGRESSION
    )
    , eval = list(
      .increasing_metric
      , .constant_metric
    )
  )

  # Only the two functions provided to "eval" should have been evaluated
  expect_equal(length(bst$record_evals[["valid1"]]), 2L)

  # all 10 iterations should happen, and the best_iter should be the final one
  expect_equal(bst$best_iter, nrounds)

  # best_score should be taken from "increasing_metric"
  expect_equal(
    bst$best_score
    , increasing_metric_starting_value + 0.1 * nrounds
  )

  # early stopping should not have happened. Even though constant_metric
  # had 9 consecutive iterations with no improvement, it is ignored because of
  # first_metric_only = TRUE
  expect_equal(
    length(bst$record_evals[["valid1"]][["constant_metric"]][["eval"]])
    , nrounds
  )
  expect_equal(
    length(bst$record_evals[["valid1"]][["increasing_metric"]][["eval"]])
    , nrounds
  )
})

test_that("lgb.train() works when a mixture of functions and strings are passed to eval", {
  set.seed(708L)
  nrounds <- 10L
  increasing_metric_starting_value <- get(ACCUMULATOR_NAME, envir = .GlobalEnv)
  bst <- lgb.train(
    params = list(
      objective = "regression"
      , metric = "None"
      , verbose = VERBOSITY
    )
    , data = DTRAIN_RANDOM_REGRESSION
    , nrounds = nrounds
    , valids = list(
      "valid1" = DVALID_RANDOM_REGRESSION
    )
    , eval = list(
      .increasing_metric
      , "rmse"
      , .constant_metric
      , "l2"
    )
  )

  # all 4 metrics should have been used
  expect_named(
    bst$record_evals[["valid1"]]
    , expected = c("rmse", "l2", "increasing_metric", "constant_metric")
    , ignore.order = TRUE
    , ignore.case = FALSE
  )

  # the difference metrics shouldn't have been mixed up with each other
  results <- bst$record_evals[["valid1"]]
  expect_true(abs(results[["rmse"]][["eval"]][[1L]] - 1.105012) < TOLERANCE)
  expect_true(abs(results[["l2"]][["eval"]][[1L]] - 1.221051) < TOLERANCE)
  expected_increasing_metric <- increasing_metric_starting_value + 0.1
  expect_true(
    abs(
      results[["increasing_metric"]][["eval"]][[1L]] - expected_increasing_metric
    ) < TOLERANCE
  )
  expect_true(abs(results[["constant_metric"]][["eval"]][[1L]] - CONSTANT_METRIC_VALUE) < TOLERANCE)

})

test_that("lgb.train() works when a list of strings or a character vector is passed to eval", {

  # testing list and character vector, as well as length-1 and length-2
  eval_variations <- list(
    c("binary_error", "binary_logloss")
    , "binary_logloss"
    , list("binary_error", "binary_logloss")
    , list("binary_logloss")
  )

  for (eval_variation in eval_variations) {

    set.seed(708L)
    nrounds <- 10L
    increasing_metric_starting_value <- get(ACCUMULATOR_NAME, envir = .GlobalEnv)
    bst <- lgb.train(
      params = list(
        objective = "binary"
        , metric = "None"
        , verbose = VERBOSITY
      )
      , data = DTRAIN_RANDOM_CLASSIFICATION
      , nrounds = nrounds
      , valids = list(
        "valid1" = DVALID_RANDOM_CLASSIFICATION
      )
      , eval = eval_variation
    )

    # both metrics should have been used
    expect_named(
      bst$record_evals[["valid1"]]
      , expected = unlist(eval_variation)
      , ignore.order = TRUE
      , ignore.case = FALSE
    )

    # the difference metrics shouldn't have been mixed up with each other
    results <- bst$record_evals[["valid1"]]
    if ("binary_error" %in% unlist(eval_variation)) {
      expect_true(abs(results[["binary_error"]][["eval"]][[1L]] - 0.4864865) < TOLERANCE)
    }
    if ("binary_logloss" %in% unlist(eval_variation)) {
      expect_true(abs(results[["binary_logloss"]][["eval"]][[1L]] - 0.6932548) < TOLERANCE)
    }
  }
})

test_that("lgb.train() works when you specify both 'metric' and 'eval' with strings", {
  set.seed(708L)
  nrounds <- 10L
  increasing_metric_starting_value <- get(ACCUMULATOR_NAME, envir = .GlobalEnv)
  bst <- lgb.train(
    params = list(
      objective = "binary"
      , metric = "binary_error"
      , verbose = VERBOSITY
    )
    , data = DTRAIN_RANDOM_CLASSIFICATION
    , nrounds = nrounds
    , valids = list(
      "valid1" = DVALID_RANDOM_CLASSIFICATION
    )
    , eval = "binary_logloss"
  )

  # both metrics should have been used
  expect_named(
    bst$record_evals[["valid1"]]
    , expected = c("binary_error", "binary_logloss")
    , ignore.order = TRUE
    , ignore.case = FALSE
  )

  # the difference metrics shouldn't have been mixed up with each other
  results <- bst$record_evals[["valid1"]]
  expect_true(abs(results[["binary_error"]][["eval"]][[1L]] - 0.4864865) < TOLERANCE)
  expect_true(abs(results[["binary_logloss"]][["eval"]][[1L]] - 0.6932548) < TOLERANCE)
})

test_that("lgb.train() works when you give a function for eval", {
  set.seed(708L)
  nrounds <- 10L
  increasing_metric_starting_value <- get(ACCUMULATOR_NAME, envir = .GlobalEnv)
  bst <- lgb.train(
    params = list(
      objective = "binary"
      , metric = "None"
      , verbose = VERBOSITY
    )
    , data = DTRAIN_RANDOM_CLASSIFICATION
    , nrounds = nrounds
    , valids = list(
      "valid1" = DVALID_RANDOM_CLASSIFICATION
    )
    , eval = .constant_metric
  )

  # the difference metrics shouldn't have been mixed up with each other
  results <- bst$record_evals[["valid1"]]
  expect_true(abs(results[["constant_metric"]][["eval"]][[1L]] - CONSTANT_METRIC_VALUE) < TOLERANCE)
})

test_that("lgb.train() works with early stopping for regression with a metric that should be minimized", {
  set.seed(708L)
  trainDF <- data.frame(
    "feat1" = rep(c(10.0, 100.0), 500L)
    , "target" = rep(c(-50.0, 50.0), 500L)
  )
  validDF <- data.frame(
    "feat1" = rep(50.0, 4L)
    , "target" = rep(50.0, 4L)
  )
  dtrain <- lgb.Dataset(
    data = as.matrix(trainDF[["feat1"]], drop = FALSE)
    , label = trainDF[["target"]]
  )
  dvalid <- lgb.Dataset(
    data = as.matrix(validDF[["feat1"]], drop = FALSE)
    , label = validDF[["target"]]
  )
  nrounds <- 10L

  #############################
  # train with early stopping #
  #############################
  early_stopping_rounds <- 5L
  bst <- lgb.train(
    params = list(
      objective = "regression"
      , metric = c(
          "mape"
          , "rmse"
          , "mae"
      )
      , min_data_in_bin = 5L
      , early_stopping_rounds = early_stopping_rounds
      , verbose = VERBOSITY
    )
    , data = dtrain
    , nrounds = nrounds
    , valids = list(
      "valid1" = dvalid
    )
  )

  # the best model should be from the first iteration, and only 6 rounds
  # should have happened (1 with improvement, 5 consecutive with no improvement)
  expect_equal(bst$best_score, 1.1)
  expect_equal(bst$best_iter, 1L)
  expect_equal(
    length(bst$record_evals[["valid1"]][["mape"]][["eval"]])
    , early_stopping_rounds + 1L
  )

  # Booster should understand thatt all three of these metrics should be minimized
  eval_info <- bst$.__enclos_env__$private$get_eval_info()
  expect_identical(eval_info, c("mape", "rmse", "l1"))
  expect_identical(
    unname(bst$.__enclos_env__$private$higher_better_inner_eval)
    , rep(FALSE, 3L)
  )
})


test_that("lgb.train() supports non-ASCII feature names", {
  dtrain <- lgb.Dataset(
    data = matrix(rnorm(400L), ncol =  4L)
    , label = rnorm(100L)
  )
  feature_names <- c("F_零", "F_一", "F_二", "F_三")
  bst <- lgb.train(
    data = dtrain
    , nrounds = 5L
    , obj = "regression"
    , params = list(
      metric = "rmse"
      , verbose = VERBOSITY
    )
    , colnames = feature_names
  )
  expect_true(lgb.is.Booster(bst))
  dumped_model <- jsonlite::fromJSON(bst$dump_model())

  # UTF-8 strings are not well-supported on Windows
  # * https://developer.r-project.org/Blog/public/2020/05/02/utf-8-support-on-windows/
  # * https://developer.r-project.org/Blog/public/2020/07/30/windows/utf-8-build-of-r-and-cran-packages/index.html
  if (UTF8_LOCALE && !ON_WINDOWS) {
    expect_identical(
      dumped_model[["feature_names"]]
      , feature_names
    )
  } else {
    expect_identical(
      dumped_model[["feature_names"]]
      , iconv(feature_names, to = "UTF-8")
    )
  }
})

test_that("lgb.train() works with integer, double, and numeric data", {
  data(mtcars)
  X <- as.matrix(mtcars[, -1L])
  y <- mtcars[, 1L, drop = TRUE]
  expected_mae <- 4.263667
  for (data_mode in c("numeric", "double", "integer")) {
    mode(X) <- data_mode
    nrounds <- 10L
    bst <- lightgbm(
      data = X
      , label = y
      , num_threads = 1L
      , params = list(
        objective = "regression"
        , min_data = 1L
        , learning_rate = 0.01
        , seed = 708L
      )
      , nrounds = nrounds
    )

    # should have trained for 10 iterations and found splits
    modelDT <- lgb.model.dt.tree(bst)
    expect_equal(modelDT[, max(tree_index)], nrounds - 1L)
    expect_gt(nrow(modelDT), nrounds * 3L)

    # should have achieved expected performance
    preds <- predict(bst, X)
    mae <- mean(abs(y - preds))
    expect_true(abs(mae - expected_mae) < TOLERANCE)
  }
})

test_that("lgb.train() updates params based on keyword arguments", {
  dtrain <- lgb.Dataset(
    data = matrix(rnorm(400L), ncol =  4L)
    , label = rnorm(100L)
  )

  # defaults from keyword arguments should be used if not specified in params
  invisible(
    capture.output({
      bst <- lgb.train(
        data = dtrain
        , obj = "regression"
        , params = list()
      )
    })
  )
  expect_equal(bst$params[["verbosity"]], 1L)
  expect_equal(bst$params[["num_iterations"]], 100L)

  # main param names should be preferred to keyword arguments
  invisible(
    capture.output({
      bst <- lgb.train(
        data = dtrain
        , obj = "regression"
        , params = list(
          "verbosity" = 5L
          , "num_iterations" = 2L
        )
      )
    })
  )
  expect_equal(bst$params[["verbosity"]], 5L)
  expect_equal(bst$params[["num_iterations"]], 2L)

  # aliases should be preferred to keyword arguments, and converted to main parameter name
  invisible(
    capture.output({
      bst <- lgb.train(
        data = dtrain
        , obj = "regression"
        , params = list(
          "verbose" = 5L
          , "num_boost_round" = 2L
        )
      )
    })
  )
  expect_equal(bst$params[["verbosity"]], 5L)
  expect_false("verbose" %in% bst$params)
  expect_equal(bst$params[["num_iterations"]], 2L)
  expect_false("num_boost_round" %in% bst$params)
})

test_that("when early stopping is not activated, best_iter and best_score come from valids and not training data", {
  set.seed(708L)
  trainDF <- data.frame(
    "feat1" = rep(c(10.0, 100.0), 500L)
    , "target" = rep(c(-50.0, 50.0), 500L)
  )
  validDF <- data.frame(
    "feat1" = rep(50.0, 4L)
    , "target" = rep(50.0, 4L)
  )
  dtrain <- lgb.Dataset(
    data = as.matrix(trainDF[["feat1"]], drop = FALSE)
    , label = trainDF[["target"]]
  )
  dvalid1 <- lgb.Dataset(
    data = as.matrix(validDF[["feat1"]], drop = FALSE)
    , label = validDF[["target"]]
  )
  dvalid2 <- lgb.Dataset(
    data = as.matrix(validDF[1L:10L, "feat1"], drop = FALSE)
    , label = validDF[1L:10L, "target"]
  )
  nrounds <- 10L
  train_params <- list(
    objective = "regression"
    , metric = "rmse"
    , learning_rate = 1.5
    , num_leaves = 5L
    , verbose = VERBOSITY
  )

  # example 1: two valids, neither are the training data
  bst <- lgb.train(
    data = dtrain
    , nrounds = nrounds
    , valids = list(
      "valid1" = dvalid1
      , "valid2" = dvalid2
    )
    , params = train_params
  )
  expect_named(
    bst$record_evals
    , c("start_iter", "valid1", "valid2")
    , ignore.order = FALSE
    , ignore.case = FALSE
  )
  rmse_scores <- unlist(bst$record_evals[["valid1"]][["rmse"]][["eval"]])
  expect_length(rmse_scores, nrounds)
  expect_identical(bst$best_iter, which.min(rmse_scores))
  expect_identical(bst$best_score, rmse_scores[which.min(rmse_scores)])

  # example 2: train first (called "train") and two valids
  bst <- lgb.train(
    data = dtrain
    , nrounds = nrounds
    , valids = list(
      "train" = dtrain
      , "valid1" = dvalid1
      , "valid2" = dvalid2
    )
    , params = train_params
  )
  expect_named(
    bst$record_evals
    , c("start_iter", "train", "valid1", "valid2")
    , ignore.order = FALSE
    , ignore.case = FALSE
  )
  rmse_scores <- unlist(bst$record_evals[["valid1"]][["rmse"]][["eval"]])
  expect_length(rmse_scores, nrounds)
  expect_identical(bst$best_iter, which.min(rmse_scores))
  expect_identical(bst$best_score, rmse_scores[which.min(rmse_scores)])

  # example 3: train second (called "train") and two valids
  bst <- lgb.train(
    data = dtrain
    , nrounds = nrounds
    , valids = list(
      "valid1" = dvalid1
      , "train" = dtrain
      , "valid2" = dvalid2
    )
    , params = train_params
  )
  # note that "train" still ends up as the first one
  expect_named(
    bst$record_evals
    , c("start_iter", "train", "valid1", "valid2")
    , ignore.order = FALSE
    , ignore.case = FALSE
  )
  rmse_scores <- unlist(bst$record_evals[["valid1"]][["rmse"]][["eval"]])
  expect_length(rmse_scores, nrounds)
  expect_identical(bst$best_iter, which.min(rmse_scores))
  expect_identical(bst$best_score, rmse_scores[which.min(rmse_scores)])

  # example 4: train third (called "train") and two valids
  bst <- lgb.train(
    data = dtrain
    , nrounds = nrounds
    , valids = list(
      "valid1" = dvalid1
      , "valid2" = dvalid2
      , "train" = dtrain
    )
    , params = train_params
  )
  # note that "train" still ends up as the first one
  expect_named(
    bst$record_evals
    , c("start_iter", "train", "valid1", "valid2")
    , ignore.order = FALSE
    , ignore.case = FALSE
  )
  rmse_scores <- unlist(bst$record_evals[["valid1"]][["rmse"]][["eval"]])
  expect_length(rmse_scores, nrounds)
  expect_identical(bst$best_iter, which.min(rmse_scores))
  expect_identical(bst$best_score, rmse_scores[which.min(rmse_scores)])

  # example 5: train second (called "something-random-we-would-not-hardcode") and two valids
  bst <- lgb.train(
    data = dtrain
    , nrounds = nrounds
    , valids = list(
      "valid1" = dvalid1
      , "something-random-we-would-not-hardcode" = dtrain
      , "valid2" = dvalid2
    )
    , params = train_params
  )
  # note that "something-random-we-would-not-hardcode" was recognized as the training
  # data even though it isn't named "train"
  expect_named(
    bst$record_evals
    , c("start_iter", "something-random-we-would-not-hardcode", "valid1", "valid2")
    , ignore.order = FALSE
    , ignore.case = FALSE
  )
  rmse_scores <- unlist(bst$record_evals[["valid1"]][["rmse"]][["eval"]])
  expect_length(rmse_scores, nrounds)
  expect_identical(bst$best_iter, which.min(rmse_scores))
  expect_identical(bst$best_score, rmse_scores[which.min(rmse_scores)])

  # example 6: the only valid supplied is the training data
  bst <- lgb.train(
    data = dtrain
    , nrounds = nrounds
    , valids = list(
      "train" = dtrain
    )
    , params = train_params
  )
  expect_identical(bst$best_iter, -1L)
  expect_identical(bst$best_score, NA_real_)
})

test_that("lightgbm.train() gives the correct best_score and best_iter for a metric where higher values are better", {
  set.seed(708L)
  trainDF <- data.frame(
    "feat1" = runif(n = 500L, min = 0.0, max = 15.0)
    , "target" = rep(c(0L, 1L), 500L)
  )
  validDF <- data.frame(
    "feat1" = runif(n = 50L, min = 0.0, max = 15.0)
    , "target" = rep(c(0L, 1L), 50L)
  )
  dtrain <- lgb.Dataset(
    data = as.matrix(trainDF[["feat1"]], drop = FALSE)
    , label = trainDF[["target"]]
  )
  dvalid1 <- lgb.Dataset(
    data = as.matrix(validDF[1L:25L, "feat1"], drop = FALSE)
    , label = validDF[1L:25L, "target"]
  )
  nrounds <- 10L
  bst <- lgb.train(
    data = dtrain
    , nrounds = nrounds
    , valids = list(
      "valid1" = dvalid1
      , "something-random-we-would-not-hardcode" = dtrain
    )
    , params = list(
      objective = "binary"
      , metric = "auc"
      , learning_rate = 1.5
      , num_leaves = 5L
      , verbose = VERBOSITY
    )
  )
  # note that "something-random-we-would-not-hardcode" was recognized as the training
  # data even though it isn't named "train"
  expect_named(
    bst$record_evals
    , c("start_iter", "something-random-we-would-not-hardcode", "valid1")
    , ignore.order = FALSE
    , ignore.case = FALSE
  )
  auc_scores <- unlist(bst$record_evals[["valid1"]][["auc"]][["eval"]])
  expect_length(auc_scores, nrounds)
  expect_identical(bst$best_iter, which.max(auc_scores))
  expect_identical(bst$best_score, auc_scores[which.max(auc_scores)])
})

test_that("using lightgbm() without early stopping, best_iter and best_score come from valids and not training data", {
  set.seed(708L)
  # example: train second (called "something-random-we-would-not-hardcode"), two valids,
  #          and a metric where higher values are better ("auc")
  trainDF <- data.frame(
    "feat1" = runif(n = 500L, min = 0.0, max = 15.0)
    , "target" = rep(c(0L, 1L), 500L)
  )
  validDF <- data.frame(
    "feat1" = runif(n = 50L, min = 0.0, max = 15.0)
    , "target" = rep(c(0L, 1L), 50L)
  )
  dtrain <- lgb.Dataset(
    data = as.matrix(trainDF[["feat1"]], drop = FALSE)
    , label = trainDF[["target"]]
  )
  dvalid1 <- lgb.Dataset(
    data = as.matrix(validDF[1L:25L, "feat1"], drop = FALSE)
    , label = validDF[1L:25L, "target"]
  )
  dvalid2 <- lgb.Dataset(
    data = as.matrix(validDF[26L:50L, "feat1"], drop = FALSE)
    , label = validDF[26L:50L, "target"]
  )
  nrounds <- 10L
  bst <- lightgbm(
    data = dtrain
    , nrounds = nrounds
    , num_threads = 1L
    , valids = list(
      "valid1" = dvalid1
      , "something-random-we-would-not-hardcode" = dtrain
      , "valid2" = dvalid2
    )
    , params = list(
      objective = "binary"
      , metric = "auc"
      , learning_rate = 1.5
      , num_leaves = 5L
    )
    , verbose = -7L
  )
  # when verbose <= 0 is passed to lightgbm(), 'valids' is passed through to lgb.train()
  # untouched. If you set verbose to > 0, the training data will still be first but called "train"
  expect_named(
    bst$record_evals
    , c("start_iter", "something-random-we-would-not-hardcode", "valid1", "valid2")
    , ignore.order = FALSE
    , ignore.case = FALSE
  )
  auc_scores <- unlist(bst$record_evals[["valid1"]][["auc"]][["eval"]])
  expect_length(auc_scores, nrounds)
  expect_identical(bst$best_iter, which.max(auc_scores))
  expect_identical(bst$best_score, auc_scores[which.max(auc_scores)])
})

test_that("lgb.cv() works when you specify both 'metric' and 'eval' with strings", {
  set.seed(708L)
  nrounds <- 10L
  nfolds <- 4L
  increasing_metric_starting_value <- get(ACCUMULATOR_NAME, envir = .GlobalEnv)
  bst <- lgb.cv(
    params = list(
      objective = "binary"
      , metric = "binary_error"
    )
    , data = DTRAIN_RANDOM_CLASSIFICATION
    , nrounds = nrounds
    , nfold = nfolds
    , eval = "binary_logloss"
  )

  # both metrics should have been used
  expect_named(
    bst$record_evals[["valid"]]
    , expected = c("binary_error", "binary_logloss")
    , ignore.order = TRUE
    , ignore.case = FALSE
  )

  # the difference metrics shouldn't have been mixed up with each other
  results <- bst$record_evals[["valid"]]
  expect_true(abs(results[["binary_error"]][["eval"]][[1L]] - 0.5005654) < TOLERANCE)
  expect_true(abs(results[["binary_logloss"]][["eval"]][[1L]] - 0.7011232) < TOLERANCE)

  # all boosters should have been created
  expect_length(bst$boosters, nfolds)
})

test_that("lgb.cv() works when you give a function for eval", {
  set.seed(708L)
  nrounds <- 10L
  nfolds <- 3L
  increasing_metric_starting_value <- get(ACCUMULATOR_NAME, envir = .GlobalEnv)
  bst <- lgb.cv(
    params = list(
      objective = "binary"
      , metric = "None"
    )
    , data = DTRAIN_RANDOM_CLASSIFICATION
    , nfold = nfolds
    , nrounds = nrounds
    , eval = .constant_metric
  )

  # the difference metrics shouldn't have been mixed up with each other
  results <- bst$record_evals[["valid"]]
  expect_true(abs(results[["constant_metric"]][["eval"]][[1L]] - CONSTANT_METRIC_VALUE) < TOLERANCE)
  expect_named(results, "constant_metric")
})

test_that("If first_metric_only is TRUE, lgb.cv() decides to stop early based on only the first metric", {
  set.seed(708L)
  nrounds <- 10L
  nfolds <- 5L
  early_stopping_rounds <- 3L
  increasing_metric_starting_value <- get(ACCUMULATOR_NAME, envir = .GlobalEnv)
  bst <- lgb.cv(
    params = list(
      objective = "regression"
      , metric = "None"
      , early_stopping_rounds = early_stopping_rounds
      , first_metric_only = TRUE
    )
    , data = DTRAIN_RANDOM_REGRESSION
    , nfold = nfolds
    , nrounds = nrounds
    , eval = list(
      .increasing_metric
      , .constant_metric
    )
  )

  # Only the two functions provided to "eval" should have been evaluated
  expect_named(bst$record_evals[["valid"]], c("increasing_metric", "constant_metric"))

  # all 10 iterations should happen, and the best_iter should be the final one
  expect_equal(bst$best_iter, nrounds)

  # best_score should be taken from "increasing_metric"
  #
  # this expected value looks magical and confusing, but it's because
  # evaluation metrics are averaged over all folds.
  #
  # consider 5-fold CV with a metric that adds 0.1 to a global accumulator
  # each time it's called
  #
  # * iter 1: [0.1, 0.2, 0.3, 0.4, 0.5] (mean = 0.3)
  # * iter 2: [0.6, 0.7, 0.8, 0.9, 1.0] (mean = 1.3)
  # * iter 3: [1.1, 1.2, 1.3, 1.4, 1.5] (mean = 1.8)
  #
  cv_value <- increasing_metric_starting_value + mean(seq_len(nfolds) / 10.0) + (nrounds  - 1L) * 0.1 * nfolds
  expect_equal(bst$best_score, cv_value)

  # early stopping should not have happened. Even though constant_metric
  # had 9 consecutive iterations with no improvement, it is ignored because of
  # first_metric_only = TRUE
  expect_equal(
    length(bst$record_evals[["valid"]][["constant_metric"]][["eval"]])
    , nrounds
  )
  expect_equal(
    length(bst$record_evals[["valid"]][["increasing_metric"]][["eval"]])
    , nrounds
  )
})

test_that("early stopping works with lgb.cv()", {
  set.seed(708L)
  nrounds <- 10L
  nfolds <- 5L
  early_stopping_rounds <- 3L
  increasing_metric_starting_value <- get(ACCUMULATOR_NAME, envir = .GlobalEnv)
  bst <- lgb.cv(
    params = list(
      objective = "regression"
      , metric = "None"
      , early_stopping_rounds = early_stopping_rounds
      , first_metric_only = TRUE
    )
    , data = DTRAIN_RANDOM_REGRESSION
    , nfold = nfolds
    , nrounds = nrounds
    , eval = list(
      .constant_metric
      , .increasing_metric
    )
  )

  # only the two functions provided to "eval" should have been evaluated
  expect_named(bst$record_evals[["valid"]], c("constant_metric", "increasing_metric"))

  # best_iter should be based on the first metric. Since constant_metric
  # never changes, its first iteration was the best oone
  expect_equal(bst$best_iter, 1L)

  # best_score should be taken from the first metri
  expect_equal(bst$best_score, 0.2)

  # early stopping should have happened, since constant_metric was the first
  # one passed to eval and it will not improve over consecutive iterations
  #
  # note that this test is identical to the previous one, but with the
  # order of the eval metrics switched
  expect_equal(
    length(bst$record_evals[["valid"]][["constant_metric"]][["eval"]])
    , early_stopping_rounds + 1L
  )
  expect_equal(
    length(bst$record_evals[["valid"]][["increasing_metric"]][["eval"]])
    , early_stopping_rounds + 1L
  )

  # every booster's predict method should use best_iter as num_iteration in predict
  random_data <- as.matrix(rnorm(10L), ncol = 1L, drop = FALSE)
  for (x in bst$boosters) {
    expect_equal(x$booster$best_iter, bst$best_iter)
    expect_gt(x$booster$current_iter(), bst$best_iter)
    preds_iter <- predict(x$booster, random_data, num_iteration = bst$best_iter)
    preds_no_iter <- predict(x$booster, random_data)
    expect_equal(preds_iter, preds_no_iter)
  }
})

test_that("lgb.cv() respects changes to logging verbosity", {
  dtrain <- lgb.Dataset(
    data = train$data
    , label = train$label
  )
  # (verbose = 1) should be INFO and WARNING level logs
  lgb_cv_logs <- capture.output({
    cv_bst <- lgb.cv(
      params = list()
      , nfold = 2L
      , nrounds = 5L
      , data = dtrain
      , obj = "binary"
      , verbose = 1L
    )
  })
  expect_true(any(grepl("\\[LightGBM\\] \\[Info\\]", lgb_cv_logs)))
  expect_true(any(grepl("\\[LightGBM\\] \\[Warning\\]", lgb_cv_logs)))

  # (verbose = 0) should be WARNING level logs only
  lgb_cv_logs <- capture.output({
    cv_bst <- lgb.cv(
      params = list()
      , nfold = 2L
      , nrounds = 5L
      , data = dtrain
      , obj = "binary"
      , verbose = 0L
    )
  })
  expect_false(any(grepl("\\[LightGBM\\] \\[Info\\]", lgb_cv_logs)))
  expect_true(any(grepl("\\[LightGBM\\] \\[Warning\\]", lgb_cv_logs)))

  # (verbose = -1) no logs
  lgb_cv_logs <- capture.output({
    cv_bst <- lgb.cv(
      params = list()
      , nfold = 2L
      , nrounds = 5L
      , data = dtrain
      , obj = "binary"
      , verbose = -1L
    )
  })
  # NOTE: this is not length(lgb_cv_logs) == 0 because lightgbm's
  #       dependencies might print other messages
  expect_false(any(grepl("\\[LightGBM\\] \\[Info\\]", lgb_cv_logs)))
  expect_false(any(grepl("\\[LightGBM\\] \\[Warning\\]", lgb_cv_logs)))
})

test_that("lgb.cv() updates params based on keyword arguments", {
  dtrain <- lgb.Dataset(
    data = matrix(rnorm(400L), ncol =  4L)
    , label = rnorm(100L)
  )

  # defaults from keyword arguments should be used if not specified in params
  invisible(
    capture.output({
      cv_bst <- lgb.cv(
        data = dtrain
        , obj = "regression"
        , params = list()
        , nfold = 2L
      )
    })
  )

  for (bst in cv_bst$boosters) {
    bst_params <- bst[["booster"]]$params
    expect_equal(bst_params[["verbosity"]], 1L)
    expect_equal(bst_params[["num_iterations"]], 100L)
  }

  # main param names should be preferred to keyword arguments
  invisible(
    capture.output({
      cv_bst <- lgb.cv(
        data = dtrain
        , obj = "regression"
        , params = list(
          "verbosity" = 5L
          , "num_iterations" = 2L
        )
        , nfold = 2L
      )
    })
  )
  for (bst in cv_bst$boosters) {
    bst_params <- bst[["booster"]]$params
    expect_equal(bst_params[["verbosity"]], 5L)
    expect_equal(bst_params[["num_iterations"]], 2L)
  }

  # aliases should be preferred to keyword arguments, and converted to main parameter name
  invisible(
    capture.output({
      cv_bst <- lgb.cv(
        data = dtrain
        , obj = "regression"
        , params = list(
          "verbose" = 5L
          , "num_boost_round" = 2L
        )
        , nfold = 2L
      )
    })
  )
  for (bst in cv_bst$boosters) {
    bst_params <- bst[["booster"]]$params
    expect_equal(bst_params[["verbosity"]], 5L)
    expect_false("verbose" %in% bst_params)
    expect_equal(bst_params[["num_iterations"]], 2L)
    expect_false("num_boost_round" %in% bst_params)
  }

})

test_that("lgb.train() fit on linearly-relatead data improves when using linear learners", {
  set.seed(708L)
  .new_dataset <- function() {
    X <- matrix(rnorm(100L), ncol = 1L)
    return(lgb.Dataset(
      data = X
      , label = 2L * X + runif(nrow(X), 0L, 0.1)
    ))
  }

  params <- list(
    objective = "regression"
    , verbose = VERBOSITY
    , metric = "mse"
    , seed = 0L
    , num_leaves = 2L
  )

  dtrain <- .new_dataset()
  bst <- lgb.train(
    data = dtrain
    , nrounds = 10L
    , params = params
    , valids = list("train" = dtrain)
  )
  expect_true(lgb.is.Booster(bst))

  dtrain <- .new_dataset()
  bst_linear <- lgb.train(
    data = dtrain
    , nrounds = 10L
    , params = utils::modifyList(params, list(linear_tree = TRUE))
    , valids = list("train" = dtrain)
  )
  expect_true(lgb.is.Booster(bst_linear))

  bst_last_mse <- bst$record_evals[["train"]][["l2"]][["eval"]][[10L]]
  bst_lin_last_mse <- bst_linear$record_evals[["train"]][["l2"]][["eval"]][[10L]]
  expect_true(bst_lin_last_mse <  bst_last_mse)
})


test_that("lgb.train() w/ linear learner fails already-constructed dataset with linear=false", {
  set.seed(708L)
  params <- list(
    objective = "regression"
    , verbose = VERBOSITY
    , metric = "mse"
    , seed = 0L
    , num_leaves = 2L
  )

  dtrain <- lgb.Dataset(
    data = matrix(rnorm(100L), ncol = 1L)
    , label = rnorm(100L)
  )
  dtrain$construct()
  expect_error({
    bst_linear <- lgb.train(
      data = dtrain
      , nrounds = 10L
      , params = utils::modifyList(params, list(linear_tree = TRUE))
    )
  }, regexp = "Cannot change linear_tree after constructed Dataset handle")
})

test_that("lgb.train() works with linear learners even if Dataset has missing values", {
  set.seed(708L)
  .new_dataset <- function() {
    values <- rnorm(100L)
    values[sample(seq_len(length(values)), size = 10L)] <- NA_real_
    X <- matrix(
      data = sample(values, size = 100L)
      , ncol = 1L
    )
    return(lgb.Dataset(
      data = X
      , label = 2L * X + runif(nrow(X), 0L, 0.1)
    ))
  }

  params <- list(
    objective = "regression"
    , verbose = VERBOSITY
    , metric = "mse"
    , seed = 0L
    , num_leaves = 2L
  )

  dtrain <- .new_dataset()
  bst <- lgb.train(
    data = dtrain
    , nrounds = 10L
    , params = params
    , valids = list("train" = dtrain)
  )
  expect_true(lgb.is.Booster(bst))

  dtrain <- .new_dataset()
  bst_linear <- lgb.train(
    data = dtrain
    , nrounds = 10L
    , params = utils::modifyList(params, list(linear_tree = TRUE))
    , valids = list("train" = dtrain)
  )
  expect_true(lgb.is.Booster(bst_linear))

  bst_last_mse <- bst$record_evals[["train"]][["l2"]][["eval"]][[10L]]
  bst_lin_last_mse <- bst_linear$record_evals[["train"]][["l2"]][["eval"]][[10L]]
  expect_true(bst_lin_last_mse <  bst_last_mse)
})

test_that("lgb.train() works with linear learners, bagging, and a Dataset that has missing values", {
  set.seed(708L)
  .new_dataset <- function() {
    values <- rnorm(100L)
    values[sample(seq_len(length(values)), size = 10L)] <- NA_real_
    X <- matrix(
      data = sample(values, size = 100L)
      , ncol = 1L
    )
    return(lgb.Dataset(
      data = X
      , label = 2L * X + runif(nrow(X), 0L, 0.1)
    ))
  }

  params <- list(
    objective = "regression"
    , verbose = VERBOSITY
    , metric = "mse"
    , seed = 0L
    , num_leaves = 2L
    , bagging_freq = 1L
    , subsample = 0.8
  )

  dtrain <- .new_dataset()
  bst <- lgb.train(
    data = dtrain
    , nrounds = 10L
    , params = params
    , valids = list("train" = dtrain)
  )
  expect_true(lgb.is.Booster(bst))

  dtrain <- .new_dataset()
  bst_linear <- lgb.train(
    data = dtrain
    , nrounds = 10L
    , params = utils::modifyList(params, list(linear_tree = TRUE))
    , valids = list("train" = dtrain)
  )
  expect_true(lgb.is.Booster(bst_linear))

  bst_last_mse <- bst$record_evals[["train"]][["l2"]][["eval"]][[10L]]
  bst_lin_last_mse <- bst_linear$record_evals[["train"]][["l2"]][["eval"]][[10L]]
  expect_true(bst_lin_last_mse <  bst_last_mse)
})

test_that("lgb.train() works with linear learners and data where a feature has only 1 non-NA value", {
  set.seed(708L)
  .new_dataset <- function() {
    values <- c(rnorm(100L), rep(NA_real_, 100L))
    values[118L] <- rnorm(1L)
    X <- matrix(
      data = values
      , ncol = 2L
    )
    return(lgb.Dataset(
      data = X
      , label = 2L * X[, 1L] + runif(nrow(X), 0L, 0.1)
      , params = list(
        feature_pre_filter = FALSE
      )
    ))
  }

  params <- list(
    objective = "regression"
    , verbose = -1L
    , metric = "mse"
    , seed = 0L
    , num_leaves = 2L
  )

  dtrain <- .new_dataset()
  bst_linear <- lgb.train(
    data = dtrain
    , nrounds = 10L
    , params = utils::modifyList(params, list(linear_tree = TRUE))
  )
  expect_true(lgb.is.Booster(bst_linear))
})

test_that("lgb.train() works with linear learners when Dataset has categorical features", {
  set.seed(708L)
  .new_dataset <- function() {
    X <- matrix(numeric(200L), nrow = 100L, ncol = 2L)
    X[, 1L] <- rnorm(100L)
    X[, 2L] <- sample(seq_len(4L), size = 100L, replace = TRUE)
    return(lgb.Dataset(
      data = X
      , label = 2L * X[, 1L] + runif(nrow(X), 0L, 0.1)
    ))
  }

  params <- list(
    objective = "regression"
    , verbose = -1L
    , metric = "mse"
    , seed = 0L
    , num_leaves = 2L
    , categorical_feature = 1L
  )

  dtrain <- .new_dataset()
  bst <- lgb.train(
    data = dtrain
    , nrounds = 10L
    , params = params
    , valids = list("train" = dtrain)
  )
  expect_true(lgb.is.Booster(bst))

  dtrain <- .new_dataset()
  bst_linear <- lgb.train(
    data = dtrain
    , nrounds = 10L
    , params = utils::modifyList(params, list(linear_tree = TRUE))
    , valids = list("train" = dtrain)
  )
  expect_true(lgb.is.Booster(bst_linear))

  bst_last_mse <- bst$record_evals[["train"]][["l2"]][["eval"]][[10L]]
  bst_lin_last_mse <- bst_linear$record_evals[["train"]][["l2"]][["eval"]][[10L]]
  expect_true(bst_lin_last_mse <  bst_last_mse)
})

test_that("lgb.train() throws an informative error if interaction_constraints is not a list", {
  dtrain <- lgb.Dataset(train$data, label = train$label)
  params <- list(objective = "regression", interaction_constraints = "[1,2],[3]")
    expect_error({
      bst <- lightgbm(
        data = dtrain
        , params = params
        , num_threads = 1L
        , nrounds = 2L
      )
    }, "interaction_constraints must be a list")
})

test_that(paste0("lgb.train() throws an informative error if the members of interaction_constraints ",
                 "are not character or numeric vectors"), {
  dtrain <- lgb.Dataset(train$data, label = train$label)
  params <- list(objective = "regression", interaction_constraints = list(list(1L, 2L), list(3L)))
    expect_error({
      bst <- lightgbm(
        data = dtrain
        , params = params
        , num_threads = 1L
        , nrounds = 2L
      )
    }, "every element in interaction_constraints must be a character vector or numeric vector")
})

test_that("lgb.train() throws an informative error if interaction_constraints contains a too large index", {
  dtrain <- lgb.Dataset(train$data, label = train$label)
  params <- list(objective = "regression",
                 interaction_constraints = list(c(1L, length(colnames(train$data)) + 1L), 3L))
    expect_error({
      bst <- lightgbm(
        data = dtrain
        , params = params
        , num_threads = 1L
        , nrounds = 2L
      )
    }, "supplied a too large value in interaction_constraints")
})

test_that(paste0("lgb.train() gives same result when interaction_constraints is specified as a list of ",
                 "character vectors, numeric vectors, or a combination"), {
  set.seed(1L)
  dtrain <- lgb.Dataset(train$data, label = train$label)

  params <- list(objective = "regression", interaction_constraints = list(c(1L, 2L), 3L))
  bst <- lightgbm(
    data = dtrain
    , params = params
    , num_threads = 1L
    , nrounds = 2L
  )
  pred1 <- bst$predict(test$data)

  cnames <- colnames(train$data)
  params <- list(objective = "regression", interaction_constraints = list(c(cnames[[1L]], cnames[[2L]]), cnames[[3L]]))
  bst <- lightgbm(
    data = dtrain
    , params = params
    , num_threads = 1L
    , nrounds = 2L
  )
  pred2 <- bst$predict(test$data)

  params <- list(objective = "regression", interaction_constraints = list(c(cnames[[1L]], cnames[[2L]]), 3L))
  bst <- lightgbm(
    data = dtrain
    , params = params
    , num_threads = 1L
    , nrounds = 2L
  )
  pred3 <- bst$predict(test$data)

  expect_equal(pred1, pred2)
  expect_equal(pred2, pred3)

})

test_that(paste0("lgb.train() gives same results when using interaction_constraints and specifying colnames"), {
  set.seed(1L)
  dtrain <- lgb.Dataset(train$data, label = train$label)

  params <- list(objective = "regression", interaction_constraints = list(c(1L, 2L), 3L))
  bst <- lightgbm(
    data = dtrain
    , params = params
    , num_threads = 1L
    , nrounds = 2L
  )
  pred1 <- bst$predict(test$data)

  new_colnames <- paste0(colnames(train$data), "_x")
  params <- list(objective = "regression"
                 , interaction_constraints = list(c(new_colnames[1L], new_colnames[2L]), new_colnames[3L]))
  bst <- lightgbm(
    data = dtrain
    , params = params
    , num_threads = 1L
    , nrounds = 2L
    , colnames = new_colnames
  )
  pred2 <- bst$predict(test$data)

  expect_equal(pred1, pred2)

})

.generate_trainset_for_monotone_constraints_tests <- function(x3_to_categorical) {
  n_samples <- 3000L
  x1_positively_correlated_with_y <- runif(n = n_samples, min = 0.0, max = 1.0)
  x2_negatively_correlated_with_y <- runif(n = n_samples, min = 0.0, max = 1.0)
  x3_negatively_correlated_with_y <- runif(n = n_samples, min = 0.0, max = 1.0)
  if (x3_to_categorical) {
    x3_negatively_correlated_with_y <- as.integer(x3_negatively_correlated_with_y / 0.01)
    categorical_features <- "feature_3"
  } else {
    categorical_features <- NULL
  }
  X <- matrix(
    data = c(
        x1_positively_correlated_with_y
        , x2_negatively_correlated_with_y
        , x3_negatively_correlated_with_y
    )
    , ncol = 3L
  )
  zs <- rnorm(n = n_samples, mean = 0.0, sd = 0.01)
  scales <- 10.0 * (runif(n = 6L, min = 0.0, max = 1.0) + 0.5)
  y <- (
    scales[1L] * x1_positively_correlated_with_y
    + sin(scales[2L] * pi * x1_positively_correlated_with_y)
    - scales[3L] * x2_negatively_correlated_with_y
    - cos(scales[4L] * pi * x2_negatively_correlated_with_y)
    - scales[5L] * x3_negatively_correlated_with_y
    - cos(scales[6L] * pi * x3_negatively_correlated_with_y)
    + zs
  )
  return(lgb.Dataset(
    data = X
    , label = y
    , categorical_feature = categorical_features
    , free_raw_data = FALSE
    , colnames = c("feature_1", "feature_2", "feature_3")
  ))
}

.is_increasing <- function(y) {
  return(all(diff(y) >= 0.0))
}

.is_decreasing <- function(y) {
  return(all(diff(y) <= 0.0))
}

.is_non_monotone <- function(y) {
  return(any(diff(y) < 0.0) & any(diff(y) > 0.0))
}

# R equivalent of numpy.linspace()
.linspace <- function(start_val, stop_val, num) {
  weights <- (seq_len(num) - 1L) / (num - 1L)
  return(start_val + weights * (stop_val - start_val))
}

.is_correctly_constrained <- function(learner, x3_to_categorical) {
  iterations <- 10L
  n <- 1000L
  variable_x <- .linspace(0L, 1L, n)
  fixed_xs_values <- .linspace(0L, 1L, n)
  for (i in seq_len(iterations)) {
    fixed_x <- fixed_xs_values[i] * rep(1.0, n)
    monotonically_increasing_x <- matrix(
      data = c(variable_x, fixed_x, fixed_x)
      , ncol = 3L
    )
    monotonically_increasing_y <- predict(
      learner
      , monotonically_increasing_x
    )

    monotonically_decreasing_x <- matrix(
      data = c(fixed_x, variable_x, fixed_x)
      , ncol = 3L
    )
    monotonically_decreasing_y <- predict(
      learner
      , monotonically_decreasing_x
    )

    if (x3_to_categorical) {
      non_monotone_data <- c(
        fixed_x
        , fixed_x
        , as.integer(variable_x / 0.01)
      )
    } else {
      non_monotone_data <- c(fixed_x, fixed_x, variable_x)
    }
    non_monotone_x <- matrix(
      data = non_monotone_data
      , ncol = 3L
    )
    non_monotone_y <- predict(
      learner
      , non_monotone_x
    )
    if (!(.is_increasing(monotonically_increasing_y) &&
          .is_decreasing(monotonically_decreasing_y) &&
          .is_non_monotone(non_monotone_y)
    )) {
      return(FALSE)
    }
  }
  return(TRUE)
}

for (x3_to_categorical in c(TRUE, FALSE)) {
  set.seed(708L)
  dtrain <- .generate_trainset_for_monotone_constraints_tests(
    x3_to_categorical = x3_to_categorical
  )
  for (monotone_constraints_method in c("basic", "intermediate", "advanced")) {
    test_msg <- paste0(
      "lgb.train() supports monotone constraints ("
      , "categoricals="
      , x3_to_categorical
      , ", method="
      , monotone_constraints_method
      , ")"
    )
    test_that(test_msg, {
      params <- list(
        min_data = 20L
        , num_leaves = 20L
        , monotone_constraints = c(1L, -1L, 0L)
        , monotone_constraints_method = monotone_constraints_method
        , use_missing = FALSE
      )
      constrained_model <- lgb.train(
        params = params
        , data = dtrain
        , obj = "regression_l2"
        , nrounds = 100L
      )
      expect_true({
        .is_correctly_constrained(
          learner = constrained_model
          , x3_to_categorical = x3_to_categorical
        )
      })
    })
  }
}

test_that("lightgbm() accepts objective as function argument and under params", {
  bst1 <- lightgbm(
    data = train$data
    , label = train$label
    , params = list(objective = "regression_l1")
    , nrounds = 5L
    , verbose = -1L
  )
  expect_equal(bst1$params$objective, "regression_l1")
  model_txt_lines <- strsplit(
    x = bst1$save_model_to_string()
    , split = "\n"
  )[[1L]]
  expect_true(any(model_txt_lines == "objective=regression_l1"))
  expect_false(any(model_txt_lines == "objective=regression_l2"))

  bst2 <- lightgbm(
    data = train$data
    , label = train$label
    , objective = "regression_l1"
    , nrounds = 5L
    , verbose = -1L
  )
  expect_equal(bst2$params$objective, "regression_l1")
  model_txt_lines <- strsplit(
    x = bst2$save_model_to_string()
    , split = "\n"
  )[[1L]]
  expect_true(any(model_txt_lines == "objective=regression_l1"))
  expect_false(any(model_txt_lines == "objective=regression_l2"))
})

test_that("lightgbm() prioritizes objective under params over objective as function argument", {
  bst1 <- lightgbm(
    data = train$data
    , label = train$label
    , objective = "regression"
    , params = list(objective = "regression_l1")
    , nrounds = 5L
    , verbose = -1L
  )
  expect_equal(bst1$params$objective, "regression_l1")
  model_txt_lines <- strsplit(
    x = bst1$save_model_to_string()
    , split = "\n"
  )[[1L]]
  expect_true(any(model_txt_lines == "objective=regression_l1"))
  expect_false(any(model_txt_lines == "objective=regression_l2"))

  bst2 <- lightgbm(
    data = train$data
    , label = train$label
    , objective = "regression"
    , params = list(loss = "regression_l1")
    , nrounds = 5L
    , verbose = -1L
  )
  expect_equal(bst2$params$objective, "regression_l1")
  model_txt_lines <- strsplit(
    x = bst2$save_model_to_string()
    , split = "\n"
  )[[1L]]
  expect_true(any(model_txt_lines == "objective=regression_l1"))
  expect_false(any(model_txt_lines == "objective=regression_l2"))
})

test_that("lightgbm() accepts init_score as function argument", {
  bst1 <- lightgbm(
    data = train$data
    , label = train$label
    , objective = "binary"
    , nrounds = 5L
    , verbose = -1L
  )
  pred1 <- predict(bst1, train$data, rawscore = TRUE)

  bst2 <- lightgbm(
    data = train$data
    , label = train$label
    , init_score = pred1
    , objective = "binary"
    , nrounds = 5L
    , verbose = -1L
  )
  pred2 <- predict(bst2, train$data, rawscore = TRUE)

  expect_true(any(pred1 != pred2))
})

test_that("lightgbm() defaults to 'regression' objective if objective not otherwise provided", {
  bst <- lightgbm(
    data = train$data
    , label = train$label
    , nrounds = 5L
    , verbose = -1L
  )
  expect_equal(bst$params$objective, "regression")
  model_txt_lines <- strsplit(
    x = bst$save_model_to_string()
    , split = "\n"
  )[[1L]]
  expect_true(any(model_txt_lines == "objective=regression"))
  expect_false(any(model_txt_lines == "objective=regression_l1"))
})

<<<<<<< HEAD
test_that("lightgbm() accepts 'num_threads' as either top-level argument or under params", {
  bst <- lightgbm(
    data = train$data
    , label = train$label
    , nrounds = 5L
    , verbose = VERBOSITY
    , num_threads = 1L
  )
  expect_equal(bst$params$num_threads, 1L)

  bst <- lightgbm(
    data = train$data
    , label = train$label
    , nrounds = 5L
    , verbose = VERBOSITY
    , parms = list(num_threads = 1L)
  )
  expect_equal(bst$params$num_threads, 1L)

  bst <- lightgbm(
    data = train$data
    , label = train$label
    , nrounds = 5L
    , verbose = VERBOSITY
    , num_threads = 10L
    , parms = list(num_threads = 1L)
  )
  expect_equal(bst$params$num_threads, 1L)
=======
test_that("lightgbm() accepts 'weight' and 'weights'", {
  data(mtcars)
  X <- as.matrix(mtcars[, -1L])
  y <- as.numeric(mtcars[, 1L])
  w <- rep(1.0, nrow(X))
  model <- lightgbm(
    X
    , y
    , weights = w
    , obj = "regression"
    , nrounds = 5L
    , verbose = -1L
  )

  # Avoid a bad CRAN check due to partial argument matches
  lgb_args <- list(
    X
    , y
    , weight = w
    , obj = "regression"
    , nrounds = 5L
    , verbose = -1L
  )
  model <- do.call(lightgbm, lgb_args)
>>>>>>> d163c2c1
})<|MERGE_RESOLUTION|>--- conflicted
+++ resolved
@@ -2949,7 +2949,6 @@
   expect_false(any(model_txt_lines == "objective=regression_l1"))
 })
 
-<<<<<<< HEAD
 test_that("lightgbm() accepts 'num_threads' as either top-level argument or under params", {
   bst <- lightgbm(
     data = train$data
@@ -2978,7 +2977,8 @@
     , parms = list(num_threads = 1L)
   )
   expect_equal(bst$params$num_threads, 1L)
-=======
+})
+
 test_that("lightgbm() accepts 'weight' and 'weights'", {
   data(mtcars)
   X <- as.matrix(mtcars[, -1L])
@@ -3003,5 +3003,4 @@
     , verbose = -1L
   )
   model <- do.call(lightgbm, lgb_args)
->>>>>>> d163c2c1
 })