#include "gbdt.h"

#include <LightGBM/utils/openmp_wrapper.h>

#include <LightGBM/utils/common.h>

#include <LightGBM/feature.h>
#include <LightGBM/objective_function.h>
#include <LightGBM/metric.h>

#include <ctime>

#include <sstream>
#include <chrono>
#include <string>
#include <vector>
#include <utility>

namespace LightGBM {

GBDT::GBDT()
  :iter_(0),
  train_data_(nullptr),
  object_function_(nullptr),
  early_stopping_round_(0),
  max_feature_idx_(0),
  num_class_(1),
  sigmoid_(1.0f),
  num_iteration_for_pred_(0),
  shrinkage_rate_(0.1f),
  num_init_iteration_(0) {
#pragma omp parallel
#pragma omp master
    {
      num_threads_ = omp_get_num_threads();
    }
}

GBDT::~GBDT() {

}

void GBDT::Init(const BoostingConfig* config, const Dataset* train_data, const ObjectiveFunction* object_function,
     const std::vector<const Metric*>& training_metrics) {
  iter_ = 0;
  num_iteration_for_pred_ = 0;
  max_feature_idx_ = 0;
  num_class_ = config->num_class;
  for (int i = 0; i < num_threads_; ++i) {
    random_.emplace_back(config->bagging_seed + i);
  }
  train_data_ = nullptr;
  gbdt_config_ = nullptr;
  tree_learner_ = nullptr;
  ResetTrainingData(config, train_data, object_function, training_metrics);
}

void GBDT::ResetTrainingData(const BoostingConfig* config, const Dataset* train_data, const ObjectiveFunction* object_function,
  const std::vector<const Metric*>& training_metrics) {
  auto new_config = std::unique_ptr<BoostingConfig>(new BoostingConfig(*config));
  if (train_data_ != nullptr && !train_data_->CheckAlign(*train_data)) {
    Log::Fatal("cannot reset training data, since new training data has different bin mappers");
  }
  early_stopping_round_ = new_config->early_stopping_round;
  shrinkage_rate_ = new_config->learning_rate;

  object_function_ = object_function;

  sigmoid_ = -1.0f;
  if (object_function_ != nullptr
    && std::string(object_function_->GetName()) == std::string("binary")) {
    // only binary classification need sigmoid transform
    sigmoid_ = new_config->sigmoid;
  }

  if (train_data_ != train_data && train_data != nullptr) {
    if (tree_learner_ == nullptr) {
      tree_learner_ = std::unique_ptr<TreeLearner>(TreeLearner::CreateTreeLearner(new_config->tree_learner_type, &new_config->tree_config));
    }
    // init tree learner
    tree_learner_->Init(train_data);

    // push training metrics
    training_metrics_.clear();
    for (const auto& metric : training_metrics) {
      training_metrics_.push_back(metric);
    }
    training_metrics_.shrink_to_fit();
    // not same training data, need reset score and others
    // create score tracker
    train_score_updater_.reset(new ScoreUpdater(train_data, num_class_));
    // update score
    for (int i = 0; i < iter_; ++i) {
      for (int curr_class = 0; curr_class < num_class_; ++curr_class) {
        auto curr_tree = (i + num_init_iteration_) * num_class_ + curr_class;
        train_score_updater_->AddScore(models_[curr_tree].get(), curr_class);
      }
    }
    num_data_ = train_data->num_data();
    // create buffer for gradients and hessians
    if (object_function_ != nullptr) {
      size_t total_size = static_cast<size_t>(num_data_) * num_class_;
      gradients_.resize(total_size);
      hessians_.resize(total_size);
    }
    // get max feature index
    max_feature_idx_ = train_data->num_total_features() - 1;
    // get label index
    label_idx_ = train_data->label_idx();
    // get feature names
    feature_names_ = train_data->feature_names();
    // get feature infos
    feature_infos_.clear();
    for (int i = 0; i < max_feature_idx_ + 1; ++i) {
      int feature_idx = train_data->GetInnerFeatureIndex(i);
      if (feature_idx < 0) { 
        feature_infos_.push_back("trival feature"); 
      } else {
        feature_infos_.push_back(train_data->FeatureAt(feature_idx)->bin_mapper()->bin_info());
      }
    }
  }

  if ((train_data_ != train_data && train_data != nullptr)
    || (gbdt_config_ != nullptr && gbdt_config_->bagging_fraction != new_config->bagging_fraction)) {
    // if need bagging, create buffer
    if (new_config->bagging_fraction < 1.0 && new_config->bagging_freq > 0) {
      bag_data_cnt_ =
        static_cast<data_size_t>(new_config->bagging_fraction * num_data_);
      bag_data_indices_.resize(num_data_);
      tmp_indices_.resize(num_data_);
      offsets_buf_.resize(num_threads_);
      left_cnts_buf_.resize(num_threads_);
      right_cnts_buf_.resize(num_threads_);
      left_write_pos_buf_.resize(num_threads_);
      right_write_pos_buf_.resize(num_threads_);
    } else {
      bag_data_cnt_ = num_data_;
      bag_data_indices_.clear();
      tmp_indices_.clear();
    }
  }
  train_data_ = train_data;
  if (train_data_ != nullptr) {
    // reset config for tree learner
    tree_learner_->ResetConfig(&new_config->tree_config);
  }
  gbdt_config_.reset(new_config.release());
}

void GBDT::AddValidDataset(const Dataset* valid_data,
  const std::vector<const Metric*>& valid_metrics) {
  if (!train_data_->CheckAlign(*valid_data)) {
    Log::Fatal("cannot add validation data, since it has different bin mappers with training data");
  }
  // for a validation dataset, we need its score and metric
  auto new_score_updater = std::unique_ptr<ScoreUpdater>(new ScoreUpdater(valid_data, num_class_));
  // update score
  for (int i = 0; i < iter_; ++i) {
    for (int curr_class = 0; curr_class < num_class_; ++curr_class) {
      auto curr_tree = (i + num_init_iteration_) * num_class_ + curr_class;
      new_score_updater->AddScore(models_[curr_tree].get(), curr_class);
    }
  }
  valid_score_updater_.push_back(std::move(new_score_updater));
  valid_metrics_.emplace_back();
  if (early_stopping_round_ > 0) {
    best_iter_.emplace_back();
    best_score_.emplace_back();
    best_msg_.emplace_back();
  }
  for (const auto& metric : valid_metrics) {
    valid_metrics_.back().push_back(metric);
    if (early_stopping_round_ > 0) {
      best_iter_.back().push_back(0);
      best_score_.back().push_back(kMinScore);
      best_msg_.back().emplace_back();
    }
  }
  valid_metrics_.back().shrink_to_fit();
}

data_size_t GBDT::BaggingHelper(data_size_t start, data_size_t cnt, data_size_t* buffer){
  const int tid = omp_get_thread_num();
  data_size_t bag_data_cnt =
    static_cast<data_size_t>(gbdt_config_->bagging_fraction * cnt);
  data_size_t cur_left_cnt = 0;
  data_size_t cur_right_cnt = 0;
  // random bagging, minimal unit is one record
  for (data_size_t i = 0; i < cnt; ++i) {
    double prob =
      (bag_data_cnt - cur_left_cnt) / static_cast<double>(cnt - i);
    if (random_[tid].NextDouble() < prob) {
      buffer[cur_left_cnt++] = start + i;
    } else {
      buffer[bag_data_cnt + cur_right_cnt++] = start + i;
    }
  }
  CHECK(cur_left_cnt == bag_data_cnt);
  return cur_left_cnt;
}

void GBDT::Bagging(int iter) {
  // if need bagging
  if (bag_data_cnt_ < num_data_ && iter % gbdt_config_->bagging_freq == 0) {
    const data_size_t min_inner_size = 10000;
    data_size_t inner_size = (num_data_ + num_threads_ - 1) / num_threads_;
    if (inner_size < min_inner_size) { inner_size = min_inner_size; }

#pragma omp parallel for schedule(static, 1)
    for (int i = 0; i < num_threads_; ++i) {
      left_cnts_buf_[i] = 0;
      right_cnts_buf_[i] = 0;
      data_size_t cur_start = i * inner_size;
      if (cur_start > num_data_) { continue; }
      data_size_t cur_cnt = inner_size;
      if (cur_start + cur_cnt > num_data_) { cur_cnt = num_data_ - cur_start; }
      data_size_t cur_left_count = BaggingHelper(cur_start, cur_cnt, tmp_indices_.data() + cur_start);
      offsets_buf_[i] = cur_start;
      left_cnts_buf_[i] = cur_left_count;
      right_cnts_buf_[i] = cur_cnt - cur_left_count;
    }
    data_size_t left_cnt = 0;
    left_write_pos_buf_[0] = 0;
    right_write_pos_buf_[0] = 0;
    for (int i = 1; i < num_threads_; ++i) {
      left_write_pos_buf_[i] = left_write_pos_buf_[i - 1] + left_cnts_buf_[i - 1];
      right_write_pos_buf_[i] = right_write_pos_buf_[i - 1] + right_cnts_buf_[i - 1];
    }
    left_cnt = left_write_pos_buf_[num_threads_ - 1] + left_cnts_buf_[num_threads_ - 1];

#pragma omp parallel for schedule(static, 1)
    for (int i = 0; i < num_threads_; ++i) {
      if (left_cnts_buf_[i] > 0) {
        std::memcpy(bag_data_indices_.data() + left_write_pos_buf_[i],
          tmp_indices_.data() + offsets_buf_[i], left_cnts_buf_[i] * sizeof(data_size_t));
      }
      if (right_cnts_buf_[i] > 0) {
        std::memcpy(bag_data_indices_.data() + left_cnt + right_write_pos_buf_[i],
          tmp_indices_.data() + offsets_buf_[i] + left_cnts_buf_[i], right_cnts_buf_[i] * sizeof(data_size_t));
      }
    }
    Log::Debug("Re-bagging, using %d data to train", bag_data_cnt_);
    // set bagging data to tree learner
    tree_learner_->SetBaggingData(bag_data_indices_.data(), bag_data_cnt_);
  }
}

void GBDT::UpdateScoreOutOfBag(const Tree* tree, const int curr_class) {
  // we need to predict out-of-bag socres of data for boosting
  if (num_data_ - bag_data_cnt_ > 0) {
    train_score_updater_->AddScore(tree, bag_data_indices_.data() + bag_data_cnt_, num_data_ - bag_data_cnt_, curr_class);
  }
}

bool GBDT::TrainOneIter(const score_t* gradient, const score_t* hessian, bool is_eval) {
  // boosting first
  if (gradient == nullptr || hessian == nullptr) {
    Boosting();
    gradient = gradients_.data();
    hessian = hessians_.data();
  }
  // bagging logic
  Bagging(iter_);
  for (int curr_class = 0; curr_class < num_class_; ++curr_class) {

    // train a new tree
    std::unique_ptr<Tree> new_tree(tree_learner_->Train(gradient + curr_class * num_data_, hessian + curr_class * num_data_));
    // if cannot learn a new tree, then stop
    if (new_tree->num_leaves() <= 1) {
      Log::Info("Stopped training because there are no more leafs that meet the split requirements.");
      return true;
    }

    // shrinkage by learning rate
    new_tree->Shrinkage(shrinkage_rate_);
    // update score
    UpdateScore(new_tree.get(), curr_class);
    UpdateScoreOutOfBag(new_tree.get(), curr_class);

    // add model
    models_.push_back(std::move(new_tree));
  }
  ++iter_;
  if (is_eval) {
    return EvalAndCheckEarlyStopping();
  } else {
    return false;
  }

}

void GBDT::RollbackOneIter() {
  if (iter_ <= 0) { return; }
  int cur_iter = iter_ + num_init_iteration_ - 1;
  // reset score
  for (int curr_class = 0; curr_class < num_class_; ++curr_class) {
    auto curr_tree = cur_iter * num_class_ + curr_class;
    models_[curr_tree]->Shrinkage(-1.0);
    train_score_updater_->AddScore(models_[curr_tree].get(), curr_class);
    for (auto& score_updater : valid_score_updater_) {
      score_updater->AddScore(models_[curr_tree].get(), curr_class);
    }
  }
  // remove model
  for (int curr_class = 0; curr_class < num_class_; ++curr_class) {
    models_.pop_back();
  }
  --iter_;
}

bool GBDT::EvalAndCheckEarlyStopping() {
  bool is_met_early_stopping = false;
  // print message for metric
  auto best_msg = OutputMetric(iter_);
  is_met_early_stopping = !best_msg.empty();
  if (is_met_early_stopping) {
    Log::Info("Early stopping at iteration %d, the best iteration round is %d",
      iter_, iter_ - early_stopping_round_);
    Log::Info("Output of best iteration round:\n%s", best_msg.c_str());
    // pop last early_stopping_round_ models
    for (int i = 0; i < early_stopping_round_ * num_class_; ++i) {
      models_.pop_back();
    }
  }
  return is_met_early_stopping;
}

void GBDT::UpdateScore(const Tree* tree, const int curr_class) {
  // update training score
  train_score_updater_->AddScore(tree_learner_.get(), curr_class);
  // update validation score
  for (auto& score_updater : valid_score_updater_) {
    score_updater->AddScore(tree, curr_class);
  }
}

std::string GBDT::OutputMetric(int iter) {
  bool need_output = (iter % gbdt_config_->output_freq) == 0;
  std::string ret = "";
  std::stringstream msg_buf;
  std::vector<std::pair<size_t, size_t>> meet_early_stopping_pairs;
  // print training metric
  if (need_output) {
    for (auto& sub_metric : training_metrics_) {
      auto name = sub_metric->GetName();
      auto scores = sub_metric->Eval(train_score_updater_->score());
      for (size_t k = 0; k < name.size(); ++k) {
        std::stringstream tmp_buf;
        tmp_buf << "Iteration:" << iter
          << ", training " << name[k]
          << " : " << scores[k];
        Log::Info(tmp_buf.str().c_str());
        if (early_stopping_round_ > 0) {
          msg_buf << tmp_buf.str() << std::endl;
        }
      }
    }
  }
  // print validation metric
  if (need_output || early_stopping_round_ > 0) {
    for (size_t i = 0; i < valid_metrics_.size(); ++i) {
      for (size_t j = 0; j < valid_metrics_[i].size(); ++j) {
        auto test_scores = valid_metrics_[i][j]->Eval(valid_score_updater_[i]->score());
        auto name = valid_metrics_[i][j]->GetName();
        for (size_t k = 0; k < name.size(); ++k) {
          std::stringstream tmp_buf;
          tmp_buf << "Iteration:" << iter
            << ", valid_" << i + 1 << " " << name[k]
            << " : " << test_scores[k];
          if (need_output) {
            Log::Info(tmp_buf.str().c_str());
          }
          if (early_stopping_round_ > 0) {
            msg_buf << tmp_buf.str() << std::endl;
          }
        }
        if (ret.empty() && early_stopping_round_ > 0) {
          auto cur_score = valid_metrics_[i][j]->factor_to_bigger_better() * test_scores.back();
          if (cur_score > best_score_[i][j]) {
            best_score_[i][j] = cur_score;
            best_iter_[i][j] = iter;
            meet_early_stopping_pairs.emplace_back(i, j);
          } else {
            if (iter - best_iter_[i][j] >= early_stopping_round_) { ret = best_msg_[i][j]; }
          }
        }
      }
    }
  }
  for (auto& pair : meet_early_stopping_pairs) {
    best_msg_[pair.first][pair.second] = msg_buf.str();
  }
  return ret;
}

/*! \brief Get eval result */
std::vector<double> GBDT::GetEvalAt(int data_idx) const {
  CHECK(data_idx >= 0 && data_idx <= static_cast<int>(valid_score_updater_.size()));
  std::vector<double> ret;
  if (data_idx == 0) {
    for (auto& sub_metric : training_metrics_) {
      auto scores = sub_metric->Eval(train_score_updater_->score());
      for (auto score : scores) {
        ret.push_back(score);
      }
    }
  }
  else {
    auto used_idx = data_idx - 1;
    for (size_t j = 0; j < valid_metrics_[used_idx].size(); ++j) {
      auto test_scores = valid_metrics_[used_idx][j]->Eval(valid_score_updater_[used_idx]->score());
      for (auto score : test_scores) {
        ret.push_back(score);
      }
    }
  }
  return ret;
}

/*! \brief Get training scores result */
const double* GBDT::GetTrainingScore(int64_t* out_len) {
  *out_len = static_cast<int64_t>(train_score_updater_->num_data()) * num_class_;
  return train_score_updater_->score();
}

void GBDT::GetPredictAt(int data_idx, double* out_result, int64_t* out_len) {
  CHECK(data_idx >= 0 && data_idx <= static_cast<int>(valid_score_updater_.size()));

  const double* raw_scores = nullptr;
  data_size_t num_data = 0;
  if (data_idx == 0) {
    raw_scores = GetTrainingScore(out_len);
    num_data = train_score_updater_->num_data();
  } else {
    auto used_idx = data_idx - 1;
    raw_scores = valid_score_updater_[used_idx]->score();
    num_data = valid_score_updater_[used_idx]->num_data();
    *out_len = static_cast<int64_t>(num_data) * num_class_;
  }
  if (num_class_ > 1) {
#pragma omp parallel for schedule(static)
    for (data_size_t i = 0; i < num_data; ++i) {
      std::vector<double> tmp_result(num_class_);
      for (int j = 0; j < num_class_; ++j) {
        tmp_result[j] = raw_scores[j * num_data + i];
      }
      Common::Softmax(&tmp_result);
      for (int j = 0; j < num_class_; ++j) {
        out_result[j * num_data + i] = static_cast<double>(tmp_result[j]);
      }
    }
  } else if(sigmoid_ > 0.0f){
#pragma omp parallel for schedule(static)
    for (data_size_t i = 0; i < num_data; ++i) {
      out_result[i] = static_cast<double>(1.0f / (1.0f + std::exp(-2.0f * sigmoid_ * raw_scores[i])));
    }
  } else {
#pragma omp parallel for schedule(static)
    for (data_size_t i = 0; i < num_data; ++i) {
      out_result[i] = static_cast<double>(raw_scores[i]);
    }
  }

}

void GBDT::Boosting() {
  if (object_function_ == nullptr) {
    Log::Fatal("No object function provided");
  }
  // objective function will calculate gradients and hessians
  int64_t num_score = 0;
  object_function_->
    GetGradients(GetTrainingScore(&num_score), gradients_.data(), hessians_.data());
}

std::string GBDT::DumpModel(int num_iteration) const {
  std::stringstream str_buf;

  str_buf << "{";
  str_buf << "\"name\":\"" << SubModelName() << "\"," << std::endl;
  str_buf << "\"num_class\":" << num_class_ << "," << std::endl;
  str_buf << "\"label_index\":" << label_idx_ << "," << std::endl;
  str_buf << "\"max_feature_idx\":" << max_feature_idx_ << "," << std::endl;
  str_buf << "\"sigmoid\":" << sigmoid_ << "," << std::endl;

  str_buf << "\"feature_names\":[\"" 
     << Common::Join(feature_names_, "\",\"") << "\"]," 
     << std::endl;

  str_buf << "\"tree_info\":[";
  int num_used_model = static_cast<int>(models_.size());
  if (num_iteration > 0) {
    num_used_model = std::min(num_iteration * num_class_, num_used_model);
  } 
  for (int i = 0; i < num_used_model; ++i) {
    if (i > 0) {
      str_buf << ",";
    }
    str_buf << "{";
    str_buf << "\"tree_index\":" << i << ",";
    str_buf << models_[i]->ToJSON();
    str_buf << "}";
  }
  str_buf << "]" << std::endl;

  str_buf << "}" << std::endl;

  return str_buf.str();
}

std::string GBDT::SaveModelToString(int num_iterations) const {
    std::stringstream ss;

    // output model type
    ss << SubModelName() << std::endl;
    // output number of class
    ss << "num_class=" << num_class_ << std::endl;
    // output label index
    ss << "label_index=" << label_idx_ << std::endl;
    // output max_feature_idx
    ss << "max_feature_idx=" << max_feature_idx_ << std::endl;
    // output objective name
    if (object_function_ != nullptr) {
      ss << "objective=" << object_function_->GetName() << std::endl;
    }
    // output sigmoid parameter
    ss << "sigmoid=" << sigmoid_ << std::endl;

    ss << "feature_names=" << Common::Join(feature_names_, " ") << std::endl;

    ss << std::endl;
    int num_used_model = static_cast<int>(models_.size());
    if (num_iterations > 0) {
      num_used_model = std::min(num_iterations * num_class_, num_used_model);
    }
    // output tree models
    for (int i = 0; i < num_used_model; ++i) {
      ss << "Tree=" << i << std::endl;
      ss << models_[i]->ToString() << std::endl;
    }

    std::vector<std::pair<size_t, std::string>> pairs = FeatureImportance();
    ss << std::endl << "feature importances:" << std::endl;
    for (size_t i = 0; i < pairs.size(); ++i) {
      ss << pairs[i].second << "=" << std::to_string(pairs[i].first) << std::endl;
    }

    ss << std::endl << "feature information:" << std::endl;
    for (int i = 0; i < max_feature_idx_ + 1; ++i) {
      ss << feature_names_[i] << "=" << feature_infos_[i] << std::endl;
    }

    return ss.str();
}

bool GBDT::SaveModelToFile(int num_iteration, const char* filename) const {
  /*! \brief File to write models */
  std::ofstream output_file;
  output_file.open(filename);

<<<<<<< HEAD
  output_file << std::endl << "feature information:" << std::endl;
  for (int i = 0; i < max_feature_idx_ + 1; ++i) {
    output_file << feature_names_[i] << "=" << feature_infos_[i] << std::endl;
  }
=======
  output_file << SaveModelToString(num_iteration);
>>>>>>> 8da60f68

  output_file.close();

  return (bool)output_file;
}

bool GBDT::LoadModelFromString(const std::string& model_str) {
  // use serialized string to restore this object
  models_.clear();
  std::vector<std::string> lines = Common::Split(model_str.c_str(), '\n');

  // get number of classes
  auto line = Common::FindFromLines(lines, "num_class=");
  if (line.size() > 0) {
    Common::Atoi(Common::Split(line.c_str(), '=')[1].c_str(), &num_class_);
  } else {
    Log::Fatal("Model file doesn't specify the number of classes");
    return false;
  }
  // get index of label
  line = Common::FindFromLines(lines, "label_index=");
  if (line.size() > 0) {
    Common::Atoi(Common::Split(line.c_str(), '=')[1].c_str(), &label_idx_);
  } else {
    Log::Fatal("Model file doesn't specify the label index");
    return false;
  }
  // get max_feature_idx first
  line = Common::FindFromLines(lines, "max_feature_idx=");
  if (line.size() > 0) {
    Common::Atoi(Common::Split(line.c_str(), '=')[1].c_str(), &max_feature_idx_);
  } else {
    Log::Fatal("Model file doesn't specify max_feature_idx");
    return false;
  }
  // get sigmoid parameter
  line = Common::FindFromLines(lines, "sigmoid=");
  if (line.size() > 0) {
    Common::Atof(Common::Split(line.c_str(), '=')[1].c_str(), &sigmoid_);
  } else {
    sigmoid_ = -1.0f;
  }
  // get feature names
  line = Common::FindFromLines(lines, "feature_names=");
  if (line.size() > 0) {
    feature_names_ = Common::Split(line.substr(std::strlen("feature_names=")).c_str(), " ");
    if (feature_names_.size() != static_cast<size_t>(max_feature_idx_ + 1)) {
      Log::Fatal("Wrong size of feature_names");
      return false;
    }
  } else {
    Log::Fatal("Model file doesn't contain feature names");
    return false;
  }

  // returns offset, or lines.size() if not found.
  auto find_string_lineno = [&lines](const std::string &str, size_t start_line=0)
  {
    size_t i = start_line;
    size_t featinfo_find_pos = std::string::npos;
    while (i < lines.size()) {
      featinfo_find_pos = lines[i].find(str);
      if (featinfo_find_pos != std::string::npos)
        break;
      ++i;
    }

    return i;
  };

  // load feature information
  {
    size_t finfo_line_idx = find_string_lineno("feature information:");

    if (finfo_line_idx >= lines.size()) {
      Log::Fatal("Model file doesn't contain feature information");
      return false;
    }

    feature_infos_.resize(max_feature_idx_ + 1);

    // search for each feature name
    for (int i=0; i < max_feature_idx_ + 1; i++) {
      const auto feat_name = feature_names_[i];
      size_t line_idx = find_string_lineno(feat_name + "=", finfo_line_idx + 1);
      if (line_idx >= lines.size()) {
        Log::Fatal(("Model file doesn't contain feature information for feature " + feat_name).c_str());
        return false;
      }

      const auto this_line = lines[line_idx];
      feature_infos_[i] = this_line.substr((feat_name + "=").size());
    }
  }

  // get tree models
  size_t i = 0;
  while (i < lines.size()) {
    size_t find_pos = lines[i].find("Tree=");
    if (find_pos != std::string::npos) {
      ++i;
      int start = static_cast<int>(i);
      while (i < lines.size() && lines[i].find("Tree=") == std::string::npos) { ++i; }
      int end = static_cast<int>(i);
      std::string tree_str = Common::Join<std::string>(lines, start, end, "\n");
      auto new_tree = std::unique_ptr<Tree>(new Tree(tree_str));
      models_.push_back(std::move(new_tree));
    } else {
      ++i;
    }
  }
  Log::Info("Finished loading %d models", models_.size());
  num_iteration_for_pred_ = static_cast<int>(models_.size()) / num_class_;
  num_init_iteration_ = num_iteration_for_pred_;
  iter_ = 0;

  return true;
}

std::vector<std::pair<size_t, std::string>> GBDT::FeatureImportance() const {

  std::vector<size_t> feature_importances(max_feature_idx_ + 1, 0);
    for (size_t iter = 0; iter < models_.size(); ++iter) {
        for (int split_idx = 0; split_idx < models_[iter]->num_leaves() - 1; ++split_idx) {
            ++feature_importances[models_[iter]->split_feature_real(split_idx)];
        }
    }
    // store the importance first
    std::vector<std::pair<size_t, std::string>> pairs;
    for (size_t i = 0; i < feature_importances.size(); ++i) {
      if (feature_importances[i] > 0) {
        pairs.emplace_back(feature_importances[i], feature_names_[i]);
      }
    }
    // sort the importance
    std::sort(pairs.begin(), pairs.end(),
      [](const std::pair<size_t, std::string>& lhs,
        const std::pair<size_t, std::string>& rhs) {
      return lhs.first > rhs.first;
    });
    return pairs;
}

std::vector<double> GBDT::PredictRaw(const double* value) const {
  std::vector<double> ret(num_class_, 0.0f);
  for (int i = 0; i < num_iteration_for_pred_; ++i) {
    for (int j = 0; j < num_class_; ++j) {
      ret[j] += models_[i * num_class_ + j]->Predict(value);
    }
  }
  return ret;
}

std::vector<double> GBDT::Predict(const double* value) const {
  std::vector<double> ret(num_class_, 0.0f);
  for (int i = 0; i < num_iteration_for_pred_; ++i) {
    for (int j = 0; j < num_class_; ++j) {
      ret[j] += models_[i * num_class_ + j]->Predict(value);
    }
  }
  // if need sigmoid transform
  if (sigmoid_ > 0 && num_class_ == 1) {
    ret[0] = 1.0f / (1.0f + std::exp(- 2.0f * sigmoid_ * ret[0]));
  } else if (num_class_ > 1) {
    Common::Softmax(&ret);
  }
  return ret;
}

std::vector<int> GBDT::PredictLeafIndex(const double* value) const {
  std::vector<int> ret;
  for (int i = 0; i < num_iteration_for_pred_; ++i) {
    for (int j = 0; j < num_class_; ++j) {
      ret.push_back(models_[i * num_class_ + j]->PredictLeafIndex(value));
    }
  }
  return ret;
}

}  // namespace LightGBM<|MERGE_RESOLUTION|>--- conflicted
+++ resolved
@@ -559,14 +559,7 @@
   std::ofstream output_file;
   output_file.open(filename);
 
-<<<<<<< HEAD
-  output_file << std::endl << "feature information:" << std::endl;
-  for (int i = 0; i < max_feature_idx_ + 1; ++i) {
-    output_file << feature_names_[i] << "=" << feature_infos_[i] << std::endl;
-  }
-=======
   output_file << SaveModelToString(num_iteration);
->>>>>>> 8da60f68
 
   output_file.close();
 
