% Generated by roxygen2: do not edit by hand
% Please edit documentation in R/lgb.Booster.R
\name{predict.lgb.Booster}
\alias{predict.lgb.Booster}
\title{Predict method for LightGBM model}
\usage{
\method{predict}{lgb.Booster}(
  object,
  newdata,
  type = "response",
  start_iteration = NULL,
  num_iteration = NULL,
  header = FALSE,
  params = list(),
  ...
)
}
\arguments{
\item{object}{Object of class \code{lgb.Booster}}

\item{newdata}{a \code{matrix} object, a \code{dgCMatrix}, a \code{dgRMatrix} object, a \code{dsparseVector} object,
               or a character representing a path to a text file (CSV, TSV, or LibSVM).

               For sparse inputs, if predictions are only going to be made for a single row, it will be faster to
               use CSR format, in which case the data may be passed as either a single-row CSR matrix (class
               \code{dgRMatrix} from package \code{Matrix}) or as a sparse numeric vector (class
               \code{dsparseVector} from package \code{Matrix}).

               If single-row predictions are going to be performed frequently, it is recommended to
               pre-configure the model object for fast single-row sparse predictions through function
               \link{lgb.configure_fast_predict}.}

\item{type}{Type of prediction to output. Allowed types are:\itemize{
            \item \code{"response"}: will output the predicted score according to the objective function being
                  optimized (depending on the link function that the objective uses), after applying any necessary
                  transformations - for example, for \code{objective="binary"}, it will output class probabilities.
            \item \code{"class"}: for classification objectives, will output the class with the highest predicted
                  probability. For other objectives, will output the same as "response". Note that \code{"class"} is
                  not a supported type for \link{lgb.configure_fast_predict} (see the documentation of that function
                  for more details).
            \item \code{"raw"}: will output the non-transformed numbers (sum of predictions from boosting iterations'
                  results) from which the "response" number is produced for a given objective function - for example,
                  for \code{objective="binary"}, this corresponds to log-odds. For many objectives such as
                  "regression", since no transformation is applied, the output will be the same as for "response".
            \item \code{"leaf"}: will output the index of the terminal node / leaf at which each observations falls
                  in each tree in the model, outputted as integers, with one column per tree.
            \item \code{"contrib"}: will return the per-feature contributions for each prediction, including an
                  intercept (each feature will produce one column).
            }

            Note that, if using custom objectives, types "class" and "response" will not be available and will
            default towards using "raw" instead.

            If the model was fit through function \link{lightgbm}, passing the prediction type through \code{params}
            instead of through this argument might result in factor levels (for classification objectives) not being
            applied correctly to the resulting output.}

\item{start_iteration}{int or None, optional (default=None)
Start index of the iteration to predict.
If None or <= 0, starts from the first iteration.}

\item{num_iteration}{int or None, optional (default=None)
Limit number of iterations in the prediction.
If None, if the best iteration exists and start_iteration is None or <= 0, the
best iteration is used; otherwise, all iterations from start_iteration are used.
If <= 0, all iterations from start_iteration are used (no limits).}

\item{header}{only used for prediction for text file. True if text file has header}

\item{params}{a list of additional named parameters. See
\href{https://lightgbm.readthedocs.io/en/latest/Parameters.html#predict-parameters}{
the "Predict Parameters" section of the documentation} for a list of parameters and
valid values. Where these conflict with the values of keyword arguments to this function,
the values in \code{params} take precedence.}

\item{...}{ignored}
}
\value{
For prediction types that are meant to always return one output per observation (e.g. when predicting
        \code{type="response"} or \code{type="raw"} on a binary classification or regression objective), will
        return a vector with one element per row in \code{newdata}.

        For prediction types that are meant to return more than one output per observation (e.g. when predicting
<<<<<<< HEAD
        \code{type="response"} on a multi-class objective, or when predicting \code{type="leaf"}, regardless of
        objective), will return a matrix with one row per observation in \code{newdata} and one column per output.

        If the model was fit through function \link{lightgbm} and it was passed a factor as labels, predictions
        returned from this function will retain the factor levels (either as values for \code{type="class"}, or
        as column names for \code{type="response"} and \code{type="raw"} for multi-class objectives). Note that
        passing the requested prediction type under \code{params} instead of through \code{type} might result in
        the factor levels not being present in the output.
=======
        \code{type="response"} or \code{type="raw"} on a multi-class objective, or when predicting
        \code{type="leaf"}, regardless of objective), will return a matrix with one row per observation in
        \code{newdata} and one column per output.

        For \code{type="leaf"} predictions, will return a matrix with one row per observation in \code{newdata}
        and one column per tree. Note that for multiclass objectives, LightGBM trains one tree per class at each
        boosting iteration. That means that, for example, for a multiclass model with 3 classes, the leaf
        predictions for the first class can be found in columns 1, 4, 7, 10, etc.

        For \code{type="contrib"}, will return a matrix of SHAP values with one row per observation in
        \code{newdata} and columns corresponding to features. For regression, ranking, cross-entropy, and binary
        classification objectives, this matrix contains one column per feature plus a final column containing the
        Shapley base value. For multiclass objectives, this matrix will represent \code{num_classes} such matrices,
        in the order "feature contributions for first class, feature contributions for second class, feature
        contributions for third class, etc.".
>>>>>>> e4dc238f
}
\description{
Predicted values based on class \code{lgb.Booster}
}
\details{
If the model object has been configured for fast single-row predictions through
         \link{lgb.configure_fast_predict}, this function will use the prediction parameters
         that were configured for it - as such, extra prediction parameters should not be passed
         here, otherwise the configuration will be ignored and the slow route will be taken.
}
\examples{
\donttest{
data(agaricus.train, package = "lightgbm")
train <- agaricus.train
dtrain <- lgb.Dataset(train$data, label = train$label)
data(agaricus.test, package = "lightgbm")
test <- agaricus.test
dtest <- lgb.Dataset.create.valid(dtrain, test$data, label = test$label)
params <- list(
  objective = "regression"
  , metric = "l2"
  , min_data = 1L
  , learning_rate = 1.0
)
valids <- list(test = dtest)
model <- lgb.train(
  params = params
  , data = dtrain
  , nrounds = 5L
  , valids = valids
)
preds <- predict(model, test$data)

# pass other prediction parameters
preds <- predict(
    model,
    test$data,
    params = list(
        predict_disable_shape_check = TRUE
   )
)
}
}<|MERGE_RESOLUTION|>--- conflicted
+++ resolved
@@ -81,16 +81,6 @@
         return a vector with one element per row in \code{newdata}.
 
         For prediction types that are meant to return more than one output per observation (e.g. when predicting
-<<<<<<< HEAD
-        \code{type="response"} on a multi-class objective, or when predicting \code{type="leaf"}, regardless of
-        objective), will return a matrix with one row per observation in \code{newdata} and one column per output.
-
-        If the model was fit through function \link{lightgbm} and it was passed a factor as labels, predictions
-        returned from this function will retain the factor levels (either as values for \code{type="class"}, or
-        as column names for \code{type="response"} and \code{type="raw"} for multi-class objectives). Note that
-        passing the requested prediction type under \code{params} instead of through \code{type} might result in
-        the factor levels not being present in the output.
-=======
         \code{type="response"} or \code{type="raw"} on a multi-class objective, or when predicting
         \code{type="leaf"}, regardless of objective), will return a matrix with one row per observation in
         \code{newdata} and one column per output.
@@ -106,7 +96,12 @@
         Shapley base value. For multiclass objectives, this matrix will represent \code{num_classes} such matrices,
         in the order "feature contributions for first class, feature contributions for second class, feature
         contributions for third class, etc.".
->>>>>>> e4dc238f
+
+        If the model was fit through function \link{lightgbm} and it was passed a factor as labels, predictions
+        returned from this function will retain the factor levels (either as values for \code{type="class"}, or
+        as column names for \code{type="response"} and \code{type="raw"} for multi-class objectives). Note that
+        passing the requested prediction type under \code{params} instead of through \code{type} might result in
+        the factor levels not being present in the output.
 }
 \description{
 Predicted values based on class \code{lgb.Booster}
