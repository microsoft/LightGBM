--- conflicted
+++ resolved
@@ -37,20 +37,7 @@
             "Workflow **${{ github.workflow }}** has been triggered! 🚀\r\n${GITHUB_SERVER_URL}/microsoft/LightGBM/actions/runs/${GITHUB_RUN_ID}"
       - name: Run tests on Solaris
         shell: bash
-<<<<<<< HEAD
-        run: |
-          Rscript -e "install.packages(c('R6', 'data.table', 'jsonlite', 'testthat', 'knitr', 'rmarkdown'), repos = 'https://cran.r-project.org', Ncpus = parallel::detectCores())"
-          sh build-cran-package.sh || exit -1
-          apt-get install --no-install-recommends -y \
-              libcurl4-openssl-dev \
-              libxml2-dev \
-              libssl-dev
-          log_file="$GITHUB_WORKSPACE/rhub_logs.txt"
-          Rscript -e "install.packages('rhub', dependencies = c('Depends', 'Imports', 'LinkingTo'), repos = 'https://cran.r-project.org', Ncpus = parallel::detectCores())"
-          Rscript $GITHUB_WORKSPACE/.ci/run_rhub_solaris_checks.R $(pwd)/lightgbm_*.tar.gz $log_file || exit -1
-=======
         run: ./.ci/test_r_package_solaris.sh
->>>>>>> 67f2cb31
       - name: Send final status
         if: ${{ always() }}
         run: |
