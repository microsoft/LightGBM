--- conflicted
+++ resolved
@@ -2817,24 +2817,9 @@
             if isinstance(label, pd_DataFrame):
                 if len(label.columns) > 1:
                     raise ValueError('DataFrame for label cannot have multiple columns')
-<<<<<<< HEAD
                 label_array = np.ravel(_pandas_to_numpy(label, target_dtype=np.float32))
-=======
-                _check_for_bad_pandas_dtypes(label.dtypes)
-                try:
-                    # most common case (no nullable dtypes)
-                    label = label.to_numpy(dtype=np.float32, copy=False)
-                except TypeError:
-                    # 1.0 <= pd version < 1.1 and nullable dtypes, least common case
-                    # raises error because array is casted to type(pd.NA) and there's no na_value argument
-                    label = label.astype(np.float32, copy=False).values
-                except ValueError:
-                    # data has nullable dtypes, but we can specify na_value argument and copy will be made
-                    label = label.to_numpy(dtype=np.float32, na_value=np.nan)
-                label_array = np.ravel(label)
             elif _is_pyarrow_array(label):
                 label_array = label
->>>>>>> e63e54ac
             else:
                 label_array = _list_to_1d_numpy(label, dtype=np.float32, name='label')
             self.set_field('label', label_array)
