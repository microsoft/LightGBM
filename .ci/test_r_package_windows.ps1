--- conflicted
+++ resolved
@@ -109,13 +109,8 @@
 Write-Output "Done installing Rtools"
 
 Write-Output "Installing dependencies"
-<<<<<<< HEAD
 $packages = "c('data.table', 'jsonlite', 'Matrix', 'processx', 'R6', 'testthat', 'knitr', 'rmarkdown'), dependencies = c('Imports', 'Depends', 'LinkingTo')"
-Run-R-Code-Redirect-Stderr "options(install.packages.check.source = 'no'); install.packages($packages, repos = '$env:CRAN_MIRROR', type = 'binary', lib = '$env:R_LIB_PATH')" ; Check-Output $?
-=======
-$packages = "c('data.table', 'jsonlite', 'Matrix', 'processx', 'R6', 'testthat'), dependencies = c('Imports', 'Depends', 'LinkingTo')"
 Run-R-Code-Redirect-Stderr "options(install.packages.check.source = 'no'); install.packages($packages, repos = '$env:CRAN_MIRROR', type = 'binary', lib = '$env:R_LIB_PATH', Ncpus = parallel::detectCores())" ; Check-Output $?
->>>>>>> 8b477ba3
 
 # MiKTeX and pandoc can be skipped on non-MinGW builds, since we don't
 # build the package documentation for those.
