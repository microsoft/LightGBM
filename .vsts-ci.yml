trigger:
  branches:
    include:
    - '*'
  tags:
    include:
    - v*
variables:
  PYTHON_VERSION: 3.8
  CONDA_ENV: test-env
resources:
  containers:
  - container: ubuntu1404
    image: lightgbm/vsts-agent:ubuntu-14.04
jobs:
###########################################
- job: Linux
###########################################
  variables:
    COMPILER: gcc
  pool:
    vmImage: 'ubuntu-latest'
  container: ubuntu1404
  strategy:
    maxParallel: 7
    matrix:
      regular:
        TASK: regular
      sdist:
        TASK: sdist
        PYTHON_VERSION: 3.5
      bdist:
        TASK: bdist
        PYTHON_VERSION: 3.7
      inference:
        TASK: if-else
      mpi_source:
        TASK: mpi
        METHOD: source
      gpu_source:
        TASK: gpu
        METHOD: source
        PYTHON_VERSION: 3.6
      r_package:
        TASK: r-package
  steps:
  - script: |
      echo "##vso[task.setvariable variable=HOME_DIRECTORY]$AGENT_HOMEDIRECTORY"
      echo "##vso[task.setvariable variable=BUILD_DIRECTORY]$BUILD_SOURCESDIRECTORY"
      echo "##vso[task.setvariable variable=OS_NAME]linux"
      echo "##vso[task.setvariable variable=AZURE]true"
      echo "##vso[task.setvariable variable=LGB_VER]$(head -n 1 VERSION.txt)"
      echo "##vso[task.prependpath]$CONDA/bin"
      AMDAPPSDK_PATH=$BUILD_SOURCESDIRECTORY/AMDAPPSDK
      echo "##vso[task.setvariable variable=AMDAPPSDK_PATH]$AMDAPPSDK_PATH"
      LD_LIBRARY_PATH=$AMDAPPSDK_PATH/lib/x86_64:$LD_LIBRARY_PATH
      echo "##vso[task.setvariable variable=LD_LIBRARY_PATH]$LD_LIBRARY_PATH"
      echo "##vso[task.setvariable variable=OPENCL_VENDOR_PATH]$AMDAPPSDK_PATH/etc/OpenCL/vendors"
    displayName: 'Set variables'
  - bash: $(Build.SourcesDirectory)/.ci/setup.sh
    displayName: Setup
  - bash: $(Build.SourcesDirectory)/.ci/test.sh
    displayName: Test
  - task: PublishBuildArtifacts@1
    condition: and(succeeded(), in(variables['TASK'], 'regular', 'sdist', 'bdist'), not(startsWith(variables['Build.SourceBranch'], 'refs/pull/')))
    inputs:
      pathtoPublish: '$(Build.ArtifactStagingDirectory)'
      artifactName: PackageAssets
      artifactType: container
###########################################
- job: MacOS
###########################################
  variables:
    COMPILER: clang
  pool:
    vmImage: 'macOS-10.14'
  strategy:
    maxParallel: 4
    matrix:
      regular:
        TASK: regular
        PYTHON_VERSION: 3.7
      sdist:
        TASK: sdist
        PYTHON_VERSION: 3.5
      bdist:
        TASK: bdist
      r_package:
        TASK: r-package
  steps:
  - script: |
      echo "##vso[task.setvariable variable=HOME_DIRECTORY]$AGENT_HOMEDIRECTORY"
      echo "##vso[task.setvariable variable=BUILD_DIRECTORY]$BUILD_SOURCESDIRECTORY"
      echo "##vso[task.setvariable variable=OS_NAME]macos"
      echo "##vso[task.setvariable variable=AZURE]true"
      echo "##vso[task.setvariable variable=LGB_VER]$(head -n 1 VERSION.txt)"
      CONDA=$AGENT_HOMEDIRECTORY/miniconda
      echo "##vso[task.setvariable variable=CONDA]$CONDA"
      echo "##vso[task.prependpath]$CONDA/bin"
      echo "##vso[task.setvariable variable=JAVA_HOME]$JAVA_HOME_8_X64"
      echo "##vso[task.setvariable variable=R_MAC_VERSION]3.6.3"
    displayName: 'Set variables'
  - bash: $(Build.SourcesDirectory)/.ci/setup.sh
    displayName: Setup
  - bash: $(Build.SourcesDirectory)/.ci/test.sh
    displayName: Test
  - task: PublishBuildArtifacts@1
    condition: and(succeeded(), in(variables['TASK'], 'regular', 'sdist', 'bdist'), not(startsWith(variables['Build.SourceBranch'], 'refs/pull/')))
    inputs:
      pathtoPublish: '$(Build.ArtifactStagingDirectory)'
      artifactName: PackageAssets
      artifactType: container
###########################################
- job: Windows
###########################################
  pool:
    vmImage: 'vs2017-win2016'
  strategy:
    maxParallel: 4
    matrix:
<<<<<<< HEAD
      #r_package:
      #  TASK: r-package
      #  COMPILER: MINGW
      #regular:
      #  TASK: regular
      #  PYTHON_VERSION: 3.6
      #sdist:
      #  TASK: sdist
      #  PYTHON_VERSION: 2.7
      #bdist:
      #  TASK: bdist
      bdist_opencl:
        TASK: bdist_opencl
=======
      r_package:
        TASK: r-package
        COMPILER: MSVC
      regular:
        TASK: regular
        PYTHON_VERSION: 3.6
      sdist:
        TASK: sdist
        PYTHON_VERSION: 2.7
      bdist:
        TASK: bdist
>>>>>>> 8ead7cc1
  steps:
  - powershell: |
      Write-Host "##vso[task.prependpath]$env:CONDA\Scripts"
      Write-Host "##vso[task.setvariable variable=AZURE]true"
    displayName: 'Set Variables'
  - script: |
      cmd /c "conda init powershell"
      cmd /c "powershell -ExecutionPolicy Bypass -File %BUILD_SOURCESDIRECTORY%/.ci/test_windows.ps1"
    displayName: Test
  - task: PublishBuildArtifacts@1
    condition: and(succeeded(), in(variables['TASK'], 'regular', 'sdist', 'bdist', 'bdist_opencl'), not(startsWith(variables['Build.SourceBranch'], 'refs/pull/')))
    inputs:
      pathtoPublish: '$(Build.ArtifactStagingDirectory)'
      artifactName: PackageAssets
      artifactType: container

###########################################
- job: Package
###########################################
  dependsOn:
  - Linux
  - MacOS
  - Windows
  condition: and(succeeded(), not(startsWith(variables['Build.SourceBranch'], 'refs/pull/')))
  pool:
    vmImage: 'vs2017-win2016'
  steps:
  # Download all agent packages from all previous phases
  - task: DownloadBuildArtifacts@0
    displayName: Download package assets
    inputs:
      artifactName: PackageAssets
      downloadPath: $(Build.SourcesDirectory)/binaries
  - script: |
      python %BUILD_SOURCESDIRECTORY%/.nuget/create_nuget.py %BUILD_SOURCESDIRECTORY%/binaries/PackageAssets
    displayName: 'Create NuGet configuration files'
  - task: NuGetCommand@2
    inputs:
      command: pack
      packagesToPack: '$(Build.SourcesDirectory)/.nuget/*.nuspec'
      packDestination: '$(Build.ArtifactStagingDirectory)'
  - task: PublishBuildArtifacts@1
    inputs:
      pathtoPublish: '$(Build.ArtifactStagingDirectory)'
      artifactName: NuGet
      artifactType: container
  - task: GitHubRelease@0
    displayName: 'Create GitHub Release'
    condition: and(succeeded(), startsWith(variables['Build.SourceBranch'], 'refs/tags/v'))
    inputs:
      gitHubConnection: guolinke
      repositoryName: '$(Build.Repository.Name)'
      action: 'create'
      target: '$(Build.SourceVersion)'
      tagSource: 'auto'
      title: '$(Build.SourceBranchName)'
      assets: |
        $(Build.SourcesDirectory)/binaries/PackageAssets/*
        $(Build.ArtifactStagingDirectory)/*.nupkg
      assetUploadMode: 'delete'
      isDraft: true
      isPreRelease: false
      addChangeLog: false<|MERGE_RESOLUTION|>--- conflicted
+++ resolved
@@ -118,10 +118,9 @@
   strategy:
     maxParallel: 4
     matrix:
-<<<<<<< HEAD
       #r_package:
       #  TASK: r-package
-      #  COMPILER: MINGW
+      #  COMPILER: MSVC
       #regular:
       #  TASK: regular
       #  PYTHON_VERSION: 3.6
@@ -132,19 +131,6 @@
       #  TASK: bdist
       bdist_opencl:
         TASK: bdist_opencl
-=======
-      r_package:
-        TASK: r-package
-        COMPILER: MSVC
-      regular:
-        TASK: regular
-        PYTHON_VERSION: 3.6
-      sdist:
-        TASK: sdist
-        PYTHON_VERSION: 2.7
-      bdist:
-        TASK: bdist
->>>>>>> 8ead7cc1
   steps:
   - powershell: |
       Write-Host "##vso[task.prependpath]$env:CONDA\Scripts"
