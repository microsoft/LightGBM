/*!
 * Copyright (c) 2016 Microsoft Corporation. All rights reserved.
 * Licensed under the MIT License. See LICENSE file in the project root for license information.
 */
#ifndef LIGHTGBM_BOOSTING_H_
#define LIGHTGBM_BOOSTING_H_

#include <LightGBM/config.h>
#include <LightGBM/meta.h>

#include <string>
#include <map>
#include <unordered_map>
#include <vector>

#include <LightGBM/ctr_provider.hpp>

namespace LightGBM {

/*! \brief forward declaration */
class Dataset;
class ObjectiveFunction;
class Metric;
struct PredictionEarlyStopInstance;

/*!
* \brief The interface for Boosting
*/
class LIGHTGBM_EXPORT Boosting {
 public:
  /*! \brief virtual destructor */
  virtual ~Boosting() {}

  /*!
  * \brief Initialization logic
  * \param config Configs for boosting
  * \param train_data Training data
  * \param objective_function Training objective function
  * \param training_metrics Training metric
  */
  virtual void Init(
    const Config* config,
    const Dataset* train_data,
    const ObjectiveFunction* objective_function,
    const std::vector<const Metric*>& training_metrics) = 0;

  /*!
  * \brief Merge model from other boosting object
  Will insert to the front of current boosting object
  * \param other
  */
  virtual void MergeFrom(const Boosting* other) = 0;

  /*!
  * \brief Shuffle Existing Models
  */
  virtual void ShuffleModels(int start_iter, int end_iter) = 0;

  virtual void ResetTrainingData(const Dataset* train_data, const ObjectiveFunction* objective_function,
                                 const std::vector<const Metric*>& training_metrics) = 0;

  virtual void ResetConfig(const Config* config) = 0;



  /*!
  * \brief Add a validation data
  * \param valid_data Validation data
  * \param valid_metrics Metric for validation data
  */
  virtual void AddValidDataset(const Dataset* valid_data,
                               const std::vector<const Metric*>& valid_metrics) = 0;

  virtual void Train(int snapshot_freq, const std::string& model_output_path) = 0;

  /*!
  * \brief Update the tree output by new training data
  */
  virtual void RefitTree(const std::vector<std::vector<int>>& tree_leaf_prediction) = 0;

  /*!
  * \brief Training logic
  * \param gradients nullptr for using default objective, otherwise use self-defined boosting
  * \param hessians nullptr for using default objective, otherwise use self-defined boosting
  * \return True if cannot train anymore
  */
  virtual bool TrainOneIter(const score_t* gradients, const score_t* hessians) = 0;

  /*!
  * \brief Rollback one iteration
  */
  virtual void RollbackOneIter() = 0;

  /*!
  * \brief return current iteration
  */
  virtual int GetCurrentIteration() const = 0;

  /*!
  * \brief Get evaluation result at data_idx data
  * \param data_idx 0: training data, 1: 1st validation data
  * \return evaluation result
  */
  virtual std::vector<double> GetEvalAt(int data_idx) const = 0;

  /*!
  * \brief Get current training score
  * \param out_len length of returned score
  * \return training score
  */
  virtual const double* GetTrainingScore(int64_t* out_len) = 0;

  /*!
  * \brief Get prediction result at data_idx data
  * \param data_idx 0: training data, 1: 1st validation data
  * \return out_len length of returned score
  */
  virtual int64_t GetNumPredictAt(int data_idx) const = 0;

  /*!
  * \brief Get prediction result at data_idx data
  * \param data_idx 0: training data, 1: 1st validation data
  * \param result used to store prediction result, should allocate memory before call this function
  * \param out_len length of returned score
  */
  virtual void GetPredictAt(int data_idx, double* result, int64_t* out_len) = 0;

  virtual int NumPredictOneRow(int start_iteration, int num_iteration, bool is_pred_leaf, bool is_pred_contrib) const = 0;

  /*!
  * \brief Prediction for one record, not sigmoid transform
  * \param feature_values Feature value on this record
  * \param output Prediction result for this record
  * \param early_stop Early stopping instance. If nullptr, no early stopping is applied and all models are evaluated.
  */
  virtual void PredictRaw(const double* features, double* output,
                          const PredictionEarlyStopInstance* early_stop) const = 0;

  virtual void PredictRawByMap(const std::unordered_map<int, double>& features, double* output,
                               const PredictionEarlyStopInstance* early_stop) const = 0;


  /*!
  * \brief Prediction for one record, sigmoid transformation will be used if needed
  * \param feature_values Feature value on this record
  * \param output Prediction result for this record
  * \param early_stop Early stopping instance. If nullptr, no early stopping is applied and all models are evaluated.
  */
  virtual void Predict(const double* features, double* output,
                       const PredictionEarlyStopInstance* early_stop) const = 0;

  virtual void PredictByMap(const std::unordered_map<int, double>& features, double* output,
                            const PredictionEarlyStopInstance* early_stop) const = 0;


  /*!
  * \brief Prediction for one record with leaf index
  * \param feature_values Feature value on this record
  * \param output Prediction result for this record
  */
  virtual void PredictLeafIndex(
    const double* features, double* output) const = 0;

  virtual void PredictLeafIndexByMap(
    const std::unordered_map<int, double>& features, double* output) const = 0;

  /*!
  * \brief Feature contributions for the model's prediction of one record
  * \param feature_values Feature value on this record
  * \param output Prediction result for this record
  */
  virtual void PredictContrib(const double* features, double* output) const = 0;

  virtual void PredictContribByMap(const std::unordered_map<int, double>& features,
                                   std::vector<std::unordered_map<int, double>>* output) const = 0;

  /*!
  * \brief Dump model to json format string
  * \param start_iteration The model will be saved start from
  * \param num_iteration Number of iterations that want to dump, -1 means dump all
  * \param feature_importance_type Type of feature importance, 0: split, 1: gain
  * \return Json format string of model
  */
  virtual std::string DumpModel(int start_iteration, int num_iteration, int feature_importance_type) const = 0;

  /*!
  * \brief Translate model to if-else statement
  * \param num_iteration Number of iterations that want to translate, -1 means translate all
  * \return if-else format codes of model
  */
  virtual std::string ModelToIfElse(int num_iteration) const = 0;

  /*!
  * \brief Translate model to if-else statement
  * \param num_iteration Number of iterations that want to translate, -1 means translate all
  * \param filename Filename that want to save to
  * \return is_finish Is training finished or not
  */
  virtual bool SaveModelToIfElse(int num_iteration, const char* filename) const = 0;

  /*!
  * \brief Save model to file
  * \param start_iteration The model will be saved start from
  * \param num_iterations Number of model that want to save, -1 means save all
  * \param feature_importance_type Type of feature importance, 0: split, 1: gain
  * \param filename Filename that want to save to
  * \return true if succeeded
  */
  virtual bool SaveModelToFile(int start_iteration, int num_iterations, int feature_importance_type, const char* filename) const = 0;

  /*!
  * \brief Save model to string
  * \param start_iteration The model will be saved start from
  * \param num_iterations Number of model that want to save, -1 means save all
  * \param feature_importance_type Type of feature importance, 0: split, 1: gain
  * \return Non-empty string if succeeded
  */
  virtual std::string SaveModelToString(int start_iteration, int num_iterations, int feature_importance_type) const = 0;

  /*!
  * \brief Restore from a serialized string
  * \param buffer The content of model
  * \param len The length of buffer
  * \return true if succeeded
  */
  virtual bool LoadModelFromString(const char* buffer, size_t len) = 0;

  /*!
  * \brief Calculate feature importances
  * \param num_iteration Number of model that want to use for feature importance, -1 means use all
  * \param importance_type: 0 for split, 1 for gain
  * \return vector of feature_importance
  */
  virtual std::vector<double> FeatureImportance(int num_iteration, int importance_type) const = 0;

  /*!
  * \brief Calculate upper bound value
  * \return max possible value
  */
  virtual double GetUpperBoundValue() const = 0;

  /*!
  * \brief Calculate lower bound value
  * \return min possible value
  */
  virtual double GetLowerBoundValue() const = 0;

  /*!
  * \brief Get max feature index of this model
  * \return Max feature index of this model
  */
  virtual int MaxFeatureIdx() const = 0;

  /*!
  * \brief Get feature names of this model
  * \return Feature names of this model
  */
  virtual std::vector<std::string> FeatureNames() const = 0;

  /*!
  * \brief Get index of label column
  * \return index of label column
  */
  virtual int LabelIdx() const = 0;

  /*!
  * \brief Get number of weak sub-models
  * \return Number of weak sub-models
  */
  virtual int NumberOfTotalModel() const = 0;

  /*!
  * \brief Get number of models per iteration
  * \return Number of models per iteration
  */
  virtual int NumModelPerIteration() const = 0;

  /*!
  * \brief Get number of classes
  * \return Number of classes
  */
  virtual int NumberOfClasses() const = 0;

  /*! \brief The prediction should be accurate or not. True will disable early stopping for prediction. */
  virtual bool NeedAccuratePrediction() const = 0;

  /*!
  * \brief Initial work for the prediction
  * \param start_iteration Start index of the iteration to predict
  * \param num_iteration number of used iteration
  * \param is_pred_contrib
  */
  virtual void InitPredict(int start_iteration, int num_iteration, bool is_pred_contrib) = 0;

  /*!
  * \brief Name of submodel
  */
  virtual const char* SubModelName() const = 0;

  Boosting() = default;
  /*! \brief Disable copy */
  Boosting& operator=(const Boosting&) = delete;
  /*! \brief Disable copy */
  Boosting(const Boosting&) = delete;

  static bool LoadFileToBoosting(Boosting* boosting, const char* filename);

  /*!
  * \brief Create boosting object
  * \param type Type of boosting
  * \param format Format of model
  * \param config config for boosting
  * \param filename name of model file, if existing will continue to train from this model
  * \return The boosting object
  */
  static Boosting* CreateBoosting(const std::string& type, const char* filename);

<<<<<<< HEAD
  virtual const CTRProvider* ctr_provider() const { return nullptr; }
=======
  virtual bool IsLinear() const { return false; }
>>>>>>> fcfd4132
};

class GBDTBase : public Boosting {
 public:
  virtual double GetLeafValue(int tree_idx, int leaf_idx) const = 0;
  virtual void SetLeafValue(int tree_idx, int leaf_idx, double val) = 0;
};

}  // namespace LightGBM

#endif   // LightGBM_BOOSTING_H_<|MERGE_RESOLUTION|>--- conflicted
+++ resolved
@@ -315,11 +315,9 @@
   */
   static Boosting* CreateBoosting(const std::string& type, const char* filename);
 
-<<<<<<< HEAD
   virtual const CTRProvider* ctr_provider() const { return nullptr; }
-=======
+
   virtual bool IsLinear() const { return false; }
->>>>>>> fcfd4132
 };
 
 class GBDTBase : public Boosting {
