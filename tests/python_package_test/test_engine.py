# coding: utf-8
import copy
import itertools
import json
import math
import pickle
import platform
import random
from os import getenv
from pathlib import Path

import numpy as np
import psutil
import pytest
from scipy.sparse import csr_matrix, isspmatrix_csc, isspmatrix_csr
from sklearn.datasets import load_svmlight_file, make_blobs, make_multilabel_classification
from sklearn.metrics import average_precision_score, log_loss, mean_absolute_error, mean_squared_error, roc_auc_score
from sklearn.model_selection import GroupKFold, TimeSeriesSplit, train_test_split

import lightgbm as lgb
from lightgbm.compat import PANDAS_INSTALLED, pd_DataFrame

from .utils import (dummy_obj, load_boston, load_breast_cancer, load_digits, load_iris, logistic_sigmoid,
                    make_synthetic_regression, mse_obj, sklearn_multiclass_custom_objective, softmax)

decreasing_generator = itertools.count(0, -1)


def logloss_obj(preds, train_data):
    y_true = train_data.get_label()
    y_pred = logistic_sigmoid(preds)
    grad = y_pred - y_true
    hess = y_pred * (1.0 - y_pred)
    return grad, hess


def multi_logloss(y_true, y_pred):
    return np.mean([-math.log(y_pred[i][y]) for i, y in enumerate(y_true)])


def top_k_error(y_true, y_pred, k):
    if k == y_pred.shape[1]:
        return 0
    max_rest = np.max(-np.partition(-y_pred, k)[:, k:], axis=1)
    return 1 - np.mean((y_pred[np.arange(len(y_true)), y_true] > max_rest))


def constant_metric(preds, train_data):
    return ('error', 0.0, False)


def decreasing_metric(preds, train_data):
    return ('decreasing_metric', next(decreasing_generator), False)


def categorize(continuous_x):
    return np.digitize(continuous_x, bins=np.arange(0, 1, 0.01))


def test_binary():
    X, y = load_breast_cancer(return_X_y=True)
    X_train, X_test, y_train, y_test = train_test_split(X, y, test_size=0.1, random_state=42)
    params = {
        'objective': 'binary',
        'metric': 'binary_logloss',
        'verbose': -1,
        'num_iteration': 50  # test num_iteration in dict here
    }
    lgb_train = lgb.Dataset(X_train, y_train)
    lgb_eval = lgb.Dataset(X_test, y_test, reference=lgb_train)
    evals_result = {}
    gbm = lgb.train(
        params,
        lgb_train,
        num_boost_round=20,
        valid_sets=lgb_eval,
        callbacks=[lgb.record_evaluation(evals_result)]
    )
    ret = log_loss(y_test, gbm.predict(X_test))
    assert ret < 0.14
    assert len(evals_result['valid_0']['binary_logloss']) == 50
    assert evals_result['valid_0']['binary_logloss'][-1] == pytest.approx(ret)


def test_rf():
    X, y = load_breast_cancer(return_X_y=True)
    X_train, X_test, y_train, y_test = train_test_split(X, y, test_size=0.1, random_state=42)
    params = {
        'boosting_type': 'rf',
        'objective': 'binary',
        'bagging_freq': 1,
        'bagging_fraction': 0.5,
        'feature_fraction': 0.5,
        'num_leaves': 50,
        'metric': 'binary_logloss',
        'verbose': -1
    }
    lgb_train = lgb.Dataset(X_train, y_train)
    lgb_eval = lgb.Dataset(X_test, y_test, reference=lgb_train)
    evals_result = {}
    gbm = lgb.train(
        params,
        lgb_train,
        num_boost_round=50,
        valid_sets=lgb_eval,
        callbacks=[lgb.record_evaluation(evals_result)]
    )
    ret = log_loss(y_test, gbm.predict(X_test))
    assert ret < 0.19
    assert evals_result['valid_0']['binary_logloss'][-1] == pytest.approx(ret)


def test_regression():
    X, y = load_boston(return_X_y=True)
    X_train, X_test, y_train, y_test = train_test_split(X, y, test_size=0.1, random_state=42)
    params = {
        'metric': 'l2',
        'verbose': -1
    }
    lgb_train = lgb.Dataset(X_train, y_train)
    lgb_eval = lgb.Dataset(X_test, y_test, reference=lgb_train)
    evals_result = {}
    gbm = lgb.train(
        params,
        lgb_train,
        num_boost_round=50,
        valid_sets=lgb_eval,
        callbacks=[lgb.record_evaluation(evals_result)]
    )
    ret = mean_squared_error(y_test, gbm.predict(X_test))
    assert ret < 7
    assert evals_result['valid_0']['l2'][-1] == pytest.approx(ret)


def test_missing_value_handle():
    X_train = np.zeros((100, 1))
    y_train = np.zeros(100)
    trues = random.sample(range(100), 20)
    for idx in trues:
        X_train[idx, 0] = np.nan
        y_train[idx] = 1
    lgb_train = lgb.Dataset(X_train, y_train)
    lgb_eval = lgb.Dataset(X_train, y_train)

    params = {
        'metric': 'l2',
        'verbose': -1,
        'boost_from_average': False
    }
    evals_result = {}
    gbm = lgb.train(
        params,
        lgb_train,
        num_boost_round=20,
        valid_sets=lgb_eval,
        callbacks=[lgb.record_evaluation(evals_result)]
    )
    ret = mean_squared_error(y_train, gbm.predict(X_train))
    assert ret < 0.005
    assert evals_result['valid_0']['l2'][-1] == pytest.approx(ret)


def test_missing_value_handle_more_na():
    X_train = np.ones((100, 1))
    y_train = np.ones(100)
    trues = random.sample(range(100), 80)
    for idx in trues:
        X_train[idx, 0] = np.nan
        y_train[idx] = 0
    lgb_train = lgb.Dataset(X_train, y_train)
    lgb_eval = lgb.Dataset(X_train, y_train)

    params = {
        'metric': 'l2',
        'verbose': -1,
        'boost_from_average': False
    }
    evals_result = {}
    gbm = lgb.train(
        params,
        lgb_train,
        num_boost_round=20,
        valid_sets=lgb_eval,
        callbacks=[lgb.record_evaluation(evals_result)]
    )
    ret = mean_squared_error(y_train, gbm.predict(X_train))
    assert ret < 0.005
    assert evals_result['valid_0']['l2'][-1] == pytest.approx(ret)


def test_missing_value_handle_na():
    x = [0, 1, 2, 3, 4, 5, 6, 7, np.nan]
    y = [1, 1, 1, 1, 0, 0, 0, 0, 1]

    X_train = np.array(x).reshape(len(x), 1)
    y_train = np.array(y)
    lgb_train = lgb.Dataset(X_train, y_train)
    lgb_eval = lgb.Dataset(X_train, y_train)

    params = {
        'objective': 'regression',
        'metric': 'auc',
        'verbose': -1,
        'boost_from_average': False,
        'min_data': 1,
        'num_leaves': 2,
        'learning_rate': 1,
        'min_data_in_bin': 1,
        'zero_as_missing': False
    }
    evals_result = {}
    gbm = lgb.train(
        params,
        lgb_train,
        num_boost_round=1,
        valid_sets=lgb_eval,
        callbacks=[lgb.record_evaluation(evals_result)]
    )
    pred = gbm.predict(X_train)
    np.testing.assert_allclose(pred, y)
    ret = roc_auc_score(y_train, pred)
    assert ret > 0.999
    assert evals_result['valid_0']['auc'][-1] == pytest.approx(ret)


def test_missing_value_handle_zero():
    x = [0, 1, 2, 3, 4, 5, 6, 7, np.nan]
    y = [0, 1, 1, 1, 0, 0, 0, 0, 0]

    X_train = np.array(x).reshape(len(x), 1)
    y_train = np.array(y)
    lgb_train = lgb.Dataset(X_train, y_train)
    lgb_eval = lgb.Dataset(X_train, y_train)

    params = {
        'objective': 'regression',
        'metric': 'auc',
        'verbose': -1,
        'boost_from_average': False,
        'min_data': 1,
        'num_leaves': 2,
        'learning_rate': 1,
        'min_data_in_bin': 1,
        'zero_as_missing': True
    }
    evals_result = {}
    gbm = lgb.train(
        params,
        lgb_train,
        num_boost_round=1,
        valid_sets=lgb_eval,
        callbacks=[lgb.record_evaluation(evals_result)]
    )
    pred = gbm.predict(X_train)
    np.testing.assert_allclose(pred, y)
    ret = roc_auc_score(y_train, pred)
    assert ret > 0.999
    assert evals_result['valid_0']['auc'][-1] == pytest.approx(ret)


def test_missing_value_handle_none():
    x = [0, 1, 2, 3, 4, 5, 6, 7, np.nan]
    y = [0, 1, 1, 1, 0, 0, 0, 0, 0]

    X_train = np.array(x).reshape(len(x), 1)
    y_train = np.array(y)
    lgb_train = lgb.Dataset(X_train, y_train)
    lgb_eval = lgb.Dataset(X_train, y_train)

    params = {
        'objective': 'regression',
        'metric': 'auc',
        'verbose': -1,
        'boost_from_average': False,
        'min_data': 1,
        'num_leaves': 2,
        'learning_rate': 1,
        'min_data_in_bin': 1,
        'use_missing': False
    }
    evals_result = {}
    gbm = lgb.train(
        params,
        lgb_train,
        num_boost_round=1,
        valid_sets=lgb_eval,
        callbacks=[lgb.record_evaluation(evals_result)]
    )
    pred = gbm.predict(X_train)
    assert pred[0] == pytest.approx(pred[1])
    assert pred[-1] == pytest.approx(pred[0])
    ret = roc_auc_score(y_train, pred)
    assert ret > 0.83
    assert evals_result['valid_0']['auc'][-1] == pytest.approx(ret)


def test_categorical_handle():
    x = [0, 1, 2, 3, 4, 5, 6, 7]
    y = [0, 1, 0, 1, 0, 1, 0, 1]

    X_train = np.array(x).reshape(len(x), 1)
    y_train = np.array(y)
    lgb_train = lgb.Dataset(X_train, y_train)
    lgb_eval = lgb.Dataset(X_train, y_train)

    params = {
        'objective': 'regression',
        'metric': 'auc',
        'verbose': -1,
        'boost_from_average': False,
        'min_data': 1,
        'num_leaves': 2,
        'learning_rate': 1,
        'min_data_in_bin': 1,
        'min_data_per_group': 1,
        'cat_smooth': 1,
        'cat_l2': 0,
        'max_cat_to_onehot': 1,
        'zero_as_missing': True,
        'categorical_column': 0
    }
    evals_result = {}
    gbm = lgb.train(
        params,
        lgb_train,
        num_boost_round=1,
        valid_sets=lgb_eval,
        callbacks=[lgb.record_evaluation(evals_result)]
    )
    pred = gbm.predict(X_train)
    np.testing.assert_allclose(pred, y)
    ret = roc_auc_score(y_train, pred)
    assert ret > 0.999
    assert evals_result['valid_0']['auc'][-1] == pytest.approx(ret)


def test_categorical_handle_na():
    x = [0, np.nan, 0, np.nan, 0, np.nan]
    y = [0, 1, 0, 1, 0, 1]

    X_train = np.array(x).reshape(len(x), 1)
    y_train = np.array(y)
    lgb_train = lgb.Dataset(X_train, y_train)
    lgb_eval = lgb.Dataset(X_train, y_train)

    params = {
        'objective': 'regression',
        'metric': 'auc',
        'verbose': -1,
        'boost_from_average': False,
        'min_data': 1,
        'num_leaves': 2,
        'learning_rate': 1,
        'min_data_in_bin': 1,
        'min_data_per_group': 1,
        'cat_smooth': 1,
        'cat_l2': 0,
        'max_cat_to_onehot': 1,
        'zero_as_missing': False,
        'categorical_column': 0
    }
    evals_result = {}
    gbm = lgb.train(
        params,
        lgb_train,
        num_boost_round=1,
        valid_sets=lgb_eval,
        callbacks=[lgb.record_evaluation(evals_result)]
    )
    pred = gbm.predict(X_train)
    np.testing.assert_allclose(pred, y)
    ret = roc_auc_score(y_train, pred)
    assert ret > 0.999
    assert evals_result['valid_0']['auc'][-1] == pytest.approx(ret)


def test_categorical_non_zero_inputs():
    x = [1, 1, 1, 1, 1, 1, 2, 2]
    y = [1, 1, 1, 1, 1, 1, 0, 0]

    X_train = np.array(x).reshape(len(x), 1)
    y_train = np.array(y)
    lgb_train = lgb.Dataset(X_train, y_train)
    lgb_eval = lgb.Dataset(X_train, y_train)

    params = {
        'objective': 'regression',
        'metric': 'auc',
        'verbose': -1,
        'boost_from_average': False,
        'min_data': 1,
        'num_leaves': 2,
        'learning_rate': 1,
        'min_data_in_bin': 1,
        'min_data_per_group': 1,
        'cat_smooth': 1,
        'cat_l2': 0,
        'max_cat_to_onehot': 1,
        'zero_as_missing': False,
        'categorical_column': 0
    }
    evals_result = {}
    gbm = lgb.train(
        params,
        lgb_train,
        num_boost_round=1,
        valid_sets=lgb_eval,
        callbacks=[lgb.record_evaluation(evals_result)]
    )
    pred = gbm.predict(X_train)
    np.testing.assert_allclose(pred, y)
    ret = roc_auc_score(y_train, pred)
    assert ret > 0.999
    assert evals_result['valid_0']['auc'][-1] == pytest.approx(ret)


def test_multiclass():
    X, y = load_digits(n_class=10, return_X_y=True)
    X_train, X_test, y_train, y_test = train_test_split(X, y, test_size=0.1, random_state=42)
    params = {
        'objective': 'multiclass',
        'metric': 'multi_logloss',
        'num_class': 10,
        'verbose': -1
    }
    lgb_train = lgb.Dataset(X_train, y_train, params=params)
    lgb_eval = lgb.Dataset(X_test, y_test, reference=lgb_train, params=params)
    evals_result = {}
    gbm = lgb.train(
        params,
        lgb_train,
        num_boost_round=50,
        valid_sets=lgb_eval,
        callbacks=[lgb.record_evaluation(evals_result)]
    )
    ret = multi_logloss(y_test, gbm.predict(X_test))
    assert ret < 0.16
    assert evals_result['valid_0']['multi_logloss'][-1] == pytest.approx(ret)


def test_multiclass_rf():
    X, y = load_digits(n_class=10, return_X_y=True)
    X_train, X_test, y_train, y_test = train_test_split(X, y, test_size=0.1, random_state=42)
    params = {
        'boosting_type': 'rf',
        'objective': 'multiclass',
        'metric': 'multi_logloss',
        'bagging_freq': 1,
        'bagging_fraction': 0.6,
        'feature_fraction': 0.6,
        'num_class': 10,
        'num_leaves': 50,
        'min_data': 1,
        'verbose': -1,
        'gpu_use_dp': True
    }
    lgb_train = lgb.Dataset(X_train, y_train, params=params)
    lgb_eval = lgb.Dataset(X_test, y_test, reference=lgb_train, params=params)
    evals_result = {}
    gbm = lgb.train(
        params,
        lgb_train,
        num_boost_round=50,
        valid_sets=lgb_eval,
        callbacks=[lgb.record_evaluation(evals_result)]
    )
    ret = multi_logloss(y_test, gbm.predict(X_test))
    assert ret < 0.23
    assert evals_result['valid_0']['multi_logloss'][-1] == pytest.approx(ret)


def test_multiclass_prediction_early_stopping():
    X, y = load_digits(n_class=10, return_X_y=True)
    X_train, X_test, y_train, y_test = train_test_split(X, y, test_size=0.1, random_state=42)
    params = {
        'objective': 'multiclass',
        'metric': 'multi_logloss',
        'num_class': 10,
        'verbose': -1
    }
    lgb_train = lgb.Dataset(X_train, y_train, params=params)
    gbm = lgb.train(params, lgb_train,
                    num_boost_round=50)

    pred_parameter = {"pred_early_stop": True,
                      "pred_early_stop_freq": 5,
                      "pred_early_stop_margin": 1.5}
    ret = multi_logloss(y_test, gbm.predict(X_test, **pred_parameter))
    assert ret < 0.8
    assert ret > 0.6  # loss will be higher than when evaluating the full model

    pred_parameter["pred_early_stop_margin"] = 5.5
    ret = multi_logloss(y_test, gbm.predict(X_test, **pred_parameter))
    assert ret < 0.2


def test_multi_class_error():
    X, y = load_digits(n_class=10, return_X_y=True)
    params = {'objective': 'multiclass', 'num_classes': 10, 'metric': 'multi_error',
              'num_leaves': 4, 'verbose': -1}
    lgb_data = lgb.Dataset(X, label=y)
    est = lgb.train(params, lgb_data, num_boost_round=10)
    predict_default = est.predict(X)
    results = {}
    est = lgb.train(
        dict(
            params,
            multi_error_top_k=1
        ),
        lgb_data,
        num_boost_round=10,
        valid_sets=[lgb_data],
        callbacks=[lgb.record_evaluation(results)]
    )
    predict_1 = est.predict(X)
    # check that default gives same result as k = 1
    np.testing.assert_allclose(predict_1, predict_default)
    # check against independent calculation for k = 1
    err = top_k_error(y, predict_1, 1)
    assert results['training']['multi_error'][-1] == pytest.approx(err)
    # check against independent calculation for k = 2
    results = {}
    est = lgb.train(
        dict(
            params,
            multi_error_top_k=2
        ),
        lgb_data,
        num_boost_round=10,
        valid_sets=[lgb_data],
        callbacks=[lgb.record_evaluation(results)]
    )
    predict_2 = est.predict(X)
    err = top_k_error(y, predict_2, 2)
    assert results['training']['multi_error@2'][-1] == pytest.approx(err)
    # check against independent calculation for k = 10
    results = {}
    est = lgb.train(
        dict(
            params,
            multi_error_top_k=10
        ),
        lgb_data,
        num_boost_round=10,
        valid_sets=[lgb_data],
        callbacks=[lgb.record_evaluation(results)]
    )
    predict_3 = est.predict(X)
    err = top_k_error(y, predict_3, 10)
    assert results['training']['multi_error@10'][-1] == pytest.approx(err)
    # check cases where predictions are equal
    X = np.array([[0, 0], [0, 0]])
    y = np.array([0, 1])
    lgb_data = lgb.Dataset(X, label=y)
    params['num_classes'] = 2
    results = {}
    lgb.train(
        params,
        lgb_data,
        num_boost_round=10,
        valid_sets=[lgb_data],
        callbacks=[lgb.record_evaluation(results)]
    )
    assert results['training']['multi_error'][-1] == pytest.approx(1)
    results = {}
    lgb.train(
        dict(
            params,
            multi_error_top_k=2
        ),
        lgb_data,
        num_boost_round=10,
        valid_sets=[lgb_data],
        callbacks=[lgb.record_evaluation(results)]
    )
    assert results['training']['multi_error@2'][-1] == pytest.approx(0)


@pytest.mark.skipif(getenv('TASK', '') == 'cuda_exp', reason='Skip due to differences in implementation details of CUDA Experimental version')
def test_auc_mu():
    # should give same result as binary auc for 2 classes
    X, y = load_digits(n_class=10, return_X_y=True)
    y_new = np.zeros((len(y)))
    y_new[y != 0] = 1
    lgb_X = lgb.Dataset(X, label=y_new)
    params = {'objective': 'multiclass',
              'metric': 'auc_mu',
              'verbose': -1,
              'num_classes': 2,
              'seed': 0}
    results_auc_mu = {}
    lgb.train(
        params,
        lgb_X,
        num_boost_round=10,
        valid_sets=[lgb_X],
        callbacks=[lgb.record_evaluation(results_auc_mu)]
    )
    params = {'objective': 'binary',
              'metric': 'auc',
              'verbose': -1,
              'seed': 0}
    results_auc = {}
    lgb.train(
        params,
        lgb_X,
        num_boost_round=10,
        valid_sets=[lgb_X],
        callbacks=[lgb.record_evaluation(results_auc)]
    )
    np.testing.assert_allclose(results_auc_mu['training']['auc_mu'], results_auc['training']['auc'])
    # test the case where all predictions are equal
    lgb_X = lgb.Dataset(X[:10], label=y_new[:10])
    params = {'objective': 'multiclass',
              'metric': 'auc_mu',
              'verbose': -1,
              'num_classes': 2,
              'min_data_in_leaf': 20,
              'seed': 0}
    results_auc_mu = {}
    lgb.train(
        params,
        lgb_X,
        num_boost_round=10,
        valid_sets=[lgb_X],
        callbacks=[lgb.record_evaluation(results_auc_mu)]
    )
    assert results_auc_mu['training']['auc_mu'][-1] == pytest.approx(0.5)
    # test that weighted data gives different auc_mu
    lgb_X = lgb.Dataset(X, label=y)
    lgb_X_weighted = lgb.Dataset(X, label=y, weight=np.abs(np.random.normal(size=y.shape)))
    results_unweighted = {}
    results_weighted = {}
    params = dict(params, num_classes=10, num_leaves=5)
    lgb.train(
        params,
        lgb_X,
        num_boost_round=10,
        valid_sets=[lgb_X],
        callbacks=[lgb.record_evaluation(results_unweighted)]
    )
    lgb.train(
        params,
        lgb_X_weighted,
        num_boost_round=10,
        valid_sets=[lgb_X_weighted],
        callbacks=[lgb.record_evaluation(results_weighted)]
    )
    assert results_weighted['training']['auc_mu'][-1] < 1
    assert results_unweighted['training']['auc_mu'][-1] != results_weighted['training']['auc_mu'][-1]
    # test that equal data weights give same auc_mu as unweighted data
    lgb_X_weighted = lgb.Dataset(X, label=y, weight=np.ones(y.shape) * 0.5)
    lgb.train(
        params,
        lgb_X_weighted,
        num_boost_round=10,
        valid_sets=[lgb_X_weighted],
        callbacks=[lgb.record_evaluation(results_weighted)]
    )
    assert results_unweighted['training']['auc_mu'][-1] == pytest.approx(
        results_weighted['training']['auc_mu'][-1], abs=1e-5)
    # should give 1 when accuracy = 1
    X = X[:10, :]
    y = y[:10]
    lgb_X = lgb.Dataset(X, label=y)
    params = {'objective': 'multiclass',
              'metric': 'auc_mu',
              'num_classes': 10,
              'min_data_in_leaf': 1,
              'verbose': -1}
    results = {}
    lgb.train(
        params,
        lgb_X,
        num_boost_round=100,
        valid_sets=[lgb_X],
        callbacks=[lgb.record_evaluation(results)]
    )
    assert results['training']['auc_mu'][-1] == pytest.approx(1)
    # test loading class weights
    Xy = np.loadtxt(
        str(Path(__file__).absolute().parents[2] / 'examples' / 'multiclass_classification' / 'multiclass.train')
    )
    y = Xy[:, 0]
    X = Xy[:, 1:]
    lgb_X = lgb.Dataset(X, label=y)
    params = {'objective': 'multiclass',
              'metric': 'auc_mu',
              'auc_mu_weights': [0, 2, 2, 2, 2, 1, 0, 1, 1, 1, 1, 1, 0, 1, 1, 1, 1, 1, 0, 1, 1, 1, 1, 1, 0],
              'num_classes': 5,
              'verbose': -1,
              'seed': 0}
    results_weight = {}
    lgb.train(
        params,
        lgb_X,
        num_boost_round=5,
        valid_sets=[lgb_X],
        callbacks=[lgb.record_evaluation(results_weight)]
    )
    params['auc_mu_weights'] = []
    results_no_weight = {}
    lgb.train(
        params,
        lgb_X,
        num_boost_round=5,
        valid_sets=[lgb_X],
        callbacks=[lgb.record_evaluation(results_no_weight)]
    )
    assert results_weight['training']['auc_mu'][-1] != results_no_weight['training']['auc_mu'][-1]


def test_ranking_prediction_early_stopping():
    rank_example_dir = Path(__file__).absolute().parents[2] / 'examples' / 'lambdarank'
    X_train, y_train = load_svmlight_file(str(rank_example_dir / 'rank.train'))
    q_train = np.loadtxt(str(rank_example_dir / 'rank.train.query'))
    X_test, _ = load_svmlight_file(str(rank_example_dir / 'rank.test'))
    params = {
        'objective': 'rank_xendcg',
        'verbose': -1
    }
    lgb_train = lgb.Dataset(X_train, y_train, group=q_train, params=params)
    gbm = lgb.train(params, lgb_train, num_boost_round=50)

    pred_parameter = {"pred_early_stop": True,
                      "pred_early_stop_freq": 5,
                      "pred_early_stop_margin": 1.5}
    ret_early = gbm.predict(X_test, **pred_parameter)

    pred_parameter["pred_early_stop_margin"] = 5.5
    ret_early_more_strict = gbm.predict(X_test, **pred_parameter)
    with pytest.raises(AssertionError):
        np.testing.assert_allclose(ret_early, ret_early_more_strict)


def test_early_stopping():
    X, y = load_breast_cancer(return_X_y=True)
    params = {
        'objective': 'binary',
        'metric': 'binary_logloss',
        'verbose': -1
    }
    X_train, X_test, y_train, y_test = train_test_split(X, y, test_size=0.1, random_state=42)
    lgb_train = lgb.Dataset(X_train, y_train)
    lgb_eval = lgb.Dataset(X_test, y_test, reference=lgb_train)
    valid_set_name = 'valid_set'
    # no early stopping
    gbm = lgb.train(params, lgb_train,
                    num_boost_round=10,
                    valid_sets=lgb_eval,
                    valid_names=valid_set_name,
                    callbacks=[lgb.early_stopping(stopping_rounds=5)])
    assert gbm.best_iteration == 10
    assert valid_set_name in gbm.best_score
    assert 'binary_logloss' in gbm.best_score[valid_set_name]
    # early stopping occurs
    gbm = lgb.train(params, lgb_train,
                    num_boost_round=40,
                    valid_sets=lgb_eval,
                    valid_names=valid_set_name,
                    callbacks=[lgb.early_stopping(stopping_rounds=5)])
    assert gbm.best_iteration <= 39
    assert valid_set_name in gbm.best_score
    assert 'binary_logloss' in gbm.best_score[valid_set_name]


@pytest.mark.parametrize('first_metric_only', [True, False])
def test_early_stopping_via_global_params(first_metric_only):
    X, y = load_breast_cancer(return_X_y=True)
    num_trees = 5
    params = {
        'num_trees': num_trees,
        'objective': 'binary',
        'metric': 'None',
        'verbose': -1,
        'early_stopping_round': 2,
        'first_metric_only': first_metric_only
    }
    X_train, X_test, y_train, y_test = train_test_split(X, y, test_size=0.1, random_state=42)
    lgb_train = lgb.Dataset(X_train, y_train)
    lgb_eval = lgb.Dataset(X_test, y_test, reference=lgb_train)
    valid_set_name = 'valid_set'
    gbm = lgb.train(params,
                    lgb_train,
                    feval=[decreasing_metric, constant_metric],
                    valid_sets=lgb_eval,
                    valid_names=valid_set_name)
    if first_metric_only:
        assert gbm.best_iteration == num_trees
    else:
        assert gbm.best_iteration == 1
    assert valid_set_name in gbm.best_score
    assert 'decreasing_metric' in gbm.best_score[valid_set_name]
    assert 'error' in gbm.best_score[valid_set_name]


@pytest.mark.parametrize('first_only', [True, False])
@pytest.mark.parametrize('single_metric', [True, False])
@pytest.mark.parametrize('greater_is_better', [True, False])
def test_early_stopping_min_delta(first_only, single_metric, greater_is_better):
    if single_metric and not first_only:
        pytest.skip("first_metric_only doesn't affect single metric.")
    metric2min_delta = {
        'auc': 0.001,
        'binary_logloss': 0.01,
        'average_precision': 0.001,
        'mape': 0.01,
    }
    if single_metric:
        if greater_is_better:
            metric = 'auc'
        else:
            metric = 'binary_logloss'
    else:
        if first_only:
            if greater_is_better:
                metric = ['auc', 'binary_logloss']
            else:
                metric = ['binary_logloss', 'auc']
        else:
            if greater_is_better:
                metric = ['auc', 'average_precision']
            else:
                metric = ['binary_logloss', 'mape']

    X, y = load_breast_cancer(return_X_y=True)
    X_train, X_valid, y_train, y_valid = train_test_split(X, y, test_size=0.2, random_state=0)
    train_ds = lgb.Dataset(X_train, y_train)
    valid_ds = lgb.Dataset(X_valid, y_valid, reference=train_ds)

    params = {'objective': 'binary', 'metric': metric, 'verbose': -1}
    if isinstance(metric, str):
        min_delta = metric2min_delta[metric]
    elif first_only:
        min_delta = metric2min_delta[metric[0]]
    else:
        min_delta = [metric2min_delta[m] for m in metric]
    train_kwargs = dict(
        params=params,
        train_set=train_ds,
        num_boost_round=50,
        valid_sets=[train_ds, valid_ds],
        valid_names=['training', 'valid'],
    )

    # regular early stopping
    evals_result = {}
    train_kwargs['callbacks'] = [
        lgb.callback.early_stopping(10, first_only, verbose=False),
        lgb.record_evaluation(evals_result)
    ]
    bst = lgb.train(**train_kwargs)
    scores = np.vstack(list(evals_result['valid'].values())).T

    # positive min_delta
    delta_result = {}
    train_kwargs['callbacks'] = [
        lgb.callback.early_stopping(10, first_only, verbose=False, min_delta=min_delta),
        lgb.record_evaluation(delta_result)
    ]
    delta_bst = lgb.train(**train_kwargs)
    delta_scores = np.vstack(list(delta_result['valid'].values())).T

    if first_only:
        scores = scores[:, 0]
        delta_scores = delta_scores[:, 0]

    assert delta_bst.num_trees() < bst.num_trees()
    np.testing.assert_allclose(scores[:len(delta_scores)], delta_scores)
    last_score = delta_scores[-1]
    best_score = delta_scores[delta_bst.num_trees() - 1]
    if greater_is_better:
        assert np.less_equal(last_score, best_score + min_delta).any()
    else:
        assert np.greater_equal(last_score, best_score - min_delta).any()


def test_continue_train():
    X, y = load_boston(return_X_y=True)
    X_train, X_test, y_train, y_test = train_test_split(X, y, test_size=0.1, random_state=42)
    params = {
        'objective': 'regression',
        'metric': 'l1',
        'verbose': -1
    }
    lgb_train = lgb.Dataset(X_train, y_train, free_raw_data=False)
    lgb_eval = lgb.Dataset(X_test, y_test, reference=lgb_train, free_raw_data=False)
    init_gbm = lgb.train(params, lgb_train, num_boost_round=20)
    model_name = 'model.txt'
    init_gbm.save_model(model_name)
    evals_result = {}
    gbm = lgb.train(
        params,
        lgb_train,
        num_boost_round=30,
        valid_sets=lgb_eval,
        # test custom eval metrics
        feval=(lambda p, d: ('custom_mae', mean_absolute_error(p, d.get_label()), False)),
        callbacks=[lgb.record_evaluation(evals_result)],
        init_model='model.txt'
    )
    ret = mean_absolute_error(y_test, gbm.predict(X_test))
    assert ret < 2.0
    assert evals_result['valid_0']['l1'][-1] == pytest.approx(ret)
    np.testing.assert_allclose(evals_result['valid_0']['l1'], evals_result['valid_0']['custom_mae'])


def test_continue_train_reused_dataset():
    X, y = make_synthetic_regression()
    params = {
        'objective': 'regression',
        'verbose': -1
    }
    lgb_train = lgb.Dataset(X, y, free_raw_data=False)
    init_gbm = lgb.train(params, lgb_train, num_boost_round=5)
    init_gbm_2 = lgb.train(params, lgb_train, num_boost_round=5, init_model=init_gbm)
    init_gbm_3 = lgb.train(params, lgb_train, num_boost_round=5, init_model=init_gbm_2)
    gbm = lgb.train(params, lgb_train, num_boost_round=5, init_model=init_gbm_3)
    assert gbm.current_iteration() == 20


def test_continue_train_dart():
    X, y = load_boston(return_X_y=True)
    X_train, X_test, y_train, y_test = train_test_split(X, y, test_size=0.1, random_state=42)
    params = {
        'boosting_type': 'dart',
        'objective': 'regression',
        'metric': 'l1',
        'verbose': -1
    }
    lgb_train = lgb.Dataset(X_train, y_train, free_raw_data=False)
    lgb_eval = lgb.Dataset(X_test, y_test, reference=lgb_train, free_raw_data=False)
    init_gbm = lgb.train(params, lgb_train, num_boost_round=50)
    evals_result = {}
    gbm = lgb.train(
        params,
        lgb_train,
        num_boost_round=50,
        valid_sets=lgb_eval,
        callbacks=[lgb.record_evaluation(evals_result)],
        init_model=init_gbm
    )
    ret = mean_absolute_error(y_test, gbm.predict(X_test))
    assert ret < 2.0
    assert evals_result['valid_0']['l1'][-1] == pytest.approx(ret)


def test_continue_train_multiclass():
    X, y = load_iris(return_X_y=True)
    X_train, X_test, y_train, y_test = train_test_split(X, y, test_size=0.1, random_state=42)
    params = {
        'objective': 'multiclass',
        'metric': 'multi_logloss',
        'num_class': 3,
        'verbose': -1
    }
    lgb_train = lgb.Dataset(X_train, y_train, params=params, free_raw_data=False)
    lgb_eval = lgb.Dataset(X_test, y_test, reference=lgb_train, params=params, free_raw_data=False)
    init_gbm = lgb.train(params, lgb_train, num_boost_round=20)
    evals_result = {}
    gbm = lgb.train(
        params,
        lgb_train,
        num_boost_round=30,
        valid_sets=lgb_eval,
        callbacks=[lgb.record_evaluation(evals_result)],
        init_model=init_gbm
    )
    ret = multi_logloss(y_test, gbm.predict(X_test))
    assert ret < 0.1
    assert evals_result['valid_0']['multi_logloss'][-1] == pytest.approx(ret)


def test_cv():
    X_train, y_train = make_synthetic_regression()
    params = {'verbose': -1}
    lgb_train = lgb.Dataset(X_train, y_train)
    # shuffle = False, override metric in params
    params_with_metric = {'metric': 'l2', 'verbose': -1}
    cv_res = lgb.cv(params_with_metric, lgb_train, num_boost_round=10,
                    nfold=3, stratified=False, shuffle=False, metrics='l1')
    assert 'valid l1-mean' in cv_res
    assert 'valid l2-mean' not in cv_res
    assert len(cv_res['valid l1-mean']) == 10
    # shuffle = True, callbacks
    cv_res = lgb.cv(params, lgb_train, num_boost_round=10, nfold=3,
                    stratified=False, shuffle=True, metrics='l1',
                    callbacks=[lgb.reset_parameter(learning_rate=lambda i: 0.1 - 0.001 * i)])
    assert 'valid l1-mean' in cv_res
    assert len(cv_res['valid l1-mean']) == 10
    # enable display training loss
    cv_res = lgb.cv(params_with_metric, lgb_train, num_boost_round=10,
                    nfold=3, stratified=False, shuffle=False,
                    metrics='l1', eval_train_metric=True)
    assert 'train l1-mean' in cv_res
    assert 'valid l1-mean' in cv_res
    assert 'train l2-mean' not in cv_res
    assert 'valid l2-mean' not in cv_res
    assert len(cv_res['train l1-mean']) == 10
    assert len(cv_res['valid l1-mean']) == 10
    # self defined folds
    tss = TimeSeriesSplit(3)
    folds = tss.split(X_train)
    cv_res_gen = lgb.cv(params_with_metric, lgb_train, num_boost_round=10, folds=folds)
    cv_res_obj = lgb.cv(params_with_metric, lgb_train, num_boost_round=10, folds=tss)
    np.testing.assert_allclose(cv_res_gen['valid l2-mean'], cv_res_obj['valid l2-mean'])
    # LambdaRank
    rank_example_dir = Path(__file__).absolute().parents[2] / 'examples' / 'lambdarank'
    X_train, y_train = load_svmlight_file(str(rank_example_dir / 'rank.train'))
    q_train = np.loadtxt(str(rank_example_dir / 'rank.train.query'))
    params_lambdarank = {'objective': 'lambdarank', 'verbose': -1, 'eval_at': 3}
    lgb_train = lgb.Dataset(X_train, y_train, group=q_train)
    # ... with l2 metric
    cv_res_lambda = lgb.cv(params_lambdarank, lgb_train, num_boost_round=10, nfold=3, metrics='l2')
    assert len(cv_res_lambda) == 2
    assert not np.isnan(cv_res_lambda['valid l2-mean']).any()
    # ... with NDCG (default) metric
    cv_res_lambda = lgb.cv(params_lambdarank, lgb_train, num_boost_round=10, nfold=3)
    assert len(cv_res_lambda) == 2
    assert not np.isnan(cv_res_lambda['valid ndcg@3-mean']).any()
    # self defined folds with lambdarank
    cv_res_lambda_obj = lgb.cv(params_lambdarank, lgb_train, num_boost_round=10,
                               folds=GroupKFold(n_splits=3))
    np.testing.assert_allclose(cv_res_lambda['valid ndcg@3-mean'], cv_res_lambda_obj['valid ndcg@3-mean'])


def test_cvbooster():
    X, y = load_breast_cancer(return_X_y=True)
    X_train, X_test, y_train, y_test = train_test_split(X, y, test_size=0.1, random_state=42)
    params = {
        'objective': 'binary',
        'metric': 'binary_logloss',
        'verbose': -1,
    }
    nfold = 3
    lgb_train = lgb.Dataset(X_train, y_train)
    # with early stopping
    cv_res = lgb.cv(params, lgb_train,
                    num_boost_round=25,
                    nfold=nfold,
                    callbacks=[lgb.early_stopping(stopping_rounds=5)],
                    return_cvbooster=True)
    assert 'cvbooster' in cv_res
    cvb = cv_res['cvbooster']
    assert isinstance(cvb, lgb.CVBooster)
    assert isinstance(cvb.boosters, list)
    assert len(cvb.boosters) == nfold
    assert all(isinstance(bst, lgb.Booster) for bst in cvb.boosters)
    assert cvb.best_iteration > 0
    # predict by each fold booster
    preds = cvb.predict(X_test)
    assert isinstance(preds, list)
    assert len(preds) == nfold
    # check that each booster predicted using the best iteration
    for fold_preds, bst in zip(preds, cvb.boosters):
        assert bst.best_iteration == cvb.best_iteration
        expected = bst.predict(X_test, num_iteration=cvb.best_iteration)
        np.testing.assert_allclose(fold_preds, expected)
    # fold averaging
    avg_pred = np.mean(preds, axis=0)
    ret = log_loss(y_test, avg_pred)
    assert ret < 0.13
    # without early stopping
    cv_res = lgb.cv(params, lgb_train,
                    num_boost_round=20,
                    nfold=3,
                    return_cvbooster=True)
    cvb = cv_res['cvbooster']
    assert cvb.best_iteration == -1
    preds = cvb.predict(X_test)
    avg_pred = np.mean(preds, axis=0)
    ret = log_loss(y_test, avg_pred)
    assert ret < 0.15


def test_feature_name():
    X_train, y_train = make_synthetic_regression()
    params = {'verbose': -1}
    lgb_train = lgb.Dataset(X_train, y_train)
    feature_names = [f'f_{i}' for i in range(X_train.shape[-1])]
    gbm = lgb.train(params, lgb_train, num_boost_round=5, feature_name=feature_names)
    assert feature_names == gbm.feature_name()
    # test feature_names with whitespaces
    feature_names_with_space = [f'f {i}' for i in range(X_train.shape[-1])]
    gbm = lgb.train(params, lgb_train, num_boost_round=5, feature_name=feature_names_with_space)
    assert feature_names == gbm.feature_name()


def test_feature_name_with_non_ascii():
    X_train = np.random.normal(size=(100, 4))
    y_train = np.random.random(100)
    # This has non-ascii strings.
    feature_names = [u'F_零', u'F_一', u'F_二', u'F_三']
    params = {'verbose': -1}
    lgb_train = lgb.Dataset(X_train, y_train)

    gbm = lgb.train(params, lgb_train, num_boost_round=5, feature_name=feature_names)
    assert feature_names == gbm.feature_name()
    gbm.save_model('lgb.model')

    gbm2 = lgb.Booster(model_file='lgb.model')
    assert feature_names == gbm2.feature_name()


def test_save_load_copy_pickle():
    def train_and_predict(init_model=None, return_model=False):
        X, y = make_synthetic_regression()
        X_train, X_test, y_train, y_test = train_test_split(X, y, test_size=0.1, random_state=42)
        params = {
            'objective': 'regression',
            'metric': 'l2',
            'verbose': -1
        }
        lgb_train = lgb.Dataset(X_train, y_train)
        gbm_template = lgb.train(params, lgb_train, num_boost_round=10, init_model=init_model)
        return gbm_template if return_model else mean_squared_error(y_test, gbm_template.predict(X_test))

    gbm = train_and_predict(return_model=True)
    ret_origin = train_and_predict(init_model=gbm)
    other_ret = []
    gbm.save_model('lgb.model')
    with open('lgb.model') as f:  # check all params are logged into model file correctly
        assert f.read().find("[num_iterations: 10]") != -1
    other_ret.append(train_and_predict(init_model='lgb.model'))
    gbm_load = lgb.Booster(model_file='lgb.model')
    other_ret.append(train_and_predict(init_model=gbm_load))
    other_ret.append(train_and_predict(init_model=copy.copy(gbm)))
    other_ret.append(train_and_predict(init_model=copy.deepcopy(gbm)))
    with open('lgb.pkl', 'wb') as f:
        pickle.dump(gbm, f)
    with open('lgb.pkl', 'rb') as f:
        gbm_pickle = pickle.load(f)
    other_ret.append(train_and_predict(init_model=gbm_pickle))
    gbm_pickles = pickle.loads(pickle.dumps(gbm))
    other_ret.append(train_and_predict(init_model=gbm_pickles))
    for ret in other_ret:
        assert ret_origin == pytest.approx(ret)


def test_pandas_categorical():
    pd = pytest.importorskip("pandas")
    np.random.seed(42)  # sometimes there is no difference how cols are treated (cat or not cat)
    X = pd.DataFrame({"A": np.random.permutation(['a', 'b', 'c', 'd'] * 75),  # str
                      "B": np.random.permutation([1, 2, 3] * 100),  # int
                      "C": np.random.permutation([0.1, 0.2, -0.1, -0.1, 0.2] * 60),  # float
                      "D": np.random.permutation([True, False] * 150),  # bool
                      "E": pd.Categorical(np.random.permutation(['z', 'y', 'x', 'w', 'v'] * 60),
                                          ordered=True)})  # str and ordered categorical
    y = np.random.permutation([0, 1] * 150)
    X_test = pd.DataFrame({"A": np.random.permutation(['a', 'b', 'e'] * 20),  # unseen category
                           "B": np.random.permutation([1, 3] * 30),
                           "C": np.random.permutation([0.1, -0.1, 0.2, 0.2] * 15),
                           "D": np.random.permutation([True, False] * 30),
                           "E": pd.Categorical(np.random.permutation(['z', 'y'] * 30),
                                               ordered=True)})
    np.random.seed()  # reset seed
    cat_cols_actual = ["A", "B", "C", "D"]
    cat_cols_to_store = cat_cols_actual + ["E"]
    X[cat_cols_actual] = X[cat_cols_actual].astype('category')
    X_test[cat_cols_actual] = X_test[cat_cols_actual].astype('category')
    cat_values = [X[col].cat.categories.tolist() for col in cat_cols_to_store]
    params = {
        'objective': 'binary',
        'metric': 'binary_logloss',
        'verbose': -1
    }
    lgb_train = lgb.Dataset(X, y)
    gbm0 = lgb.train(params, lgb_train, num_boost_round=10)
    pred0 = gbm0.predict(X_test)
    assert lgb_train.categorical_feature == 'auto'
    lgb_train = lgb.Dataset(X, pd.DataFrame(y))  # also test that label can be one-column pd.DataFrame
    gbm1 = lgb.train(params, lgb_train, num_boost_round=10, categorical_feature=[0])
    pred1 = gbm1.predict(X_test)
    assert lgb_train.categorical_feature == [0]
    lgb_train = lgb.Dataset(X, pd.Series(y))  # also test that label can be pd.Series
    gbm2 = lgb.train(params, lgb_train, num_boost_round=10, categorical_feature=['A'])
    pred2 = gbm2.predict(X_test)
    assert lgb_train.categorical_feature == ['A']
    lgb_train = lgb.Dataset(X, y)
    gbm3 = lgb.train(params, lgb_train, num_boost_round=10, categorical_feature=['A', 'B', 'C', 'D'])
    pred3 = gbm3.predict(X_test)
    assert lgb_train.categorical_feature == ['A', 'B', 'C', 'D']
    gbm3.save_model('categorical.model')
    gbm4 = lgb.Booster(model_file='categorical.model')
    pred4 = gbm4.predict(X_test)
    model_str = gbm4.model_to_string()
    gbm4.model_from_string(model_str)
    pred5 = gbm4.predict(X_test)
    gbm5 = lgb.Booster(model_str=model_str)
    pred6 = gbm5.predict(X_test)
    lgb_train = lgb.Dataset(X, y)
    gbm6 = lgb.train(params, lgb_train, num_boost_round=10, categorical_feature=['A', 'B', 'C', 'D', 'E'])
    pred7 = gbm6.predict(X_test)
    assert lgb_train.categorical_feature == ['A', 'B', 'C', 'D', 'E']
    lgb_train = lgb.Dataset(X, y)
    gbm7 = lgb.train(params, lgb_train, num_boost_round=10, categorical_feature=[])
    pred8 = gbm7.predict(X_test)
    assert lgb_train.categorical_feature == []
    with pytest.raises(AssertionError):
        np.testing.assert_allclose(pred0, pred1)
    with pytest.raises(AssertionError):
        np.testing.assert_allclose(pred0, pred2)
    np.testing.assert_allclose(pred1, pred2)
    np.testing.assert_allclose(pred0, pred3)
    np.testing.assert_allclose(pred0, pred4)
    np.testing.assert_allclose(pred0, pred5)
    np.testing.assert_allclose(pred0, pred6)
    with pytest.raises(AssertionError):
        np.testing.assert_allclose(pred0, pred7)  # ordered cat features aren't treated as cat features by default
    with pytest.raises(AssertionError):
        np.testing.assert_allclose(pred0, pred8)
    assert gbm0.pandas_categorical == cat_values
    assert gbm1.pandas_categorical == cat_values
    assert gbm2.pandas_categorical == cat_values
    assert gbm3.pandas_categorical == cat_values
    assert gbm4.pandas_categorical == cat_values
    assert gbm5.pandas_categorical == cat_values
    assert gbm6.pandas_categorical == cat_values
    assert gbm7.pandas_categorical == cat_values


def test_pandas_sparse():
    pd = pytest.importorskip("pandas")
    X = pd.DataFrame({"A": pd.arrays.SparseArray(np.random.permutation([0, 1, 2] * 100)),
                      "B": pd.arrays.SparseArray(np.random.permutation([0.0, 0.1, 0.2, -0.1, 0.2] * 60)),
                      "C": pd.arrays.SparseArray(np.random.permutation([True, False] * 150))})
    y = pd.Series(pd.arrays.SparseArray(np.random.permutation([0, 1] * 150)))
    X_test = pd.DataFrame({"A": pd.arrays.SparseArray(np.random.permutation([0, 2] * 30)),
                           "B": pd.arrays.SparseArray(np.random.permutation([0.0, 0.1, 0.2, -0.1] * 15)),
                           "C": pd.arrays.SparseArray(np.random.permutation([True, False] * 30))})
    for dtype in pd.concat([X.dtypes, X_test.dtypes, pd.Series(y.dtypes)]):
        assert pd.api.types.is_sparse(dtype)
    params = {
        'objective': 'binary',
        'verbose': -1
    }
    lgb_train = lgb.Dataset(X, y)
    gbm = lgb.train(params, lgb_train, num_boost_round=10)
    pred_sparse = gbm.predict(X_test, raw_score=True)
    if hasattr(X_test, 'sparse'):
        pred_dense = gbm.predict(X_test.sparse.to_dense(), raw_score=True)
    else:
        pred_dense = gbm.predict(X_test.to_dense(), raw_score=True)
    np.testing.assert_allclose(pred_sparse, pred_dense)


def test_reference_chain():
    X = np.random.normal(size=(100, 2))
    y = np.random.normal(size=100)
    tmp_dat = lgb.Dataset(X, y)
    # take subsets and train
    tmp_dat_train = tmp_dat.subset(np.arange(80))
    tmp_dat_val = tmp_dat.subset(np.arange(80, 100)).subset(np.arange(18))
    params = {'objective': 'regression_l2', 'metric': 'rmse'}
    evals_result = {}
    lgb.train(
        params,
        tmp_dat_train,
        num_boost_round=20,
        valid_sets=[tmp_dat_train, tmp_dat_val],
        callbacks=[lgb.record_evaluation(evals_result)]
    )
    assert len(evals_result['training']['rmse']) == 20
    assert len(evals_result['valid_1']['rmse']) == 20


def test_contribs():
    X, y = load_breast_cancer(return_X_y=True)
    X_train, X_test, y_train, y_test = train_test_split(X, y, test_size=0.1, random_state=42)
    params = {
        'objective': 'binary',
        'metric': 'binary_logloss',
        'verbose': -1,
    }
    lgb_train = lgb.Dataset(X_train, y_train)
    gbm = lgb.train(params, lgb_train, num_boost_round=20)

    assert (np.linalg.norm(gbm.predict(X_test, raw_score=True)
                           - np.sum(gbm.predict(X_test, pred_contrib=True), axis=1)) < 1e-4)


def test_contribs_sparse():
    n_features = 20
    n_samples = 100
    # generate CSR sparse dataset
    X, y = make_multilabel_classification(n_samples=n_samples,
                                          sparse=True,
                                          n_features=n_features,
                                          n_classes=1,
                                          n_labels=2)
    y = y.flatten()
    X_train, X_test, y_train, y_test = train_test_split(X, y, test_size=0.1, random_state=42)
    params = {
        'objective': 'binary',
        'verbose': -1,
    }
    lgb_train = lgb.Dataset(X_train, y_train)
    gbm = lgb.train(params, lgb_train, num_boost_round=20)
    contribs_csr = gbm.predict(X_test, pred_contrib=True)
    assert isspmatrix_csr(contribs_csr)
    # convert data to dense and get back same contribs
    contribs_dense = gbm.predict(X_test.toarray(), pred_contrib=True)
    # validate the values are the same
    if platform.machine() == 'aarch64':
        np.testing.assert_allclose(contribs_csr.toarray(), contribs_dense, rtol=1, atol=1e-12)
    else:
        np.testing.assert_allclose(contribs_csr.toarray(), contribs_dense)
    assert (np.linalg.norm(gbm.predict(X_test, raw_score=True)
                           - np.sum(contribs_dense, axis=1)) < 1e-4)
    # validate using CSC matrix
    X_test_csc = X_test.tocsc()
    contribs_csc = gbm.predict(X_test_csc, pred_contrib=True)
    assert isspmatrix_csc(contribs_csc)
    # validate the values are the same
    if platform.machine() == 'aarch64':
        np.testing.assert_allclose(contribs_csc.toarray(), contribs_dense, rtol=1, atol=1e-12)
    else:
        np.testing.assert_allclose(contribs_csc.toarray(), contribs_dense)


def test_contribs_sparse_multiclass():
    n_features = 20
    n_samples = 100
    n_labels = 4
    # generate CSR sparse dataset
    X, y = make_multilabel_classification(n_samples=n_samples,
                                          sparse=True,
                                          n_features=n_features,
                                          n_classes=1,
                                          n_labels=n_labels)
    y = y.flatten()
    X_train, X_test, y_train, y_test = train_test_split(X, y, test_size=0.1, random_state=42)
    params = {
        'objective': 'multiclass',
        'num_class': n_labels,
        'verbose': -1,
    }
    lgb_train = lgb.Dataset(X_train, y_train)
    gbm = lgb.train(params, lgb_train, num_boost_round=20)
    contribs_csr = gbm.predict(X_test, pred_contrib=True)
    assert isinstance(contribs_csr, list)
    for perclass_contribs_csr in contribs_csr:
        assert isspmatrix_csr(perclass_contribs_csr)
    # convert data to dense and get back same contribs
    contribs_dense = gbm.predict(X_test.toarray(), pred_contrib=True)
    # validate the values are the same
    contribs_csr_array = np.swapaxes(np.array([sparse_array.toarray() for sparse_array in contribs_csr]), 0, 1)
    contribs_csr_arr_re = contribs_csr_array.reshape((contribs_csr_array.shape[0],
                                                      contribs_csr_array.shape[1] * contribs_csr_array.shape[2]))
    if platform.machine() == 'aarch64':
        np.testing.assert_allclose(contribs_csr_arr_re, contribs_dense, rtol=1, atol=1e-12)
    else:
        np.testing.assert_allclose(contribs_csr_arr_re, contribs_dense)
    contribs_dense_re = contribs_dense.reshape(contribs_csr_array.shape)
    assert np.linalg.norm(gbm.predict(X_test, raw_score=True) - np.sum(contribs_dense_re, axis=2)) < 1e-4
    # validate using CSC matrix
    X_test_csc = X_test.tocsc()
    contribs_csc = gbm.predict(X_test_csc, pred_contrib=True)
    assert isinstance(contribs_csc, list)
    for perclass_contribs_csc in contribs_csc:
        assert isspmatrix_csc(perclass_contribs_csc)
    # validate the values are the same
    contribs_csc_array = np.swapaxes(np.array([sparse_array.toarray() for sparse_array in contribs_csc]), 0, 1)
    contribs_csc_array = contribs_csc_array.reshape((contribs_csc_array.shape[0],
                                                     contribs_csc_array.shape[1] * contribs_csc_array.shape[2]))
    if platform.machine() == 'aarch64':
        np.testing.assert_allclose(contribs_csc_array, contribs_dense, rtol=1, atol=1e-12)
    else:
        np.testing.assert_allclose(contribs_csc_array, contribs_dense)


@pytest.mark.skipif(psutil.virtual_memory().available / 1024 / 1024 / 1024 < 3, reason='not enough RAM')
def test_int32_max_sparse_contribs():
    params = {
        'objective': 'binary'
    }
    train_features = np.random.rand(100, 1000)
    train_targets = [0] * 50 + [1] * 50
    lgb_train = lgb.Dataset(train_features, train_targets)
    gbm = lgb.train(params, lgb_train, num_boost_round=2)
    csr_input_shape = (3000000, 1000)
    test_features = csr_matrix(csr_input_shape)
    for i in range(0, csr_input_shape[0], csr_input_shape[0] // 6):
        for j in range(0, 1000, 100):
            test_features[i, j] = random.random()
    y_pred_csr = gbm.predict(test_features, pred_contrib=True)
    # Note there is an extra column added to the output for the expected value
    csr_output_shape = (csr_input_shape[0], csr_input_shape[1] + 1)
    assert y_pred_csr.shape == csr_output_shape
    y_pred_csc = gbm.predict(test_features.tocsc(), pred_contrib=True)
    # Note output CSC shape should be same as CSR output shape
    assert y_pred_csc.shape == csr_output_shape


def test_sliced_data():
    def train_and_get_predictions(features, labels):
        dataset = lgb.Dataset(features, label=labels)
        lgb_params = {
            'application': 'binary',
            'verbose': -1,
            'min_data': 5,
        }
        gbm = lgb.train(
            params=lgb_params,
            train_set=dataset,
            num_boost_round=10,
        )
        return gbm.predict(features)

    num_samples = 100
    features = np.random.rand(num_samples, 5)
    positive_samples = int(num_samples * 0.25)
    labels = np.append(np.ones(positive_samples, dtype=np.float32),
                       np.zeros(num_samples - positive_samples, dtype=np.float32))
    # test sliced labels
    origin_pred = train_and_get_predictions(features, labels)
    stacked_labels = np.column_stack((labels, np.ones(num_samples, dtype=np.float32)))
    sliced_labels = stacked_labels[:, 0]
    sliced_pred = train_and_get_predictions(features, sliced_labels)
    np.testing.assert_allclose(origin_pred, sliced_pred)
    # append some columns
    stacked_features = np.column_stack((np.ones(num_samples, dtype=np.float32), features))
    stacked_features = np.column_stack((np.ones(num_samples, dtype=np.float32), stacked_features))
    stacked_features = np.column_stack((stacked_features, np.ones(num_samples, dtype=np.float32)))
    stacked_features = np.column_stack((stacked_features, np.ones(num_samples, dtype=np.float32)))
    # append some rows
    stacked_features = np.concatenate((np.ones(9, dtype=np.float32).reshape((1, 9)), stacked_features), axis=0)
    stacked_features = np.concatenate((np.ones(9, dtype=np.float32).reshape((1, 9)), stacked_features), axis=0)
    stacked_features = np.concatenate((stacked_features, np.ones(9, dtype=np.float32).reshape((1, 9))), axis=0)
    stacked_features = np.concatenate((stacked_features, np.ones(9, dtype=np.float32).reshape((1, 9))), axis=0)
    # test sliced 2d matrix
    sliced_features = stacked_features[2:102, 2:7]
    assert np.all(sliced_features == features)
    sliced_pred = train_and_get_predictions(sliced_features, sliced_labels)
    np.testing.assert_allclose(origin_pred, sliced_pred)
    # test sliced CSR
    stacked_csr = csr_matrix(stacked_features)
    sliced_csr = stacked_csr[2:102, 2:7]
    assert np.all(sliced_csr == features)
    sliced_pred = train_and_get_predictions(sliced_csr, sliced_labels)
    np.testing.assert_allclose(origin_pred, sliced_pred)


def test_init_with_subset():
    data = np.random.random((50, 2))
    y = [1] * 25 + [0] * 25
    lgb_train = lgb.Dataset(data, y, free_raw_data=False)
    subset_index_1 = np.random.choice(np.arange(50), 30, replace=False)
    subset_data_1 = lgb_train.subset(subset_index_1)
    subset_index_2 = np.random.choice(np.arange(50), 20, replace=False)
    subset_data_2 = lgb_train.subset(subset_index_2)
    params = {
        'objective': 'binary',
        'verbose': -1
    }
    init_gbm = lgb.train(params=params,
                         train_set=subset_data_1,
                         num_boost_round=10,
                         keep_training_booster=True)
    lgb.train(params=params,
              train_set=subset_data_2,
              num_boost_round=10,
              init_model=init_gbm)
    assert lgb_train.get_data().shape[0] == 50
    assert subset_data_1.get_data().shape[0] == 30
    assert subset_data_2.get_data().shape[0] == 20
    lgb_train.save_binary("lgb_train_data.bin")
    lgb_train_from_file = lgb.Dataset('lgb_train_data.bin', free_raw_data=False)
    subset_data_3 = lgb_train_from_file.subset(subset_index_1)
    subset_data_4 = lgb_train_from_file.subset(subset_index_2)
    init_gbm_2 = lgb.train(params=params,
                           train_set=subset_data_3,
                           num_boost_round=10,
                           keep_training_booster=True)
    with np.testing.assert_raises_regex(lgb.basic.LightGBMError, "Unknown format of training data"):
        lgb.train(params=params,
                  train_set=subset_data_4,
                  num_boost_round=10,
                  init_model=init_gbm_2)
    assert lgb_train_from_file.get_data() == "lgb_train_data.bin"
    assert subset_data_3.get_data() == "lgb_train_data.bin"
    assert subset_data_4.get_data() == "lgb_train_data.bin"


def test_training_on_constructed_subset_without_params():
    X = np.random.random((100, 10))
    y = np.random.random(100)
    lgb_data = lgb.Dataset(X, y)
    subset_indices = [1, 2, 3, 4]
    subset = lgb_data.subset(subset_indices).construct()
    bst = lgb.train({}, subset, num_boost_round=1)
    assert subset.get_params() == {}
    assert subset.num_data() == len(subset_indices)
    assert bst.current_iteration() == 1


def generate_trainset_for_monotone_constraints_tests(x3_to_category=True):
    number_of_dpoints = 3000
    x1_positively_correlated_with_y = np.random.random(size=number_of_dpoints)
    x2_negatively_correlated_with_y = np.random.random(size=number_of_dpoints)
    x3_negatively_correlated_with_y = np.random.random(size=number_of_dpoints)
    x = np.column_stack(
        (x1_positively_correlated_with_y,
            x2_negatively_correlated_with_y,
            categorize(x3_negatively_correlated_with_y) if x3_to_category else x3_negatively_correlated_with_y))

    zs = np.random.normal(loc=0.0, scale=0.01, size=number_of_dpoints)
    scales = 10. * (np.random.random(6) + 0.5)
    y = (scales[0] * x1_positively_correlated_with_y
         + np.sin(scales[1] * np.pi * x1_positively_correlated_with_y)
         - scales[2] * x2_negatively_correlated_with_y
         - np.cos(scales[3] * np.pi * x2_negatively_correlated_with_y)
         - scales[4] * x3_negatively_correlated_with_y
         - np.cos(scales[5] * np.pi * x3_negatively_correlated_with_y)
         + zs)
    categorical_features = []
    if x3_to_category:
        categorical_features = [2]
    trainset = lgb.Dataset(x, label=y, categorical_feature=categorical_features, free_raw_data=False)
    return trainset


@pytest.mark.skipif(getenv('TASK', '') == 'cuda_exp', reason='Monotone constraints are not yet supported by CUDA Experimental version')
@pytest.mark.parametrize("test_with_categorical_variable", [True, False])
def test_monotone_constraints(test_with_categorical_variable):
    def is_increasing(y):
        return (np.diff(y) >= 0.0).all()

    def is_decreasing(y):
        return (np.diff(y) <= 0.0).all()

    def is_non_monotone(y):
        return (np.diff(y) < 0.0).any() and (np.diff(y) > 0.0).any()

    def is_correctly_constrained(learner, x3_to_category=True):
        iterations = 10
        n = 1000
        variable_x = np.linspace(0, 1, n).reshape((n, 1))
        fixed_xs_values = np.linspace(0, 1, n)
        for i in range(iterations):
            fixed_x = fixed_xs_values[i] * np.ones((n, 1))
            monotonically_increasing_x = np.column_stack((variable_x, fixed_x, fixed_x))
            monotonically_increasing_y = learner.predict(monotonically_increasing_x)
            monotonically_decreasing_x = np.column_stack((fixed_x, variable_x, fixed_x))
            monotonically_decreasing_y = learner.predict(monotonically_decreasing_x)
            non_monotone_x = np.column_stack(
                (
                    fixed_x,
                    fixed_x,
                    categorize(variable_x) if x3_to_category else variable_x,
                )
            )
            non_monotone_y = learner.predict(non_monotone_x)
            if not (
                is_increasing(monotonically_increasing_y)
                and is_decreasing(monotonically_decreasing_y)
                and is_non_monotone(non_monotone_y)
            ):
                return False
        return True

    def are_interactions_enforced(gbm, feature_sets):
        def parse_tree_features(gbm):
            # trees start at position 1.
            tree_str = gbm.model_to_string().split("Tree")[1:]
            feature_sets = []
            for tree in tree_str:
                # split_features are in 4th line.
                features = tree.splitlines()[3].split("=")[1].split(" ")
                features = set(f"Column_{f}" for f in features)
                feature_sets.append(features)
            return np.array(feature_sets)

        def has_interaction(treef):
            n = 0
            for fs in feature_sets:
                if len(treef.intersection(fs)) > 0:
                    n += 1
            return n > 1

        tree_features = parse_tree_features(gbm)
        has_interaction_flag = np.array(
            [has_interaction(treef) for treef in tree_features]
        )

        return not has_interaction_flag.any()

    trainset = generate_trainset_for_monotone_constraints_tests(
        test_with_categorical_variable
    )
    for test_with_interaction_constraints in [True, False]:
        error_msg = ("Model not correctly constrained "
                     f"(test_with_interaction_constraints={test_with_interaction_constraints})")
        for monotone_constraints_method in ["basic", "intermediate", "advanced"]:
            params = {
                "min_data": 20,
                "num_leaves": 20,
                "monotone_constraints": [1, -1, 0],
                "monotone_constraints_method": monotone_constraints_method,
                "use_missing": False,
            }
            if test_with_interaction_constraints:
                params["interaction_constraints"] = [[0], [1], [2]]
            constrained_model = lgb.train(params, trainset)
            assert is_correctly_constrained(
                constrained_model, test_with_categorical_variable
            ), error_msg
            if test_with_interaction_constraints:
                feature_sets = [["Column_0"], ["Column_1"], "Column_2"]
                assert are_interactions_enforced(constrained_model, feature_sets)


@pytest.mark.skipif(getenv('TASK', '') == 'cuda_exp', reason='Monotone constraints are not yet supported by CUDA Experimental version')
def test_monotone_penalty():
    def are_first_splits_non_monotone(tree, n, monotone_constraints):
        if n <= 0:
            return True
        if "leaf_value" in tree:
            return True
        if monotone_constraints[tree["split_feature"]] != 0:
            return False
        return (are_first_splits_non_monotone(tree["left_child"], n - 1, monotone_constraints)
                and are_first_splits_non_monotone(tree["right_child"], n - 1, monotone_constraints))

    def are_there_monotone_splits(tree, monotone_constraints):
        if "leaf_value" in tree:
            return False
        if monotone_constraints[tree["split_feature"]] != 0:
            return True
        return (are_there_monotone_splits(tree["left_child"], monotone_constraints)
                or are_there_monotone_splits(tree["right_child"], monotone_constraints))

    max_depth = 5
    monotone_constraints = [1, -1, 0]
    penalization_parameter = 2.0
    trainset = generate_trainset_for_monotone_constraints_tests(x3_to_category=False)
    for monotone_constraints_method in ["basic", "intermediate", "advanced"]:
        params = {
            'max_depth': max_depth,
            'monotone_constraints': monotone_constraints,
            'monotone_penalty': penalization_parameter,
            "monotone_constraints_method": monotone_constraints_method,
        }
        constrained_model = lgb.train(params, trainset, 10)
        dumped_model = constrained_model.dump_model()["tree_info"]
        for tree in dumped_model:
            assert are_first_splits_non_monotone(tree["tree_structure"], int(penalization_parameter),
                                                 monotone_constraints)
            assert are_there_monotone_splits(tree["tree_structure"], monotone_constraints)


# test if a penalty as high as the depth indeed prohibits all monotone splits
@pytest.mark.skipif(getenv('TASK', '') == 'cuda_exp', reason='Monotone constraints are not yet supported by CUDA Experimental version')
def test_monotone_penalty_max():
    max_depth = 5
    monotone_constraints = [1, -1, 0]
    penalization_parameter = max_depth
    trainset_constrained_model = generate_trainset_for_monotone_constraints_tests(x3_to_category=False)
    x = trainset_constrained_model.data
    y = trainset_constrained_model.label
    x3_negatively_correlated_with_y = x[:, 2]
    trainset_unconstrained_model = lgb.Dataset(x3_negatively_correlated_with_y.reshape(-1, 1), label=y)
    params_constrained_model = {
        'monotone_constraints': monotone_constraints,
        'monotone_penalty': penalization_parameter,
        "max_depth": max_depth,
        "gpu_use_dp": True,
    }
    params_unconstrained_model = {
        "max_depth": max_depth,
        "gpu_use_dp": True,
    }

    unconstrained_model = lgb.train(params_unconstrained_model, trainset_unconstrained_model, 10)
    unconstrained_model_predictions = unconstrained_model.predict(
        x3_negatively_correlated_with_y.reshape(-1, 1)
    )

    for monotone_constraints_method in ["basic", "intermediate", "advanced"]:
        params_constrained_model["monotone_constraints_method"] = monotone_constraints_method
        # The penalization is so high that the first 2 features should not be used here
        constrained_model = lgb.train(params_constrained_model, trainset_constrained_model, 10)

        # Check that a very high penalization is the same as not using the features at all
        np.testing.assert_array_equal(constrained_model.predict(x), unconstrained_model_predictions)


def test_max_bin_by_feature():
    col1 = np.arange(0, 100)[:, np.newaxis]
    col2 = np.zeros((100, 1))
    col2[20:] = 1
    X = np.concatenate([col1, col2], axis=1)
    y = np.arange(0, 100)
    params = {
        'objective': 'regression_l2',
        'verbose': -1,
        'num_leaves': 100,
        'min_data_in_leaf': 1,
        'min_sum_hessian_in_leaf': 0,
        'min_data_in_bin': 1,
        'max_bin_by_feature': [100, 2]
    }
    lgb_data = lgb.Dataset(X, label=y)
    est = lgb.train(params, lgb_data, num_boost_round=1)
    assert len(np.unique(est.predict(X))) == 100
    params['max_bin_by_feature'] = [2, 100]
    lgb_data = lgb.Dataset(X, label=y)
    est = lgb.train(params, lgb_data, num_boost_round=1)
    assert len(np.unique(est.predict(X))) == 3


def test_small_max_bin():
    np.random.seed(0)
    y = np.random.choice([0, 1], 100)
    x = np.ones((100, 1))
    x[:30, 0] = -1
    x[60:, 0] = 2
    params = {'objective': 'binary',
              'seed': 0,
              'min_data_in_leaf': 1,
              'verbose': -1,
              'max_bin': 2}
    lgb_x = lgb.Dataset(x, label=y)
    lgb.train(params, lgb_x, num_boost_round=5)
    x[0, 0] = np.nan
    params['max_bin'] = 3
    lgb_x = lgb.Dataset(x, label=y)
    lgb.train(params, lgb_x, num_boost_round=5)
    np.random.seed()  # reset seed


def test_refit():
    X, y = load_breast_cancer(return_X_y=True)
    X_train, X_test, y_train, y_test = train_test_split(X, y, test_size=0.1, random_state=42)
    params = {
        'objective': 'binary',
        'metric': 'binary_logloss',
        'verbose': -1,
        'min_data': 10
    }
    lgb_train = lgb.Dataset(X_train, y_train)
    gbm = lgb.train(params, lgb_train, num_boost_round=20)
    err_pred = log_loss(y_test, gbm.predict(X_test))
    new_gbm = gbm.refit(X_test, y_test)
    new_err_pred = log_loss(y_test, new_gbm.predict(X_test))
    assert err_pred > new_err_pred


def test_refit_dataset_params():
    # check refit accepts dataset_params
    X, y = load_breast_cancer(return_X_y=True)
    lgb_train = lgb.Dataset(X, y, init_score=np.zeros(y.size))
    train_params = {
        'objective': 'binary',
        'verbose': -1,
        'seed': 123
    }
    gbm = lgb.train(train_params, lgb_train, num_boost_round=10)
    non_weight_err_pred = log_loss(y, gbm.predict(X))
    refit_weight = np.random.rand(y.shape[0])
    dataset_params = {
        'max_bin': 260,
        'min_data_in_bin': 5,
        'data_random_seed': 123,
    }
    new_gbm = gbm.refit(
        data=X,
        label=y,
        weight=refit_weight,
        dataset_params=dataset_params,
        decay_rate=0.0,
    )
    weight_err_pred = log_loss(y, new_gbm.predict(X))
    train_set_params = new_gbm.train_set.get_params()
    stored_weights = new_gbm.train_set.get_weight()
    assert weight_err_pred != non_weight_err_pred
    assert train_set_params["max_bin"] == 260
    assert train_set_params["min_data_in_bin"] == 5
    assert train_set_params["data_random_seed"] == 123
    np.testing.assert_allclose(stored_weights, refit_weight)


def test_mape_rf():
    X, y = load_boston(return_X_y=True)
    params = {
        'boosting_type': 'rf',
        'objective': 'mape',
        'verbose': -1,
        'bagging_freq': 1,
        'bagging_fraction': 0.8,
        'feature_fraction': 0.8,
        'boost_from_average': True
    }
    lgb_train = lgb.Dataset(X, y)
    gbm = lgb.train(params, lgb_train, num_boost_round=20)
    pred = gbm.predict(X)
    pred_mean = pred.mean()
    assert pred_mean > 20


def test_mape_dart():
    X, y = load_boston(return_X_y=True)
    params = {
        'boosting_type': 'dart',
        'objective': 'mape',
        'verbose': -1,
        'bagging_freq': 1,
        'bagging_fraction': 0.8,
        'feature_fraction': 0.8,
        'boost_from_average': False
    }
    lgb_train = lgb.Dataset(X, y)
    gbm = lgb.train(params, lgb_train, num_boost_round=40)
    pred = gbm.predict(X)
    pred_mean = pred.mean()
    assert pred_mean > 18


def check_constant_features(y_true, expected_pred, more_params):
    X_train = np.ones((len(y_true), 1))
    y_train = np.array(y_true)
    params = {
        'objective': 'regression',
        'num_class': 1,
        'verbose': -1,
        'min_data': 1,
        'num_leaves': 2,
        'learning_rate': 1,
        'min_data_in_bin': 1,
        'boost_from_average': True
    }
    params.update(more_params)
    lgb_train = lgb.Dataset(X_train, y_train, params=params)
    gbm = lgb.train(params, lgb_train, num_boost_round=2)
    pred = gbm.predict(X_train)
    assert np.allclose(pred, expected_pred)


def test_constant_features_regression():
    params = {
        'objective': 'regression'
    }
    check_constant_features([0.0, 10.0, 0.0, 10.0], 5.0, params)
    check_constant_features([0.0, 1.0, 2.0, 3.0], 1.5, params)
    check_constant_features([-1.0, 1.0, -2.0, 2.0], 0.0, params)


def test_constant_features_binary():
    params = {
        'objective': 'binary'
    }
    check_constant_features([0.0, 10.0, 0.0, 10.0], 0.5, params)
    check_constant_features([0.0, 1.0, 2.0, 3.0], 0.75, params)


def test_constant_features_multiclass():
    params = {
        'objective': 'multiclass',
        'num_class': 3
    }
    check_constant_features([0.0, 1.0, 2.0, 0.0], [0.5, 0.25, 0.25], params)
    check_constant_features([0.0, 1.0, 2.0, 1.0], [0.25, 0.5, 0.25], params)


def test_constant_features_multiclassova():
    params = {
        'objective': 'multiclassova',
        'num_class': 3
    }
    check_constant_features([0.0, 1.0, 2.0, 0.0], [0.5, 0.25, 0.25], params)
    check_constant_features([0.0, 1.0, 2.0, 1.0], [0.25, 0.5, 0.25], params)


def test_fpreproc():
    def preprocess_data(dtrain, dtest, params):
        train_data = dtrain.construct().get_data()
        test_data = dtest.construct().get_data()
        train_data[:, 0] += 1
        test_data[:, 0] += 1
        dtrain.label[-5:] = 3
        dtest.label[-5:] = 3
        dtrain = lgb.Dataset(train_data, dtrain.label)
        dtest = lgb.Dataset(test_data, dtest.label, reference=dtrain)
        params['num_class'] = 4
        return dtrain, dtest, params

    X, y = load_iris(return_X_y=True)
    dataset = lgb.Dataset(X, y, free_raw_data=False)
    params = {'objective': 'multiclass', 'num_class': 3, 'verbose': -1}
    results = lgb.cv(params, dataset, num_boost_round=10, fpreproc=preprocess_data)
    assert 'valid multi_logloss-mean' in results
    assert len(results['valid multi_logloss-mean']) == 10


def test_metrics():
    X, y = load_digits(n_class=2, return_X_y=True)
    X_train, X_test, y_train, y_test = train_test_split(X, y, test_size=0.1, random_state=42)
    lgb_train = lgb.Dataset(X_train, y_train)
    lgb_valid = lgb.Dataset(X_test, y_test, reference=lgb_train)

    evals_result = {}
    params_dummy_obj_verbose = {'verbose': -1, 'objective': dummy_obj}
    params_obj_verbose = {'objective': 'binary', 'verbose': -1}
    params_obj_metric_log_verbose = {'objective': 'binary', 'metric': 'binary_logloss', 'verbose': -1}
    params_obj_metric_err_verbose = {'objective': 'binary', 'metric': 'binary_error', 'verbose': -1}
    params_obj_metric_inv_verbose = {'objective': 'binary', 'metric': 'invalid_metric', 'verbose': -1}
    params_obj_metric_multi_verbose = {'objective': 'binary',
                                       'metric': ['binary_logloss', 'binary_error'],
                                       'verbose': -1}
    params_obj_metric_none_verbose = {'objective': 'binary', 'metric': 'None', 'verbose': -1}
    params_dummy_obj_metric_log_verbose = {'objective': dummy_obj, 'metric': 'binary_logloss', 'verbose': -1}
    params_dummy_obj_metric_err_verbose = {'objective': dummy_obj, 'metric': 'binary_error', 'verbose': -1}
    params_dummy_obj_metric_inv_verbose = {'objective': dummy_obj, 'metric_types': 'invalid_metric', 'verbose': -1}
    params_dummy_obj_metric_multi_verbose = {'objective': dummy_obj, 'metric': ['binary_logloss', 'binary_error'], 'verbose': -1}
    params_dummy_obj_metric_none_verbose = {'objective': dummy_obj, 'metric': 'None', 'verbose': -1}

    def get_cv_result(params=params_obj_verbose, **kwargs):
        return lgb.cv(params, lgb_train, num_boost_round=2, **kwargs)

    def train_booster(params=params_obj_verbose, **kwargs):
        lgb.train(
            params,
            lgb_train,
            num_boost_round=2,
            valid_sets=[lgb_valid],
            callbacks=[lgb.record_evaluation(evals_result)],
            **kwargs
        )

    # no custom objective, no feval
    # default metric
    res = get_cv_result()
    assert len(res) == 2
    assert 'valid binary_logloss-mean' in res

    # non-default metric in params
    res = get_cv_result(params=params_obj_metric_err_verbose)
    assert len(res) == 2
    assert 'valid binary_error-mean' in res

    # default metric in args
    res = get_cv_result(metrics='binary_logloss')
    assert len(res) == 2
    assert 'valid binary_logloss-mean' in res

    # non-default metric in args
    res = get_cv_result(metrics='binary_error')
    assert len(res) == 2
    assert 'valid binary_error-mean' in res

    # metric in args overwrites one in params
    res = get_cv_result(params=params_obj_metric_inv_verbose, metrics='binary_error')
    assert len(res) == 2
    assert 'valid binary_error-mean' in res

    # multiple metrics in params
    res = get_cv_result(params=params_obj_metric_multi_verbose)
    assert len(res) == 4
    assert 'valid binary_logloss-mean' in res
    assert 'valid binary_error-mean' in res

    # multiple metrics in args
    res = get_cv_result(metrics=['binary_logloss', 'binary_error'])
    assert len(res) == 4
    assert 'valid binary_logloss-mean' in res
    assert 'valid binary_error-mean' in res

    # remove default metric by 'None' in list
    res = get_cv_result(metrics=['None'])
    assert len(res) == 0

    # remove default metric by 'None' aliases
    for na_alias in ('None', 'na', 'null', 'custom'):
        res = get_cv_result(metrics=na_alias)
        assert len(res) == 0

    # custom objective, no feval
    # no default metric
    res = get_cv_result(params=params_dummy_obj_verbose)
    assert len(res) == 0

    # metric in params
    res = get_cv_result(params=params_dummy_obj_metric_err_verbose)
    assert len(res) == 2
    assert 'valid binary_error-mean' in res

    # metric in args
    res = get_cv_result(params=params_dummy_obj_verbose, metrics='binary_error')
    assert len(res) == 2
    assert 'valid binary_error-mean' in res

    # metric in args overwrites its' alias in params
    res = get_cv_result(params=params_dummy_obj_metric_inv_verbose, metrics='binary_error')
    assert len(res) == 2
    assert 'valid binary_error-mean' in res

    # multiple metrics in params
    res = get_cv_result(params=params_dummy_obj_metric_multi_verbose)
    assert len(res) == 4
    assert 'valid binary_logloss-mean' in res
    assert 'valid binary_error-mean' in res

    # multiple metrics in args
    res = get_cv_result(params=params_dummy_obj_verbose,
                        metrics=['binary_logloss', 'binary_error'])
    assert len(res) == 4
    assert 'valid binary_logloss-mean' in res
    assert 'valid binary_error-mean' in res

    # no custom objective, feval
    # default metric with custom one
    res = get_cv_result(feval=constant_metric)
    assert len(res) == 4
    assert 'valid binary_logloss-mean' in res
    assert 'valid error-mean' in res

    # non-default metric in params with custom one
    res = get_cv_result(params=params_obj_metric_err_verbose, feval=constant_metric)
    assert len(res) == 4
    assert 'valid binary_error-mean' in res
    assert 'valid error-mean' in res

    # default metric in args with custom one
    res = get_cv_result(metrics='binary_logloss', feval=constant_metric)
    assert len(res) == 4
    assert 'valid binary_logloss-mean' in res
    assert 'valid error-mean' in res

    # non-default metric in args with custom one
    res = get_cv_result(metrics='binary_error', feval=constant_metric)
    assert len(res) == 4
    assert 'valid binary_error-mean' in res
    assert 'valid error-mean' in res

    # metric in args overwrites one in params, custom one is evaluated too
    res = get_cv_result(params=params_obj_metric_inv_verbose, metrics='binary_error', feval=constant_metric)
    assert len(res) == 4
    assert 'valid binary_error-mean' in res
    assert 'valid error-mean' in res

    # multiple metrics in params with custom one
    res = get_cv_result(params=params_obj_metric_multi_verbose, feval=constant_metric)
    assert len(res) == 6
    assert 'valid binary_logloss-mean' in res
    assert 'valid binary_error-mean' in res
    assert 'valid error-mean' in res

    # multiple metrics in args with custom one
    res = get_cv_result(metrics=['binary_logloss', 'binary_error'], feval=constant_metric)
    assert len(res) == 6
    assert 'valid binary_logloss-mean' in res
    assert 'valid binary_error-mean' in res
    assert 'valid error-mean' in res

    # custom metric is evaluated despite 'None' is passed
    res = get_cv_result(metrics=['None'], feval=constant_metric)
    assert len(res) == 2
    assert 'valid error-mean' in res

    # custom objective, feval
    # no default metric, only custom one
    res = get_cv_result(params=params_dummy_obj_verbose, feval=constant_metric)
    assert len(res) == 2
    assert 'valid error-mean' in res

    # metric in params with custom one
    res = get_cv_result(params=params_dummy_obj_metric_err_verbose, feval=constant_metric)
    assert len(res) == 4
    assert 'valid binary_error-mean' in res
    assert 'valid error-mean' in res

    # metric in args with custom one
    res = get_cv_result(params=params_dummy_obj_verbose,
                        feval=constant_metric, metrics='binary_error')
    assert len(res) == 4
    assert 'valid binary_error-mean' in res
    assert 'valid error-mean' in res

    # metric in args overwrites one in params, custom one is evaluated too
    res = get_cv_result(params=params_dummy_obj_metric_inv_verbose,
                        feval=constant_metric, metrics='binary_error')
    assert len(res) == 4
    assert 'valid binary_error-mean' in res
    assert 'valid error-mean' in res

    # multiple metrics in params with custom one
    res = get_cv_result(params=params_dummy_obj_metric_multi_verbose, feval=constant_metric)
    assert len(res) == 6
    assert 'valid binary_logloss-mean' in res
    assert 'valid binary_error-mean' in res
    assert 'valid error-mean' in res

    # multiple metrics in args with custom one
    res = get_cv_result(params=params_dummy_obj_verbose, feval=constant_metric,
                        metrics=['binary_logloss', 'binary_error'])
    assert len(res) == 6
    assert 'valid binary_logloss-mean' in res
    assert 'valid binary_error-mean' in res
    assert 'valid error-mean' in res

    # custom metric is evaluated despite 'None' is passed
    res = get_cv_result(params=params_dummy_obj_metric_none_verbose, feval=constant_metric)
    assert len(res) == 2
    assert 'valid error-mean' in res

    # no custom objective, no feval
    # default metric
    train_booster()
    assert len(evals_result['valid_0']) == 1
    assert 'binary_logloss' in evals_result['valid_0']

    # default metric in params
    train_booster(params=params_obj_metric_log_verbose)
    assert len(evals_result['valid_0']) == 1
    assert 'binary_logloss' in evals_result['valid_0']

    # non-default metric in params
    train_booster(params=params_obj_metric_err_verbose)
    assert len(evals_result['valid_0']) == 1
    assert 'binary_error' in evals_result['valid_0']

    # multiple metrics in params
    train_booster(params=params_obj_metric_multi_verbose)
    assert len(evals_result['valid_0']) == 2
    assert 'binary_logloss' in evals_result['valid_0']
    assert 'binary_error' in evals_result['valid_0']

    # remove default metric by 'None' aliases
    for na_alias in ('None', 'na', 'null', 'custom'):
        params = {'objective': 'binary', 'metric': na_alias, 'verbose': -1}
        train_booster(params=params)
        assert len(evals_result) == 0

    # custom objective, no feval
    # no default metric
    train_booster(params=params_dummy_obj_verbose)
    assert len(evals_result) == 0

    # metric in params
    train_booster(params=params_dummy_obj_metric_log_verbose)
    assert len(evals_result['valid_0']) == 1
    assert 'binary_logloss' in evals_result['valid_0']

    # multiple metrics in params
    train_booster(params=params_dummy_obj_metric_multi_verbose)
    assert len(evals_result['valid_0']) == 2
    assert 'binary_logloss' in evals_result['valid_0']
    assert 'binary_error' in evals_result['valid_0']

    # no custom objective, feval
    # default metric with custom one
    train_booster(feval=constant_metric)
    assert len(evals_result['valid_0']) == 2
    assert 'binary_logloss' in evals_result['valid_0']
    assert 'error' in evals_result['valid_0']

    # default metric in params with custom one
    train_booster(params=params_obj_metric_log_verbose, feval=constant_metric)
    assert len(evals_result['valid_0']) == 2
    assert 'binary_logloss' in evals_result['valid_0']
    assert 'error' in evals_result['valid_0']

    # non-default metric in params with custom one
    train_booster(params=params_obj_metric_err_verbose, feval=constant_metric)
    assert len(evals_result['valid_0']) == 2
    assert 'binary_error' in evals_result['valid_0']
    assert 'error' in evals_result['valid_0']

    # multiple metrics in params with custom one
    train_booster(params=params_obj_metric_multi_verbose, feval=constant_metric)
    assert len(evals_result['valid_0']) == 3
    assert 'binary_logloss' in evals_result['valid_0']
    assert 'binary_error' in evals_result['valid_0']
    assert 'error' in evals_result['valid_0']

    # custom metric is evaluated despite 'None' is passed
    train_booster(params=params_obj_metric_none_verbose, feval=constant_metric)
    assert len(evals_result) == 1
    assert 'error' in evals_result['valid_0']

    # custom objective, feval
    # no default metric, only custom one
    train_booster(params=params_dummy_obj_verbose, feval=constant_metric)
    assert len(evals_result['valid_0']) == 1
    assert 'error' in evals_result['valid_0']

    # metric in params with custom one
    train_booster(params=params_dummy_obj_metric_log_verbose, feval=constant_metric)
    assert len(evals_result['valid_0']) == 2
    assert 'binary_logloss' in evals_result['valid_0']
    assert 'error' in evals_result['valid_0']

    # multiple metrics in params with custom one
    train_booster(params=params_dummy_obj_metric_multi_verbose, feval=constant_metric)
    assert len(evals_result['valid_0']) == 3
    assert 'binary_logloss' in evals_result['valid_0']
    assert 'binary_error' in evals_result['valid_0']
    assert 'error' in evals_result['valid_0']

    # custom metric is evaluated despite 'None' is passed
    train_booster(params=params_dummy_obj_metric_none_verbose, feval=constant_metric)
    assert len(evals_result) == 1
    assert 'error' in evals_result['valid_0']

    X, y = load_digits(n_class=3, return_X_y=True)
    lgb_train = lgb.Dataset(X, y)

    obj_multi_aliases = ['multiclass', 'softmax', 'multiclassova', 'multiclass_ova', 'ova', 'ovr']
    for obj_multi_alias in obj_multi_aliases:
        # Custom objective replaces multiclass
        params_obj_class_3_verbose = {'objective': obj_multi_alias, 'num_class': 3, 'verbose': -1}
        params_dummy_obj_class_3_verbose = {'objective': dummy_obj, 'num_class': 3, 'verbose': -1}
        params_dummy_obj_class_1_verbose = {'objective': dummy_obj, 'num_class': 1, 'verbose': -1}
        params_obj_verbose = {'objective': obj_multi_alias, 'verbose': -1}
        params_dummy_obj_verbose = {'objective': dummy_obj, 'verbose': -1}
        # multiclass default metric
        res = get_cv_result(params_obj_class_3_verbose)
        assert len(res) == 2
        assert 'valid multi_logloss-mean' in res
        # multiclass default metric with custom one
        res = get_cv_result(params_obj_class_3_verbose, feval=constant_metric)
        assert len(res) == 4
        assert 'valid multi_logloss-mean' in res
        assert 'valid error-mean' in res
        # multiclass metric alias with custom one for custom objective
        res = get_cv_result(params_dummy_obj_class_3_verbose, feval=constant_metric)
        assert len(res) == 2
        assert 'valid error-mean' in res
        # no metric for invalid class_num
        res = get_cv_result(params_dummy_obj_class_1_verbose)
        assert len(res) == 0
        # custom metric for invalid class_num
        res = get_cv_result(params_dummy_obj_class_1_verbose, feval=constant_metric)
        assert len(res) == 2
        assert 'valid error-mean' in res
        # multiclass metric alias with custom one with invalid class_num
        with pytest.raises(lgb.basic.LightGBMError):
            get_cv_result(params_dummy_obj_class_1_verbose, metrics=obj_multi_alias,
                          feval=constant_metric)
        # multiclass default metric without num_class
        with pytest.raises(lgb.basic.LightGBMError):
            get_cv_result(params_obj_verbose)
        for metric_multi_alias in obj_multi_aliases + ['multi_logloss']:
            # multiclass metric alias
            res = get_cv_result(params_obj_class_3_verbose, metrics=metric_multi_alias)
            assert len(res) == 2
            assert 'valid multi_logloss-mean' in res
        # multiclass metric
        res = get_cv_result(params_obj_class_3_verbose, metrics='multi_error')
        assert len(res) == 2
        assert 'valid multi_error-mean' in res
        # non-valid metric for multiclass objective
        with pytest.raises(lgb.basic.LightGBMError):
            get_cv_result(params_obj_class_3_verbose, metrics='binary_logloss')
    params_class_3_verbose = {'num_class': 3, 'verbose': -1}
    # non-default num_class for default objective
    with pytest.raises(lgb.basic.LightGBMError):
        get_cv_result(params_class_3_verbose)
    # no metric with non-default num_class for custom objective
    res = get_cv_result(params_dummy_obj_class_3_verbose)
    assert len(res) == 0
    for metric_multi_alias in obj_multi_aliases + ['multi_logloss']:
        # multiclass metric alias for custom objective
        res = get_cv_result(params_dummy_obj_class_3_verbose, metrics=metric_multi_alias)
        assert len(res) == 2
        assert 'valid multi_logloss-mean' in res
    # multiclass metric for custom objective
    res = get_cv_result(params_dummy_obj_class_3_verbose, metrics='multi_error')
    assert len(res) == 2
    assert 'valid multi_error-mean' in res
    # binary metric with non-default num_class for custom objective
    with pytest.raises(lgb.basic.LightGBMError):
        get_cv_result(params_dummy_obj_class_3_verbose, metrics='binary_error')


def test_multiple_feval_train():
    X, y = load_breast_cancer(return_X_y=True)

    params = {'verbose': -1, 'objective': 'binary', 'metric': 'binary_logloss'}

    X_train, X_validation, y_train, y_validation = train_test_split(X, y, test_size=0.2)

    train_dataset = lgb.Dataset(data=X_train, label=y_train)
    validation_dataset = lgb.Dataset(data=X_validation, label=y_validation, reference=train_dataset)
    evals_result = {}
    lgb.train(
        params=params,
        train_set=train_dataset,
        valid_sets=validation_dataset,
        num_boost_round=5,
        feval=[constant_metric, decreasing_metric],
        callbacks=[lgb.record_evaluation(evals_result)]
    )

    assert len(evals_result['valid_0']) == 3
    assert 'binary_logloss' in evals_result['valid_0']
    assert 'error' in evals_result['valid_0']
    assert 'decreasing_metric' in evals_result['valid_0']


def test_objective_callable_train_binary_classification():
    X, y = load_breast_cancer(return_X_y=True)
    params = {
        'verbose': -1,
        'objective': logloss_obj,
        'learning_rate': 0.01
    }
    train_dataset = lgb.Dataset(X, y)
    booster = lgb.train(
        params=params,
        train_set=train_dataset,
        num_boost_round=20
    )
    y_pred = logistic_sigmoid(booster.predict(X))
    logloss_error = log_loss(y, y_pred)
    rocauc_error = roc_auc_score(y, y_pred)
    assert booster.params['objective'] == 'none'
    assert logloss_error == pytest.approx(0.547907)
    assert rocauc_error == pytest.approx(0.995944)


def test_objective_callable_train_regression():
    X, y = make_synthetic_regression()
    params = {
        'verbose': -1,
        'objective': mse_obj
    }
    lgb_train = lgb.Dataset(X, y)
    booster = lgb.train(
        params,
        lgb_train,
        num_boost_round=20
    )
    y_pred = booster.predict(X)
    mse_error = mean_squared_error(y, y_pred)
    assert booster.params['objective'] == 'none'
    assert mse_error == pytest.approx(286.724194)


def test_objective_callable_cv_binary_classification():
    X, y = load_breast_cancer(return_X_y=True)
    params = {
        'verbose': -1,
        'objective': logloss_obj,
        'learning_rate': 0.01
    }
    train_dataset = lgb.Dataset(X, y)
    cv_res = lgb.cv(
        params,
        train_dataset,
        num_boost_round=20,
        nfold=3,
        return_cvbooster=True
    )
    cv_booster = cv_res['cvbooster'].boosters
    cv_logloss_errors = [
        log_loss(y, logistic_sigmoid(cb.predict(X))) < 0.56 for cb in cv_booster
    ]
    cv_objs = [
        cb.params['objective'] == 'none' for cb in cv_booster
    ]
    assert all(cv_objs)
    assert all(cv_logloss_errors)


def test_objective_callable_cv_regression():
    X, y = make_synthetic_regression()
    lgb_train = lgb.Dataset(X, y)
    params = {
        'verbose': -1,
        'objective': mse_obj
    }
    cv_res = lgb.cv(
        params,
        lgb_train,
        num_boost_round=20,
        nfold=3,
        stratified=False,
        return_cvbooster=True
    )
    cv_booster = cv_res['cvbooster'].boosters
    cv_mse_errors = [
        mean_squared_error(y, cb.predict(X)) < 463 for cb in cv_booster
    ]
    cv_objs = [
        cb.params['objective'] == 'none' for cb in cv_booster
    ]
    assert all(cv_objs)
    assert all(cv_mse_errors)


def test_multiple_feval_cv():
    X, y = load_breast_cancer(return_X_y=True)

    params = {'verbose': -1, 'objective': 'binary', 'metric': 'binary_logloss'}

    train_dataset = lgb.Dataset(data=X, label=y)

    cv_results = lgb.cv(
        params=params,
        train_set=train_dataset,
        num_boost_round=5,
        feval=[constant_metric, decreasing_metric])

    # Expect three metrics but mean and stdv for each metric
    assert len(cv_results) == 6
    assert 'valid binary_logloss-mean' in cv_results
    assert 'valid error-mean' in cv_results
    assert 'valid decreasing_metric-mean' in cv_results
    assert 'valid binary_logloss-stdv' in cv_results
    assert 'valid error-stdv' in cv_results
    assert 'valid decreasing_metric-stdv' in cv_results


def test_default_objective_and_metric():
    X, y = load_breast_cancer(return_X_y=True)
    X_train, X_test, y_train, y_test = train_test_split(X, y, test_size=0.2)
    train_dataset = lgb.Dataset(data=X_train, label=y_train)
    validation_dataset = lgb.Dataset(data=X_test, label=y_test, reference=train_dataset)
    evals_result = {}
    params = {'verbose': -1}
    lgb.train(
        params=params,
        train_set=train_dataset,
        valid_sets=validation_dataset,
        num_boost_round=5,
        callbacks=[lgb.record_evaluation(evals_result)]
    )

    assert 'valid_0' in evals_result
    assert len(evals_result['valid_0']) == 1
    assert 'l2' in evals_result['valid_0']
    assert len(evals_result['valid_0']['l2']) == 5


def test_multiclass_custom_objective():
    def custom_obj(y_pred, ds):
        y_true = ds.get_label()
        return sklearn_multiclass_custom_objective(y_true, y_pred)

    centers = [[-4, -4], [4, 4], [-4, 4]]
    X, y = make_blobs(n_samples=1_000, centers=centers, random_state=42)
    ds = lgb.Dataset(X, y)
    params = {'objective': 'multiclass', 'num_class': 3, 'num_leaves': 7}
    builtin_obj_bst = lgb.train(params, ds, num_boost_round=10)
    builtin_obj_preds = builtin_obj_bst.predict(X)

    params['objective'] = custom_obj
    custom_obj_bst = lgb.train(params, ds, num_boost_round=10)
    custom_obj_preds = softmax(custom_obj_bst.predict(X))

    np.testing.assert_allclose(builtin_obj_preds, custom_obj_preds, rtol=0.01)


def test_multiclass_custom_eval():
    def custom_eval(y_pred, ds):
        y_true = ds.get_label()
        return 'custom_logloss', log_loss(y_true, y_pred), False

    centers = [[-4, -4], [4, 4], [-4, 4]]
    X, y = make_blobs(n_samples=1_000, centers=centers, random_state=42)
    X_train, X_valid, y_train, y_valid = train_test_split(X, y, test_size=0.2, random_state=0)
    train_ds = lgb.Dataset(X_train, y_train)
    valid_ds = lgb.Dataset(X_valid, y_valid, reference=train_ds)
    params = {'objective': 'multiclass', 'num_class': 3, 'num_leaves': 7}
    eval_result = {}
    bst = lgb.train(
        params,
        train_ds,
        num_boost_round=10,
        valid_sets=[train_ds, valid_ds],
        valid_names=['train', 'valid'],
        feval=custom_eval,
        callbacks=[lgb.record_evaluation(eval_result)],
        keep_training_booster=True,
    )

    for key, ds in zip(['train', 'valid'], [train_ds, valid_ds]):
        np.testing.assert_allclose(eval_result[key]['multi_logloss'], eval_result[key]['custom_logloss'])
        _, metric, value, _ = bst.eval(ds, key, feval=custom_eval)[1]  # first element is multi_logloss
        assert metric == 'custom_logloss'
        np.testing.assert_allclose(value, eval_result[key][metric][-1])


@pytest.mark.skipif(psutil.virtual_memory().available / 1024 / 1024 / 1024 < 3, reason='not enough RAM')
def test_model_size():
    X, y = make_synthetic_regression()
    data = lgb.Dataset(X, y)
    bst = lgb.train({'verbose': -1}, data, num_boost_round=2)
    y_pred = bst.predict(X)
    model_str = bst.model_to_string()
    one_tree = model_str[model_str.find('Tree=1'):model_str.find('end of trees')]
    one_tree_size = len(one_tree)
    one_tree = one_tree.replace('Tree=1', 'Tree={}')
    multiplier = 100
    total_trees = multiplier + 2
    try:
        before_tree_sizes = model_str[:model_str.find('tree_sizes')]
        trees = model_str[model_str.find('Tree=0'):model_str.find('end of trees')]
        more_trees = (one_tree * multiplier).format(*range(2, total_trees))
        after_trees = model_str[model_str.find('end of trees'):]
        num_end_spaces = 2**31 - one_tree_size * total_trees
        new_model_str = f"{before_tree_sizes}\n\n{trees}{more_trees}{after_trees}{'':{num_end_spaces}}"
        assert len(new_model_str) > 2**31
        bst.model_from_string(new_model_str)
        assert bst.num_trees() == total_trees
        y_pred_new = bst.predict(X, num_iteration=2)
        np.testing.assert_allclose(y_pred, y_pred_new)
    except MemoryError:
        pytest.skipTest('not enough RAM')


@pytest.mark.skipif(getenv('TASK', '') == 'cuda_exp', reason='Skip due to differences in implementation details of CUDA Experimental version')
def test_get_split_value_histogram():
    X, y = load_boston(return_X_y=True)
    lgb_train = lgb.Dataset(X, y, categorical_feature=[2])
    gbm = lgb.train({'verbose': -1}, lgb_train, num_boost_round=20)
    # test XGBoost-style return value
    params = {'feature': 0, 'xgboost_style': True}
    assert gbm.get_split_value_histogram(**params).shape == (9, 2)
    assert gbm.get_split_value_histogram(bins=999, **params).shape == (9, 2)
    assert gbm.get_split_value_histogram(bins=-1, **params).shape == (1, 2)
    assert gbm.get_split_value_histogram(bins=0, **params).shape == (1, 2)
    assert gbm.get_split_value_histogram(bins=1, **params).shape == (1, 2)
    assert gbm.get_split_value_histogram(bins=2, **params).shape == (2, 2)
    assert gbm.get_split_value_histogram(bins=6, **params).shape == (5, 2)
    assert gbm.get_split_value_histogram(bins=7, **params).shape == (6, 2)
    if lgb.compat.PANDAS_INSTALLED:
        np.testing.assert_allclose(
            gbm.get_split_value_histogram(0, xgboost_style=True).values,
            gbm.get_split_value_histogram(gbm.feature_name()[0], xgboost_style=True).values
        )
        np.testing.assert_allclose(
            gbm.get_split_value_histogram(X.shape[-1] - 1, xgboost_style=True).values,
            gbm.get_split_value_histogram(gbm.feature_name()[X.shape[-1] - 1], xgboost_style=True).values
        )
    else:
        np.testing.assert_allclose(
            gbm.get_split_value_histogram(0, xgboost_style=True),
            gbm.get_split_value_histogram(gbm.feature_name()[0], xgboost_style=True)
        )
        np.testing.assert_allclose(
            gbm.get_split_value_histogram(X.shape[-1] - 1, xgboost_style=True),
            gbm.get_split_value_histogram(gbm.feature_name()[X.shape[-1] - 1], xgboost_style=True)
        )
    # test numpy-style return value
    hist, bins = gbm.get_split_value_histogram(0)
    assert len(hist) == 23
    assert len(bins) == 24
    hist, bins = gbm.get_split_value_histogram(0, bins=999)
    assert len(hist) == 999
    assert len(bins) == 1000
    with pytest.raises(ValueError):
        gbm.get_split_value_histogram(0, bins=-1)
    with pytest.raises(ValueError):
        gbm.get_split_value_histogram(0, bins=0)
    hist, bins = gbm.get_split_value_histogram(0, bins=1)
    assert len(hist) == 1
    assert len(bins) == 2
    hist, bins = gbm.get_split_value_histogram(0, bins=2)
    assert len(hist) == 2
    assert len(bins) == 3
    hist, bins = gbm.get_split_value_histogram(0, bins=6)
    assert len(hist) == 6
    assert len(bins) == 7
    hist, bins = gbm.get_split_value_histogram(0, bins=7)
    assert len(hist) == 7
    assert len(bins) == 8
    hist_idx, bins_idx = gbm.get_split_value_histogram(0)
    hist_name, bins_name = gbm.get_split_value_histogram(gbm.feature_name()[0])
    np.testing.assert_array_equal(hist_idx, hist_name)
    np.testing.assert_allclose(bins_idx, bins_name)
    hist_idx, bins_idx = gbm.get_split_value_histogram(X.shape[-1] - 1)
    hist_name, bins_name = gbm.get_split_value_histogram(gbm.feature_name()[X.shape[-1] - 1])
    np.testing.assert_array_equal(hist_idx, hist_name)
    np.testing.assert_allclose(bins_idx, bins_name)
    # test bins string type
    hist_vals, bin_edges = gbm.get_split_value_histogram(0, bins='auto')
    hist = gbm.get_split_value_histogram(0, bins='auto', xgboost_style=True)
    if lgb.compat.PANDAS_INSTALLED:
        mask = hist_vals > 0
        np.testing.assert_array_equal(hist_vals[mask], hist['Count'].values)
        np.testing.assert_allclose(bin_edges[1:][mask], hist['SplitValue'].values)
    else:
        mask = hist_vals > 0
        np.testing.assert_array_equal(hist_vals[mask], hist[:, 1])
        np.testing.assert_allclose(bin_edges[1:][mask], hist[:, 0])
    # test histogram is disabled for categorical features
    with pytest.raises(lgb.basic.LightGBMError):
        gbm.get_split_value_histogram(2)


@pytest.mark.skipif(getenv('TASK', '') == 'cuda_exp', reason='Skip due to differences in implementation details of CUDA Experimental version')
def test_early_stopping_for_only_first_metric():

    def metrics_combination_train_regression(valid_sets, metric_list, assumed_iteration,
                                             first_metric_only, feval=None):
        params = {
            'objective': 'regression',
            'learning_rate': 1.1,
            'num_leaves': 10,
            'metric': metric_list,
            'verbose': -1,
            'seed': 123
        }
        gbm = lgb.train(
            params,
            lgb_train,
            num_boost_round=25,
            valid_sets=valid_sets,
            feval=feval,
            callbacks=[lgb.early_stopping(stopping_rounds=5, first_metric_only=first_metric_only)]
        )
        assert assumed_iteration == gbm.best_iteration

    def metrics_combination_cv_regression(metric_list, assumed_iteration,
                                          first_metric_only, eval_train_metric, feval=None):
        params = {
            'objective': 'regression',
            'learning_rate': 0.9,
            'num_leaves': 10,
            'metric': metric_list,
            'verbose': -1,
            'seed': 123,
            'gpu_use_dp': True
        }
        ret = lgb.cv(
            params,
            train_set=lgb_train,
            num_boost_round=25,
            stratified=False,
            feval=feval,
            callbacks=[lgb.early_stopping(stopping_rounds=5, first_metric_only=first_metric_only)],
            eval_train_metric=eval_train_metric
        )
        assert assumed_iteration == len(ret[list(ret.keys())[0]])

    X, y = load_boston(return_X_y=True)
    X_train, X_test, y_train, y_test = train_test_split(X, y, test_size=0.2, random_state=42)
    X_test1, X_test2, y_test1, y_test2 = train_test_split(X_test, y_test, test_size=0.5, random_state=73)
    lgb_train = lgb.Dataset(X_train, y_train)
    lgb_valid1 = lgb.Dataset(X_test1, y_test1, reference=lgb_train)
    lgb_valid2 = lgb.Dataset(X_test2, y_test2, reference=lgb_train)

    iter_valid1_l1 = 3
    iter_valid1_l2 = 14
    iter_valid2_l1 = 2
    iter_valid2_l2 = 15
    assert len(set([iter_valid1_l1, iter_valid1_l2, iter_valid2_l1, iter_valid2_l2])) == 4
    iter_min_l1 = min([iter_valid1_l1, iter_valid2_l1])
    iter_min_l2 = min([iter_valid1_l2, iter_valid2_l2])
    iter_min_valid1 = min([iter_valid1_l1, iter_valid1_l2])

    iter_cv_l1 = 4
    iter_cv_l2 = 12
    assert len(set([iter_cv_l1, iter_cv_l2])) == 2
    iter_cv_min = min([iter_cv_l1, iter_cv_l2])

    # test for lgb.train
    metrics_combination_train_regression(lgb_valid1, [], iter_valid1_l2, False)
    metrics_combination_train_regression(lgb_valid1, [], iter_valid1_l2, True)
    metrics_combination_train_regression(lgb_valid1, None, iter_valid1_l2, False)
    metrics_combination_train_regression(lgb_valid1, None, iter_valid1_l2, True)
    metrics_combination_train_regression(lgb_valid1, 'l2', iter_valid1_l2, True)
    metrics_combination_train_regression(lgb_valid1, 'l1', iter_valid1_l1, True)
    metrics_combination_train_regression(lgb_valid1, ['l2', 'l1'], iter_valid1_l2, True)
    metrics_combination_train_regression(lgb_valid1, ['l1', 'l2'], iter_valid1_l1, True)
    metrics_combination_train_regression(lgb_valid1, ['l2', 'l1'], iter_min_valid1, False)
    metrics_combination_train_regression(lgb_valid1, ['l1', 'l2'], iter_min_valid1, False)

    # test feval for lgb.train
    metrics_combination_train_regression(lgb_valid1, 'None', 1, False,
                                         feval=lambda preds, train_data: [decreasing_metric(preds, train_data),
                                                                          constant_metric(preds, train_data)])
    metrics_combination_train_regression(lgb_valid1, 'None', 25, True,
                                         feval=lambda preds, train_data: [decreasing_metric(preds, train_data),
                                                                          constant_metric(preds, train_data)])
    metrics_combination_train_regression(lgb_valid1, 'None', 1, True,
                                         feval=lambda preds, train_data: [constant_metric(preds, train_data),
                                                                          decreasing_metric(preds, train_data)])

    # test with two valid data for lgb.train
    metrics_combination_train_regression([lgb_valid1, lgb_valid2], ['l2', 'l1'], iter_min_l2, True)
    metrics_combination_train_regression([lgb_valid2, lgb_valid1], ['l2', 'l1'], iter_min_l2, True)
    metrics_combination_train_regression([lgb_valid1, lgb_valid2], ['l1', 'l2'], iter_min_l1, True)
    metrics_combination_train_regression([lgb_valid2, lgb_valid1], ['l1', 'l2'], iter_min_l1, True)

    # test for lgb.cv
    metrics_combination_cv_regression(None, iter_cv_l2, True, False)
    metrics_combination_cv_regression('l2', iter_cv_l2, True, False)
    metrics_combination_cv_regression('l1', iter_cv_l1, True, False)
    metrics_combination_cv_regression(['l2', 'l1'], iter_cv_l2, True, False)
    metrics_combination_cv_regression(['l1', 'l2'], iter_cv_l1, True, False)
    metrics_combination_cv_regression(['l2', 'l1'], iter_cv_min, False, False)
    metrics_combination_cv_regression(['l1', 'l2'], iter_cv_min, False, False)
    metrics_combination_cv_regression(None, iter_cv_l2, True, True)
    metrics_combination_cv_regression('l2', iter_cv_l2, True, True)
    metrics_combination_cv_regression('l1', iter_cv_l1, True, True)
    metrics_combination_cv_regression(['l2', 'l1'], iter_cv_l2, True, True)
    metrics_combination_cv_regression(['l1', 'l2'], iter_cv_l1, True, True)
    metrics_combination_cv_regression(['l2', 'l1'], iter_cv_min, False, True)
    metrics_combination_cv_regression(['l1', 'l2'], iter_cv_min, False, True)

    # test feval for lgb.cv
    metrics_combination_cv_regression('None', 1, False, False,
                                      feval=lambda preds, train_data: [decreasing_metric(preds, train_data),
                                                                       constant_metric(preds, train_data)])
    metrics_combination_cv_regression('None', 25, True, False,
                                      feval=lambda preds, train_data: [decreasing_metric(preds, train_data),
                                                                       constant_metric(preds, train_data)])
    metrics_combination_cv_regression('None', 1, True, False,
                                      feval=lambda preds, train_data: [constant_metric(preds, train_data),
                                                                       decreasing_metric(preds, train_data)])


def test_node_level_subcol():
    X, y = load_breast_cancer(return_X_y=True)
    X_train, X_test, y_train, y_test = train_test_split(X, y, test_size=0.1, random_state=42)
    params = {
        'objective': 'binary',
        'metric': 'binary_logloss',
        'feature_fraction_bynode': 0.8,
        'feature_fraction': 1.0,
        'verbose': -1
    }
    lgb_train = lgb.Dataset(X_train, y_train)
    lgb_eval = lgb.Dataset(X_test, y_test, reference=lgb_train)
    evals_result = {}
    gbm = lgb.train(
        params,
        lgb_train,
        num_boost_round=25,
        valid_sets=lgb_eval,
        callbacks=[lgb.record_evaluation(evals_result)]
    )
    ret = log_loss(y_test, gbm.predict(X_test))
    assert ret < 0.14
    assert evals_result['valid_0']['binary_logloss'][-1] == pytest.approx(ret)
    params['feature_fraction'] = 0.5
    gbm2 = lgb.train(params, lgb_train, num_boost_round=25)
    ret2 = log_loss(y_test, gbm2.predict(X_test))
    assert ret != ret2


def test_forced_bins():
    x = np.empty((100, 2))
    x[:, 0] = np.arange(0, 1, 0.01)
    x[:, 1] = -np.arange(0, 1, 0.01)
    y = np.arange(0, 1, 0.01)
    forcedbins_filename = (
        Path(__file__).absolute().parents[2] / 'examples' / 'regression' / 'forced_bins.json'
    )
    params = {'objective': 'regression_l1',
              'max_bin': 5,
              'forcedbins_filename': forcedbins_filename,
              'num_leaves': 2,
              'min_data_in_leaf': 1,
              'verbose': -1}
    lgb_x = lgb.Dataset(x, label=y)
    est = lgb.train(params, lgb_x, num_boost_round=20)
    new_x = np.zeros((3, x.shape[1]))
    new_x[:, 0] = [0.31, 0.37, 0.41]
    predicted = est.predict(new_x)
    assert len(np.unique(predicted)) == 3
    new_x[:, 0] = [0, 0, 0]
    new_x[:, 1] = [-0.9, -0.6, -0.3]
    predicted = est.predict(new_x)
    assert len(np.unique(predicted)) == 1
    params['forcedbins_filename'] = ''
    lgb_x = lgb.Dataset(x, label=y)
    est = lgb.train(params, lgb_x, num_boost_round=20)
    predicted = est.predict(new_x)
    assert len(np.unique(predicted)) == 3
    params['forcedbins_filename'] = (
        Path(__file__).absolute().parents[2] / 'examples' / 'regression' / 'forced_bins2.json'
    )
    params['max_bin'] = 11
    lgb_x = lgb.Dataset(x[:, :1], label=y)
    est = lgb.train(params, lgb_x, num_boost_round=50)
    predicted = est.predict(x[1:, :1])
    _, counts = np.unique(predicted, return_counts=True)
    assert min(counts) >= 9
    assert max(counts) <= 11


def test_binning_same_sign():
    # test that binning works properly for features with only positive or only negative values
    x = np.empty((99, 2))
    x[:, 0] = np.arange(0.01, 1, 0.01)
    x[:, 1] = -np.arange(0.01, 1, 0.01)
    y = np.arange(0.01, 1, 0.01)
    params = {'objective': 'regression_l1',
              'max_bin': 5,
              'num_leaves': 2,
              'min_data_in_leaf': 1,
              'verbose': -1,
              'seed': 0}
    lgb_x = lgb.Dataset(x, label=y)
    est = lgb.train(params, lgb_x, num_boost_round=20)
    new_x = np.zeros((3, 2))
    new_x[:, 0] = [-1, 0, 1]
    predicted = est.predict(new_x)
    assert predicted[0] == pytest.approx(predicted[1])
    assert predicted[1] != pytest.approx(predicted[2])
    new_x = np.zeros((3, 2))
    new_x[:, 1] = [-1, 0, 1]
    predicted = est.predict(new_x)
    assert predicted[0] != pytest.approx(predicted[1])
    assert predicted[1] == pytest.approx(predicted[2])


def test_dataset_update_params():
    default_params = {"max_bin": 100,
                      "max_bin_by_feature": [20, 10],
                      "bin_construct_sample_cnt": 10000,
                      "min_data_in_bin": 1,
                      "use_missing": False,
                      "zero_as_missing": False,
                      "categorical_feature": [0],
                      "feature_pre_filter": True,
                      "pre_partition": False,
                      "enable_bundle": True,
                      "data_random_seed": 0,
                      "is_enable_sparse": True,
                      "header": True,
                      "two_round": True,
                      "label_column": 0,
                      "weight_column": 0,
                      "group_column": 0,
                      "ignore_column": 0,
                      "min_data_in_leaf": 10,
                      "linear_tree": False,
                      "precise_float_parser": True,
                      "verbose": -1}
    unchangeable_params = {"max_bin": 150,
                           "max_bin_by_feature": [30, 5],
                           "bin_construct_sample_cnt": 5000,
                           "min_data_in_bin": 2,
                           "use_missing": True,
                           "zero_as_missing": True,
                           "categorical_feature": [0, 1],
                           "feature_pre_filter": False,
                           "pre_partition": True,
                           "enable_bundle": False,
                           "data_random_seed": 1,
                           "is_enable_sparse": False,
                           "header": False,
                           "two_round": False,
                           "label_column": 1,
                           "weight_column": 1,
                           "group_column": 1,
                           "ignore_column": 1,
                           "forcedbins_filename": "/some/path/forcedbins.json",
                           "min_data_in_leaf": 2,
                           "linear_tree": True,
                           "precise_float_parser": False}
    X = np.random.random((100, 2))
    y = np.random.random(100)

    # decreasing without freeing raw data is allowed
    lgb_data = lgb.Dataset(X, y, params=default_params, free_raw_data=False).construct()
    default_params["min_data_in_leaf"] -= 1
    lgb.train(default_params, lgb_data, num_boost_round=3)

    # decreasing before lazy init is allowed
    lgb_data = lgb.Dataset(X, y, params=default_params)
    default_params["min_data_in_leaf"] -= 1
    lgb.train(default_params, lgb_data, num_boost_round=3)

    # increasing is allowed
    default_params["min_data_in_leaf"] += 2
    lgb.train(default_params, lgb_data, num_boost_round=3)

    # decreasing with disabled filter is allowed
    default_params["feature_pre_filter"] = False
    lgb_data = lgb.Dataset(X, y, params=default_params).construct()
    default_params["min_data_in_leaf"] -= 4
    lgb.train(default_params, lgb_data, num_boost_round=3)

    # decreasing with enabled filter is disallowed;
    # also changes of other params are disallowed
    default_params["feature_pre_filter"] = True
    lgb_data = lgb.Dataset(X, y, params=default_params).construct()
    for key, value in unchangeable_params.items():
        new_params = default_params.copy()
        new_params[key] = value
        if key != "forcedbins_filename":
            param_name = key
        else:
            param_name = "forced bins"
        err_msg = ("Reducing `min_data_in_leaf` with `feature_pre_filter=true` may cause *"
                   if key == "min_data_in_leaf"
                   else f"Cannot change {param_name} *")
        with np.testing.assert_raises_regex(lgb.basic.LightGBMError, err_msg):
            lgb.train(new_params, lgb_data, num_boost_round=3)


def test_dataset_params_with_reference():
    default_params = {"max_bin": 100}
    X = np.random.random((100, 2))
    y = np.random.random(100)
    X_val = np.random.random((100, 2))
    y_val = np.random.random(100)
    lgb_train = lgb.Dataset(X, y, params=default_params, free_raw_data=False).construct()
    lgb_val = lgb.Dataset(X_val, y_val, reference=lgb_train, free_raw_data=False).construct()
    assert lgb_train.get_params() == default_params
    assert lgb_val.get_params() == default_params
    lgb.train(default_params, lgb_train, valid_sets=[lgb_val])


def test_extra_trees():
    # check extra trees increases regularization
    X, y = make_synthetic_regression()
    lgb_x = lgb.Dataset(X, label=y)
    params = {'objective': 'regression',
              'num_leaves': 32,
              'verbose': -1,
              'extra_trees': False,
              'seed': 0}
    est = lgb.train(params, lgb_x, num_boost_round=10)
    predicted = est.predict(X)
    err = mean_squared_error(y, predicted)
    params['extra_trees'] = True
    est = lgb.train(params, lgb_x, num_boost_round=10)
    predicted_new = est.predict(X)
    err_new = mean_squared_error(y, predicted_new)
    assert err < err_new


def test_path_smoothing():
    # check path smoothing increases regularization
    X, y = make_synthetic_regression()
    lgb_x = lgb.Dataset(X, label=y)
    params = {'objective': 'regression',
              'num_leaves': 32,
              'verbose': -1,
              'seed': 0}
    est = lgb.train(params, lgb_x, num_boost_round=10)
    predicted = est.predict(X)
    err = mean_squared_error(y, predicted)
    params['path_smooth'] = 1
    est = lgb.train(params, lgb_x, num_boost_round=10)
    predicted_new = est.predict(X)
    err_new = mean_squared_error(y, predicted_new)
    assert err < err_new


def test_trees_to_dataframe():
    pytest.importorskip("pandas")

    def _imptcs_to_numpy(X, impcts_dict):
        cols = [f'Column_{i}' for i in range(X.shape[1])]
        return [impcts_dict.get(col, 0.) for col in cols]

    X, y = load_breast_cancer(return_X_y=True)
    data = lgb.Dataset(X, label=y)
    num_trees = 10
    bst = lgb.train({"objective": "binary", "verbose": -1}, data, num_trees)
    tree_df = bst.trees_to_dataframe()
    split_dict = (tree_df[~tree_df['split_gain'].isnull()]
                  .groupby('split_feature')
                  .size()
                  .to_dict())

    gains_dict = (tree_df
                  .groupby('split_feature')['split_gain']
                  .sum()
                  .to_dict())

    tree_split = _imptcs_to_numpy(X, split_dict)
    tree_gains = _imptcs_to_numpy(X, gains_dict)
    mod_split = bst.feature_importance('split')
    mod_gains = bst.feature_importance('gain')
    num_trees_from_df = tree_df['tree_index'].nunique()
    obs_counts_from_df = tree_df.loc[tree_df['node_depth'] == 1, 'count'].values

    np.testing.assert_equal(tree_split, mod_split)
    np.testing.assert_allclose(tree_gains, mod_gains)
    assert num_trees_from_df == num_trees
    np.testing.assert_equal(obs_counts_from_df, len(y))

    # test edge case with one leaf
    X = np.ones((10, 2))
    y = np.random.rand(10)
    data = lgb.Dataset(X, label=y)
    bst = lgb.train({"objective": "binary", "verbose": -1}, data, num_trees)
    tree_df = bst.trees_to_dataframe()

    assert len(tree_df) == 1
    assert tree_df.loc[0, 'tree_index'] == 0
    assert tree_df.loc[0, 'node_depth'] == 1
    assert tree_df.loc[0, 'node_index'] == "0-L0"
    assert tree_df.loc[0, 'value'] is not None
    for col in ('left_child', 'right_child', 'parent_index', 'split_feature',
                'split_gain', 'threshold', 'decision_type', 'missing_direction',
                'missing_type', 'weight', 'count'):
        assert tree_df.loc[0, col] is None


@pytest.mark.skipif(getenv('TASK', '') == 'cuda_exp', reason='Interaction constraints are not yet supported by CUDA Experimental version')
def test_interaction_constraints():
    X, y = load_boston(return_X_y=True)
    num_features = X.shape[1]
    train_data = lgb.Dataset(X, label=y)
    # check that constraint containing all features is equivalent to no constraint
    params = {'verbose': -1,
              'seed': 0}
    est = lgb.train(params, train_data, num_boost_round=10)
    pred1 = est.predict(X)
    est = lgb.train(dict(params, interaction_constraints=[list(range(num_features))]), train_data,
                    num_boost_round=10)
    pred2 = est.predict(X)
    np.testing.assert_allclose(pred1, pred2)
    # check that constraint partitioning the features reduces train accuracy
    est = lgb.train(dict(params, interaction_constraints=[list(range(num_features // 2)),
                                                          list(range(num_features // 2, num_features))]),
                    train_data, num_boost_round=10)
    pred3 = est.predict(X)
    assert mean_squared_error(y, pred1) < mean_squared_error(y, pred3)
    # check that constraints consisting of single features reduce accuracy further
    est = lgb.train(dict(params, interaction_constraints=[[i] for i in range(num_features)]), train_data,
                    num_boost_round=10)
    pred4 = est.predict(X)
    assert mean_squared_error(y, pred3) < mean_squared_error(y, pred4)
    # test that interaction constraints work when not all features are used
    X = np.concatenate([np.zeros((X.shape[0], 1)), X], axis=1)
    num_features = X.shape[1]
    train_data = lgb.Dataset(X, label=y)
    est = lgb.train(dict(params, interaction_constraints=[[0] + list(range(2, num_features)),
                                                          [1] + list(range(2, num_features))]),
                    train_data, num_boost_round=10)


def test_linear_trees(tmp_path):
    # check that setting linear_tree=True fits better than ordinary trees when data has linear relationship
    np.random.seed(0)
    x = np.arange(0, 100, 0.1)
    y = 2 * x + np.random.normal(0, 0.1, len(x))
    x = x[:, np.newaxis]
    lgb_train = lgb.Dataset(x, label=y)
    params = {'verbose': -1,
              'metric': 'mse',
              'seed': 0,
              'num_leaves': 2}
    est = lgb.train(params, lgb_train, num_boost_round=10)
    pred1 = est.predict(x)
    lgb_train = lgb.Dataset(x, label=y)
    res = {}
    est = lgb.train(
        dict(
            params,
            linear_tree=True
        ),
        lgb_train,
        num_boost_round=10,
        valid_sets=[lgb_train],
        valid_names=['train'],
        callbacks=[lgb.record_evaluation(res)]
    )
    pred2 = est.predict(x)
    assert res['train']['l2'][-1] == pytest.approx(mean_squared_error(y, pred2), abs=1e-1)
    assert mean_squared_error(y, pred2) < mean_squared_error(y, pred1)
    # test again with nans in data
    x[:10] = np.nan
    lgb_train = lgb.Dataset(x, label=y)
    est = lgb.train(params, lgb_train, num_boost_round=10)
    pred1 = est.predict(x)
    lgb_train = lgb.Dataset(x, label=y)
    res = {}
    est = lgb.train(
        dict(
            params,
            linear_tree=True
        ),
        lgb_train,
        num_boost_round=10,
        valid_sets=[lgb_train],
        valid_names=['train'],
        callbacks=[lgb.record_evaluation(res)]
    )
    pred2 = est.predict(x)
    assert res['train']['l2'][-1] == pytest.approx(mean_squared_error(y, pred2), abs=1e-1)
    assert mean_squared_error(y, pred2) < mean_squared_error(y, pred1)
    # test again with bagging
    res = {}
    est = lgb.train(
        dict(
            params,
            linear_tree=True,
            subsample=0.8,
            bagging_freq=1
        ),
        lgb_train,
        num_boost_round=10,
        valid_sets=[lgb_train],
        valid_names=['train'],
        callbacks=[lgb.record_evaluation(res)]
    )
    pred = est.predict(x)
    assert res['train']['l2'][-1] == pytest.approx(mean_squared_error(y, pred), abs=1e-1)
    # test with a feature that has only one non-nan value
    x = np.concatenate([np.ones([x.shape[0], 1]), x], 1)
    x[500:, 1] = np.nan
    y[500:] += 10
    lgb_train = lgb.Dataset(x, label=y)
    res = {}
    est = lgb.train(
        dict(
            params,
            linear_tree=True,
            subsample=0.8,
            bagging_freq=1
        ),
        lgb_train,
        num_boost_round=10,
        valid_sets=[lgb_train],
        valid_names=['train'],
        callbacks=[lgb.record_evaluation(res)]
    )
    pred = est.predict(x)
    assert res['train']['l2'][-1] == pytest.approx(mean_squared_error(y, pred), abs=1e-1)
    # test with a categorical feature
    x[:250, 0] = 0
    y[:250] += 10
    lgb_train = lgb.Dataset(x, label=y)
    est = lgb.train(dict(params, linear_tree=True, subsample=0.8, bagging_freq=1), lgb_train,
                    num_boost_round=10, categorical_feature=[0])
    # test refit: same results on same data
    est2 = est.refit(x, label=y)
    p1 = est.predict(x)
    p2 = est2.predict(x)
    assert np.mean(np.abs(p1 - p2)) < 2

    # test refit with save and load
    temp_model = str(tmp_path / "temp_model.txt")
    est.save_model(temp_model)
    est2 = lgb.Booster(model_file=temp_model)
    est2 = est2.refit(x, label=y)
    p1 = est.predict(x)
    p2 = est2.predict(x)
    assert np.mean(np.abs(p1 - p2)) < 2
    # test refit: different results training on different data
    est3 = est.refit(x[:100, :], label=y[:100])
    p3 = est3.predict(x)
    assert np.mean(np.abs(p2 - p1)) > np.abs(np.max(p3 - p1))
    # test when num_leaves - 1 < num_features and when num_leaves - 1 > num_features
    X_train, _, y_train, _ = train_test_split(*load_breast_cancer(return_X_y=True), test_size=0.1, random_state=2)
    params = {'linear_tree': True,
              'verbose': -1,
              'metric': 'mse',
              'seed': 0}
    train_data = lgb.Dataset(X_train, label=y_train, params=dict(params, num_leaves=2))
    est = lgb.train(params, train_data, num_boost_round=10, categorical_feature=[0])
    train_data = lgb.Dataset(X_train, label=y_train, params=dict(params, num_leaves=60))
    est = lgb.train(params, train_data, num_boost_round=10, categorical_feature=[0])


def test_save_and_load_linear(tmp_path):
    X_train, X_test, y_train, y_test = train_test_split(*load_breast_cancer(return_X_y=True), test_size=0.1,
                                                        random_state=2)
    X_train = np.concatenate([np.ones((X_train.shape[0], 1)), X_train], 1)
    X_train[:X_train.shape[0] // 2, 0] = 0
    y_train[:X_train.shape[0] // 2] = 1
    params = {'linear_tree': True}
    train_data_1 = lgb.Dataset(X_train, label=y_train, params=params)
    est_1 = lgb.train(params, train_data_1, num_boost_round=10, categorical_feature=[0])
    pred_1 = est_1.predict(X_train)

    tmp_dataset = str(tmp_path / 'temp_dataset.bin')
    train_data_1.save_binary(tmp_dataset)
    train_data_2 = lgb.Dataset(tmp_dataset)
    est_2 = lgb.train(params, train_data_2, num_boost_round=10)
    pred_2 = est_2.predict(X_train)
    np.testing.assert_allclose(pred_1, pred_2)

    model_file = str(tmp_path / 'model.txt')
    est_2.save_model(model_file)
    est_3 = lgb.Booster(model_file=model_file)
    pred_3 = est_3.predict(X_train)
    np.testing.assert_allclose(pred_2, pred_3)


def test_linear_single_leaf():
    X_train, y_train = load_breast_cancer(return_X_y=True)
    train_data = lgb.Dataset(X_train, label=y_train)
    params = {
        "objective": "binary",
        "linear_tree": True,
        "min_sum_hessian": 5000
    }
    bst = lgb.train(params, train_data, num_boost_round=5)
    y_pred = bst.predict(X_train)
    assert log_loss(y_train, y_pred) < 0.661


def test_predict_with_start_iteration():
    def inner_test(X, y, params, early_stopping_rounds):
        X_train, X_test, y_train, y_test = train_test_split(X, y, test_size=0.1, random_state=42)
        train_data = lgb.Dataset(X_train, label=y_train)
        valid_data = lgb.Dataset(X_test, label=y_test)
        callbacks = [lgb.early_stopping(early_stopping_rounds)] if early_stopping_rounds is not None else []
        booster = lgb.train(
            params,
            train_data,
            num_boost_round=50,
            valid_sets=[valid_data],
            callbacks=callbacks
        )

        # test that the predict once with all iterations equals summed results with start_iteration and num_iteration
        all_pred = booster.predict(X, raw_score=True)
        all_pred_contrib = booster.predict(X, pred_contrib=True)
        steps = [10, 12]
        for step in steps:
            pred = np.zeros_like(all_pred)
            pred_contrib = np.zeros_like(all_pred_contrib)
            for start_iter in range(0, 50, step):
                pred += booster.predict(X, start_iteration=start_iter, num_iteration=step, raw_score=True)
                pred_contrib += booster.predict(X, start_iteration=start_iter, num_iteration=step, pred_contrib=True)
            np.testing.assert_allclose(all_pred, pred)
            np.testing.assert_allclose(all_pred_contrib, pred_contrib)
        # test the case where start_iteration <= 0, and num_iteration is None
        pred1 = booster.predict(X, start_iteration=-1)
        pred2 = booster.predict(X, num_iteration=booster.best_iteration)
        np.testing.assert_allclose(pred1, pred2)

        # test the case where start_iteration > 0, and num_iteration <= 0
        pred4 = booster.predict(X, start_iteration=10, num_iteration=-1)
        pred5 = booster.predict(X, start_iteration=10, num_iteration=90)
        pred6 = booster.predict(X, start_iteration=10, num_iteration=0)
        np.testing.assert_allclose(pred4, pred5)
        np.testing.assert_allclose(pred4, pred6)

        # test the case where start_iteration > 0, and num_iteration <= 0, with pred_leaf=True
        pred4 = booster.predict(X, start_iteration=10, num_iteration=-1, pred_leaf=True)
        pred5 = booster.predict(X, start_iteration=10, num_iteration=40, pred_leaf=True)
        pred6 = booster.predict(X, start_iteration=10, num_iteration=0, pred_leaf=True)
        np.testing.assert_allclose(pred4, pred5)
        np.testing.assert_allclose(pred4, pred6)

        # test the case where start_iteration > 0, and num_iteration <= 0, with pred_contrib=True
        pred4 = booster.predict(X, start_iteration=10, num_iteration=-1, pred_contrib=True)
        pred5 = booster.predict(X, start_iteration=10, num_iteration=40, pred_contrib=True)
        pred6 = booster.predict(X, start_iteration=10, num_iteration=0, pred_contrib=True)
        np.testing.assert_allclose(pred4, pred5)
        np.testing.assert_allclose(pred4, pred6)

    # test for regression
    X, y = make_synthetic_regression()
    params = {
        'objective': 'regression',
        'verbose': -1,
        'metric': 'l2',
        'learning_rate': 0.5
    }
    # test both with and without early stopping
    inner_test(X, y, params, early_stopping_rounds=1)
    inner_test(X, y, params, early_stopping_rounds=5)
    inner_test(X, y, params, early_stopping_rounds=None)

    # test for multi-class
    X, y = load_iris(return_X_y=True)
    params = {
        'objective': 'multiclass',
        'num_class': 3,
        'verbose': -1,
        'metric': 'multi_error'
    }
    # test both with and without early stopping
    inner_test(X, y, params, early_stopping_rounds=1)
    inner_test(X, y, params, early_stopping_rounds=5)
    inner_test(X, y, params, early_stopping_rounds=None)

    # test for binary
    X, y = load_breast_cancer(return_X_y=True)
    params = {
        'objective': 'binary',
        'verbose': -1,
        'metric': 'auc'
    }
    # test both with and without early stopping
    inner_test(X, y, params, early_stopping_rounds=1)
    inner_test(X, y, params, early_stopping_rounds=5)
    inner_test(X, y, params, early_stopping_rounds=None)


def test_average_precision_metric():
    # test against sklearn average precision metric
    X, y = load_breast_cancer(return_X_y=True)
    params = {
        'objective': 'binary',
        'metric': 'average_precision',
        'verbose': -1
    }
    res = {}
    lgb_X = lgb.Dataset(X, label=y)
    est = lgb.train(
        params,
        lgb_X,
        num_boost_round=10,
        valid_sets=[lgb_X],
        callbacks=[lgb.record_evaluation(res)]
    )
    ap = res['training']['average_precision'][-1]
    pred = est.predict(X)
    sklearn_ap = average_precision_score(y, pred)
    assert ap == pytest.approx(sklearn_ap)
    # test that average precision is 1 where model predicts perfectly
    y = y.copy()
    y[:] = 1
    lgb_X = lgb.Dataset(X, label=y)
    lgb.train(
        params,
        lgb_X,
        num_boost_round=1,
        valid_sets=[lgb_X],
        callbacks=[lgb.record_evaluation(res)]
    )
    assert res['training']['average_precision'][-1] == pytest.approx(1)


def test_reset_params_works_with_metric_num_class_and_boosting():
    X, y = load_breast_cancer(return_X_y=True)
    dataset_params = {"max_bin": 150}
    booster_params = {
        'objective': 'multiclass',
        'max_depth': 4,
        'bagging_fraction': 0.8,
        'metric': ['multi_logloss', 'multi_error'],
        'boosting': 'gbdt',
        'num_class': 5
    }
    dtrain = lgb.Dataset(X, y, params=dataset_params)
    bst = lgb.Booster(
        params=booster_params,
        train_set=dtrain
    )

    expected_params = dict(dataset_params, **booster_params)
    assert bst.params == expected_params

    booster_params['bagging_fraction'] += 0.1
    new_bst = bst.reset_parameter(booster_params)

    expected_params = dict(dataset_params, **booster_params)
    assert bst.params == expected_params
    assert new_bst.params == expected_params


def test_dump_model():
    X, y = load_breast_cancer(return_X_y=True)
    train_data = lgb.Dataset(X, label=y)
    params = {
        "objective": "binary",
        "verbose": -1
    }
    bst = lgb.train(params, train_data, num_boost_round=5)
    dumped_model_str = str(bst.dump_model(5, 0))
    assert "leaf_features" not in dumped_model_str
    assert "leaf_coeff" not in dumped_model_str
    assert "leaf_const" not in dumped_model_str
    assert "leaf_value" in dumped_model_str
    assert "leaf_count" in dumped_model_str
    params['linear_tree'] = True
    train_data = lgb.Dataset(X, label=y)
    bst = lgb.train(params, train_data, num_boost_round=5)
    dumped_model_str = str(bst.dump_model(5, 0))
    assert "leaf_features" in dumped_model_str
    assert "leaf_coeff" in dumped_model_str
    assert "leaf_const" in dumped_model_str
    assert "leaf_value" in dumped_model_str
    assert "leaf_count" in dumped_model_str


def test_dump_model_hook():

    def hook(obj):
        if 'leaf_value' in obj:
            obj['LV'] = obj['leaf_value']
            del obj['leaf_value']
        return obj

    X, y = load_breast_cancer(return_X_y=True)
    train_data = lgb.Dataset(X, label=y)
    params = {
        "objective": "binary",
        "verbose": -1
    }
    bst = lgb.train(params, train_data, num_boost_round=5)
    dumped_model_str = str(bst.dump_model(5, 0, object_hook=hook))
    assert "leaf_value" not in dumped_model_str
    assert "LV" in dumped_model_str


@pytest.mark.skipif(getenv('TASK', '') == 'cuda_exp', reason='Forced splits are not yet supported by CUDA Experimental version')
def test_force_split_with_feature_fraction(tmp_path):
    X, y = load_boston(return_X_y=True)
    X_train, X_test, y_train, y_test = train_test_split(X, y, test_size=0.1, random_state=42)
    lgb_train = lgb.Dataset(X_train, y_train)

    forced_split = {
        "feature": 0,
        "threshold": 0.5,
        "right": {
            "feature": 2,
            "threshold": 10.0
        }
    }

    tmp_split_file = tmp_path / "forced_split.json"
    with open(tmp_split_file, "w") as f:
        f.write(json.dumps(forced_split))

    params = {
        "objective": "regression",
        "feature_fraction": 0.6,
        "force_col_wise": True,
        "feature_fraction_seed": 1,
        "forcedsplits_filename": tmp_split_file
    }

    gbm = lgb.train(params, lgb_train)
    ret = mean_absolute_error(y_test, gbm.predict(X_test))
    assert ret < 2.0

    tree_info = gbm.dump_model()["tree_info"]
    assert len(tree_info) > 1
    for tree in tree_info:
        tree_structure = tree["tree_structure"]
        assert tree_structure['split_feature'] == 0


def test_record_evaluation_with_train():
    X, y = make_synthetic_regression()
    ds = lgb.Dataset(X, y)
    eval_result = {}
    callbacks = [lgb.record_evaluation(eval_result)]
    params = {'objective': 'l2', 'num_leaves': 3}
    num_boost_round = 5
    bst = lgb.train(params, ds, num_boost_round=num_boost_round, valid_sets=[ds], callbacks=callbacks)
    assert list(eval_result.keys()) == ['training']
    train_mses = []
    for i in range(num_boost_round):
        pred = bst.predict(X, num_iteration=i + 1)
        mse = mean_squared_error(y, pred)
        train_mses.append(mse)
    np.testing.assert_allclose(eval_result['training']['l2'], train_mses)


@pytest.mark.parametrize('train_metric', [False, True])
def test_record_evaluation_with_cv(train_metric):
    X, y = make_synthetic_regression()
    ds = lgb.Dataset(X, y)
    eval_result = {}
    callbacks = [lgb.record_evaluation(eval_result)]
    metrics = ['l2', 'rmse']
    params = {'objective': 'l2', 'num_leaves': 3, 'metric': metrics}
    cv_hist = lgb.cv(params, ds, num_boost_round=5, stratified=False, callbacks=callbacks, eval_train_metric=train_metric)
    expected_datasets = {'valid'}
    if train_metric:
        expected_datasets.add('train')
    assert set(eval_result.keys()) == expected_datasets
    for dataset in expected_datasets:
        for metric in metrics:
            for agg in ('mean', 'stdv'):
                key = f'{dataset} {metric}-{agg}'
                np.testing.assert_allclose(
                    cv_hist[key], eval_result[dataset][f'{metric}-{agg}']
                )


def test_pandas_with_numpy_regular_dtypes():
    pd = pytest.importorskip('pandas')
    uints = ['uint8', 'uint16', 'uint32', 'uint64']
    ints = ['int8', 'int16', 'int32', 'int64']
    bool_and_floats = ['bool', 'float16', 'float32', 'float64']
    rng = np.random.RandomState(42)

    n_samples = 100
    # data as float64
    df = pd.DataFrame({
        'x1': rng.randint(0, 2, n_samples),
        'x2': rng.randint(1, 3, n_samples),
        'x3': 10 * rng.randint(1, 3, n_samples),
        'x4': 100 * rng.randint(1, 3, n_samples),
    })
    df = df.astype(np.float64)
    y = df['x1'] * (df['x2'] + df['x3'] + df['x4'])
    ds = lgb.Dataset(df, y)
    params = {'objective': 'l2', 'num_leaves': 31, 'min_child_samples': 1}
    bst = lgb.train(params, ds, num_boost_round=5)
    preds = bst.predict(df)

    # test all features were used
    assert bst.trees_to_dataframe()['split_feature'].nunique() == df.shape[1]
    # test the score is better than predicting the mean
    baseline = np.full_like(y, y.mean())
    assert mean_squared_error(y, preds) < mean_squared_error(y, baseline)

    # test all predictions are equal using different input dtypes
    for target_dtypes in [uints, ints, bool_and_floats]:
        df2 = df.astype({f'x{i}': dtype for i, dtype in enumerate(target_dtypes, start=1)})
        assert df2.dtypes.tolist() == target_dtypes
        ds2 = lgb.Dataset(df2, y)
        bst2 = lgb.train(params, ds2, num_boost_round=5)
        preds2 = bst2.predict(df2)
        np.testing.assert_allclose(preds, preds2)


def test_pandas_nullable_dtypes():
    pd = pytest.importorskip('pandas')
    rng = np.random.RandomState(0)
    df = pd.DataFrame({
        'x1': rng.randint(1, 3, size=100),
        'x2': np.linspace(-1, 1, 100),
        'x3': pd.arrays.SparseArray(rng.randint(0, 11, size=100)),
        'x4': rng.rand(100) < 0.5,
    })
    # introduce some missing values
    df.loc[1, 'x1'] = np.nan
    df.loc[2, 'x2'] = np.nan
    df.loc[3, 'x4'] = np.nan
    # the previous line turns x3 into object dtype in recent versions of pandas
    df['x4'] = df['x4'].astype(np.float64)
    y = df['x1'] * df['x2'] + df['x3'] * (1 + df['x4'])
    y = y.fillna(0)

    # train with regular dtypes
    params = {'objective': 'l2', 'num_leaves': 31, 'min_child_samples': 1}
    ds = lgb.Dataset(df, y)
    bst = lgb.train(params, ds, num_boost_round=5)
    preds = bst.predict(df)

    # convert to nullable dtypes
    df2 = df.copy()
    df2['x1'] = df2['x1'].astype('Int32')
    df2['x2'] = df2['x2'].astype('Float64')
    df2['x4'] = df2['x4'].astype('boolean')

    # test training succeeds
    ds_nullable_dtypes = lgb.Dataset(df2, y)
    bst_nullable_dtypes = lgb.train(params, ds_nullable_dtypes, num_boost_round=5)
    preds_nullable_dtypes = bst_nullable_dtypes.predict(df2)

    trees_df = bst_nullable_dtypes.trees_to_dataframe()
    # test all features were used
    assert trees_df['split_feature'].nunique() == df.shape[1]
    # test the score is better than predicting the mean
    baseline = np.full_like(y, y.mean())
    assert mean_squared_error(y, preds) < mean_squared_error(y, baseline)

    # test equal predictions
    np.testing.assert_allclose(preds, preds_nullable_dtypes)


def test_boost_from_average_with_single_leaf_trees():
    # test data are taken from bug report
    # https://github.com/microsoft/LightGBM/issues/4708
    X = np.array([
        [1021.0589, 1018.9578],
        [1023.85754, 1018.7854],
        [1024.5468, 1018.88513],
        [1019.02954, 1018.88513],
        [1016.79926, 1018.88513],
        [1007.6, 1018.88513]], dtype=np.float32)
    y = np.array([1023.8, 1024.6, 1024.4, 1023.8, 1022.0, 1014.4], dtype=np.float32)
    params = {
        "extra_trees": True,
        "min_data_in_bin": 1,
        "extra_seed": 7,
        "objective": "regression",
        "verbose": -1,
        "boost_from_average": True,
        "min_data_in_leaf": 1,
    }
    train_set = lgb.Dataset(X, y)
    model = lgb.train(params=params, train_set=train_set, num_boost_round=10)

    preds = model.predict(X)
    mean_preds = np.mean(preds)
    assert y.min() <= mean_preds <= y.max()


<<<<<<< HEAD
@pytest.mark.skipif(not PANDAS_INSTALLED, reason='pandas is not installed')
def test_validate_features():
    X, y = make_synthetic_regression()
    features = ['x1', 'x2', 'x3', 'x4']
    df = pd_DataFrame(X, columns=features)
    ds = lgb.Dataset(df, y)
    bst = lgb.train({'num_leaves': 15, 'verbose': -1}, ds, num_boost_round=10)
    assert bst.feature_name() == features

    # try to predict with a different feature
    df2 = df.rename(columns={'x3': 'z'})
    with pytest.raises(lgb.basic.LightGBMError, match="Expected 'x3' at position 2 but found 'z'"):
        bst.predict(df2, validate_features=True)

    # check that disabling the check doesn't raise the error
    bst.predict(df2, validate_features=False)
=======
def test_cegb_split_buffer_clean():
    # modified from https://github.com/microsoft/LightGBM/issues/3679#issuecomment-938652811
    # and https://github.com/microsoft/LightGBM/pull/5087
    # test that the ``splits_per_leaf_`` of CEGB is cleaned before training a new tree
    # which is done in the fix #5164
    # without the fix:
    #    Check failed: (best_split_info.left_count) > (0)

    R, C = 1000, 100
    seed = 29
    np.random.seed(seed)
    data = np.random.randn(R, C)
    for i in range(1, C):
        data[i] += data[0] * np.random.randn()

    N = int(0.8 * len(data))
    train_data = data[:N]
    test_data = data[N:]
    train_y = np.sum(train_data, axis=1)
    test_y = np.sum(test_data, axis=1)

    train = lgb.Dataset(train_data, train_y, free_raw_data=True)

    params = {
        'boosting_type': 'gbdt',
        'objective': 'regression',
        'max_bin': 255,
        'num_leaves': 31,
        'seed': 0,
        'learning_rate': 0.1,
        'min_data_in_leaf': 0,
        'verbose': -1,
        'min_split_gain': 1000.0,
        'cegb_penalty_feature_coupled': 5 * np.arange(C),
        'cegb_penalty_split': 0.0002,
        'cegb_tradeoff': 10.0,
        'force_col_wise': True,
    }

    model = lgb.train(params, train, num_boost_round=10)
    predicts = model.predict(test_data)
    rmse = np.sqrt(mean_squared_error(test_y, predicts))
    assert rmse < 10.0
>>>>>>> f96c4ceb
<|MERGE_RESOLUTION|>--- conflicted
+++ resolved
@@ -3581,24 +3581,6 @@
     assert y.min() <= mean_preds <= y.max()
 
 
-<<<<<<< HEAD
-@pytest.mark.skipif(not PANDAS_INSTALLED, reason='pandas is not installed')
-def test_validate_features():
-    X, y = make_synthetic_regression()
-    features = ['x1', 'x2', 'x3', 'x4']
-    df = pd_DataFrame(X, columns=features)
-    ds = lgb.Dataset(df, y)
-    bst = lgb.train({'num_leaves': 15, 'verbose': -1}, ds, num_boost_round=10)
-    assert bst.feature_name() == features
-
-    # try to predict with a different feature
-    df2 = df.rename(columns={'x3': 'z'})
-    with pytest.raises(lgb.basic.LightGBMError, match="Expected 'x3' at position 2 but found 'z'"):
-        bst.predict(df2, validate_features=True)
-
-    # check that disabling the check doesn't raise the error
-    bst.predict(df2, validate_features=False)
-=======
 def test_cegb_split_buffer_clean():
     # modified from https://github.com/microsoft/LightGBM/issues/3679#issuecomment-938652811
     # and https://github.com/microsoft/LightGBM/pull/5087
@@ -3642,4 +3624,21 @@
     predicts = model.predict(test_data)
     rmse = np.sqrt(mean_squared_error(test_y, predicts))
     assert rmse < 10.0
->>>>>>> f96c4ceb
+
+
+@pytest.mark.skipif(not PANDAS_INSTALLED, reason='pandas is not installed')
+def test_validate_features():
+    X, y = make_synthetic_regression()
+    features = ['x1', 'x2', 'x3', 'x4']
+    df = pd_DataFrame(X, columns=features)
+    ds = lgb.Dataset(df, y)
+    bst = lgb.train({'num_leaves': 15, 'verbose': -1}, ds, num_boost_round=10)
+    assert bst.feature_name() == features
+
+    # try to predict with a different feature
+    df2 = df.rename(columns={'x3': 'z'})
+    with pytest.raises(lgb.basic.LightGBMError, match="Expected 'x3' at position 2 but found 'z'"):
+        bst.predict(df2, validate_features=True)
+
+    # check that disabling the check doesn't raise the error
+    bst.predict(df2, validate_features=False)