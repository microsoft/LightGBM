--- conflicted
+++ resolved
@@ -50,7 +50,6 @@
 if [[ "$TASK" == "cpp-tests" ]]; then
     cmake_args=(
         -DBUILD_CPP_TEST=ON
-        -DUSE_OPENMP=OFF
         -DUSE_DEBUG=ON
     )
     if [[ $METHOD == "with-sanitizers" ]]; then
@@ -59,11 +58,7 @@
             cmake_args+=("-DENABLED_SANITIZERS=$SANITIZERS")
         fi
     fi
-<<<<<<< HEAD
-    cmake -B build -S . -DBUILD_CPP_TEST=ON -DUSE_DEBUG=ON $extra_cmake_opts
-=======
     cmake -B build -S . "${cmake_args[@]}"
->>>>>>> 562157ec
     cmake --build build --target testlightgbm -j4 || exit 1
     ./testlightgbm || exit 1
     exit 0
