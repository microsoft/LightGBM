#!/bin/sh

# [description]
#     Prepare a source distribution of the R package
#     to be submitted to CRAN.
#
# [usage]
#     sh build-cran-package.sh

set -e

ORIG_WD="$(pwd)"
TEMP_R_DIR="$(pwd)/lightgbm_r"

if test -d "${TEMP_R_DIR}"; then
    rm -r "${TEMP_R_DIR}"
fi
mkdir -p "${TEMP_R_DIR}"

CURRENT_DATE=$(date +'%Y-%m-%d')

# R packages cannot have versions like 3.0.0rc1, but
# 3.0.0-1 is acceptable
LGB_VERSION=$(cat VERSION.txt | sed "s/rc/-/g")

# move relevant files
cp -R R-package/* "${TEMP_R_DIR}"
<<<<<<< HEAD
cp docs/logo/LightGBM_logo_black_text.svg "${TEMP_R_DIR}/vignettes/"
=======
>>>>>>> 75e486a6
cp -R include "${TEMP_R_DIR}/src/"
cp -R src/* "${TEMP_R_DIR}/src/"

cp \
    external_libs/fast_double_parser/include/fast_double_parser.h \
    "${TEMP_R_DIR}/src/include/LightGBM"

mkdir -p "${TEMP_R_DIR}/src/include/LightGBM/fmt"
cp \
    external_libs/fmt/include/fmt/*.h \
    "${TEMP_R_DIR}/src/include/LightGBM/fmt/"

# including only specific files from Eigen, to keep the R package
# small and avoid redistributing code with licenses incompatible with
# LightGBM's license
EIGEN_R_DIR="${TEMP_R_DIR}/src/include/Eigen"
mkdir -p "${EIGEN_R_DIR}"

modules="Cholesky Core Dense Eigenvalues Geometry Householder Jacobi LU QR SVD"
for eigen_module in ${modules}; do
    cp external_libs/eigen/Eigen/${eigen_module} "${EIGEN_R_DIR}/${eigen_module}"
    if [ ${eigen_module} != "Dense" ]; then
        mkdir -p "${EIGEN_R_DIR}/src/${eigen_module}/"
        cp -R external_libs/eigen/Eigen/src/${eigen_module}/* "${EIGEN_R_DIR}/src/${eigen_module}/"
    fi
done

mkdir -p "${EIGEN_R_DIR}/src/misc"
cp -R external_libs/eigen/Eigen/src/misc/* "${EIGEN_R_DIR}/src/misc/"

mkdir -p "${EIGEN_R_DIR}/src/plugins"
cp -R external_libs/eigen/Eigen/src/plugins/* "${EIGEN_R_DIR}/src/plugins/"

cd "${TEMP_R_DIR}"

    # Remove files not needed for CRAN
    echo "Removing files not needed for CRAN"
    rm src/install.libs.R
    rm -r inst/
    rm -r pkgdown/
    rm cran-comments.md
    rm AUTOCONF_UBUNTU_VERSION
    rm recreate-configure.sh

    # files only used by the lightgbm CLI aren't needed for
    # the R package
    rm src/application/application.cpp
    rm src/include/LightGBM/application.h
    rm src/main.cpp

    # configure.ac and DESCRIPTION have placeholders for version
    # and date so they don't have to be updated manually
    sed -i.bak -e "s/~~VERSION~~/${LGB_VERSION}/" configure.ac
    sed -i.bak -e "s/~~VERSION~~/${LGB_VERSION}/" DESCRIPTION
    sed -i.bak -e "s/~~DATE~~/${CURRENT_DATE}/" DESCRIPTION

    # Remove 'region', 'endregion', and 'warning' pragmas.
    # This won't change the correctness of the code. CRAN does
    # not allow you to use compiler flag '-Wno-unknown-pragmas' or
    # pragmas that suppress warnings.
    echo "Removing unknown pragmas in headers"
    for file in $(find . -name '*.h' -o -name '*.hpp' -o -name '*.cpp'); do
      sed \
        -i.bak \
        -e 's/^.*#pragma clang diagnostic.*$//' \
        -e 's/^.*#pragma diag_suppress.*$//' \
        -e 's/^.*#pragma GCC diagnostic.*$//' \
        -e 's/^.*#pragma region.*$//' \
        -e 's/^.*#pragma endregion.*$//' \
        -e 's/^.*#pragma warning.*$//' \
        "${file}"
    done
    find . -name '*.h.bak' -o -name '*.hpp.bak' -o -name '*.cpp.bak' -exec rm {} \;

    sed \
        -i.bak \
        -e 's/\.\..*fmt\/format\.h/LightGBM\/fmt\/format\.h/' \
        src/include/LightGBM/utils/common.h

    sed \
        -i.bak \
        -e 's/\.\..*fast_double_parser\.h/LightGBM\/fast_double_parser\.h/' \
        src/include/LightGBM/utils/common.h

    # When building an R package with 'configure', it seems
    # you're guaranteed to get a shared library called
    #  <packagename>.so/dll. The package source code expects
    # 'lib_lightgbm.so', not 'lightgbm.so', to comply with the way
    # this project has historically handled installation
    echo "Changing lib_lightgbm to lightgbm"
    for file in R/*.R; do
        sed \
            -i.bak \
            -e 's/lib_lightgbm/lightgbm/' \
            "${file}"
    done
    sed \
        -i.bak \
        -e 's/lib_lightgbm/lightgbm/' \
        NAMESPACE

    # 'processx' is listed as a 'Suggests' dependency in DESCRIPTION
    # because it is used in install.libs.R, a file that is not
    # included in the CRAN distribution of the package
    sed \
        -i.bak \
        '/processx/d' \
        DESCRIPTION

    echo "Cleaning sed backup files"
    rm R/*.R.bak
    rm NAMESPACE.bak

cd "${ORIG_WD}"

R CMD build \
    --keep-empty-dirs \
    lightgbm_r

echo "removing object files created by vignettes"
rm -rf ./_tmp
mkdir _tmp
TARBALL_NAME="lightgbm_${LGB_VERSION}.tar.gz"
mv "${TARBALL_NAME}" _tmp/

echo "untarring ${TARBALL_NAME}"
cd _tmp
    tar -xvf "${TARBALL_NAME}"
    rm -rf "${TARBALL_NAME}"
cd ..
echo "done untarring ${TARBALL_NAME}"

echo "re-tarring ${TARBALL_NAME}"
tar \
    -czv \
    -C ./_tmp \
    --exclude=*.a \
    --exclude=*.dll \
    --exclude=*.o \
    --exclude=*.so \
    --exclude=*.tar.gz \
    --exclude=**/conftest.c \
    --exclude=**/conftest.exe \
    -f "${TARBALL_NAME}" \
    lightgbm
echo "Done creating ${TARBALL_NAME}"

rm -rf ./_tmp

echo "Done building R package"<|MERGE_RESOLUTION|>--- conflicted
+++ resolved
@@ -25,10 +25,7 @@
 
 # move relevant files
 cp -R R-package/* "${TEMP_R_DIR}"
-<<<<<<< HEAD
 cp docs/logo/LightGBM_logo_black_text.svg "${TEMP_R_DIR}/vignettes/"
-=======
->>>>>>> 75e486a6
 cp -R include "${TEMP_R_DIR}/src/"
 cp -R src/* "${TEMP_R_DIR}/src/"
 
