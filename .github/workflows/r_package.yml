--- conflicted
+++ resolved
@@ -323,11 +323,7 @@
   all-r-package-jobs-successful:
     if: always()
     runs-on: ubuntu-latest
-<<<<<<< HEAD
-    needs: [test, test-r-devel-clang]
-=======
-    needs: [test, test-r-sanitizers, test-r-debian-clang]
->>>>>>> 28536a0a
+    needs: [test, test-r-sanitizers, test-r-devel-clang]
     steps:
     - name: Note that all tests succeeded
       uses: re-actors/alls-green@v1.2.2
