--- conflicted
+++ resolved
@@ -9,13 +9,9 @@
 import socket
 from collections import defaultdict
 from copy import deepcopy
-<<<<<<< HEAD
+from enum import Enum, auto
 from functools import partial
-from typing import Any, Callable, Dict, List, Optional, Type, Union
-=======
-from enum import Enum, auto
 from typing import Any, Callable, Dict, Iterable, List, Optional, Tuple, Type, Union
->>>>>>> b5502d19
 from urllib.parse import urlparse
 
 import numpy as np
@@ -23,15 +19,10 @@
 
 from .basic import _LIB, LightGBMError, _choose_param_value, _ConfigAliases, _log_info, _log_warning, _safe_call
 from .compat import (DASK_INSTALLED, PANDAS_INSTALLED, SKLEARN_INSTALLED, Client, LGBMNotFittedError, concat,
-<<<<<<< HEAD
                      dask_Array, dask_array_from_delayed, dask_bag_from_delayed, dask_DataFrame, dask_Series,
                      default_client, delayed, pd_DataFrame, pd_Series, wait)
-from .sklearn import LGBMClassifier, LGBMModel, LGBMRanker, LGBMRegressor, _lgbmmodel_doc_fit, _lgbmmodel_doc_predict
-=======
-                     dask_Array, dask_DataFrame, dask_Series, default_client, delayed, pd_DataFrame, pd_Series, wait)
 from .sklearn import (LGBMClassifier, LGBMModel, LGBMRanker, LGBMRegressor, _lgbmmodel_doc_custom_eval_note,
                       _lgbmmodel_doc_fit, _lgbmmodel_doc_predict)
->>>>>>> b5502d19
 
 _DaskCollection = Union[dask_Array, dask_DataFrame, dask_Series]
 _DaskMatrixLike = Union[dask_Array, dask_DataFrame]
