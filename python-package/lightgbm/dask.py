--- conflicted
+++ resolved
@@ -398,7 +398,7 @@
     eval_names: Optional[List[str]] = None,
     eval_sample_weight: Optional[List[_DaskVectorLike]] = None,
     eval_class_weight: Optional[List[Union[dict, str]]] = None,
-    eval_init_score: Optional[List[_DaskVectorLike]] = None,
+    eval_init_score: Optional[List[_DaskCollection]] = None,
     eval_group: Optional[List[_DaskVectorLike]] = None,
     eval_metric: Optional[Union[Callable, str, List[Union[Callable, str]]]] = None,
     eval_at: Optional[Iterable[int]] = None,
@@ -439,11 +439,7 @@
         Weights for each validation set in eval_set.
     eval_class_weight : list of dict or str, or None, optional (default=None)
         Class weights, one dict or str for each validation set in eval_set.
-<<<<<<< HEAD
-    eval_init_score : list of Dask Arrays, Dask Series, Dask DataFrames (for multi-class task) or None, optional (default=None)
-=======
-    eval_init_score : list of Dask Array or Dask Series, or None, optional (default=None)
->>>>>>> a0d227a1
+    eval_init_score : list of Dask Array, Dask Series or Dask DataFrame (for multi-class task), or None, optional (default=None)
         Initial model score for each validation set in eval_set.
     eval_group : list of Dask Array or Dask Series, or None, optional (default=None)
         Group/query for each validation set in eval_set.
@@ -1031,7 +1027,7 @@
         eval_names: Optional[List[str]] = None,
         eval_sample_weight: Optional[List[_DaskVectorLike]] = None,
         eval_class_weight: Optional[List[Union[dict, str]]] = None,
-        eval_init_score: Optional[List[_DaskVectorLike]] = None,
+        eval_init_score: Optional[List[_DaskCollection]] = None,
         eval_group: Optional[List[_DaskVectorLike]] = None,
         eval_metric: Optional[Union[Callable, str, List[Union[Callable, str]]]] = None,
         eval_at: Optional[Iterable[int]] = None,
@@ -1168,7 +1164,7 @@
         eval_names: Optional[List[str]] = None,
         eval_sample_weight: Optional[List[_DaskVectorLike]] = None,
         eval_class_weight: Optional[List[Union[dict, str]]] = None,
-        eval_init_score: Optional[List[_DaskVectorLike]] = None,
+        eval_init_score: Optional[List[_DaskCollection]] = None,
         eval_metric: Optional[Union[Callable, str, List[Union[Callable, str]]]] = None,
         early_stopping_rounds: Optional[int] = None,
         **kwargs: Any
@@ -1198,15 +1194,9 @@
         sample_weight_shape="Dask Array or Dask Series of shape = [n_samples] or None, optional (default=None)",
         init_score_shape="Dask Array or Dask Series of shape = [n_samples] or shape = [n_samples * n_classes] (for multi-class task) or Dask Array or Dask DataFrame of shape = [n_samples, n_classes] (for multi-class task) or None, optional (default=None)",
         group_shape="Dask Array or Dask Series or None, optional (default=None)",
-<<<<<<< HEAD
-        eval_sample_weight_shape="list of Dask Arrays or Dask Series or None, optional (default=None)",
-        eval_init_score_shape="list of Dask Arrays, Dask Series, Dask DataFrames or None, optional (default=None)",
-        eval_group_shape="list of Dask Arrays or Dask Series or None, optional (default=None)"
-=======
         eval_sample_weight_shape="list of Dask Array or Dask Series, or None, optional (default=None)",
-        eval_init_score_shape="list of Dask Array or Dask Series, or None, optional (default=None)",
+        eval_init_score_shape="list of Dask Array, Dask Series or Dask DataFrame (for multiclass-task), or None, optional (default=None)",
         eval_group_shape="list of Dask Array or Dask Series, or None, optional (default=None)"
->>>>>>> a0d227a1
     )
 
     # DaskLGBMClassifier does not support group, eval_group, early_stopping_rounds.
@@ -1381,15 +1371,9 @@
         sample_weight_shape="Dask Array or Dask Series of shape = [n_samples] or None, optional (default=None)",
         init_score_shape="Dask Array or Dask Series of shape = [n_samples] or None, optional (default=None)",
         group_shape="Dask Array or Dask Series or None, optional (default=None)",
-<<<<<<< HEAD
-        eval_sample_weight_shape="list of Dask Arrays or Dask Series or None, optional (default=None)",
-        eval_init_score_shape="list of Dask Arrays, Dask Series, Dask DataFrames or None, optional (default=None)",
-        eval_group_shape="list of Dask Arrays or Dask Series or None, optional (default=None)"
-=======
         eval_sample_weight_shape="list of Dask Array or Dask Series, or None, optional (default=None)",
         eval_init_score_shape="list of Dask Array or Dask Series, or None, optional (default=None)",
         eval_group_shape="list of Dask Array or Dask Series, or None, optional (default=None)"
->>>>>>> a0d227a1
     )
 
     # DaskLGBMRegressor does not support group, eval_class_weight, eval_group, early_stopping_rounds.
@@ -1554,15 +1538,9 @@
         sample_weight_shape="Dask Array or Dask Series of shape = [n_samples] or None, optional (default=None)",
         init_score_shape="Dask Array or Dask Series of shape = [n_samples] or None, optional (default=None)",
         group_shape="Dask Array or Dask Series or None, optional (default=None)",
-<<<<<<< HEAD
-        eval_sample_weight_shape="list of Dask Arrays or Dask Series or None, optional (default=None)",
-        eval_init_score_shape="list of Dask Arrays, Dask Series, Dask DataFrames or None, optional (default=None)",
-        eval_group_shape="list of Dask Arrays or Dask Series or None, optional (default=None)"
-=======
         eval_sample_weight_shape="list of Dask Array or Dask Series, or None, optional (default=None)",
         eval_init_score_shape="list of Dask Array or Dask Series, or None, optional (default=None)",
         eval_group_shape="list of Dask Array or Dask Series, or None, optional (default=None)"
->>>>>>> a0d227a1
     )
 
     # DaskLGBMRanker does not support eval_class_weight or early stopping
