# coding: utf-8
import ctypes
from pathlib import Path
from platform import system

import numpy as np
from scipy import sparse

try:
    from lightgbm.basic import _LIB as LIB
except ModuleNotFoundError:
    print("Could not import lightgbm Python package, looking for lib_lightgbm at the repo root")
    if system() in ("Windows", "Microsoft"):
        lib_file = Path(__file__).absolute().parents[2] / "Release" / "lib_lightgbm.dll"
    else:
        lib_file = Path(__file__).absolute().parents[2] / "lib_lightgbm.so"
    LIB = ctypes.cdll.LoadLibrary(lib_file)

LIB.LGBM_GetLastError.restype = ctypes.c_char_p

dtype_float32 = 0
dtype_float64 = 1
dtype_int32 = 2
dtype_int64 = 3


def c_str(string):
    return ctypes.c_char_p(string.encode("utf-8"))


def load_from_file(filename, reference):
    ref = None
    if reference is not None:
        ref = reference
    handle = ctypes.c_void_p()
    LIB.LGBM_DatasetCreateFromFile(c_str(str(filename)), c_str("max_bin=15"), ref, ctypes.byref(handle))
    print(LIB.LGBM_GetLastError())
    num_data = ctypes.c_int(0)
    LIB.LGBM_DatasetGetNumData(handle, ctypes.byref(num_data))
    num_feature = ctypes.c_int(0)
    LIB.LGBM_DatasetGetNumFeature(handle, ctypes.byref(num_feature))
    print(f"#data: {num_data.value} #feature: {num_feature.value}")
    return handle


def save_to_binary(handle, filename):
    LIB.LGBM_DatasetSaveBinary(handle, c_str(filename))


def load_from_csr(filename, reference):
    data = np.loadtxt(str(filename), dtype=np.float64)
    csr = sparse.csr_matrix(data[:, 1:])
    label = data[:, 0].astype(np.float32)
    handle = ctypes.c_void_p()
    ref = None
    if reference is not None:
        ref = reference

    LIB.LGBM_DatasetCreateFromCSR(
        csr.indptr.ctypes.data_as(ctypes.POINTER(ctypes.c_int32)),
        ctypes.c_int(dtype_int32),
        csr.indices.ctypes.data_as(ctypes.POINTER(ctypes.c_int32)),
        csr.data.ctypes.data_as(ctypes.POINTER(ctypes.c_double)),
        ctypes.c_int(dtype_float64),
        ctypes.c_int64(len(csr.indptr)),
        ctypes.c_int64(len(csr.data)),
        ctypes.c_int64(csr.shape[1]),
        c_str("max_bin=15"),
        ref,
        ctypes.byref(handle),
    )
    num_data = ctypes.c_int(0)
    LIB.LGBM_DatasetGetNumData(handle, ctypes.byref(num_data))
    num_feature = ctypes.c_int(0)
    LIB.LGBM_DatasetGetNumFeature(handle, ctypes.byref(num_feature))
    LIB.LGBM_DatasetSetField(
        handle,
        c_str("label"),
        label.ctypes.data_as(ctypes.POINTER(ctypes.c_float)),
        ctypes.c_int(len(label)),
        ctypes.c_int(dtype_float32),
    )
    print(f"#data: {num_data.value} #feature: {num_feature.value}")
    return handle


def load_from_csc(filename, reference):
    data = np.loadtxt(str(filename), dtype=np.float64)
    csc = sparse.csc_matrix(data[:, 1:])
    label = data[:, 0].astype(np.float32)
    handle = ctypes.c_void_p()
    ref = None
    if reference is not None:
        ref = reference

    LIB.LGBM_DatasetCreateFromCSC(
        csc.indptr.ctypes.data_as(ctypes.POINTER(ctypes.c_int32)),
        ctypes.c_int(dtype_int32),
        csc.indices.ctypes.data_as(ctypes.POINTER(ctypes.c_int32)),
        csc.data.ctypes.data_as(ctypes.POINTER(ctypes.c_double)),
        ctypes.c_int(dtype_float64),
        ctypes.c_int64(len(csc.indptr)),
        ctypes.c_int64(len(csc.data)),
        ctypes.c_int64(csc.shape[0]),
        c_str("max_bin=15"),
        ref,
        ctypes.byref(handle),
    )
    num_data = ctypes.c_int(0)
    LIB.LGBM_DatasetGetNumData(handle, ctypes.byref(num_data))
    num_feature = ctypes.c_int(0)
    LIB.LGBM_DatasetGetNumFeature(handle, ctypes.byref(num_feature))
    LIB.LGBM_DatasetSetField(
        handle,
        c_str("label"),
        label.ctypes.data_as(ctypes.POINTER(ctypes.c_float)),
        ctypes.c_int(len(label)),
        ctypes.c_int(dtype_float32),
    )
    print(f"#data: {num_data.value} #feature: {num_feature.value}")
    return handle


def load_from_mat(filename, reference):
    mat = np.loadtxt(str(filename), dtype=np.float64)
    label = mat[:, 0].astype(np.float32)
    mat = mat[:, 1:]
    data = np.asarray(mat.reshape(mat.size), dtype=np.float64)
    handle = ctypes.c_void_p()
    ref = None
    if reference is not None:
        ref = reference

    LIB.LGBM_DatasetCreateFromMat(
        data.ctypes.data_as(ctypes.POINTER(ctypes.c_double)),
        ctypes.c_int(dtype_float64),
        ctypes.c_int32(mat.shape[0]),
        ctypes.c_int32(mat.shape[1]),
        ctypes.c_int(1),
        c_str("max_bin=15"),
        ref,
        ctypes.byref(handle),
    )
    num_data = ctypes.c_int(0)
    LIB.LGBM_DatasetGetNumData(handle, ctypes.byref(num_data))
    num_feature = ctypes.c_int(0)
    LIB.LGBM_DatasetGetNumFeature(handle, ctypes.byref(num_feature))
    LIB.LGBM_DatasetSetField(
        handle,
        c_str("label"),
        label.ctypes.data_as(ctypes.POINTER(ctypes.c_float)),
        ctypes.c_int(len(label)),
        ctypes.c_int(dtype_float32),
    )
    print(f"#data: {num_data.value} #feature: {num_feature.value}")
    return handle


def free_dataset(handle):
    LIB.LGBM_DatasetFree(handle)


def test_dataset(tmp_path):
    binary_example_dir = Path(__file__).absolute().parents[2] / "examples" / "binary_classification"
    train = load_from_file(binary_example_dir / "binary.train", None)
    test = load_from_mat(binary_example_dir / "binary.test", train)
    free_dataset(test)
    test = load_from_csr(binary_example_dir / "binary.test", train)
    free_dataset(test)
    test = load_from_csc(binary_example_dir / "binary.test", train)
    free_dataset(test)
    train_binary = str(tmp_path / "train.binary.bin")
    save_to_binary(train, train_binary)
    free_dataset(train)
    train = load_from_file(train_binary, None)
    free_dataset(train)


def test_booster(tmp_path):
    binary_example_dir = Path(__file__).absolute().parents[2] / "examples" / "binary_classification"
    train = load_from_mat(binary_example_dir / "binary.train", None)
    test = load_from_mat(binary_example_dir / "binary.test", train)
    booster = ctypes.c_void_p()
    model_path = tmp_path / "model.txt"
    LIB.LGBM_BoosterCreate(train, c_str("app=binary metric=auc num_leaves=31 verbose=0"), ctypes.byref(booster))
    LIB.LGBM_BoosterAddValidData(booster, test)
    is_finished = ctypes.c_int(0)
    for i in range(1, 51):
        LIB.LGBM_BoosterUpdateOneIter(booster, ctypes.byref(is_finished))
        result = np.array([0.0], dtype=np.float64)
        out_len = ctypes.c_int(0)
        LIB.LGBM_BoosterGetEval(
            booster, ctypes.c_int(0), ctypes.byref(out_len), result.ctypes.data_as(ctypes.POINTER(ctypes.c_double))
        )
        if i % 10 == 0:
            print(f"{i} iteration test AUC {result[0]:.6f}")
    LIB.LGBM_BoosterSaveModel(booster, ctypes.c_int(0), ctypes.c_int(-1), ctypes.c_int(0), c_str(str(model_path)))
    LIB.LGBM_BoosterFree(booster)
    free_dataset(train)
    free_dataset(test)
    booster2 = ctypes.c_void_p()
    num_total_model = ctypes.c_int(0)
<<<<<<< HEAD
    LIB.LGBM_BoosterCreateFromModelfile(
        c_str('model.txt'),
        ctypes.byref(num_total_model),
        ctypes.byref(booster2))
    LIB.LGBM_BoosterResetParameter(
        booster2,
        c_str("app=binary metric=auc num_leaves=29 verbose=0"))
    data = np.loadtxt(str(binary_example_dir / 'binary.test'), dtype=np.float64)
=======
    LIB.LGBM_BoosterCreateFromModelfile(c_str(str(model_path)), ctypes.byref(num_total_model), ctypes.byref(booster2))
    data = np.loadtxt(str(binary_example_dir / "binary.test"), dtype=np.float64)
>>>>>>> d67ecf94
    mat = data[:, 1:]
    preb = np.empty(mat.shape[0], dtype=np.float64)
    num_preb = ctypes.c_int64(0)
    data = np.asarray(mat.reshape(mat.size), dtype=np.float64)
    LIB.LGBM_BoosterPredictForMat(
        booster2,
        data.ctypes.data_as(ctypes.POINTER(ctypes.c_double)),
        ctypes.c_int(dtype_float64),
        ctypes.c_int32(mat.shape[0]),
        ctypes.c_int32(mat.shape[1]),
        ctypes.c_int(1),
        ctypes.c_int(1),
        ctypes.c_int(0),
        ctypes.c_int(25),
        c_str(""),
        ctypes.byref(num_preb),
        preb.ctypes.data_as(ctypes.POINTER(ctypes.c_double)),
    )
    LIB.LGBM_BoosterPredictForFile(
        booster2,
        c_str(str(binary_example_dir / "binary.test")),
        ctypes.c_int(0),
        ctypes.c_int(0),
        ctypes.c_int(0),
        ctypes.c_int(25),
        c_str(""),
        c_str("preb.txt"),
    )
    LIB.LGBM_BoosterPredictForFile(
        booster2,
        c_str(str(binary_example_dir / "binary.test")),
        ctypes.c_int(0),
        ctypes.c_int(0),
        ctypes.c_int(10),
        ctypes.c_int(25),
        c_str(""),
        c_str("preb.txt"),
    )
    LIB.LGBM_BoosterFree(booster2)


def test_max_thread_control():
    # at initialization, should be -1
    num_threads = ctypes.c_int(0)
    ret = LIB.LGBM_GetMaxThreads(ctypes.byref(num_threads))
    assert ret == 0
    assert num_threads.value == -1

    # updating that value through the C API should work
    ret = LIB.LGBM_SetMaxThreads(ctypes.c_int(6))
    assert ret == 0

    ret = LIB.LGBM_GetMaxThreads(ctypes.byref(num_threads))
    assert ret == 0
    assert num_threads.value == 6

    # resetting to any negative number should set it to -1
    ret = LIB.LGBM_SetMaxThreads(ctypes.c_int(-123))
    assert ret == 0
    ret = LIB.LGBM_GetMaxThreads(ctypes.byref(num_threads))
    assert ret == 0
    assert num_threads.value == -1<|MERGE_RESOLUTION|>--- conflicted
+++ resolved
@@ -200,19 +200,9 @@
     free_dataset(test)
     booster2 = ctypes.c_void_p()
     num_total_model = ctypes.c_int(0)
-<<<<<<< HEAD
-    LIB.LGBM_BoosterCreateFromModelfile(
-        c_str('model.txt'),
-        ctypes.byref(num_total_model),
-        ctypes.byref(booster2))
-    LIB.LGBM_BoosterResetParameter(
-        booster2,
-        c_str("app=binary metric=auc num_leaves=29 verbose=0"))
-    data = np.loadtxt(str(binary_example_dir / 'binary.test'), dtype=np.float64)
-=======
     LIB.LGBM_BoosterCreateFromModelfile(c_str(str(model_path)), ctypes.byref(num_total_model), ctypes.byref(booster2))
+    LIB.LGBM_BoosterResetParameter(booster2, c_str("app=binary metric=auc num_leaves=29 verbose=0"))
     data = np.loadtxt(str(binary_example_dir / "binary.test"), dtype=np.float64)
->>>>>>> d67ecf94
     mat = data[:, 1:]
     preb = np.empty(mat.shape[0], dtype=np.float64)
     num_preb = ctypes.c_int64(0)
