#include "serial_tree_learner.h"

#include <LightGBM/utils/array_args.h>

#include <algorithm>
#include <vector>

namespace LightGBM {

#ifdef TIMETAG
std::chrono::duration<double, std::milli> init_train_time;
std::chrono::duration<double, std::milli> init_split_time;
std::chrono::duration<double, std::milli> hist_time;
std::chrono::duration<double, std::milli> find_split_time;
std::chrono::duration<double, std::milli> split_time;
std::chrono::duration<double, std::milli> ordered_bin_time;
#endif // TIMETAG

SerialTreeLearner::SerialTreeLearner(const TreeConfig* tree_config)
  :tree_config_(tree_config) {
  random_ = Random(tree_config_->feature_fraction_seed);
  #pragma omp parallel
  #pragma omp master
  {
    num_threads_ = omp_get_num_threads();
  }
}

SerialTreeLearner::~SerialTreeLearner() {
  #ifdef TIMETAG
  Log::Info("SerialTreeLearner::init_train costs %f", init_train_time * 1e-3);
  Log::Info("SerialTreeLearner::init_split costs %f", init_split_time * 1e-3);
  Log::Info("SerialTreeLearner::hist_build costs %f", hist_time * 1e-3);
  Log::Info("SerialTreeLearner::find_split costs %f", find_split_time * 1e-3);
  Log::Info("SerialTreeLearner::split costs %f", split_time * 1e-3);
  Log::Info("SerialTreeLearner::ordered_bin costs %f", ordered_bin_time * 1e-3);
  #endif
}

void SerialTreeLearner::Init(const Dataset* train_data, bool is_constant_hessian) {
  train_data_ = train_data;
  num_data_ = train_data_->num_data();
  num_features_ = train_data_->num_features();
  is_constant_hessian_ = is_constant_hessian;
  int max_cache_size = 0;
  // Get the max size of pool
  if (tree_config_->histogram_pool_size <= 0) {
    max_cache_size = tree_config_->num_leaves;
  } else {
    size_t total_histogram_size = 0;
    for (int i = 0; i < train_data_->num_features(); ++i) {
      total_histogram_size += sizeof(HistogramBinEntry) * train_data_->FeatureNumBin(i);
    }
    max_cache_size = static_cast<int>(tree_config_->histogram_pool_size * 1024 * 1024 / total_histogram_size);
  }
  // at least need 2 leaves
  max_cache_size = std::max(2, max_cache_size);
  max_cache_size = std::min(max_cache_size, tree_config_->num_leaves);

  histogram_pool_.DynamicChangeSize(train_data_, tree_config_, max_cache_size, tree_config_->num_leaves);
  // push split information for all leaves
  best_split_per_leaf_.resize(tree_config_->num_leaves);

  // get ordered bin
  train_data_->CreateOrderedBins(&ordered_bins_);

  // check existing for ordered bin
  for (int i = 0; i < static_cast<int>(ordered_bins_.size()); ++i) {
    if (ordered_bins_[i] != nullptr) {
      has_ordered_bin_ = true;
      break;
    }
  }
  // initialize splits for leaf
  smaller_leaf_splits_.reset(new LeafSplits(train_data_->num_data()));
  larger_leaf_splits_.reset(new LeafSplits(train_data_->num_data()));

  // initialize data partition
  data_partition_.reset(new DataPartition(num_data_, tree_config_->num_leaves));
  is_feature_used_.resize(num_features_);
  // initialize ordered gradients and hessians
  ordered_gradients_.resize(num_data_);
  ordered_hessians_.resize(num_data_);
  // if has ordered bin, need to allocate a buffer to fast split
  if (has_ordered_bin_) {
    is_data_in_leaf_.resize(num_data_);
    std::fill(is_data_in_leaf_.begin(), is_data_in_leaf_.end(), static_cast<char>(0));
    ordered_bin_indices_.clear();
    for (int i = 0; i < static_cast<int>(ordered_bins_.size()); i++) {
      if (ordered_bins_[i] != nullptr) {
        ordered_bin_indices_.push_back(i);
      }
    }
  }
  Log::Info("Number of data: %d, number of used features: %d", num_data_, num_features_);
}

void SerialTreeLearner::ResetTrainingData(const Dataset* train_data) {
  train_data_ = train_data;
  num_data_ = train_data_->num_data();
  CHECK(num_features_ == train_data_->num_features());

  // get ordered bin
  train_data_->CreateOrderedBins(&ordered_bins_);

  // initialize splits for leaf
  smaller_leaf_splits_->ResetNumData(num_data_);
  larger_leaf_splits_->ResetNumData(num_data_);

  // initialize data partition
  data_partition_->ResetNumData(num_data_);

  // initialize ordered gradients and hessians
  ordered_gradients_.resize(num_data_);
  ordered_hessians_.resize(num_data_);
  // if has ordered bin, need to allocate a buffer to fast split
  if (has_ordered_bin_) {
    is_data_in_leaf_.resize(num_data_);
    std::fill(is_data_in_leaf_.begin(), is_data_in_leaf_.end(), static_cast<char>(0));
  }
}

void SerialTreeLearner::ResetConfig(const TreeConfig* tree_config) {
  if (tree_config_->num_leaves != tree_config->num_leaves) {
    tree_config_ = tree_config;
    int max_cache_size = 0;
    // Get the max size of pool
    if (tree_config->histogram_pool_size <= 0) {
      max_cache_size = tree_config_->num_leaves;
    } else {
      size_t total_histogram_size = 0;
      for (int i = 0; i < train_data_->num_features(); ++i) {
        total_histogram_size += sizeof(HistogramBinEntry) * train_data_->FeatureNumBin(i);
      }
      max_cache_size = static_cast<int>(tree_config_->histogram_pool_size * 1024 * 1024 / total_histogram_size);
    }
    // at least need 2 leaves
    max_cache_size = std::max(2, max_cache_size);
    max_cache_size = std::min(max_cache_size, tree_config_->num_leaves);
    histogram_pool_.DynamicChangeSize(train_data_, tree_config_, max_cache_size, tree_config_->num_leaves);

    // push split information for all leaves
    best_split_per_leaf_.resize(tree_config_->num_leaves);
    data_partition_->ResetLeaves(tree_config_->num_leaves);
  } else {
    tree_config_ = tree_config;
  }

  histogram_pool_.ResetConfig(tree_config_);
}

Tree* SerialTreeLearner::Train(const score_t* gradients, const score_t *hessians, bool is_constant_hessian) {
  gradients_ = gradients;
  hessians_ = hessians;
  is_constant_hessian_ = is_constant_hessian;
  #ifdef TIMETAG
  auto start_time = std::chrono::steady_clock::now();
  #endif
  // some initial works before training
  BeforeTrain();

  #ifdef TIMETAG
  init_train_time += std::chrono::steady_clock::now() - start_time;
  #endif

  auto tree = std::unique_ptr<Tree>(new Tree(tree_config_->num_leaves));
  // root leaf
  int left_leaf = 0;
  int cur_depth = 1;
  // only root leaf can be splitted on first time
  int right_leaf = -1;
  for (int split = 0; split < tree_config_->num_leaves - 1; ++split) {
    #ifdef TIMETAG
    start_time = std::chrono::steady_clock::now();
    #endif
    // some initial works before finding best split
    if (BeforeFindBestSplit(tree.get(), left_leaf, right_leaf)) {
      #ifdef TIMETAG
      init_split_time += std::chrono::steady_clock::now() - start_time;
      #endif
      // find best threshold for every feature
      FindBestSplits();
    }
    // Get a leaf with max split gain
    int best_leaf = static_cast<int>(ArrayArgs<SplitInfo>::ArgMax(best_split_per_leaf_));
    // Get split information for best leaf
    const SplitInfo& best_leaf_SplitInfo = best_split_per_leaf_[best_leaf];
    // cannot split, quit
    if (best_leaf_SplitInfo.gain <= 0.0) {
      Log::Info("No further splits with positive gain, best gain: %f", best_leaf_SplitInfo.gain);
      break;
    }
    #ifdef TIMETAG
    start_time = std::chrono::steady_clock::now();
    #endif
    // split tree with best leaf
    Split(tree.get(), best_leaf, &left_leaf, &right_leaf);
    #ifdef TIMETAG
    split_time += std::chrono::steady_clock::now() - start_time;
    #endif
    cur_depth = std::max(cur_depth, tree->leaf_depth(left_leaf));
  }
  Log::Info("Trained a tree with leaves=%d and max_depth=%d", tree->num_leaves(), cur_depth);
  return tree.release();
}

Tree* SerialTreeLearner::FitByExistingTree(const Tree* old_tree, const score_t* gradients, const score_t *hessians) const {
  auto tree = std::unique_ptr<Tree>(new Tree(*old_tree));
  CHECK(data_partition_->num_leaves() >= tree->num_leaves());
  OMP_INIT_EX();
  #pragma omp parallel for schedule(static)
  for (int i = 0; i < tree->num_leaves(); ++i) {
    OMP_LOOP_EX_BEGIN();
    data_size_t cnt_leaf_data = 0;
    auto tmp_idx = data_partition_->GetIndexOnLeaf(i, &cnt_leaf_data);
    double sum_grad = 0.0f;
    double sum_hess = 0.0f;
    for (data_size_t j = 0; j < cnt_leaf_data; ++j) {
      auto idx = tmp_idx[j];
      sum_grad += gradients[idx];
      sum_hess += hessians[idx];
    }
    // avoid zero hessians.
    if (sum_hess <= 0) sum_hess = kEpsilon;
    double output = FeatureHistogram::CalculateSplittedLeafOutput(sum_grad, sum_hess,
                                                                  tree_config_->lambda_l1, tree_config_->lambda_l2);
    tree->SetLeafOutput(i, output);
    OMP_LOOP_EX_END();
  }
  OMP_THROW_EX();
  return tree.release();
}

void SerialTreeLearner::BeforeTrain() {

  // reset histogram pool
  histogram_pool_.ResetMap();

  if (tree_config_->feature_fraction < 1) {
    int used_feature_cnt = static_cast<int>(train_data_->num_total_features()*tree_config_->feature_fraction);
    // initialize used features
    std::memset(is_feature_used_.data(), 0, sizeof(int8_t) * num_features_);
    // Get used feature at current tree
    auto used_feature_indices = random_.Sample(train_data_->num_total_features(), used_feature_cnt);
    int omp_loop_size = static_cast<int>(used_feature_indices.size());
    #pragma omp parallel for schedule(static, 512) if (omp_loop_size >= 1024)
    for (int i = 0; i < omp_loop_size; ++i) {
      int inner_feature_index = train_data_->InnerFeatureIndex(used_feature_indices[i]);
      if (inner_feature_index < 0) { continue; }
      is_feature_used_[inner_feature_index] = 1;
    }
  } else {
    #pragma omp parallel for schedule(static, 512) if (num_features_ >= 1024)
    for (int i = 0; i < num_features_; ++i) {
      is_feature_used_[i] = 1;
    }
  }

  // initialize data partition
  data_partition_->Init();

  // reset the splits for leaves
  for (int i = 0; i < tree_config_->num_leaves; ++i) {
    best_split_per_leaf_[i].Reset();
  }

  // Sumup for root
  if (data_partition_->leaf_count(0) == num_data_) {
    // use all data
    smaller_leaf_splits_->Init(gradients_, hessians_);

  } else {
    // use bagging, only use part of data
    smaller_leaf_splits_->Init(0, data_partition_.get(), gradients_, hessians_);
  }

  larger_leaf_splits_->Init();

  // if has ordered bin, need to initialize the ordered bin
  if (has_ordered_bin_) {
    #ifdef TIMETAG
    auto start_time = std::chrono::steady_clock::now();
    #endif
    if (data_partition_->leaf_count(0) == num_data_) {
      // use all data, pass nullptr
      OMP_INIT_EX();
      #pragma omp parallel for schedule(static)
      for (int i = 0; i < static_cast<int>(ordered_bin_indices_.size()); ++i) {
        OMP_LOOP_EX_BEGIN();
        ordered_bins_[ordered_bin_indices_[i]]->Init(nullptr, tree_config_->num_leaves);
        OMP_LOOP_EX_END();
      }
      OMP_THROW_EX();
    } else {
      // bagging, only use part of data

      // mark used data
      const data_size_t* indices = data_partition_->indices();
      data_size_t begin = data_partition_->leaf_begin(0);
      data_size_t end = begin + data_partition_->leaf_count(0);
      data_size_t loop_size = end - begin;
      #pragma omp parallel for schedule(static, 512) if(loop_size >= 1024)
      for (data_size_t i = begin; i < end; ++i) {
        is_data_in_leaf_[indices[i]] = 1;
      }
      OMP_INIT_EX();
      // initialize ordered bin
      #pragma omp parallel for schedule(static)
      for (int i = 0; i < static_cast<int>(ordered_bin_indices_.size()); ++i) {
        OMP_LOOP_EX_BEGIN();
        ordered_bins_[ordered_bin_indices_[i]]->Init(is_data_in_leaf_.data(), tree_config_->num_leaves);
        OMP_LOOP_EX_END();
      }
      OMP_THROW_EX();
      #pragma omp parallel for schedule(static, 512) if(loop_size >= 1024)
      for (data_size_t i = begin; i < end; ++i) {
        is_data_in_leaf_[indices[i]] = 0;
      }
    }
    #ifdef TIMETAG
    ordered_bin_time += std::chrono::steady_clock::now() - start_time;
    #endif
  }
}

bool SerialTreeLearner::BeforeFindBestSplit(const Tree* tree, int left_leaf, int right_leaf) {
  // check depth of current leaf
  if (tree_config_->max_depth > 0) {
    // only need to check left leaf, since right leaf is in same level of left leaf
    if (tree->leaf_depth(left_leaf) >= tree_config_->max_depth) {
      best_split_per_leaf_[left_leaf].gain = kMinScore;
      if (right_leaf >= 0) {
        best_split_per_leaf_[right_leaf].gain = kMinScore;
      }
      return false;
    }
  }
  data_size_t num_data_in_left_child = GetGlobalDataCountInLeaf(left_leaf);
  data_size_t num_data_in_right_child = GetGlobalDataCountInLeaf(right_leaf);
  // no enough data to continue
  if (num_data_in_right_child < static_cast<data_size_t>(tree_config_->min_data_in_leaf * 2)
      && num_data_in_left_child < static_cast<data_size_t>(tree_config_->min_data_in_leaf * 2)) {
    best_split_per_leaf_[left_leaf].gain = kMinScore;
    if (right_leaf >= 0) {
      best_split_per_leaf_[right_leaf].gain = kMinScore;
    }
    return false;
  }
  parent_leaf_histogram_array_ = nullptr;
  // only have root
  if (right_leaf < 0) {
    histogram_pool_.Get(left_leaf, &smaller_leaf_histogram_array_);
    larger_leaf_histogram_array_ = nullptr;
  } else if (num_data_in_left_child < num_data_in_right_child) {
    // put parent(left) leaf's histograms into larger leaf's histograms
    if (histogram_pool_.Get(left_leaf, &larger_leaf_histogram_array_)) { parent_leaf_histogram_array_ = larger_leaf_histogram_array_; }
    histogram_pool_.Move(left_leaf, right_leaf);
    histogram_pool_.Get(left_leaf, &smaller_leaf_histogram_array_);
  } else {
    // put parent(left) leaf's histograms to larger leaf's histograms
    if (histogram_pool_.Get(left_leaf, &larger_leaf_histogram_array_)) { parent_leaf_histogram_array_ = larger_leaf_histogram_array_; }
    histogram_pool_.Get(right_leaf, &smaller_leaf_histogram_array_);
  }
  // split for the ordered bin
  if (has_ordered_bin_ && right_leaf >= 0) {
    #ifdef TIMETAG
    auto start_time = std::chrono::steady_clock::now();
    #endif
    // mark data that at left-leaf
    const data_size_t* indices = data_partition_->indices();
    const auto left_cnt = data_partition_->leaf_count(left_leaf);
    const auto right_cnt = data_partition_->leaf_count(right_leaf);
    char mark = 1;
    data_size_t begin = data_partition_->leaf_begin(left_leaf);
    data_size_t end = begin + left_cnt;
    data_size_t loop_size = end - begin;
    if (left_cnt > right_cnt) {
      begin = data_partition_->leaf_begin(right_leaf);
      end = begin + right_cnt;
      mark = 0;
    }
    #pragma omp parallel for schedule(static, 512) if(loop_size >= 1024)
    for (data_size_t i = begin; i < end; ++i) {
      is_data_in_leaf_[indices[i]] = 1;
    }
    OMP_INIT_EX();
    // split the ordered bin
    #pragma omp parallel for schedule(static)
    for (int i = 0; i < static_cast<int>(ordered_bin_indices_.size()); ++i) {
      OMP_LOOP_EX_BEGIN();
      ordered_bins_[ordered_bin_indices_[i]]->Split(left_leaf, right_leaf, is_data_in_leaf_.data(), mark);
      OMP_LOOP_EX_END();
    }
    OMP_THROW_EX();
    #pragma omp parallel for schedule(static, 512) if(loop_size >= 1024)
    for (data_size_t i = begin; i < end; ++i) {
      is_data_in_leaf_[indices[i]] = 0;
    }
    #ifdef TIMETAG
    ordered_bin_time += std::chrono::steady_clock::now() - start_time;
    #endif
  }
  return true;
}

void SerialTreeLearner::FindBestSplits() {
  std::vector<int8_t> is_feature_used(num_features_, 0);
  #pragma omp parallel for schedule(static,1024) if (num_features_ >= 2048)
  for (int feature_index = 0; feature_index < num_features_; ++feature_index) {
    if (!is_feature_used_[feature_index]) continue;
    if (parent_leaf_histogram_array_ != nullptr
        && !parent_leaf_histogram_array_[feature_index].is_splittable()) {
      smaller_leaf_histogram_array_[feature_index].set_is_splittable(false);
      continue;
    }
    is_feature_used[feature_index] = 1;
  }
  bool use_subtract = parent_leaf_histogram_array_ != nullptr;
  ConstructHistograms(is_feature_used, use_subtract);
  FindBestSplitsFromHistograms(is_feature_used, use_subtract);
}

void SerialTreeLearner::ConstructHistograms(const std::vector<int8_t>& is_feature_used, bool use_subtract) {
  #ifdef TIMETAG
  auto start_time = std::chrono::steady_clock::now();
  #endif
  // construct smaller leaf
  HistogramBinEntry* ptr_smaller_leaf_hist_data = smaller_leaf_histogram_array_[0].RawData() - 1;
  train_data_->ConstructHistograms(is_feature_used,
                                   smaller_leaf_splits_->data_indices(), smaller_leaf_splits_->num_data_in_leaf(),
                                   smaller_leaf_splits_->LeafIndex(),
                                   ordered_bins_, gradients_, hessians_,
                                   ordered_gradients_.data(), ordered_hessians_.data(), is_constant_hessian_,
                                   ptr_smaller_leaf_hist_data);

  if (larger_leaf_histogram_array_ != nullptr && !use_subtract) {
    // construct larger leaf
    HistogramBinEntry* ptr_larger_leaf_hist_data = larger_leaf_histogram_array_[0].RawData() - 1;
    train_data_->ConstructHistograms(is_feature_used,
                                     larger_leaf_splits_->data_indices(), larger_leaf_splits_->num_data_in_leaf(),
                                     larger_leaf_splits_->LeafIndex(),
                                     ordered_bins_, gradients_, hessians_,
                                     ordered_gradients_.data(), ordered_hessians_.data(), is_constant_hessian_,
                                     ptr_larger_leaf_hist_data);
  }
  #ifdef TIMETAG
  hist_time += std::chrono::steady_clock::now() - start_time;
  #endif
}

void SerialTreeLearner::FindBestSplitsFromHistograms(const std::vector<int8_t>& is_feature_used, bool use_subtract) {
  #ifdef TIMETAG
  auto start_time = std::chrono::steady_clock::now();
  #endif
  std::vector<SplitInfo> smaller_best(num_threads_);
  std::vector<SplitInfo> larger_best(num_threads_);
  OMP_INIT_EX();
  // find splits
  #pragma omp parallel for schedule(static)
  for (int feature_index = 0; feature_index < num_features_; ++feature_index) {
    OMP_LOOP_EX_BEGIN();
    if (!is_feature_used[feature_index]) { continue; }
    const int tid = omp_get_thread_num();
    SplitInfo smaller_split;
    train_data_->FixHistogram(feature_index,
                              smaller_leaf_splits_->sum_gradients(), smaller_leaf_splits_->sum_hessians(),
                              smaller_leaf_splits_->num_data_in_leaf(),
                              smaller_leaf_histogram_array_[feature_index].RawData());
    int real_fidx = train_data_->RealFeatureIndex(feature_index);
    smaller_leaf_histogram_array_[feature_index].FindBestThreshold(
      smaller_leaf_splits_->sum_gradients(),
      smaller_leaf_splits_->sum_hessians(),
      smaller_leaf_splits_->num_data_in_leaf(),
      &smaller_split);
    smaller_split.feature = real_fidx;
    if (smaller_split > smaller_best[tid]) {
      smaller_best[tid] = smaller_split;
    }
    // only has root leaf
    if (larger_leaf_splits_ == nullptr || larger_leaf_splits_->LeafIndex() < 0) { continue; }

    if (use_subtract) {
      larger_leaf_histogram_array_[feature_index].Subtract(smaller_leaf_histogram_array_[feature_index]);
    } else {
      train_data_->FixHistogram(feature_index, larger_leaf_splits_->sum_gradients(), larger_leaf_splits_->sum_hessians(),
                                larger_leaf_splits_->num_data_in_leaf(),
                                larger_leaf_histogram_array_[feature_index].RawData());
    }
    SplitInfo larger_split;
    // find best threshold for larger child
    larger_leaf_histogram_array_[feature_index].FindBestThreshold(
      larger_leaf_splits_->sum_gradients(),
      larger_leaf_splits_->sum_hessians(),
      larger_leaf_splits_->num_data_in_leaf(),
      &larger_split);
    larger_split.feature = real_fidx;
    if (larger_split > larger_best[tid]) {
      larger_best[tid] = larger_split;
    }
    OMP_LOOP_EX_END();
  }
  OMP_THROW_EX();

  auto smaller_best_idx = ArrayArgs<SplitInfo>::ArgMax(smaller_best);
  int leaf = smaller_leaf_splits_->LeafIndex();
  best_split_per_leaf_[leaf] = smaller_best[smaller_best_idx];

  if (larger_leaf_splits_ != nullptr && larger_leaf_splits_->LeafIndex() >= 0) {
    leaf = larger_leaf_splits_->LeafIndex();
    auto larger_best_idx = ArrayArgs<SplitInfo>::ArgMax(larger_best);
    best_split_per_leaf_[leaf] = larger_best[larger_best_idx];
  }
  #ifdef TIMETAG
  find_split_time += std::chrono::steady_clock::now() - start_time;
  #endif
}


void SerialTreeLearner::Split(Tree* tree, int best_Leaf, int* left_leaf, int* right_leaf) {
  const SplitInfo& best_split_info = best_split_per_leaf_[best_Leaf];
  const int inner_feature_index = train_data_->InnerFeatureIndex(best_split_info.feature);
  // left = parent
  *left_leaf = best_Leaf;
<<<<<<< HEAD
  double default_value = 0.0f;
  if (train_data_->FeatureBinMapper(inner_feature_index)->GetDefaultBin() != best_split_info.default_bin_for_zero) {
    default_value = train_data_->RealThreshold(inner_feature_index, best_split_info.default_bin_for_zero);
  }
  auto threshold_double = train_data_->RealThreshold(inner_feature_index, best_split_info.threshold);
  if (train_data_->FeatureBinMapper(inner_feature_index)->bin_type() == NumericalBin) {
    // split tree, will return right leaf
    *right_leaf = tree->Split(best_Leaf,
                              inner_feature_index,
                              best_split_info.feature,
                              best_split_info.threshold,
                              threshold_double,
                              static_cast<double>(best_split_info.left_output),
                              static_cast<double>(best_split_info.right_output),
                              static_cast<data_size_t>(best_split_info.left_count),
                              static_cast<data_size_t>(best_split_info.right_count),
                              static_cast<double>(best_split_info.gain),
                              train_data_->FeatureBinMapper(inner_feature_index)->GetDefaultBin(),
                              best_split_info.default_bin_for_zero,
                              default_value);
  } else {
    *right_leaf = tree->SplitCategorical(best_Leaf,
                                         inner_feature_index,
                                         best_split_info.feature,
                                         &best_split_info.threshold,
                                         &threshold_double,
                                         1,
                                         static_cast<double>(best_split_info.left_output),
                                         static_cast<double>(best_split_info.right_output),
                                         static_cast<data_size_t>(best_split_info.left_count),
                                         static_cast<data_size_t>(best_split_info.right_count),
                                         static_cast<double>(best_split_info.gain),
                                         train_data_->FeatureBinMapper(inner_feature_index)->GetDefaultBin(),
                                         best_split_info.default_bin_for_zero,
                                         default_value);
  }
=======
  // split tree, will return right leaf
  *right_leaf = tree->Split(best_Leaf,
                            inner_feature_index,
                            train_data_->FeatureBinMapper(inner_feature_index)->bin_type(),
                            best_split_info.threshold,
                            best_split_info.feature,
                            train_data_->RealThreshold(inner_feature_index, best_split_info.threshold),
                            static_cast<double>(best_split_info.left_output),
                            static_cast<double>(best_split_info.right_output),
                            static_cast<data_size_t>(best_split_info.left_count),
                            static_cast<data_size_t>(best_split_info.right_count),
                            static_cast<double>(best_split_info.gain),
                            train_data_->FeatureBinMapper(inner_feature_index)->missing_type(),
                            best_split_info.default_left);
>>>>>>> 00cb04a2
  // split data partition
  data_partition_->Split(best_Leaf, train_data_, inner_feature_index,
                         best_split_info.threshold, best_split_info.default_left, *right_leaf);

  // init the leaves that used on next iteration
  if (best_split_info.left_count < best_split_info.right_count) {
    smaller_leaf_splits_->Init(*left_leaf, data_partition_.get(),
                               best_split_info.left_sum_gradient,
                               best_split_info.left_sum_hessian);
    larger_leaf_splits_->Init(*right_leaf, data_partition_.get(),
                              best_split_info.right_sum_gradient,
                              best_split_info.right_sum_hessian);
  } else {
    smaller_leaf_splits_->Init(*right_leaf, data_partition_.get(), best_split_info.right_sum_gradient, best_split_info.right_sum_hessian);
    larger_leaf_splits_->Init(*left_leaf, data_partition_.get(), best_split_info.left_sum_gradient, best_split_info.left_sum_hessian);
  }
}

}  // namespace LightGBM<|MERGE_RESOLUTION|>--- conflicted
+++ resolved
@@ -521,13 +521,8 @@
   const int inner_feature_index = train_data_->InnerFeatureIndex(best_split_info.feature);
   // left = parent
   *left_leaf = best_Leaf;
-<<<<<<< HEAD
-  double default_value = 0.0f;
-  if (train_data_->FeatureBinMapper(inner_feature_index)->GetDefaultBin() != best_split_info.default_bin_for_zero) {
-    default_value = train_data_->RealThreshold(inner_feature_index, best_split_info.default_bin_for_zero);
-  }
   auto threshold_double = train_data_->RealThreshold(inner_feature_index, best_split_info.threshold);
-  if (train_data_->FeatureBinMapper(inner_feature_index)->bin_type() == NumericalBin) {
+  if (train_data_->FeatureBinMapper(inner_feature_index)->bin_type() == BinType::NumericalBin) {
     // split tree, will return right leaf
     *right_leaf = tree->Split(best_Leaf,
                               inner_feature_index,
@@ -539,9 +534,8 @@
                               static_cast<data_size_t>(best_split_info.left_count),
                               static_cast<data_size_t>(best_split_info.right_count),
                               static_cast<double>(best_split_info.gain),
-                              train_data_->FeatureBinMapper(inner_feature_index)->GetDefaultBin(),
-                              best_split_info.default_bin_for_zero,
-                              default_value);
+                              train_data_->FeatureBinMapper(inner_feature_index)->missing_type(),
+                              best_split_info.default_left);
   } else {
     *right_leaf = tree->SplitCategorical(best_Leaf,
                                          inner_feature_index,
@@ -553,27 +547,8 @@
                                          static_cast<double>(best_split_info.right_output),
                                          static_cast<data_size_t>(best_split_info.left_count),
                                          static_cast<data_size_t>(best_split_info.right_count),
-                                         static_cast<double>(best_split_info.gain),
-                                         train_data_->FeatureBinMapper(inner_feature_index)->GetDefaultBin(),
-                                         best_split_info.default_bin_for_zero,
-                                         default_value);
-  }
-=======
-  // split tree, will return right leaf
-  *right_leaf = tree->Split(best_Leaf,
-                            inner_feature_index,
-                            train_data_->FeatureBinMapper(inner_feature_index)->bin_type(),
-                            best_split_info.threshold,
-                            best_split_info.feature,
-                            train_data_->RealThreshold(inner_feature_index, best_split_info.threshold),
-                            static_cast<double>(best_split_info.left_output),
-                            static_cast<double>(best_split_info.right_output),
-                            static_cast<data_size_t>(best_split_info.left_count),
-                            static_cast<data_size_t>(best_split_info.right_count),
-                            static_cast<double>(best_split_info.gain),
-                            train_data_->FeatureBinMapper(inner_feature_index)->missing_type(),
-                            best_split_info.default_left);
->>>>>>> 00cb04a2
+                                         static_cast<double>(best_split_info.gain));
+  }
   // split data partition
   data_partition_->Split(best_Leaf, train_data_, inner_feature_index,
                          best_split_info.threshold, best_split_info.default_left, *right_leaf);
