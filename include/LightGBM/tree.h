#ifndef LIGHTGBM_TREE_H_
#define LIGHTGBM_TREE_H_

#include <LightGBM/meta.h>
#include <LightGBM/dataset.h>

#include <string>
#include <vector>
#include <memory>

namespace LightGBM {

#define kMaxTreeOutput (100)
#define kCategoricalMask (1)
#define kDefaultLeftMask (2)

/*!
* \brief Tree model
*/
class Tree {
public:
  /*!
  * \brief Constructor
  * \param max_leaves The number of max leaves
  */
  explicit Tree(int max_leaves);

  /*!
  * \brief Construtor, from a string
  * \param str Model string
  */
  explicit Tree(const std::string& str);

  ~Tree();

  /*!
  * \brief Performing a split on tree leaves.
  * \param leaf Index of leaf to be split
  * \param feature Index of feature; the converted index after removing useless features
  * \param real_feature Index of feature, the original index on data
  * \param threshold_bin Threshold(bin) of split
  * \param threshold_double Threshold on feature value
  * \param left_value Model Left child output
  * \param right_value Model Right child output
  * \param left_cnt Count of left child
  * \param right_cnt Count of right child
  * \param gain Split gain
  * \param missing_type missing type
  * \param default_left default direction for missing value
  * \return The index of new leaf.
  */
<<<<<<< HEAD
  int Split(int leaf, int feature, int real_feature, uint32_t threshold_bin,
            double threshold_double, double left_value, double right_value,
            data_size_t left_cnt, data_size_t right_cnt, double gain,
            uint32_t zero_bin, uint32_t default_bin_for_zero, double default_value);

  /*!
  * \brief Performing a split on tree leaves, with categorical feature
  * \param leaf Index of leaf to be split
  * \param feature Index of feature; the converted index after removing useless features
  * \param real_feature Index of feature, the original index on data
  * \param threshold_bin Threshold(bin) of split
  * \param threshold_double Threshold on feature value
  * \param num_threshold Number of thresholds
  * \param left_value Model Left child output
  * \param right_value Model Right child output
  * \param left_cnt Count of left child
  * \param right_cnt Count of right child
  * \param gain Split gain
  * \param zero_bin bin value for value==0 (missing value)
  * \param default_bin default conversion for the missing value, in bin
  * \param default_value default conversion for the missing value, in float value
  * \return The index of new leaf.
  */
  int SplitCategorical(int leaf, int feature, int real_feature, const uint32_t* threshold_bin,
            const double* threshold_double, int num_threshold, double left_value, double right_value,
            data_size_t left_cnt, data_size_t right_cnt, double gain,
            uint32_t zero_bin, uint32_t default_bin_for_zero, double default_value);
=======
  int Split(int leaf, int feature, BinType bin_type, uint32_t threshold, int real_feature, 
            double threshold_double, double left_value, double right_value, 
            data_size_t left_cnt, data_size_t right_cnt, double gain, MissingType missing_type, bool default_left);
>>>>>>> 00cb04a2

  /*! \brief Get the output of one leaf */
  inline double LeafOutput(int leaf) const { return leaf_value_[leaf]; }

  /*! \brief Set the output of one leaf */
  inline void SetLeafOutput(int leaf, double output) {
    leaf_value_[leaf] = output;
  }

  /*!
  * \brief Adding prediction value of this tree model to scores
  * \param data The dataset
  * \param num_data Number of total data
  * \param score Will add prediction to score
  */
  void AddPredictionToScore(const Dataset* data,
                            data_size_t num_data,
                            double* score) const;

  /*!
  * \brief Adding prediction value of this tree model to scorese
  * \param data The dataset
  * \param used_data_indices Indices of used data
  * \param num_data Number of total data
  * \param score Will add prediction to score
  */
  void AddPredictionToScore(const Dataset* data,
                            const data_size_t* used_data_indices,
                            data_size_t num_data, double* score) const;

  /*!
  * \brief Prediction on one record
  * \param feature_values Feature value of this record
  * \return Prediction result
  */
  inline double Predict(const double* feature_values) const;

  inline int PredictLeafIndex(const double* feature_values) const;

  /*! \brief Get Number of leaves*/
  inline int num_leaves() const { return num_leaves_; }

  /*! \brief Get depth of specific leaf*/
  inline int leaf_depth(int leaf_idx) const { return leaf_depth_[leaf_idx]; }

  /*! \brief Get feature of specific split*/
  inline int split_feature(int split_idx) const { return split_feature_[split_idx]; }

  inline double split_gain(int split_idx) const { return split_gain_[split_idx]; }

  /*!
  * \brief Shrinkage for the tree's output
  *        shrinkage rate (a.k.a learning rate) is used to tune the traning process
  * \param rate The factor of shrinkage
  */
  inline void Shrinkage(double rate) {
    #pragma omp parallel for schedule(static, 1024) if (num_leaves_ >= 2048)
    for (int i = 0; i < num_leaves_; ++i) {
      leaf_value_[i] *= rate;
      if (leaf_value_[i] > kMaxTreeOutput) { leaf_value_[i] = kMaxTreeOutput; } 
      else if (leaf_value_[i] < -kMaxTreeOutput) { leaf_value_[i] = -kMaxTreeOutput; }
    }
    shrinkage_ *= rate;
  }

  /*! \brief Serialize this object to string*/
  std::string ToString();

  /*! \brief Serialize this object to json*/
  std::string ToJSON();

  /*! \brief Serialize this object to if-else statement*/
  std::string ToIfElse(int index, bool is_predict_leaf_index);

  template<typename T>
  inline static bool CategoricalDecision(T fval, T threshold) {
    if (static_cast<int>(fval) == static_cast<int>(threshold)) {
      return true;
    } else {
      return false;
    }
  }

  template<typename T>
  inline static bool NumericalDecision(T fval, T threshold) {
    if (fval <= threshold) {
      return true;
    } else {
      return false;
    }
  }

  inline static bool IsZero(double fval) {
    if (fval > -kZeroAsMissingValueRange && fval <= kZeroAsMissingValueRange) {
      return true;
    } else {
      return false;
    }
  }

  inline static bool GetDecisionType(int8_t decision_type, int8_t mask) {
    return (decision_type & mask) > 0;
  }

  inline static void SetDecisionType(int8_t* decision_type, bool input, int8_t mask) {
    if (input) {
      (*decision_type) |= mask;
    } else {
      (*decision_type) &= (127 - mask);
    }
  }

  inline static int8_t GetMissingType(int8_t decision_type) {
    return (decision_type >> 2) & 3;
  }

  inline static void SetMissingType(int8_t* decision_type, int8_t input) {
    (*decision_type) &= 3;
    (*decision_type) |= (input << 2);
  }

  inline static uint32_t ConvertMissingValue(uint32_t fval, uint32_t threshold, int8_t decision_type, uint32_t default_bin, uint32_t max_bin) {
    uint8_t missing_type = GetMissingType(decision_type);
    if ((missing_type == 1 && fval == default_bin)
        || (missing_type == 2 && fval == max_bin)) {
      if (GetDecisionType(decision_type, kDefaultLeftMask)) {
        fval = threshold;
      } else {
        fval = threshold + 1;
      }
    }
    return fval;
  }

  inline static double ConvertMissingValue(double fval, double threshold, int8_t decision_type) {
    uint8_t missing_type = GetMissingType(decision_type);
    if (std::isnan(fval)) {
      if (missing_type != 2) {
        fval = 0.0f;
      }
    }
    if ((missing_type == 1 && IsZero(fval))
        || (missing_type == 2 && std::isnan(fval))) {
      if (GetDecisionType(decision_type, kDefaultLeftMask)) {
        fval = threshold;
      } else {
        fval = 10.0f * threshold;
      }
    }
    return fval;
  }

  inline static const char* GetDecisionTypeName(int8_t type) {
    if (type == 0) {
      return "no_greater";
    } else {
      return "is";
    }
  }

  static std::vector<bool(*)(uint32_t, uint32_t)> inner_decision_funs;
  static std::vector<bool(*)(double, double)> decision_funs;

private:
  inline void Split(int leaf, int feature, int real_feature, double left_value, double right_value,
                    data_size_t left_cnt, data_size_t right_cnt, double gain,
                    uint32_t zero_bin, uint32_t default_bin_for_zero, double default_value);
  /*!
  * \brief Find leaf index of which record belongs by features
  * \param feature_values Feature value of this record
  * \return Leaf index
  */
  inline int GetLeaf(const double* feature_values) const;

  /*! \brief Serialize one node to json*/
  inline std::string NodeToJSON(int index);

  /*! \brief Serialize one node to if-else statement*/
  inline std::string NodeToIfElse(int index, bool is_predict_leaf_index);

  /*! \brief Number of max leaves*/
  int max_leaves_;
  /*! \brief Number of current levas*/
  int num_leaves_;
  // following values used for non-leaf node
  /*! \brief A non-leaf node's left child */
  std::vector<int> left_child_;
  /*! \brief A non-leaf node's right child */
  std::vector<int> right_child_;
  /*! \brief A non-leaf node's split feature */
  std::vector<int> split_feature_inner_;
  /*! \brief A non-leaf node's split feature, the original index */
  std::vector<int> split_feature_;
  /*! \brief A non-leaf node's split threshold in bin */
  std::vector<uint32_t> threshold_in_bin_;
  /*! \brief A non-leaf node's split threshold in feature value */
  std::vector<double> threshold_;
  /*! \brief Store the information for categorical feature handle and mising value handle. */
  std::vector<int8_t> decision_type_;
  /*! \brief A non-leaf node's split gain */
  std::vector<double> split_gain_;
  // used for leaf node
  /*! \brief The parent of leaf */
  std::vector<int> leaf_parent_;
  /*! \brief Output of leaves */
  std::vector<double> leaf_value_;
  /*! \brief DataCount of leaves */
  std::vector<data_size_t> leaf_count_;
  /*! \brief Output of non-leaf nodes */
  std::vector<double> internal_value_;
  /*! \brief DataCount of non-leaf nodes */
  std::vector<data_size_t> internal_count_;
  /*! \brief Depth for leaves */
  std::vector<int> leaf_depth_;
  double shrinkage_;
  bool has_categorical_;
};

inline void Tree::Split(int leaf, int feature, int real_feature, double left_value, double right_value,
           data_size_t left_cnt, data_size_t right_cnt, double gain,
           uint32_t zero_bin, uint32_t default_bin_for_zero, double default_value) {
  int new_node_idx = num_leaves_ - 1;
  // update parent info
  int parent = leaf_parent_[leaf];
  if (parent >= 0) {
    // if cur node is left child
    if (left_child_[parent] == ~leaf) {
      left_child_[parent] = new_node_idx;
    } else {
      right_child_[parent] = new_node_idx;
    }
  }
  // add new node
  split_feature_inner_[new_node_idx] = feature;
  split_feature_[new_node_idx] = real_feature;

  zero_bin_[new_node_idx] = zero_bin;
  default_bin_for_zero_[new_node_idx] = default_bin_for_zero;
  default_value_[new_node_idx] = Common::AvoidInf(default_value);

  decision_type_[new_node_idx] = 0;

  split_gain_[new_node_idx] = Common::AvoidInf(gain);
  // add two new leaves
  left_child_[new_node_idx] = ~leaf;
  right_child_[new_node_idx] = ~num_leaves_;
  // update new leaves
  leaf_parent_[leaf] = new_node_idx;
  leaf_parent_[num_leaves_] = new_node_idx;
  // save current leaf value to internal node before change
  internal_value_[new_node_idx] = leaf_value_[leaf];
  internal_count_[new_node_idx] = left_cnt + right_cnt;
  leaf_value_[leaf] = std::isnan(left_value) ? 0.0f : left_value;
  leaf_count_[leaf] = left_cnt;
  leaf_value_[num_leaves_] = std::isnan(right_value) ? 0.0f : right_value;
  leaf_count_[num_leaves_] = right_cnt;
  // update leaf depth
  leaf_depth_[num_leaves_] = leaf_depth_[leaf] + 1;
  leaf_depth_[leaf]++;
}

inline double Tree::Predict(const double* feature_values) const {
  if (num_leaves_ > 1) {
    int leaf = GetLeaf(feature_values);
    return LeafOutput(leaf);
  } else {
    return 0.0f;
  }
}

inline int Tree::PredictLeafIndex(const double* feature_values) const {
  if (num_leaves_ > 1) {
    int leaf = GetLeaf(feature_values);
    return leaf;
  } else {
    return 0;
  }
}

inline int Tree::GetLeaf(const double* feature_values) const {
  int node = 0;
  if (has_categorical_) {
    while (node >= 0) {
      double fval = ConvertMissingValue(feature_values[split_feature_[node]], threshold_[node], decision_type_[node]);
      if (decision_funs[GetDecisionType(decision_type_[node], kCategoricalMask)](
        fval,
        threshold_[node])) {
        node = left_child_[node];
      } else {
        node = right_child_[node];
      }
    }
  } else {
    while (node >= 0) {
      double fval = ConvertMissingValue(feature_values[split_feature_[node]], threshold_[node], decision_type_[node]);
      if (NumericalDecision<double>(
        fval,
        threshold_[node])) {
        node = left_child_[node];
      } else {
        node = right_child_[node];
      }
    }
  }
  return ~node;
}

}  // namespace LightGBM

#endif   // LightGBM_TREE_H_<|MERGE_RESOLUTION|>--- conflicted
+++ resolved
@@ -49,11 +49,9 @@
   * \param default_left default direction for missing value
   * \return The index of new leaf.
   */
-<<<<<<< HEAD
   int Split(int leaf, int feature, int real_feature, uint32_t threshold_bin,
-            double threshold_double, double left_value, double right_value,
-            data_size_t left_cnt, data_size_t right_cnt, double gain,
-            uint32_t zero_bin, uint32_t default_bin_for_zero, double default_value);
+            double threshold_double, double left_value, double right_value, 
+            data_size_t left_cnt, data_size_t right_cnt, double gain, MissingType missing_type, bool default_left);
 
   /*!
   * \brief Performing a split on tree leaves, with categorical feature
@@ -68,20 +66,11 @@
   * \param left_cnt Count of left child
   * \param right_cnt Count of right child
   * \param gain Split gain
-  * \param zero_bin bin value for value==0 (missing value)
-  * \param default_bin default conversion for the missing value, in bin
-  * \param default_value default conversion for the missing value, in float value
   * \return The index of new leaf.
   */
   int SplitCategorical(int leaf, int feature, int real_feature, const uint32_t* threshold_bin,
             const double* threshold_double, int num_threshold, double left_value, double right_value,
-            data_size_t left_cnt, data_size_t right_cnt, double gain,
-            uint32_t zero_bin, uint32_t default_bin_for_zero, double default_value);
-=======
-  int Split(int leaf, int feature, BinType bin_type, uint32_t threshold, int real_feature, 
-            double threshold_double, double left_value, double right_value, 
-            data_size_t left_cnt, data_size_t right_cnt, double gain, MissingType missing_type, bool default_left);
->>>>>>> 00cb04a2
+            data_size_t left_cnt, data_size_t right_cnt, double gain);
 
   /*! \brief Get the output of one leaf */
   inline double LeafOutput(int leaf) const { return leaf_value_[leaf]; }
@@ -246,9 +235,9 @@
   static std::vector<bool(*)(double, double)> decision_funs;
 
 private:
-  inline void Split(int leaf, int feature, int real_feature, double left_value, double right_value,
-                    data_size_t left_cnt, data_size_t right_cnt, double gain,
-                    uint32_t zero_bin, uint32_t default_bin_for_zero, double default_value);
+  inline void Split(int leaf, int feature, int real_feature,
+                    double left_value, double right_value, data_size_t left_cnt, data_size_t right_cnt, double gain,
+                    MissingType missing_type, bool default_left);
   /*!
   * \brief Find leaf index of which record belongs by features
   * \param feature_values Feature value of this record
@@ -300,9 +289,9 @@
   bool has_categorical_;
 };
 
-inline void Tree::Split(int leaf, int feature, int real_feature, double left_value, double right_value,
-           data_size_t left_cnt, data_size_t right_cnt, double gain,
-           uint32_t zero_bin, uint32_t default_bin_for_zero, double default_value) {
+inline void Tree::Split(int leaf, int feature, int real_feature,
+                        double left_value, double right_value, data_size_t left_cnt, data_size_t right_cnt, double gain,
+                        MissingType missing_type, bool default_left) {
   int new_node_idx = num_leaves_ - 1;
   // update parent info
   int parent = leaf_parent_[leaf];
@@ -318,12 +307,16 @@
   split_feature_inner_[new_node_idx] = feature;
   split_feature_[new_node_idx] = real_feature;
 
-  zero_bin_[new_node_idx] = zero_bin;
-  default_bin_for_zero_[new_node_idx] = default_bin_for_zero;
-  default_value_[new_node_idx] = Common::AvoidInf(default_value);
-
   decision_type_[new_node_idx] = 0;
-
+  SetDecisionType(&decision_type_[new_node_idx], false, kCategoricalMask);
+  SetDecisionType(&decision_type_[new_node_idx], default_left, kDefaultLeftMask);
+  if (missing_type == MissingType::None) {
+    SetMissingType(&decision_type_[new_node_idx], 0);
+  } else if (missing_type == MissingType::Zero) {
+    SetMissingType(&decision_type_[new_node_idx], 1);
+  } else if (missing_type == MissingType::NaN) {
+    SetMissingType(&decision_type_[new_node_idx], 2);
+  }
   split_gain_[new_node_idx] = Common::AvoidInf(gain);
   // add two new leaves
   left_child_[new_node_idx] = ~leaf;
