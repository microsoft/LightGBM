/*!
 * Copyright (c) 2016 Microsoft Corporation. All rights reserved.
 * Licensed under the MIT License. See LICENSE file in the project root for license information.
 */
#ifndef LIGHTGBM_UTILS_COMMON_H_
#define LIGHTGBM_UTILS_COMMON_H_

#include <LightGBM/utils/json11.h>
#include <LightGBM/utils/log.h>
#include <LightGBM/utils/openmp_wrapper.h>

#include <limits>
#include <string>
#include <algorithm>
#include <chrono>
#include <cmath>
#include <cstdint>
#include <cstdio>
#include <cstdlib>
#include <cstring>
#include <functional>
#include <iomanip>
#include <iterator>
#include <map>
#include <memory>
#include <sstream>
#include <type_traits>
#include <unordered_map>
#include <utility>
#include <vector>

#define FMT_HEADER_ONLY
#include "../../../external_libs/fast_double_parser/include/fast_double_parser.h"
#include "../../../external_libs/fmt/include/fmt/format.h"

#ifdef _MSC_VER
#include <intrin.h>
#pragma intrinsic(_BitScanReverse)
#endif

#if defined(_MSC_VER)
#include <malloc.h>
#elif MM_MALLOC
#include <mm_malloc.h>
// https://gcc.gnu.org/onlinedocs/cpp/Common-Predefined-Macros.html
// https://www.oreilly.com/library/view/mac-os-x/0596003560/ch05s01s02.html
#elif defined(__GNUC__) && defined(HAVE_MALLOC_H)
  #include <malloc.h>
  #define _mm_malloc(a, b) memalign(b, a)
  #define _mm_free(a) free(a)
#else
#include <stdlib.h>
#define _mm_malloc(a, b) malloc(a)
#define _mm_free(a) free(a)
#endif

namespace LightGBM {

namespace Common {

using json11_internal_lightgbm::Json;

/*!
* Imbues the stream with the C locale.
*/
static void C_stringstream(std::stringstream &ss) {
  ss.imbue(std::locale::classic());
}

inline static char tolower(char in) {
  if (in <= 'Z' && in >= 'A')
    return in - ('Z' - 'z');
  return in;
}

inline static std::string Trim(std::string str) {
  if (str.empty()) {
    return str;
  }
  str.erase(str.find_last_not_of(" \f\n\r\t\v") + 1);
  str.erase(0, str.find_first_not_of(" \f\n\r\t\v"));
  return str;
}

inline static std::string RemoveQuotationSymbol(std::string str) {
  if (str.empty()) {
    return str;
  }
  str.erase(str.find_last_not_of("'\"") + 1);
  str.erase(0, str.find_first_not_of("'\""));
  return str;
}

inline static bool StartsWith(const std::string& str, const std::string prefix) {
  if (str.substr(0, prefix.size()) == prefix) {
    return true;
  } else {
    return false;
  }
}

inline static std::vector<std::string> Split(const char* c_str, char delimiter) {
  std::vector<std::string> ret;
  std::string str(c_str);
  size_t i = 0;
  size_t pos = 0;
  while (pos < str.length()) {
    if (str[pos] == delimiter) {
      if (i < pos) {
        ret.push_back(str.substr(i, pos - i));
      }
      ++pos;
      i = pos;
    } else {
      ++pos;
    }
  }
  if (i < pos) {
    ret.push_back(str.substr(i));
  }
  return ret;
}

inline static std::vector<std::string> SplitBrackets(const char* c_str, char left_delimiter, char right_delimiter) {
  std::vector<std::string> ret;
  std::string str(c_str);
  size_t i = 0;
  size_t pos = 0;
  bool open = false;
  while (pos < str.length()) {
    if (str[pos] == left_delimiter) {
      open = true;
      ++pos;
      i = pos;
    } else if (str[pos] == right_delimiter && open) {
      if (i < pos) {
        ret.push_back(str.substr(i, pos - i));
      }
      open = false;
      ++pos;
    } else {
      ++pos;
    }
  }
  return ret;
}

inline static std::vector<std::string> SplitLines(const char* c_str) {
  std::vector<std::string> ret;
  std::string str(c_str);
  size_t i = 0;
  size_t pos = 0;
  while (pos < str.length()) {
    if (str[pos] == '\n' || str[pos] == '\r') {
      if (i < pos) {
        ret.push_back(str.substr(i, pos - i));
      }
      // skip the line endings
      while (str[pos] == '\n' || str[pos] == '\r') ++pos;
      // new begin
      i = pos;
    } else {
      ++pos;
    }
  }
  if (i < pos) {
    ret.push_back(str.substr(i));
  }
  return ret;
}

inline static std::vector<std::string> Split(const char* c_str, const char* delimiters) {
  std::vector<std::string> ret;
  std::string str(c_str);
  size_t i = 0;
  size_t pos = 0;
  while (pos < str.length()) {
    bool met_delimiters = false;
    for (int j = 0; delimiters[j] != '\0'; ++j) {
      if (str[pos] == delimiters[j]) {
        met_delimiters = true;
        break;
      }
    }
    if (met_delimiters) {
      if (i < pos) {
        ret.push_back(str.substr(i, pos - i));
      }
      ++pos;
      i = pos;
    } else {
      ++pos;
    }
  }
  if (i < pos) {
    ret.push_back(str.substr(i));
  }
  return ret;
}

inline static std::string GetFromParserConfig(std::string config_str, std::string key) {
  // parser config should follow json format.
  std::string err;
  Json config_json = Json::parse(config_str, &err);
  if (!err.empty()) {
    Log::Fatal("Invalid parser config: %s. Please check if follow json format.", err.c_str());
  }
  return config_json[key].string_value();
}

inline static std::string SaveToParserConfig(std::string config_str, std::string key, std::string value) {
  std::string err;
  Json config_json = Json::parse(config_str, &err);
  if (!err.empty()) {
    Log::Fatal("Invalid parser config: %s. Please check if follow json format.", err.c_str());
  }
  CHECK(config_json.is_object());
  std::map<std::string, Json> config_map = config_json.object_items();
  config_map.insert(std::pair<std::string, Json>(key, Json(value)));
  return Json(config_map).dump();
}

template<typename T>
inline static const char* Atoi(const char* p, T* out) {
  int sign;
  T value;
  while (*p == ' ') {
    ++p;
  }
  sign = 1;
  if (*p == '-') {
    sign = -1;
    ++p;
  } else if (*p == '+') {
    ++p;
  }
  for (value = 0; *p >= '0' && *p <= '9'; ++p) {
    value = value * 10 + (*p - '0');
  }
  *out = static_cast<T>(sign * value);
  while (*p == ' ') {
    ++p;
  }
  return p;
}

template<typename T>
inline static double Pow(T base, int power) {
  if (power < 0) {
    return 1.0 / Pow(base, -power);
  } else if (power == 0) {
    return 1;
  } else if (power % 2 == 0) {
    return Pow(base*base, power / 2);
  } else if (power % 3 == 0) {
    return Pow(base*base*base, power / 3);
  } else {
    return base * Pow(base, power - 1);
  }
}

inline static const char* Atof(const char* p, double* out) {
  int frac;
  double sign, value, scale;
  *out = NAN;
  // Skip leading white space, if any.
  while (*p == ' ') {
    ++p;
  }
  // Get sign, if any.
  sign = 1.0;
  if (*p == '-') {
    sign = -1.0;
    ++p;
  } else if (*p == '+') {
    ++p;
  }

  // is a number
  if ((*p >= '0' && *p <= '9') || *p == '.' || *p == 'e' || *p == 'E') {
    // Get digits before decimal point or exponent, if any.
    for (value = 0.0; *p >= '0' && *p <= '9'; ++p) {
      value = value * 10.0 + (*p - '0');
    }

    // Get digits after decimal point, if any.
    if (*p == '.') {
      double right = 0.0;
      int nn = 0;
      ++p;
      while (*p >= '0' && *p <= '9') {
        right = (*p - '0') + right * 10.0;
        ++nn;
        ++p;
      }
      value += right / Pow(10.0, nn);
    }

    // Handle exponent, if any.
    frac = 0;
    scale = 1.0;
    if ((*p == 'e') || (*p == 'E')) {
      uint32_t expon;
      // Get sign of exponent, if any.
      ++p;
      if (*p == '-') {
        frac = 1;
        ++p;
      } else if (*p == '+') {
        ++p;
      }
      // Get digits of exponent, if any.
      for (expon = 0; *p >= '0' && *p <= '9'; ++p) {
        expon = expon * 10 + (*p - '0');
      }
      if (expon > 308) expon = 308;
      // Calculate scaling factor.
      while (expon >= 50) { scale *= 1E50; expon -= 50; }
      while (expon >= 8) { scale *= 1E8;  expon -= 8; }
      while (expon > 0) { scale *= 10.0; expon -= 1; }
    }
    // Return signed and scaled floating point result.
    *out = sign * (frac ? (value / scale) : (value * scale));
  } else {
    size_t cnt = 0;
    while (*(p + cnt) != '\0' && *(p + cnt) != ' '
           && *(p + cnt) != '\t' && *(p + cnt) != ','
           && *(p + cnt) != '\n' && *(p + cnt) != '\r'
           && *(p + cnt) != ':') {
      ++cnt;
    }
    if (cnt > 0) {
      std::string tmp_str(p, cnt);
      std::transform(tmp_str.begin(), tmp_str.end(), tmp_str.begin(), Common::tolower);
      if (tmp_str == std::string("na") || tmp_str == std::string("nan") ||
          tmp_str == std::string("null")) {
        *out = NAN;
      } else if (tmp_str == std::string("inf") || tmp_str == std::string("infinity")) {
        *out = sign * 1e308;
      } else {
        Log::Fatal("Unknown token %s in data file", tmp_str.c_str());
      }
      p += cnt;
    }
  }

  while (*p == ' ') {
    ++p;
  }

  return p;
}

// Use fast_double_parse and strtod (if parse failed) to parse double.
inline static const char* AtofPrecise(const char* p, double* out) {
  const char* end = fast_double_parser::parse_number(p, out);

  if (end != nullptr) {
    return end;
  }

  // Rare path: Not in RFC 7159 format. Possible "inf", "nan", etc. Fallback to standard library:
  char* end2;
  errno = 0;  // This is Required before calling strtod.
  *out = std::strtod(p, &end2);  // strtod is locale aware.
  if (end2 == p) {
    Log::Fatal("no conversion to double for: %s", p);
  }
  if (errno == ERANGE) {
    Log::Warning("convert to double got underflow or overflow: %s", p);
  }
  return end2;
}

inline static bool AtoiAndCheck(const char* p, int* out) {
  const char* after = Atoi(p, out);
  if (*after != '\0') {
    return false;
  }
  return true;
}

inline static bool AtofAndCheck(const char* p, double* out) {
  const char* after = Atof(p, out);
  if (*after != '\0') {
    return false;
  }
  return true;
}

inline static const char* SkipSpaceAndTab(const char* p) {
  while (*p == ' ' || *p == '\t') {
    ++p;
  }
  return p;
}

inline static const char* SkipReturn(const char* p) {
  while (*p == '\n' || *p == '\r' || *p == ' ') {
    ++p;
  }
  return p;
}

template<typename T, typename T2>
inline static std::vector<T2> ArrayCast(const std::vector<T>& arr) {
  std::vector<T2> ret(arr.size());
  for (size_t i = 0; i < arr.size(); ++i) {
    ret[i] = static_cast<T2>(arr[i]);
  }
  return ret;
}

template<typename T, bool is_float>
struct __StringToTHelper {
  T operator()(const std::string& str) const {
    T ret = 0;
    Atoi(str.c_str(), &ret);
    return ret;
  }
};

template<typename T>
struct __StringToTHelper<T, true> {
  T operator()(const std::string& str) const {
    return static_cast<T>(std::stod(str));
  }
};

template<typename T>
inline static std::vector<T> StringToArray(const std::string& str, char delimiter) {
  std::vector<std::string> strs = Split(str.c_str(), delimiter);
  std::vector<T> ret;
  ret.reserve(strs.size());
  __StringToTHelper<T, std::is_floating_point<T>::value> helper;
  for (const auto& s : strs) {
    ret.push_back(helper(s));
  }
  return ret;
}

template<typename T>
inline static std::vector<std::vector<T>> StringToArrayofArrays(
    const std::string& str, char left_bracket, char right_bracket, char delimiter) {
  std::vector<std::string> strs = SplitBrackets(str.c_str(), left_bracket, right_bracket);
  std::vector<std::vector<T>> ret;
  for (const auto& s : strs) {
    ret.push_back(StringToArray<T>(s, delimiter));
  }
  return ret;
}

template<typename T>
inline static std::vector<T> StringToArray(const std::string& str, int n) {
  if (n == 0) {
    return std::vector<T>();
  }
  std::vector<std::string> strs = Split(str.c_str(), ' ');
  CHECK_EQ(strs.size(), static_cast<size_t>(n));
  std::vector<T> ret;
  ret.reserve(strs.size());
  __StringToTHelper<T, std::is_floating_point<T>::value> helper;
  for (const auto& s : strs) {
    ret.push_back(helper(s));
  }
  return ret;
}

template<typename T, bool is_float>
struct __StringToTHelperFast {
  const char* operator()(const char*p, T* out) const {
    return Atoi(p, out);
  }
};

template<typename T>
struct __StringToTHelperFast<T, true> {
  const char* operator()(const char*p, T* out) const {
    double tmp = 0.0f;
    auto ret = Atof(p, &tmp);
    *out = static_cast<T>(tmp);
    return ret;
  }
};

template<typename T>
inline static std::vector<T> StringToArrayFast(const std::string& str, int n) {
  if (n == 0) {
    return std::vector<T>();
  }
  auto p_str = str.c_str();
  __StringToTHelperFast<T, std::is_floating_point<T>::value> helper;
  std::vector<T> ret(n);
  for (int i = 0; i < n; ++i) {
    p_str = helper(p_str, &ret[i]);
  }
  return ret;
}

template<typename T>
inline static std::string Join(const std::vector<T>& strs, const char* delimiter, const bool force_C_locale = false) {
  if (strs.empty()) {
    return std::string("");
  }
  std::stringstream str_buf;
  if (force_C_locale) {
    C_stringstream(str_buf);
  }
  str_buf << std::setprecision(std::numeric_limits<double>::digits10 + 2);
  str_buf << strs[0];
  for (size_t i = 1; i < strs.size(); ++i) {
    str_buf << delimiter;
    str_buf << strs[i];
  }
  return str_buf.str();
}

template<>
inline std::string Join<int8_t>(const std::vector<int8_t>& strs, const char* delimiter, const bool force_C_locale) {
  if (strs.empty()) {
    return std::string("");
  }
  std::stringstream str_buf;
  if (force_C_locale) {
    C_stringstream(str_buf);
  }
  str_buf << std::setprecision(std::numeric_limits<double>::digits10 + 2);
  str_buf << static_cast<int16_t>(strs[0]);
  for (size_t i = 1; i < strs.size(); ++i) {
    str_buf << delimiter;
    str_buf << static_cast<int16_t>(strs[i]);
  }
  return str_buf.str();
}

template<typename T>
inline static std::string Join(const std::vector<T>& strs, size_t start, size_t end, const char* delimiter, const bool force_C_locale = false) {
  if (end - start <= 0) {
    return std::string("");
  }
  start = std::min(start, static_cast<size_t>(strs.size()) - 1);
  end = std::min(end, static_cast<size_t>(strs.size()));
  std::stringstream str_buf;
  if (force_C_locale) {
    C_stringstream(str_buf);
  }
  str_buf << std::setprecision(std::numeric_limits<double>::digits10 + 2);
  str_buf << strs[start];
  for (size_t i = start + 1; i < end; ++i) {
    str_buf << delimiter;
    str_buf << strs[i];
  }
  return str_buf.str();
}

inline static int64_t Pow2RoundUp(int64_t x) {
  int64_t t = 1;
  for (int i = 0; i < 64; ++i) {
    if (t >= x) {
      return t;
    }
    t <<= 1;
  }
  return 0;
}

/*!
 * \brief Do inplace softmax transformation on p_rec
 * \param p_rec The input/output vector of the values.
 */
inline static void Softmax(std::vector<double>* p_rec) {
  std::vector<double> &rec = *p_rec;
  double wmax = rec[0];
  for (size_t i = 1; i < rec.size(); ++i) {
    wmax = std::max(rec[i], wmax);
  }
  double wsum = 0.0f;
  for (size_t i = 0; i < rec.size(); ++i) {
    rec[i] = std::exp(rec[i] - wmax);
    wsum += rec[i];
  }
  for (size_t i = 0; i < rec.size(); ++i) {
    rec[i] /= static_cast<double>(wsum);
  }
}

inline static void Softmax(const double* input, double* output, int len) {
  double wmax = input[0];
  for (int i = 1; i < len; ++i) {
    wmax = std::max(input[i], wmax);
  }
  double wsum = 0.0f;
  for (int i = 0; i < len; ++i) {
    output[i] = std::exp(input[i] - wmax);
    wsum += output[i];
  }
  for (int i = 0; i < len; ++i) {
    output[i] /= static_cast<double>(wsum);
  }
}

template<typename T>
std::vector<const T*> ConstPtrInVectorWrapper(const std::vector<std::unique_ptr<T>>& input) {
  std::vector<const T*> ret;
  for (auto t = input.begin(); t !=input.end(); ++t) {
    ret.push_back(t->get());
  }
  return ret;
}

template<typename T1, typename T2>
inline static void SortForPair(std::vector<T1>* keys, std::vector<T2>* values, size_t start, bool is_reverse = false) {
  std::vector<std::pair<T1, T2>> arr;
  auto& ref_key = *keys;
  auto& ref_value = *values;
  for (size_t i = start; i < keys->size(); ++i) {
    arr.emplace_back(ref_key[i], ref_value[i]);
  }
  if (!is_reverse) {
    std::stable_sort(arr.begin(), arr.end(), [](const std::pair<T1, T2>& a, const std::pair<T1, T2>& b) {
      return a.first < b.first;
    });
  } else {
    std::stable_sort(arr.begin(), arr.end(), [](const std::pair<T1, T2>& a, const std::pair<T1, T2>& b) {
      return a.first > b.first;
    });
  }
  for (size_t i = start; i < arr.size(); ++i) {
    ref_key[i] = arr[i].first;
    ref_value[i] = arr[i].second;
  }
}

template <typename T>
inline static std::vector<T*> Vector2Ptr(std::vector<std::vector<T>>* data) {
  std::vector<T*> ptr(data->size());
  auto& ref_data = *data;
  for (size_t i = 0; i < data->size(); ++i) {
    ptr[i] = ref_data[i].data();
  }
  return ptr;
}

template <typename T>
inline static std::vector<int> VectorSize(const std::vector<std::vector<T>>& data) {
  std::vector<int> ret(data.size());
  for (size_t i = 0; i < data.size(); ++i) {
    ret[i] = static_cast<int>(data[i].size());
  }
  return ret;
}

inline static double AvoidInf(double x) {
  if (std::isnan(x)) {
    return 0.0;
  } else if (x >= 1e300) {
    return 1e300;
  } else if (x <= -1e300) {
    return -1e300;
  } else {
    return x;
  }
}

inline static float AvoidInf(float x) {
  if (std::isnan(x)) {
    return 0.0f;
  } else if (x >= 1e38) {
    return 1e38f;
  } else if (x <= -1e38) {
    return -1e38f;
  } else {
    return x;
  }
}

template<typename _Iter> inline
static typename std::iterator_traits<_Iter>::value_type* IteratorValType(_Iter) {
  return (0);
}

template<typename _RanIt, typename _Pr, typename _VTRanIt> inline
static void ParallelSort(_RanIt _First, _RanIt _Last, _Pr _Pred, _VTRanIt*) {
  size_t len = _Last - _First;
  const size_t kMinInnerLen = 1024;
  int num_threads = OMP_NUM_THREADS();
  if (len <= kMinInnerLen || num_threads <= 1) {
    std::sort(_First, _Last, _Pred);
    return;
  }
  size_t inner_size = (len + num_threads - 1) / num_threads;
  inner_size = std::max(inner_size, kMinInnerLen);
  num_threads = static_cast<int>((len + inner_size - 1) / inner_size);
#pragma omp parallel for num_threads(num_threads) schedule(static, 1)
  for (int i = 0; i < num_threads; ++i) {
    size_t left = inner_size*i;
    size_t right = left + inner_size;
    right = std::min(right, len);
    if (right > left) {
      std::sort(_First + left, _First + right, _Pred);
    }
  }
  // Buffer for merge.
  std::vector<_VTRanIt> temp_buf(len);
  _RanIt buf = temp_buf.begin();
  size_t s = inner_size;
  // Recursive merge
  while (s < len) {
    int loop_size = static_cast<int>((len + s * 2 - 1) / (s * 2));
    #pragma omp parallel for num_threads(num_threads) schedule(static, 1)
    for (int i = 0; i < loop_size; ++i) {
      size_t left = i * 2 * s;
      size_t mid = left + s;
      size_t right = mid + s;
      right = std::min(len, right);
      if (mid >= right) { continue; }
      std::copy(_First + left, _First + mid, buf + left);
      std::merge(buf + left, buf + mid, _First + mid, _First + right, _First + left, _Pred);
    }
    s *= 2;
  }
}

template<typename _RanIt, typename _Pr> inline
static void ParallelSort(_RanIt _First, _RanIt _Last, _Pr _Pred) {
  return ParallelSort(_First, _Last, _Pred, IteratorValType(_First));
}

// Check that all y[] are in interval [ymin, ymax] (end points included); throws error if not
template <typename T>
inline static void CheckElementsIntervalClosed(const T *y, T ymin, T ymax, int ny, const char *callername) {
  auto fatal_msg = [&y, &ymin, &ymax, &callername](int i) {
    std::ostringstream os;
    os << "[%s]: does not tolerate element [#%i = " << y[i] << "] outside [" << ymin << ", " << ymax << "]";
    Log::Fatal(os.str().c_str(), callername, i);
  };
  for (int i = 1; i < ny; i += 2) {
    if (y[i - 1] < y[i]) {
      if (y[i - 1] < ymin) {
        fatal_msg(i - 1);
      } else if (y[i] > ymax) {
        fatal_msg(i);
      }
    } else {
      if (y[i - 1] > ymax) {
        fatal_msg(i - 1);
      } else if (y[i] < ymin) {
        fatal_msg(i);
      }
    }
  }
  if (ny & 1) {  // odd
    if (y[ny - 1] < ymin || y[ny - 1] > ymax) {
      fatal_msg(ny - 1);
    }
  }
}

// One-pass scan over array w with nw elements: find min, max and sum of elements;
// this is useful for checking weight requirements.
template <typename T1, typename T2>
inline static void ObtainMinMaxSum(const T1 *w, int nw, T1 *mi, T1 *ma, T2 *su) {
  T1 minw;
  T1 maxw;
  T1 sumw;
  int i;
  if (nw & 1) {  // odd
    minw = w[0];
    maxw = w[0];
    sumw = w[0];
    i = 2;
  } else {  // even
    if (w[0] < w[1]) {
      minw = w[0];
      maxw = w[1];
    } else {
      minw = w[1];
      maxw = w[0];
    }
    sumw = w[0] + w[1];
    i = 3;
  }
  for (; i < nw; i += 2) {
    if (w[i - 1] < w[i]) {
      minw = std::min(minw, w[i - 1]);
      maxw = std::max(maxw, w[i]);
    } else {
      minw = std::min(minw, w[i]);
      maxw = std::max(maxw, w[i - 1]);
    }
    sumw += w[i - 1] + w[i];
  }
  if (mi != nullptr) {
    *mi = minw;
  }
  if (ma != nullptr) {
    *ma = maxw;
  }
  if (su != nullptr) {
    *su = static_cast<T2>(sumw);
  }
}

inline static std::vector<uint32_t> EmptyBitset(int n) {
  int size = n / 32;
  if (n % 32 != 0) ++size;
  return std::vector<uint32_t>(size);
}

template<typename T>
inline static void InsertBitset(std::vector<uint32_t>* vec, const T val) {
  auto& ref_v = *vec;
  int i1 = val / 32;
  int i2 = val % 32;
  if (static_cast<int>(vec->size()) < i1 + 1) {
    vec->resize(i1 + 1, 0);
  }
  ref_v[i1] |= (1 << i2);
}

template<typename T>
inline static std::vector<uint32_t> ConstructBitset(const T* vals, int n) {
  std::vector<uint32_t> ret;
  for (int i = 0; i < n; ++i) {
    int i1 = vals[i] / 32;
    int i2 = vals[i] % 32;
    if (static_cast<int>(ret.size()) < i1 + 1) {
      ret.resize(i1 + 1, 0);
    }
    ret[i1] |= (1 << i2);
  }
  return ret;
}

template<typename T>
inline static bool FindInBitset(const uint32_t* bits, int n, T pos) {
  int i1 = pos / 32;
  if (i1 >= n) {
    return false;
  }
  int i2 = pos % 32;
  return (bits[i1] >> i2) & 1;
}

inline static bool CheckDoubleEqualOrdered(double a, double b) {
  double upper = std::nextafter(a, INFINITY);
  return b <= upper;
}

inline static double GetDoubleUpperBound(double a) {
  return std::nextafter(a, INFINITY);
}

inline static size_t GetLine(const char* str) {
  auto start = str;
  while (*str != '\0' && *str != '\n' && *str != '\r') {
    ++str;
  }
  return str - start;
}

inline static const char* SkipNewLine(const char* str) {
  if (*str == '\r') {
    ++str;
  }
  if (*str == '\n') {
    ++str;
  }
  return str;
}

template <typename T>
static int Sign(T x) {
  return (x > T(0)) - (x < T(0));
}

template <typename T>
static T SafeLog(T x) {
  if (x > 0) {
    return std::log(x);
  } else {
    return -INFINITY;
  }
}

inline bool CheckAllowedJSON(const std::string& s) {
  unsigned char char_code;
  for (auto c : s) {
    char_code = static_cast<unsigned char>(c);
    if (char_code == 34      // "
        || char_code == 44   // ,
        || char_code == 58   // :
        || char_code == 91   // [
        || char_code == 93   // ]
        || char_code == 123  // {
        || char_code == 125  // }
        ) {
      return false;
    }
  }
  return true;
}

inline int RoundInt(double x) {
  return static_cast<int>(x + 0.5f);
}

template <typename T, std::size_t N = 32>
class AlignmentAllocator {
 public:
  typedef T value_type;
  typedef std::size_t size_type;
  typedef std::ptrdiff_t difference_type;

  typedef T* pointer;
  typedef const T* const_pointer;

  typedef T& reference;
  typedef const T& const_reference;

  inline AlignmentAllocator() throw() {}

  template <typename T2>
  inline AlignmentAllocator(const AlignmentAllocator<T2, N>&) throw() {}

  inline ~AlignmentAllocator() throw() {}

  inline pointer adress(reference r) {
    return &r;
  }

  inline const_pointer adress(const_reference r) const {
    return &r;
  }

  inline pointer allocate(size_type n) {
    return (pointer)_mm_malloc(n * sizeof(value_type), N);
  }

  inline void deallocate(pointer p, size_type) {
    _mm_free(p);
  }

  inline void construct(pointer p, const value_type& wert) {
    new (p) value_type(wert);
  }

  inline void destroy(pointer p) {
    p->~value_type();
  }

  inline size_type max_size() const throw() {
    return size_type(-1) / sizeof(value_type);
  }

  template <typename T2>
  struct rebind {
    typedef AlignmentAllocator<T2, N> other;
  };

  bool operator!=(const AlignmentAllocator<T, N>& other) const {
    return !(*this == other);
  }

  // Returns true if and only if storage allocated from *this
  // can be deallocated from other, and vice versa.
  // Always returns true for stateless allocators.
  bool operator==(const AlignmentAllocator<T, N>&) const {
    return true;
  }
};

class Timer {
 public:
  Timer() {
#ifdef TIMETAG
    int num_threads = OMP_NUM_THREADS();
    start_time_.resize(num_threads);
    stats_.resize(num_threads);
#endif  // TIMETAG
  }

  ~Timer() { Print(); }

#ifdef TIMETAG
  void Start(const std::string& name) {
    auto tid = omp_get_thread_num();
    start_time_[tid][name] = std::chrono::steady_clock::now();
  }

  void Stop(const std::string& name) {
    auto cur_time = std::chrono::steady_clock::now();
    auto tid = omp_get_thread_num();
    if (stats_[tid].find(name) == stats_[tid].end()) {
      stats_[tid][name] = std::chrono::duration<double, std::milli>(0);
    }
    stats_[tid][name] += cur_time - start_time_[tid][name];
  }

#else
  void Start(const std::string&) {}

  void Stop(const std::string&) {}
#endif  // TIMETAG

  void Print() const {
#ifdef TIMETAG
    std::unordered_map<std::string, std::chrono::duration<double, std::milli>>
        stats(stats_[0].begin(), stats_[0].end());
    for (size_t i = 1; i < stats_.size(); ++i) {
      for (auto it = stats_[i].begin(); it != stats_[i].end(); ++it) {
        if (stats.find(it->first) == stats.end()) {
          stats[it->first] = it->second;
        } else {
          stats[it->first] += it->second;
        }
      }
    }
    std::map<std::string, std::chrono::duration<double, std::milli>> ordered(
        stats.begin(), stats.end());
    for (auto it = ordered.begin(); it != ordered.end(); ++it) {
      Log::Info("%s costs:\t %f", it->first.c_str(), it->second * 1e-3);
    }
#endif  // TIMETAG
  }
#ifdef TIMETAG
  std::vector<
      std::unordered_map<std::string, std::chrono::steady_clock::time_point>>
      start_time_;
  std::vector<std::unordered_map<std::string,
                                 std::chrono::duration<double, std::milli>>>
      stats_;
#endif  // TIMETAG
};

// Note: this class is not thread-safe, don't use it inside omp blocks
class FunctionTimer {
 public:
#ifdef TIMETAG
  FunctionTimer(const std::string& name, Timer& timer) : timer_(timer) {
    timer.Start(name);
    name_ = name;
  }

  ~FunctionTimer() { timer_.Stop(name_); }

 private:
  std::string name_;
  Timer& timer_;
#else
  FunctionTimer(const std::string&, Timer&) {}
#endif  // TIMETAG
};

}  // namespace Common

extern Common::Timer global_timer;


/*!
* Provides locale-independent alternatives to Common's methods.
* Essential to make models robust to locale settings.
*/
namespace CommonC {

template<typename T>
inline static std::string Join(const std::vector<T>& strs, const char* delimiter) {
  return LightGBM::Common::Join(strs, delimiter, true);
}

template<typename T>
inline static std::string Join(const std::vector<T>& strs, size_t start, size_t end, const char* delimiter) {
  return LightGBM::Common::Join(strs, start, end, delimiter, true);
}

inline static const char* Atof(const char* p, double* out) {
  return LightGBM::Common::Atof(p, out);
}

template<typename T, bool is_float>
struct __StringToTHelperFast {
  const char* operator()(const char*p, T* out) const {
    return LightGBM::Common::Atoi(p, out);
  }
};

/*!
* \warning Beware that ``Common::Atof`` in ``__StringToTHelperFast``,
*          has **less** floating point precision than ``__StringToTHelper``.
*          Both versions are kept to maintain bit-for-bit the "legacy" LightGBM behaviour in terms of precision.
*          Check ``StringToArrayFast`` and ``StringToArray`` for more details on this.
*/
template<typename T>
struct __StringToTHelperFast<T, true> {
  const char* operator()(const char*p, T* out) const {
    double tmp = 0.0f;
    auto ret = Atof(p, &tmp);
    *out = static_cast<T>(tmp);
    return ret;
  }
};

template<typename T, bool is_float>
struct __StringToTHelper {
  T operator()(const std::string& str) const {
    T ret = 0;
    LightGBM::Common::Atoi(str.c_str(), &ret);
    return ret;
  }
};

/*!
* \warning Beware that ``Common::Atof`` in ``__StringToTHelperFast``,
*          has **less** floating point precision than ``__StringToTHelper``.
*          Both versions are kept to maintain bit-for-bit the "legacy" LightGBM behaviour in terms of precision.
*          Check ``StringToArrayFast`` and ``StringToArray`` for more details on this.
* \note It is possible that ``fast_double_parser::parse_number`` is faster than ``Common::Atof``.
*/
template<typename T>
struct __StringToTHelper<T, true> {
  T operator()(const std::string& str) const {
    double tmp;

    const char* end = Common::AtofPrecise(str.c_str(), &tmp);
    if (end == str.c_str()) {
        Log::Fatal("Failed to parse double: %s", str.c_str());
    }

    return static_cast<T>(tmp);
  }
};


/*!
* \warning Beware that due to internal use of ``Common::Atof`` in ``__StringToTHelperFast``,
*          this method has less precision for floating point numbers than ``StringToArray``,
*          which calls ``__StringToTHelper``.
*          As such, ``StringToArrayFast`` and ``StringToArray`` are not equivalent!
*          Both versions were kept to maintain bit-for-bit the "legacy" LightGBM behaviour in terms of precision.
*/
template<typename T>
inline static std::vector<T> StringToArrayFast(const std::string& str, int n) {
  if (n == 0) {
    return std::vector<T>();
  }
  auto p_str = str.c_str();
  __StringToTHelperFast<T, std::is_floating_point<T>::value> helper;
  std::vector<T> ret(n);
  for (int i = 0; i < n; ++i) {
    p_str = helper(p_str, &ret[i]);
  }
  return ret;
}

/*!
* \warning Do not replace calls to this method by ``StringToArrayFast``.
*          This method is more precise for floating point numbers.
*          Check ``StringToArrayFast`` for more details.
*/
template<typename T>
inline static std::vector<T> StringToArray(const std::string& str, int n) {
  if (n == 0) {
    return std::vector<T>();
  }
  std::vector<std::string> strs = LightGBM::Common::Split(str.c_str(), ' ');
  CHECK_EQ(strs.size(), static_cast<size_t>(n));
  std::vector<T> ret;
  ret.reserve(strs.size());
  __StringToTHelper<T, std::is_floating_point<T>::value> helper;
  for (const auto& s : strs) {
    ret.push_back(helper(s));
  }
  return ret;
}

/*!
* \warning Do not replace calls to this method by ``StringToArrayFast``.
*          This method is more precise for floating point numbers.
*          Check ``StringToArrayFast`` for more details.
*/
template<typename T>
inline static std::vector<T> StringToArray(const std::string& str, char delimiter) {
  std::vector<std::string> strs = LightGBM::Common::Split(str.c_str(), delimiter);
  std::vector<T> ret;
  ret.reserve(strs.size());
  __StringToTHelper<T, std::is_floating_point<T>::value> helper;
  for (const auto& s : strs) {
    ret.push_back(helper(s));
  }
  return ret;
}

/*!
* Safely formats a value onto a buffer according to a format string and null-terminates it.
*
* \note It checks that the full value was written or forcefully aborts.
*       This safety check serves to prevent incorrect internal API usage.
*       Correct usage will never incur in this problem:
*         - The received buffer size shall be sufficient at all times for the input format string and value.
* /Users/jlamb/repos/LightGBM/include/LightGBM/utils/common.h:1203:35:   in 'constexpr' expansion of 'fmt::v8::basic_format_string<char, const unsigned int&>(format)'
* /Users/jlamb/repos/LightGBM/include/LightGBM/utils/common.h:1203:35: error: 'format' is not a constant expression
*/
template <typename T>
<<<<<<< HEAD
inline static void format_to_buf(char* buffer, const size_t buf_len, const char* format, const T value) {
    const auto result = fmt::format_to_n(buffer, buf_len, format, value);
=======
inline static void format_to_buf(char* buffer, const size_t buf_len, fmt::format_string<T> format, const T value) {
    auto result = fmt::format_to_n(buffer, buf_len, format, value);
>>>>>>> 51373461
    if (result.size >= buf_len) {
      Log::Fatal("Numerical conversion failed. Buffer is too small.");
    }
    buffer[result.size] = '\0';
}

template<typename T, bool is_float, bool high_precision>
struct __TToStringHelper {
  void operator()(T value, char* buffer, size_t buf_len) const {
    format_to_buf(buffer, buf_len, fmt::format_string<T>("{}"), value);
  }
};

template<typename T>
struct __TToStringHelper<T, true, false> {
  void operator()(T value, char* buffer, size_t buf_len) const {
    format_to_buf(buffer, buf_len, fmt::format_string<T>("{:g}"), value);
  }
};

template<typename T>
struct __TToStringHelper<T, true, true> {
  void operator()(T value, char* buffer, size_t buf_len) const {
    format_to_buf(buffer, buf_len, fmt::format_string<T>("{:.17g}"), value);
  }
};

/*!
* Converts an array to a string with with values separated by the space character.
* This method replaces Common's ``ArrayToString`` and ``ArrayToStringFast`` functionality
* and is locale-independent.
*
* \note If ``high_precision_output`` is set to true,
*       floating point values are output with more digits of precision.
*/
template<bool high_precision_output = false, typename T>
inline static std::string ArrayToString(const std::vector<T>& arr, size_t n) {
  if (arr.empty() || n == 0) {
    return std::string("");
  }
  __TToStringHelper<T, std::is_floating_point<T>::value, high_precision_output> helper;
  const size_t buf_len = high_precision_output ? 32 : 16;
  std::vector<char> buffer(buf_len);
  std::stringstream str_buf;
  Common::C_stringstream(str_buf);
  helper(arr[0], buffer.data(), buf_len);
  str_buf << buffer.data();
  for (size_t i = 1; i < std::min(n, arr.size()); ++i) {
    helper(arr[i], buffer.data(), buf_len);
    str_buf << ' ' << buffer.data();
  }
  return str_buf.str();
}


}  // namespace CommonC


}  // namespace LightGBM

#endif  // LIGHTGBM_UTILS_COMMON_H_<|MERGE_RESOLUTION|>--- conflicted
+++ resolved
@@ -1201,13 +1201,8 @@
 * /Users/jlamb/repos/LightGBM/include/LightGBM/utils/common.h:1203:35: error: 'format' is not a constant expression
 */
 template <typename T>
-<<<<<<< HEAD
-inline static void format_to_buf(char* buffer, const size_t buf_len, const char* format, const T value) {
-    const auto result = fmt::format_to_n(buffer, buf_len, format, value);
-=======
 inline static void format_to_buf(char* buffer, const size_t buf_len, fmt::format_string<T> format, const T value) {
     auto result = fmt::format_to_n(buffer, buf_len, format, value);
->>>>>>> 51373461
     if (result.size >= buf_len) {
       Log::Fatal("Numerical conversion failed. Buffer is too small.");
     }
