--- conflicted
+++ resolved
@@ -29,42 +29,26 @@
     versions = GLIBC_version.findall(objdump_string)
     assert len(versions) > 1
     for major, minor in versions:
-<<<<<<< HEAD
         error_msg = f"found unexpected GLIBC version: '{major}.{minor}'"
         assert int(major) <= 2, error_msg
-        assert int(minor) <= 14, error_msg
-=======
-        assert int(major) <= 2
-        assert int(minor) <= 28
->>>>>>> 61ef3ada
+        assert int(minor) <= 28, error_msg
 
     GLIBCXX_version = re.compile(r'0{16}[ \t]+GLIBCXX_(\d{1,2})[.](\d{1,2})[.]?(\d{,3})[ \t]+')
     versions = GLIBCXX_version.findall(objdump_string)
     assert len(versions) > 1
     for major, minor, patch in versions:
-<<<<<<< HEAD
         error_msg = f"found unexpected GLIBCXX version: '{major}.{minor}.{patch}'"
         assert int(major) == 3, error_msg
         assert int(minor) == 4, error_msg
-        assert patch == '' or int(patch) <= 19, error_msg
-=======
-        assert int(major) == 3
-        assert int(minor) == 4
-        assert patch == '' or int(patch) <= 22
->>>>>>> 61ef3ada
+        assert patch == '' or int(patch) <= 22, error_msg
 
     GOMP_version = re.compile(r'0{16}[ \t]+G?OMP_(\d{1,2})[.](\d{1,2})[.]?\d{,3}[ \t]+')
     versions = GOMP_version.findall(objdump_string)
     assert len(versions) > 1
     for major, minor in versions:
-<<<<<<< HEAD
         error_msg = f"found unexpected OMP/GOMP version: '{major}.{minor}'"
-        assert int(major) == 1, error_msg
-        assert int(minor) == 0, error_msg
-=======
-        assert int(major) <= 4
-        assert int(minor) <= 5
->>>>>>> 61ef3ada
+        assert int(major) <= 4, error_msg
+        assert int(minor) <= 5, error_msg
 
 
 if __name__ == "__main__":
