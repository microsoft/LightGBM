# coding: utf-8
import filecmp
import numbers
<<<<<<< HEAD
from os import getenv
=======
import re
>>>>>>> af5b40e1
from pathlib import Path

import numpy as np
import pytest
from scipy import sparse
from sklearn.datasets import dump_svmlight_file, load_svmlight_file
from sklearn.model_selection import train_test_split

import lightgbm as lgb
from lightgbm.compat import PANDAS_INSTALLED, pd_DataFrame, pd_Series

from .utils import load_breast_cancer


@pytest.mark.skipif(getenv('TASK', '') == 'cuda_exp', reason='Skip due to differences in implementation details of CUDA Experimental version')
def test_basic(tmp_path):
    X_train, X_test, y_train, y_test = train_test_split(*load_breast_cancer(return_X_y=True),
                                                        test_size=0.1, random_state=2)
    feature_names = [f"Column_{i}" for i in range(X_train.shape[1])]
    feature_names[1] = "a" * 1000  # set one name to a value longer than default buffer size
    train_data = lgb.Dataset(X_train, label=y_train, feature_name=feature_names)
    valid_data = train_data.create_valid(X_test, label=y_test)

    params = {
        "objective": "binary",
        "metric": "auc",
        "min_data": 10,
        "num_leaves": 15,
        "verbose": -1,
        "num_threads": 1,
        "max_bin": 255,
        "gpu_use_dp": True
    }
    bst = lgb.Booster(params, train_data)
    bst.add_valid(valid_data, "valid_1")

    for i in range(20):
        bst.update()
        if i % 10 == 0:
            print(bst.eval_train(), bst.eval_valid())

    assert train_data.get_feature_name() == feature_names

    assert bst.current_iteration() == 20
    assert bst.num_trees() == 20
    assert bst.num_model_per_iteration() == 1
    assert bst.lower_bound() == pytest.approx(-2.9040190126976606)
    assert bst.upper_bound() == pytest.approx(3.3182142872462883)

    tname = tmp_path / "svm_light.dat"
    model_file = tmp_path / "model.txt"

    bst.save_model(model_file)
    pred_from_matr = bst.predict(X_test)
    with open(tname, "w+b") as f:
        dump_svmlight_file(X_test, y_test, f)
    pred_from_file = bst.predict(tname)
    np.testing.assert_allclose(pred_from_matr, pred_from_file)

    # check saved model persistence
    bst = lgb.Booster(params, model_file=model_file)
    assert bst.feature_name() == feature_names
    pred_from_model_file = bst.predict(X_test)
    # we need to check the consistency of model file here, so test for exact equal
    np.testing.assert_array_equal(pred_from_matr, pred_from_model_file)

    # check early stopping is working. Make it stop very early, so the scores should be very close to zero
    pred_parameter = {"pred_early_stop": True, "pred_early_stop_freq": 5, "pred_early_stop_margin": 1.5}
    pred_early_stopping = bst.predict(X_test, **pred_parameter)
    # scores likely to be different, but prediction should still be the same
    np.testing.assert_array_equal(np.sign(pred_from_matr), np.sign(pred_early_stopping))

    # test that shape is checked during prediction
    bad_X_test = X_test[:, 1:]
    bad_shape_error_msg = "The number of features in data*"
    np.testing.assert_raises_regex(lgb.basic.LightGBMError, bad_shape_error_msg,
                                   bst.predict, bad_X_test)
    np.testing.assert_raises_regex(lgb.basic.LightGBMError, bad_shape_error_msg,
                                   bst.predict, sparse.csr_matrix(bad_X_test))
    np.testing.assert_raises_regex(lgb.basic.LightGBMError, bad_shape_error_msg,
                                   bst.predict, sparse.csc_matrix(bad_X_test))
    with open(tname, "w+b") as f:
        dump_svmlight_file(bad_X_test, y_test, f)
    np.testing.assert_raises_regex(lgb.basic.LightGBMError, bad_shape_error_msg,
                                   bst.predict, tname)
    with open(tname, "w+b") as f:
        dump_svmlight_file(X_test, y_test, f, zero_based=False)
    np.testing.assert_raises_regex(lgb.basic.LightGBMError, bad_shape_error_msg,
                                   bst.predict, tname)


class NumpySequence(lgb.Sequence):
    def __init__(self, ndarray, batch_size):
        self.ndarray = ndarray
        self.batch_size = batch_size

    def __getitem__(self, idx):
        # The simple implementation is just a single "return self.ndarray[idx]"
        # The following is for demo and testing purpose.
        if isinstance(idx, numbers.Integral):
            return self.ndarray[idx]
        elif isinstance(idx, slice):
            if not (idx.step is None or idx.step == 1):
                raise NotImplementedError("No need to implement, caller will not set step by now")
            return self.ndarray[idx.start:idx.stop]
        elif isinstance(idx, list):
            return self.ndarray[idx]
        else:
            raise TypeError(f"Sequence Index must be an integer/list/slice, got {type(idx).__name__}")

    def __len__(self):
        return len(self.ndarray)


def _create_sequence_from_ndarray(data, num_seq, batch_size):
    if num_seq == 1:
        return NumpySequence(data, batch_size)

    nrow = data.shape[0]
    seqs = []
    seq_size = nrow // num_seq
    for start in range(0, nrow, seq_size):
        end = min(start + seq_size, nrow)
        seq = NumpySequence(data[start:end], batch_size)
        seqs.append(seq)
    return seqs


@pytest.mark.parametrize('sample_count', [11, 100, None])
@pytest.mark.parametrize('batch_size', [3, None])
@pytest.mark.parametrize('include_0_and_nan', [False, True])
@pytest.mark.parametrize('num_seq', [1, 3])
def test_sequence(tmpdir, sample_count, batch_size, include_0_and_nan, num_seq):
    params = {'bin_construct_sample_cnt': sample_count}

    nrow = 50
    half_nrow = nrow // 2
    ncol = 11
    data = np.arange(nrow * ncol, dtype=np.float64).reshape((nrow, ncol))

    if include_0_and_nan:
        # whole col
        data[:, 0] = 0
        data[:, 1] = np.nan

        # half col
        data[:half_nrow, 3] = 0
        data[:half_nrow, 2] = np.nan

        data[half_nrow:-2, 4] = 0
        data[:half_nrow, 4] = np.nan

    X = data[:, :-1]
    Y = data[:, -1]

    npy_bin_fname = tmpdir / 'data_from_npy.bin'
    seq_bin_fname = tmpdir / 'data_from_seq.bin'

    # Create dataset from numpy array directly.
    ds = lgb.Dataset(X, label=Y, params=params)
    ds.save_binary(npy_bin_fname)

    # Create dataset using Sequence.
    seqs = _create_sequence_from_ndarray(X, num_seq, batch_size)
    seq_ds = lgb.Dataset(seqs, label=Y, params=params)
    seq_ds.save_binary(seq_bin_fname)

    assert filecmp.cmp(npy_bin_fname, seq_bin_fname)

    # Test for validation set.
    # Select some random rows as valid data.
    rng = np.random.default_rng()  # Pass integer to set seed when needed.
    valid_idx = (rng.random(10) * nrow).astype(np.int32)
    valid_data = data[valid_idx, :]
    valid_X = valid_data[:, :-1]
    valid_Y = valid_data[:, -1]

    valid_npy_bin_fname = tmpdir / 'valid_data_from_npy.bin'
    valid_seq_bin_fname = tmpdir / 'valid_data_from_seq.bin'
    valid_seq2_bin_fname = tmpdir / 'valid_data_from_seq2.bin'

    valid_ds = lgb.Dataset(valid_X, label=valid_Y, params=params, reference=ds)
    valid_ds.save_binary(valid_npy_bin_fname)

    # From Dataset constructor, with dataset from numpy array.
    valid_seqs = _create_sequence_from_ndarray(valid_X, num_seq, batch_size)
    valid_seq_ds = lgb.Dataset(valid_seqs, label=valid_Y, params=params, reference=ds)
    valid_seq_ds.save_binary(valid_seq_bin_fname)
    assert filecmp.cmp(valid_npy_bin_fname, valid_seq_bin_fname)

    # From Dataset.create_valid, with dataset from sequence.
    valid_seq_ds2 = seq_ds.create_valid(valid_seqs, label=valid_Y, params=params)
    valid_seq_ds2.save_binary(valid_seq2_bin_fname)
    assert filecmp.cmp(valid_npy_bin_fname, valid_seq2_bin_fname)


@pytest.mark.parametrize('num_seq', [1, 2])
def test_sequence_get_data(num_seq):
    nrow = 20
    ncol = 11
    data = np.arange(nrow * ncol, dtype=np.float64).reshape((nrow, ncol))
    X = data[:, :-1]
    Y = data[:, -1]

    seqs = _create_sequence_from_ndarray(data=X, num_seq=num_seq, batch_size=6)
    seq_ds = lgb.Dataset(seqs, label=Y, params=None, free_raw_data=False).construct()
    assert seq_ds.get_data() == seqs

    used_indices = np.random.choice(np.arange(nrow), nrow // 3, replace=False)
    subset_data = seq_ds.subset(used_indices).construct()
    np.testing.assert_array_equal(subset_data.get_data(), X[sorted(used_indices)])


def test_chunked_dataset():
    X_train, X_test, y_train, y_test = train_test_split(*load_breast_cancer(return_X_y=True), test_size=0.1,
                                                        random_state=2)

    chunk_size = X_train.shape[0] // 10 + 1
    X_train = [X_train[i * chunk_size:(i + 1) * chunk_size, :] for i in range(X_train.shape[0] // chunk_size + 1)]
    X_test = [X_test[i * chunk_size:(i + 1) * chunk_size, :] for i in range(X_test.shape[0] // chunk_size + 1)]

    train_data = lgb.Dataset(X_train, label=y_train, params={"bin_construct_sample_cnt": 100})
    valid_data = train_data.create_valid(X_test, label=y_test, params={"bin_construct_sample_cnt": 100})
    train_data.construct()
    valid_data.construct()


def test_chunked_dataset_linear():
    X_train, X_test, y_train, y_test = train_test_split(*load_breast_cancer(return_X_y=True), test_size=0.1,
                                                        random_state=2)
    chunk_size = X_train.shape[0] // 10 + 1
    X_train = [X_train[i * chunk_size:(i + 1) * chunk_size, :] for i in range(X_train.shape[0] // chunk_size + 1)]
    X_test = [X_test[i * chunk_size:(i + 1) * chunk_size, :] for i in range(X_test.shape[0] // chunk_size + 1)]
    params = {"bin_construct_sample_cnt": 100, 'linear_tree': True}
    train_data = lgb.Dataset(X_train, label=y_train, params=params)
    valid_data = train_data.create_valid(X_test, label=y_test, params=params)
    train_data.construct()
    valid_data.construct()


def test_subset_group():
    rank_example_dir = Path(__file__).absolute().parents[2] / 'examples' / 'lambdarank'
    X_train, y_train = load_svmlight_file(str(rank_example_dir / 'rank.train'))
    q_train = np.loadtxt(str(rank_example_dir / 'rank.train.query'))
    lgb_train = lgb.Dataset(X_train, y_train, group=q_train)
    assert len(lgb_train.get_group()) == 201
    subset = lgb_train.subset(list(range(10))).construct()
    subset_group = subset.get_group()
    assert len(subset_group) == 2
    assert subset_group[0] == 1
    assert subset_group[1] == 9


def test_add_features_throws_if_num_data_unequal():
    X1 = np.random.random((100, 1))
    X2 = np.random.random((10, 1))
    d1 = lgb.Dataset(X1).construct()
    d2 = lgb.Dataset(X2).construct()
    with pytest.raises(lgb.basic.LightGBMError):
        d1.add_features_from(d2)


def test_add_features_throws_if_datasets_unconstructed():
    X1 = np.random.random((100, 1))
    X2 = np.random.random((100, 1))
    with pytest.raises(ValueError):
        d1 = lgb.Dataset(X1)
        d2 = lgb.Dataset(X2)
        d1.add_features_from(d2)
    with pytest.raises(ValueError):
        d1 = lgb.Dataset(X1).construct()
        d2 = lgb.Dataset(X2)
        d1.add_features_from(d2)
    with pytest.raises(ValueError):
        d1 = lgb.Dataset(X1)
        d2 = lgb.Dataset(X2).construct()
        d1.add_features_from(d2)


def test_add_features_equal_data_on_alternating_used_unused(tmp_path):
    X = np.random.random((100, 5))
    X[:, [1, 3]] = 0
    names = [f'col_{i}' for i in range(5)]
    for j in range(1, 5):
        d1 = lgb.Dataset(X[:, :j], feature_name=names[:j]).construct()
        d2 = lgb.Dataset(X[:, j:], feature_name=names[j:]).construct()
        d1.add_features_from(d2)
        d1name = tmp_path / "d1.txt"
        d1._dump_text(d1name)
        d = lgb.Dataset(X, feature_name=names).construct()
        dname = tmp_path / "d.txt"
        d._dump_text(dname)
        with open(d1name, 'rt') as d1f:
            d1txt = d1f.read()
        with open(dname, 'rt') as df:
            dtxt = df.read()
        assert dtxt == d1txt


def test_add_features_same_booster_behaviour(tmp_path):
    X = np.random.random((100, 5))
    X[:, [1, 3]] = 0
    names = [f'col_{i}' for i in range(5)]
    for j in range(1, 5):
        d1 = lgb.Dataset(X[:, :j], feature_name=names[:j]).construct()
        d2 = lgb.Dataset(X[:, j:], feature_name=names[j:]).construct()
        d1.add_features_from(d2)
        d = lgb.Dataset(X, feature_name=names).construct()
        y = np.random.random(100)
        d1.set_label(y)
        d.set_label(y)
        b1 = lgb.Booster(train_set=d1)
        b = lgb.Booster(train_set=d)
        for k in range(10):
            b.update()
            b1.update()
        dname = tmp_path / "d.txt"
        d1name = tmp_path / "d1.txt"
        b1.save_model(d1name)
        b.save_model(dname)
        with open(dname, 'rt') as df:
            dtxt = df.read()
        with open(d1name, 'rt') as d1f:
            d1txt = d1f.read()
        assert dtxt == d1txt


def test_add_features_from_different_sources():
    pd = pytest.importorskip("pandas")
    n_row = 100
    n_col = 5
    X = np.random.random((n_row, n_col))
    xxs = [X, sparse.csr_matrix(X), pd.DataFrame(X)]
    names = [f'col_{i}' for i in range(n_col)]
    seq = _create_sequence_from_ndarray(X, 1, 30)
    seq_ds = lgb.Dataset(seq, feature_name=names, free_raw_data=False).construct()
    npy_list_ds = lgb.Dataset([X[:n_row // 2, :], X[n_row // 2:, :]],
                              feature_name=names, free_raw_data=False).construct()
    immergeable_dds = [seq_ds, npy_list_ds]
    for x_1 in xxs:
        # test that method works even with free_raw_data=True
        d1 = lgb.Dataset(x_1, feature_name=names, free_raw_data=True).construct()
        d2 = lgb.Dataset(x_1, feature_name=names, free_raw_data=True).construct()
        d1.add_features_from(d2)
        assert d1.data is None

        # test that method works but sets raw data to None in case of immergeable data types
        d1 = lgb.Dataset(x_1, feature_name=names, free_raw_data=False).construct()
        for d2 in immergeable_dds:
            d1.add_features_from(d2)
            assert d1.data is None

        # test that method works for different data types
        d1 = lgb.Dataset(x_1, feature_name=names, free_raw_data=False).construct()
        res_feature_names = [name for name in names]
        for idx, x_2 in enumerate(xxs, 2):
            original_type = type(d1.get_data())
            d2 = lgb.Dataset(x_2, feature_name=names, free_raw_data=False).construct()
            d1.add_features_from(d2)
            assert isinstance(d1.get_data(), original_type)
            assert d1.get_data().shape == (n_row, n_col * idx)
            res_feature_names += [f'D{idx}_{name}' for name in names]
            assert d1.feature_name == res_feature_names


def test_cegb_affects_behavior(tmp_path):
    X = np.random.random((100, 5))
    X[:, [1, 3]] = 0
    y = np.random.random(100)
    names = [f'col_{i}' for i in range(5)]
    ds = lgb.Dataset(X, feature_name=names).construct()
    ds.set_label(y)
    base = lgb.Booster(train_set=ds)
    for k in range(10):
        base.update()
    basename = tmp_path / "basename.txt"
    base.save_model(basename)
    with open(basename, 'rt') as f:
        basetxt = f.read()
    # Set extremely harsh penalties, so CEGB will block most splits.
    cases = [{'cegb_penalty_feature_coupled': [50, 100, 10, 25, 30]},
             {'cegb_penalty_feature_lazy': [1, 2, 3, 4, 5]},
             {'cegb_penalty_split': 1}]
    for case in cases:
        booster = lgb.Booster(train_set=ds, params=case)
        for k in range(10):
            booster.update()
        casename = tmp_path / "casename.txt"
        booster.save_model(casename)
        with open(casename, 'rt') as f:
            casetxt = f.read()
        assert basetxt != casetxt


def test_cegb_scaling_equalities(tmp_path):
    X = np.random.random((100, 5))
    X[:, [1, 3]] = 0
    y = np.random.random(100)
    names = [f'col_{i}' for i in range(5)]
    ds = lgb.Dataset(X, feature_name=names).construct()
    ds.set_label(y)
    # Compare pairs of penalties, to ensure scaling works as intended
    pairs = [({'cegb_penalty_feature_coupled': [1, 2, 1, 2, 1]},
              {'cegb_penalty_feature_coupled': [0.5, 1, 0.5, 1, 0.5], 'cegb_tradeoff': 2}),
             ({'cegb_penalty_feature_lazy': [0.01, 0.02, 0.03, 0.04, 0.05]},
              {'cegb_penalty_feature_lazy': [0.005, 0.01, 0.015, 0.02, 0.025], 'cegb_tradeoff': 2}),
             ({'cegb_penalty_split': 1},
              {'cegb_penalty_split': 2, 'cegb_tradeoff': 0.5})]
    for (p1, p2) in pairs:
        booster1 = lgb.Booster(train_set=ds, params=p1)
        booster2 = lgb.Booster(train_set=ds, params=p2)
        for k in range(10):
            booster1.update()
            booster2.update()
        p1name = tmp_path / "p1.txt"
        # Reset booster1's parameters to p2, so the parameter section of the file matches.
        booster1.reset_parameter(p2)
        booster1.save_model(p1name)
        with open(p1name, 'rt') as f:
            p1txt = f.read()
        p2name = tmp_path / "p2.txt"
        booster2.save_model(p2name)
        with open(p2name, 'rt') as f:
            p2txt = f.read()
        assert p1txt == p2txt


def test_consistent_state_for_dataset_fields():

    def check_asserts(data):
        np.testing.assert_allclose(data.label, data.get_label())
        np.testing.assert_allclose(data.label, data.get_field('label'))
        assert not np.isnan(data.label[0])
        assert not np.isinf(data.label[1])
        np.testing.assert_allclose(data.weight, data.get_weight())
        np.testing.assert_allclose(data.weight, data.get_field('weight'))
        assert not np.isnan(data.weight[0])
        assert not np.isinf(data.weight[1])
        np.testing.assert_allclose(data.init_score, data.get_init_score())
        np.testing.assert_allclose(data.init_score, data.get_field('init_score'))
        assert not np.isnan(data.init_score[0])
        assert not np.isinf(data.init_score[1])
        assert np.all(np.isclose([data.label[0], data.weight[0], data.init_score[0]],
                                 data.label[0]))
        assert data.label[1] == pytest.approx(data.weight[1])
        assert data.feature_name == data.get_feature_name()

    X, y = load_breast_cancer(return_X_y=True)
    sequence = np.ones(y.shape[0])
    sequence[0] = np.nan
    sequence[1] = np.inf
    feature_names = [f'f{i}'for i in range(X.shape[1])]
    lgb_data = lgb.Dataset(X, sequence,
                           weight=sequence, init_score=sequence,
                           feature_name=feature_names).construct()
    check_asserts(lgb_data)
    lgb_data = lgb.Dataset(X, y).construct()
    lgb_data.set_label(sequence)
    lgb_data.set_weight(sequence)
    lgb_data.set_init_score(sequence)
    lgb_data.set_feature_name(feature_names)
    check_asserts(lgb_data)


def test_choose_param_value():

    original_params = {
        "local_listen_port": 1234,
        "port": 2222,
        "metric": "auc",
        "num_trees": 81
    }

    # should resolve duplicate aliases, and prefer the main parameter
    params = lgb.basic._choose_param_value(
        main_param_name="local_listen_port",
        params=original_params,
        default_value=5555
    )
    assert params["local_listen_port"] == 1234
    assert "port" not in params

    # should choose a value from an alias and set that value on main param
    # if only an alias is used
    params = lgb.basic._choose_param_value(
        main_param_name="num_iterations",
        params=params,
        default_value=17
    )
    assert params["num_iterations"] == 81
    assert "num_trees" not in params

    # should use the default if main param and aliases are missing
    params = lgb.basic._choose_param_value(
        main_param_name="learning_rate",
        params=params,
        default_value=0.789
    )
    assert params["learning_rate"] == 0.789

    # all changes should be made on copies and not modify the original
    expected_params = {
        "local_listen_port": 1234,
        "port": 2222,
        "metric": "auc",
        "num_trees": 81
    }
    assert original_params == expected_params


@pytest.mark.parametrize('collection', ['1d_np', '2d_np', 'pd_float', 'pd_str', '1d_list', '2d_list'])
@pytest.mark.parametrize('dtype', [np.float32, np.float64])
def test_list_to_1d_numpy(collection, dtype):
    collection2y = {
        '1d_np': np.random.rand(10),
        '2d_np': np.random.rand(10, 1),
        'pd_float': np.random.rand(10),
        'pd_str': ['a', 'b'],
        '1d_list': [1] * 10,
        '2d_list': [[1], [2]],
    }
    y = collection2y[collection]
    if collection.startswith('pd'):
        if not PANDAS_INSTALLED:
            pytest.skip('pandas is not installed')
        else:
            y = pd_Series(y)
    if isinstance(y, np.ndarray) and len(y.shape) == 2:
        with pytest.warns(UserWarning, match='column-vector'):
            lgb.basic.list_to_1d_numpy(y)
        return
    elif isinstance(y, list) and isinstance(y[0], list):
        with pytest.raises(TypeError):
            lgb.basic.list_to_1d_numpy(y)
        return
    elif isinstance(y, pd_Series) and y.dtype == object:
        with pytest.raises(ValueError):
            lgb.basic.list_to_1d_numpy(y)
        return
    result = lgb.basic.list_to_1d_numpy(y, dtype=dtype)
    assert result.size == 10
    assert result.dtype == dtype


@pytest.mark.parametrize('init_score_type', ['array', 'dataframe', 'list'])
def test_init_score_for_multiclass_classification(init_score_type):
    init_score = [[i * 10 + j for j in range(3)] for i in range(10)]
    if init_score_type == 'array':
        init_score = np.array(init_score)
    elif init_score_type == 'dataframe':
        if not PANDAS_INSTALLED:
            pytest.skip('Pandas is not installed.')
        init_score = pd_DataFrame(init_score)
    data = np.random.rand(10, 2)
    ds = lgb.Dataset(data, init_score=init_score).construct()
    np.testing.assert_equal(ds.get_field('init_score'), init_score)
    np.testing.assert_equal(ds.init_score, init_score)


def test_smoke_custom_parser(tmp_path):
    data_path = Path(__file__).absolute().parents[2] / 'examples' / 'binary_classification' / 'binary.train'
    parser_config_file = tmp_path / 'parser.ini'
    with open(parser_config_file, 'w') as fout:
        fout.write('{"className": "dummy", "id": "1"}')

    data = lgb.Dataset(data_path, params={"parser_config_file": parser_config_file})
    with pytest.raises(lgb.basic.LightGBMError,
                       match="Cannot find parser class 'dummy', please register first or check config format"):
        data.construct()


def test_param_aliases():
    aliases = lgb.basic._ConfigAliases.aliases
    assert isinstance(aliases, dict)
    assert len(aliases) > 100
    assert all(isinstance(i, set) for i in aliases.values())
    assert all(len(i) >= 1 for i in aliases.values())
    assert all(k in v for k, v in aliases.items())
    assert lgb.basic._ConfigAliases.get('config', 'task') == {'config', 'config_file', 'task', 'task_type'}


def _bad_gradients(preds, _):
    return np.random.randn(len(preds) + 1), np.random.rand(len(preds) + 1)


def _good_gradients(preds, _):
    return np.random.randn(len(preds)), np.random.rand(len(preds))


def test_custom_objective_safety():
    nrows = 100
    X = np.random.randn(nrows, 5)
    y_binary = np.arange(nrows) % 2
    classes = [0, 1, 2]
    nclass = len(classes)
    y_multiclass = np.arange(nrows) % nclass
    ds_binary = lgb.Dataset(X, y_binary).construct()
    ds_multiclass = lgb.Dataset(X, y_multiclass).construct()
    bad_bst_binary = lgb.Booster({'objective': "none"}, ds_binary)
    good_bst_binary = lgb.Booster({'objective': "none"}, ds_binary)
    bad_bst_multi = lgb.Booster({'objective': "none", "num_class": nclass}, ds_multiclass)
    good_bst_multi = lgb.Booster({'objective': "none", "num_class": nclass}, ds_multiclass)
    good_bst_binary.update(fobj=_good_gradients)
    with pytest.raises(ValueError, match=re.escape("number of models per one iteration (1)")):
        bad_bst_binary.update(fobj=_bad_gradients)
    good_bst_multi.update(fobj=_good_gradients)
    with pytest.raises(ValueError, match=re.escape(f"number of models per one iteration ({nclass})")):
        bad_bst_multi.update(fobj=_bad_gradients)<|MERGE_RESOLUTION|>--- conflicted
+++ resolved
@@ -1,11 +1,8 @@
 # coding: utf-8
 import filecmp
 import numbers
-<<<<<<< HEAD
 from os import getenv
-=======
 import re
->>>>>>> af5b40e1
 from pathlib import Path
 
 import numpy as np
