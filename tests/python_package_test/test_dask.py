--- conflicted
+++ resolved
@@ -50,11 +50,8 @@
         try:
             return f(*args, **kwargs)
         except TimeoutError as e:
-            if 'Task cancelled' in str(e):
-                msg = 'Ignoring do_disconnect error in fixture teardown' + str(e)
-                pytest.skip(msg)
-            else:
-                raise(e)
+            msg = 'Ignoring Timeout Error in fixture teardown: ' + str(e)
+            pytest.skip(msg)
 
     return wrapper
 
@@ -285,7 +282,6 @@
             assert dask_classifier.booster_
 
 
-<<<<<<< HEAD
 @pytest.mark.parametrize('output', data_output)
 @pytest.mark.parametrize('centers', data_centers)
 @handle_fixture_timeout_errors
@@ -305,8 +301,6 @@
 
 
 @handle_fixture_timeout_errors
-=======
->>>>>>> 8593f850
 def test_classifier_local_predict(client, listen_port):
     X, y, w, dX, dy, dw = _create_data('classification', output='array')
 
