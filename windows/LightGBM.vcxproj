<?xml version="1.0" encoding="utf-8"?>
<Project DefaultTargets="Build" ToolsVersion="14.0" xmlns="http://schemas.microsoft.com/developer/msbuild/2003">
  <ItemGroup Label="Projectconfigurations">
    <ProjectConfiguration Include="Debug_DLL|x64">
      <Configuration>Debug_DLL</Configuration>
      <Platform>x64</Platform>
    </ProjectConfiguration>
    <ProjectConfiguration Include="Debug_mpi|x64">
      <Configuration>Debug_mpi</Configuration>
      <Platform>x64</Platform>
    </ProjectConfiguration>
    <ProjectConfiguration Include="Debug|x64">
      <Configuration>Debug</Configuration>
      <Platform>x64</Platform>
    </ProjectConfiguration>
    <ProjectConfiguration Include="DLL|x64">
      <Configuration>DLL</Configuration>
      <Platform>x64</Platform>
    </ProjectConfiguration>
    <ProjectConfiguration Include="Release_mpi|x64">
      <Configuration>Release_mpi</Configuration>
      <Platform>x64</Platform>
    </ProjectConfiguration>
    <ProjectConfiguration Include="Release|x64">
      <Configuration>Release</Configuration>
      <Platform>x64</Platform>
    </ProjectConfiguration>
  </ItemGroup>
  <PropertyGroup Label="Globals">
    <ProjectGuid>{F31C0B5D-715E-4953-AA1B-8D2AEEE4344C}</ProjectGuid>
    <RootNamespace>LightGBM</RootNamespace>
    <SccProjectName>SAK</SccProjectName>
    <SccAuxPath>SAK</SccAuxPath>
    <SccLocalPath>SAK</SccLocalPath>
    <SccProvider>SAK</SccProvider>
    <ProjectName>LightGBM</ProjectName>
    <WindowsTargetPlatformVersion>8.1</WindowsTargetPlatformVersion>
  </PropertyGroup>
  <Import Project="$(VCTargetsPath)\Microsoft.Cpp.Default.props" />
  <PropertyGroup Label="Configuration" Condition="'$(Configuration)|$(Platform)'=='Debug_mpi|x64'">
    <PlatformToolset>v140</PlatformToolset>
  </PropertyGroup>
  <PropertyGroup Label="Configuration" Condition="'$(Configuration)|$(Platform)'=='Release|x64'">
    <PlatformToolset>v140</PlatformToolset>
  </PropertyGroup>
  <PropertyGroup Condition="'$(Configuration)|$(Platform)'=='DLL|x64'" Label="Configuration">
    <PlatformToolset>v140</PlatformToolset>
    <ConfigurationType>DynamicLibrary</ConfigurationType>
  </PropertyGroup>
  <PropertyGroup Label="Configuration" Condition="'$(Configuration)|$(Platform)'=='Debug|x64'">
    <PlatformToolset>v140</PlatformToolset>
  </PropertyGroup>
  <PropertyGroup Condition="'$(Configuration)|$(Platform)'=='Debug_DLL|x64'" Label="Configuration">
    <PlatformToolset>v140</PlatformToolset>
    <ConfigurationType>DynamicLibrary</ConfigurationType>
  </PropertyGroup>
  <PropertyGroup Label="Configuration" Condition="'$(Configuration)|$(Platform)'=='Release_mpi|x64'">
    <PlatformToolset>v140</PlatformToolset>
  </PropertyGroup>
  <Import Project="$(VCTargetsPath)\Microsoft.Cpp.props" />
  <ImportGroup Label="ExtensionSettings">
  </ImportGroup>
  <ImportGroup Condition="'$(configuration)|$(Platform)'=='Debug|x64'" Label="PropertySheets">
    <Import Project="$(UserRootDir)\Microsoft.Cpp.$(Platform).user.props" Condition="exists('$(UserRootDir)\Microsoft.Cpp.$(Platform).user.props')" Label="LocalAppDataPlatform" />
  </ImportGroup>
  <ImportGroup Condition="'$(Configuration)|$(Platform)'=='Debug_DLL|x64'" Label="PropertySheets">
    <Import Project="$(UserRootDir)\Microsoft.Cpp.$(Platform).user.props" Condition="exists('$(UserRootDir)\Microsoft.Cpp.$(Platform).user.props')" Label="LocalAppDataPlatform" />
  </ImportGroup>
  <ImportGroup Condition="'$(configuration)|$(Platform)'=='Release|x64'" Label="PropertySheets">
    <Import Project="$(UserRootDir)\Microsoft.Cpp.$(Platform).user.props" Condition="exists('$(UserRootDir)\Microsoft.Cpp.$(Platform).user.props')" Label="LocalAppDataPlatform" />
  </ImportGroup>
  <PropertyGroup Label="UserMacros" />
  <PropertyGroup Condition="'$(configuration)|$(Platform)'=='Debug|x64'">
    <IncludePath>..\include;$(VC_IncludePath);$(WindowsSDK_IncludePath);</IncludePath>
    <LibraryPath>$(VC_LibraryPath_x64);$(WindowsSDK_LibraryPath_x64);</LibraryPath>
    <TargetName>lightgbm</TargetName>
  </PropertyGroup>
  <PropertyGroup Condition="'$(Configuration)|$(Platform)'=='Debug_DLL|x64'">
    <IncludePath>..\include;$(VC_IncludePath);$(WindowsSDK_IncludePath);</IncludePath>
    <LibraryPath>$(VC_LibraryPath_x64);$(WindowsSDK_LibraryPath_x64);</LibraryPath>
    <TargetName>lib_lightgbm</TargetName>
  </PropertyGroup>
  <PropertyGroup Condition="'$(configuration)|$(Platform)'=='Debug_mpi|x64'">
    <IncludePath>$(MSMPI_INC);..\include;$(VC_IncludePath);$(WindowsSDK_IncludePath);</IncludePath>
    <LibraryPath>$(MSMPI_LIB64);$(VC_LibraryPath_x64);$(WindowsSDK_LibraryPath_x64);</LibraryPath>
    <TargetName>lightgbm</TargetName>
  </PropertyGroup>
  <PropertyGroup Condition="'$(configuration)|$(Platform)'=='Release|x64'">
    <IncludePath>..\include;$(VC_IncludePath);$(WindowsSDK_IncludePath);</IncludePath>
    <LibraryPath>$(VC_LibraryPath_x64);$(WindowsSDK_LibraryPath_x64);</LibraryPath>
    <TargetName>lightgbm</TargetName>
  </PropertyGroup>
  <PropertyGroup Condition="'$(configuration)|$(Platform)'=='Release_mpi|x64'">
    <IncludePath>$(MSMPI_INC);..\include;$(VC_IncludePath);$(WindowsSDK_IncludePath);</IncludePath>
    <LibraryPath>$(MSMPI_LIB64);$(VC_LibraryPath_x64);$(WindowsSDK_LibraryPath_x64);</LibraryPath>
    <TargetName>lightgbm</TargetName>
  </PropertyGroup>
  <PropertyGroup Condition="'$(Configuration)|$(Platform)'=='DLL|x64'">
    <IncludePath>..\include;$(VC_IncludePath);$(WindowsSDK_IncludePath);</IncludePath>
    <TargetName>lib_lightgbm</TargetName>
  </PropertyGroup>
  <ItemDefinitionGroup Condition="'$(Configuration)|$(Platform)'=='Debug_mpi|x64'">
    <ClCompile>
      <PreprocessorDefinitions>USE_MPI</PreprocessorDefinitions>
      <WarningLevel>Level4</WarningLevel>
      <OpenMPSupport>true</OpenMPSupport>
      <FavorSizeOrSpeed>Neither</FavorSizeOrSpeed>
      <InlineFunctionExpansion>Default</InlineFunctionExpansion>
      <IntrinsicFunctions>false</IntrinsicFunctions>
      <EnableFiberSafeOptimizations>false</EnableFiberSafeOptimizations>
      <WholeProgramOptimization>false</WholeProgramOptimization>
      <Optimization>Disabled</Optimization>
      <RuntimeLibrary>MultiThreadedDebugDLL</RuntimeLibrary>
      <MultiProcessorCompilation>true</MultiProcessorCompilation>
      <AdditionalIncludeDirectories>$(ProjectDir)\..\eigen;%(AdditionalIncludeDirectories)</AdditionalIncludeDirectories>
    </ClCompile>
    <Link>
      <AdditionalLibraryDirectories>
      </AdditionalLibraryDirectories>
    </Link>
    <Link>
      <AdditionalDependencies>msmpi.lib</AdditionalDependencies>
    </Link>
  </ItemDefinitionGroup>
  <ItemDefinitionGroup Condition="'$(Configuration)|$(Platform)'=='Debug|x64'">
    <ClCompile>
      <PreprocessorDefinitions>USE_SOCKET</PreprocessorDefinitions>
      <WarningLevel>Level4</WarningLevel>
      <OpenMPSupport>true</OpenMPSupport>
      <FavorSizeOrSpeed>Neither</FavorSizeOrSpeed>
      <InlineFunctionExpansion>Default</InlineFunctionExpansion>
      <IntrinsicFunctions>false</IntrinsicFunctions>
      <EnableFiberSafeOptimizations>false</EnableFiberSafeOptimizations>
      <WholeProgramOptimization>false</WholeProgramOptimization>
      <Optimization>Disabled</Optimization>
      <RuntimeLibrary>MultiThreadedDebugDLL</RuntimeLibrary>
      <MultiProcessorCompilation>true</MultiProcessorCompilation>
      <AdditionalIncludeDirectories>$(ProjectDir)\..\eigen;%(AdditionalIncludeDirectories)</AdditionalIncludeDirectories>
    </ClCompile>
    <Link>
      <AdditionalDependencies>
      </AdditionalDependencies>
    </Link>
  </ItemDefinitionGroup>
  <ItemDefinitionGroup Condition="'$(Configuration)|$(Platform)'=='Debug_DLL|x64'">
    <ClCompile>
      <PreprocessorDefinitions>USE_SOCKET</PreprocessorDefinitions>
      <WarningLevel>Level4</WarningLevel>
      <OpenMPSupport>true</OpenMPSupport>
      <FavorSizeOrSpeed>Neither</FavorSizeOrSpeed>
      <InlineFunctionExpansion>Default</InlineFunctionExpansion>
      <IntrinsicFunctions>false</IntrinsicFunctions>
      <EnableFiberSafeOptimizations>false</EnableFiberSafeOptimizations>
      <WholeProgramOptimization>false</WholeProgramOptimization>
      <Optimization>Disabled</Optimization>
      <RuntimeLibrary>MultiThreadedDebugDLL</RuntimeLibrary>
      <MultiProcessorCompilation>true</MultiProcessorCompilation>
      <AdditionalIncludeDirectories>$(ProjectDir)\..\eigen;%(AdditionalIncludeDirectories)</AdditionalIncludeDirectories>
    </ClCompile>
    <Link>
      <AdditionalDependencies>
      </AdditionalDependencies>
    </Link>
  </ItemDefinitionGroup>
  <ItemDefinitionGroup Condition="'$(configuration)|$(Platform)'=='Release_mpi|x64'">
    <ClCompile>
      <WarningLevel>Level4</WarningLevel>
      <Optimization>MaxSpeed</Optimization>
      <FunctionLevelLinking>true</FunctionLevelLinking>
      <IntrinsicFunctions>true</IntrinsicFunctions>
      <SDLCheck>true</SDLCheck>
      <PreprocessorDefinitions>USE_MPI;_MBCS;_CRT_SECURE_NO_WARNINGS;%(PreprocessorDefinitions)</PreprocessorDefinitions>
      <OpenMPSupport>true</OpenMPSupport>
      <FavorSizeOrSpeed>Speed</FavorSizeOrSpeed>
      <InlineFunctionExpansion>AnySuitable</InlineFunctionExpansion>
      <EnableFiberSafeOptimizations>false</EnableFiberSafeOptimizations>
      <WholeProgramOptimization>false</WholeProgramOptimization>
      <OmitFramePointers>true</OmitFramePointers>
      <RuntimeLibrary>MultiThreadedDLL</RuntimeLibrary>
      <MultiProcessorCompilation>true</MultiProcessorCompilation>
      <AdditionalIncludeDirectories>$(ProjectDir)\..\eigen;%(AdditionalIncludeDirectories)</AdditionalIncludeDirectories>
    </ClCompile>
    <Link>
      <AdditionalLibraryDirectories>
      </AdditionalLibraryDirectories>
    </Link>
    <Link>
      <GenerateDebugInformation>true</GenerateDebugInformation>
      <EnableCOMDATFolding>true</EnableCOMDATFolding>
      <OptimizeReferences>true</OptimizeReferences>
      <AdditionalDependencies>msmpi.lib</AdditionalDependencies>
    </Link>
  </ItemDefinitionGroup>
  <ItemDefinitionGroup Condition="'$(Configuration)|$(Platform)'=='Release|x64'">
    <ClCompile>
      <PreprocessorDefinitions>USE_SOCKET;_MBCS;_CRT_SECURE_NO_WARNINGS;%(PreprocessorDefinitions)</PreprocessorDefinitions>
      <WarningLevel>Level4</WarningLevel>
      <OpenMPSupport>true</OpenMPSupport>
      <FavorSizeOrSpeed>Speed</FavorSizeOrSpeed>
      <InlineFunctionExpansion>AnySuitable</InlineFunctionExpansion>
      <IntrinsicFunctions>true</IntrinsicFunctions>
      <EnableFiberSafeOptimizations>false</EnableFiberSafeOptimizations>
      <WholeProgramOptimization>false</WholeProgramOptimization>
      <RuntimeLibrary>MultiThreadedDLL</RuntimeLibrary>
      <OmitFramePointers>true</OmitFramePointers>
      <FunctionLevelLinking>true</FunctionLevelLinking>
      <MultiProcessorCompilation>true</MultiProcessorCompilation>
      <AdditionalIncludeDirectories>$(ProjectDir)\..\eigen;%(AdditionalIncludeDirectories)</AdditionalIncludeDirectories>
    </ClCompile>
    <Link>
      <AdditionalDependencies />
      <OptimizeReferences>true</OptimizeReferences>
    </Link>
  </ItemDefinitionGroup>
  <ItemDefinitionGroup Condition="'$(Configuration)|$(Platform)'=='DLL|x64'">
    <ClCompile>
      <PreprocessorDefinitions>USE_SOCKET;_MBCS;_CRT_SECURE_NO_WARNINGS;%(PreprocessorDefinitions)</PreprocessorDefinitions>
      <WarningLevel>Level4</WarningLevel>
      <OpenMPSupport>true</OpenMPSupport>
      <FavorSizeOrSpeed>Speed</FavorSizeOrSpeed>
      <InlineFunctionExpansion>AnySuitable</InlineFunctionExpansion>
      <IntrinsicFunctions>true</IntrinsicFunctions>
      <EnableFiberSafeOptimizations>false</EnableFiberSafeOptimizations>
      <WholeProgramOptimization>false</WholeProgramOptimization>
      <RuntimeLibrary>MultiThreadedDLL</RuntimeLibrary>
      <OmitFramePointers>true</OmitFramePointers>
      <FunctionLevelLinking>true</FunctionLevelLinking>
      <MultiProcessorCompilation>true</MultiProcessorCompilation>
      <AdditionalIncludeDirectories>$(ProjectDir)\..\eigen;%(AdditionalIncludeDirectories)</AdditionalIncludeDirectories>
    </ClCompile>
    <Link>
      <AdditionalDependencies>
      </AdditionalDependencies>
      <OptimizeReferences>true</OptimizeReferences>
    </Link>
  </ItemDefinitionGroup>
  <ItemGroup>
    <ClInclude Include="..\include\LightGBM\application.h" />
    <ClInclude Include="..\include\LightGBM\bin.h" />
    <ClInclude Include="..\include\LightGBM\boosting.h" />
    <ClInclude Include="..\include\LightGBM\config.h" />
    <ClInclude Include="..\include\LightGBM\c_api.h" />
    <ClInclude Include="..\include\LightGBM\dataset.h" />
    <ClInclude Include="..\include\LightGBM\dataset_loader.h" />
    <ClInclude Include="..\include\LightGBM\feature_group.h" />
    <ClInclude Include="..\include\LightGBM\meta.h" />
    <ClInclude Include="..\include\LightGBM\metric.h" />
    <ClInclude Include="..\include\LightGBM\network.h" />
    <ClInclude Include="..\include\LightGBM\objective_function.h" />
    <ClInclude Include="..\include\LightGBM\prediction_early_stop.h" />
    <ClInclude Include="..\include\LightGBM\tree.h" />
    <ClInclude Include="..\include\LightGBM\tree_learner.h" />
    <ClInclude Include="..\include\LightGBM\utils\yamc\alternate_shared_mutex.hpp" />
    <ClInclude Include="..\include\LightGBM\utils\array_args.h" />
    <ClInclude Include="..\include\LightGBM\utils\common.h" />
    <ClInclude Include="..\include\LightGBM\utils\file_io.h" />
    <ClInclude Include="..\include\LightGBM\utils\json11.h" />
    <ClInclude Include="..\include\LightGBM\utils\locale_context.h" />
    <ClInclude Include="..\include\LightGBM\utils\log.h" />
    <ClInclude Include="..\include\LightGBM\utils\openmp_wrapper.h" />
    <ClInclude Include="..\include\LightGBM\utils\pipeline_reader.h" />
    <ClInclude Include="..\include\LightGBM\utils\random.h" />
    <ClInclude Include="..\include\LightGBM\utils\text_reader.h" />
    <ClInclude Include="..\include\LightGBM\utils\threading.h" />
    <ClInclude Include="..\include\LightGBM\utils\yamc\yamc_rwlock_sched.hpp" />
    <ClInclude Include="..\include\LightGBM\utils\yamc\yamc_shared_lock.hpp" />
    <ClInclude Include="..\src\application\predictor.hpp" />
    <ClInclude Include="..\src\boosting\gbdt.h" />
    <ClInclude Include="..\src\boosting\dart.hpp" />
    <ClInclude Include="..\src\boosting\goss.hpp" />
    <ClInclude Include="..\src\boosting\rf.hpp" />
    <ClInclude Include="..\src\boosting\score_updater.hpp" />
    <ClInclude Include="..\src\io\dense_bin.hpp" />
    <ClInclude Include="..\src\io\multi_val_dense_bin.hpp" />
    <ClInclude Include="..\src\io\multi_val_sparse_bin.hpp" />
    <ClInclude Include="..\src\io\parser.hpp" />
    <ClInclude Include="..\src\io\sparse_bin.hpp" />
    <ClInclude Include="..\src\metric\binary_metric.hpp" />
    <ClInclude Include="..\src\metric\map_metric.hpp" />
    <ClInclude Include="..\src\metric\rank_metric.hpp" />
    <ClInclude Include="..\src\metric\regression_metric.hpp" />
    <ClInclude Include="..\src\metric\multiclass_metric.hpp" />
    <ClInclude Include="..\src\metric\xentropy_metric.hpp" />
    <ClInclude Include="..\src\network\linkers.h" />
    <ClInclude Include="..\src\network\socket_wrapper.hpp" />
    <ClInclude Include="..\src\objective\binary_objective.hpp" />
    <ClInclude Include="..\src\objective\rank_objective.hpp" />
    <ClInclude Include="..\src\objective\regression_objective.hpp" />
    <ClInclude Include="..\src\objective\multiclass_objective.hpp" />
    <ClInclude Include="..\src\objective\xentropy_objective.hpp" />
    <ClInclude Include="..\src\treelearner\col_sampler.hpp" />
    <ClInclude Include="..\src\treelearner\cost_effective_gradient_boosting.hpp" />
    <ClInclude Include="..\src\treelearner\data_partition.hpp" />
    <ClInclude Include="..\src\treelearner\feature_histogram.hpp" />
    <ClInclude Include="..\src\treelearner\leaf_splits.hpp" />
<<<<<<< HEAD
    <ClInclude Include="..\src\treelearner\linear_tree_learner.h" />
=======
    <ClInclude Include="..\src\treelearner\monotone_constraints.hpp" />
>>>>>>> aab8cdc5
    <ClInclude Include="..\src\treelearner\parallel_tree_learner.h" />
    <ClInclude Include="..\src\treelearner\serial_tree_learner.h" />
    <ClInclude Include="..\src\treelearner\split_info.hpp" />
  </ItemGroup>
  <ItemGroup>
    <ClCompile Include="..\src\application\application.cpp" />
    <ClCompile Include="..\src\boosting\boosting.cpp" />
    <ClCompile Include="..\src\boosting\gbdt.cpp" />
    <ClCompile Include="..\src\boosting\gbdt_model_text.cpp" />
    <ClCompile Include="..\src\boosting\gbdt_prediction.cpp" />
    <ClCompile Include="..\src\boosting\prediction_early_stop.cpp" />
    <ClCompile Include="..\src\c_api.cpp" />
    <ClCompile Include="..\src\io\bin.cpp" />
    <ClCompile Include="..\src\io\config.cpp" />
    <ClCompile Include="..\src\io\config_auto.cpp" />
    <ClCompile Include="..\src\io\dataset.cpp" />
    <ClCompile Include="..\src\io\dataset_loader.cpp" />
    <ClCompile Include="..\src\io\file_io.cpp" />
    <ClCompile Include="..\src\io\json11.cpp" />
    <ClCompile Include="..\src\io\metadata.cpp" />
    <ClCompile Include="..\src\io\parser.cpp" />
    <ClCompile Include="..\src\io\tree.cpp" />
    <ClCompile Include="..\src\metric\dcg_calculator.cpp" />
    <ClCompile Include="..\src\metric\metric.cpp" />
    <ClCompile Include="..\src\network\network.cpp" />
    <ClCompile Include="..\src\network\linkers_mpi.cpp" />
    <ClCompile Include="..\src\network\linkers_socket.cpp" />
    <ClCompile Include="..\src\network\linker_topo.cpp" />
    <ClCompile Include="..\src\objective\objective_function.cpp" />
    <ClCompile Include="..\src\main.cpp" />
    <ClCompile Include="..\src\treelearner\data_parallel_tree_learner.cpp" />
    <ClCompile Include="..\src\treelearner\feature_parallel_tree_learner.cpp" />
    <ClCompile Include="..\src\treelearner\linear_tree_learner.cpp" />
    <ClCompile Include="..\src\treelearner\serial_tree_learner.cpp" />
    <ClCompile Include="..\src\treelearner\tree_learner.cpp" />
    <ClCompile Include="..\src\treelearner\voting_parallel_tree_learner.cpp" />
  </ItemGroup>
  <Import Project="$(VCTargetsPath)\Microsoft.Cpp.targets" />
  <ImportGroup Label="ExtensionTargets">
  </ImportGroup>
</Project><|MERGE_RESOLUTION|>--- conflicted
+++ resolved
@@ -293,11 +293,8 @@
     <ClInclude Include="..\src\treelearner\data_partition.hpp" />
     <ClInclude Include="..\src\treelearner\feature_histogram.hpp" />
     <ClInclude Include="..\src\treelearner\leaf_splits.hpp" />
-<<<<<<< HEAD
     <ClInclude Include="..\src\treelearner\linear_tree_learner.h" />
-=======
     <ClInclude Include="..\src\treelearner\monotone_constraints.hpp" />
->>>>>>> aab8cdc5
     <ClInclude Include="..\src\treelearner\parallel_tree_learner.h" />
     <ClInclude Include="..\src\treelearner\serial_tree_learner.h" />
     <ClInclude Include="..\src\treelearner\split_info.hpp" />
