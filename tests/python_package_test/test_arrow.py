--- conflicted
+++ resolved
@@ -456,8 +456,6 @@
     assert booster.feature_name() == ["c", "d"]
 
 
-<<<<<<< HEAD
-=======
 def pyarrow_array_equal(arr1: pa.ChunkedArray, arr2: pa.ChunkedArray) -> bool:
     """Similar to ``np.array_equal()``, but for ``pyarrow.Array`` objects.
 
@@ -472,7 +470,6 @@
     return np.array_equal(np1, np2, equal_nan=True)
 
 
->>>>>>> 8135e92e
 def test_get_data_arrow_table():
     original_table = generate_simple_arrow_table()
     dataset = lgb.Dataset(original_table, free_raw_data=False)
@@ -483,9 +480,44 @@
     assert returned_data.schema == original_table.schema
     assert returned_data.shape == original_table.shape
 
-<<<<<<< HEAD
-    for column in original_table.column_names:
-        assert original_table[column].equals(returned_data[column])
+    for column_name in original_table.column_names:
+        original_column = original_table[column_name]
+        returned_column = returned_data[column_name]
+
+        assert original_column.type == returned_column.type
+        assert original_column.num_chunks == returned_column.num_chunks
+        assert pyarrow_array_equal(original_column, returned_column)
+
+        for i in range(original_column.num_chunks):
+            original_chunk_array = pa.chunked_array([original_column.chunk(i)])
+            returned_chunk_array = pa.chunked_array([returned_column.chunk(i)])
+            assert pyarrow_array_equal(original_chunk_array, returned_chunk_array)
+
+
+def test_get_data_arrow_table_subset(rng):
+    original_table = generate_random_arrow_table(num_columns=3, num_datapoints=1000, seed=42)
+    dataset = lgb.Dataset(original_table, free_raw_data=False)
+    dataset.construct()
+
+    subset_size = 100
+    used_indices = rng.choice(a=original_table.shape[0], size=subset_size, replace=False)
+    used_indices = sorted(used_indices)
+
+    subset_dataset = dataset.subset(used_indices).construct()
+    expected_subset = original_table.take(used_indices)
+    subset_data = subset_dataset.get_data()
+
+    assert isinstance(subset_data, pa.Table)
+    assert subset_data.schema == expected_subset.schema
+    assert subset_data.shape == expected_subset.shape
+    assert len(subset_data) == len(used_indices)
+    assert subset_data.shape == (subset_size, 3)
+
+    for column_name in expected_subset.column_names:
+        expected_col = expected_subset[column_name]
+        returned_col = subset_data[column_name]
+        assert expected_col.type == returned_col.type
+        assert pyarrow_array_equal(expected_col, returned_col)
 
 
 def test_add_features_from_arrow_table():
@@ -519,46 +551,6 @@
         assert combined_data[column].equals(table1[column])
     for column in table2.column_names:
         assert combined_data[column].equals(table2[column])
-=======
-    for column_name in original_table.column_names:
-        original_column = original_table[column_name]
-        returned_column = returned_data[column_name]
-
-        assert original_column.type == returned_column.type
-        assert original_column.num_chunks == returned_column.num_chunks
-        assert pyarrow_array_equal(original_column, returned_column)
-
-        for i in range(original_column.num_chunks):
-            original_chunk_array = pa.chunked_array([original_column.chunk(i)])
-            returned_chunk_array = pa.chunked_array([returned_column.chunk(i)])
-            assert pyarrow_array_equal(original_chunk_array, returned_chunk_array)
-
-
-def test_get_data_arrow_table_subset(rng):
-    original_table = generate_random_arrow_table(num_columns=3, num_datapoints=1000, seed=42)
-    dataset = lgb.Dataset(original_table, free_raw_data=False)
-    dataset.construct()
-
-    subset_size = 100
-    used_indices = rng.choice(a=original_table.shape[0], size=subset_size, replace=False)
-    used_indices = sorted(used_indices)
-
-    subset_dataset = dataset.subset(used_indices).construct()
-    expected_subset = original_table.take(used_indices)
-    subset_data = subset_dataset.get_data()
-
-    assert isinstance(subset_data, pa.Table)
-    assert subset_data.schema == expected_subset.schema
-    assert subset_data.shape == expected_subset.shape
-    assert len(subset_data) == len(used_indices)
-    assert subset_data.shape == (subset_size, 3)
-
-    for column_name in expected_subset.column_names:
-        expected_col = expected_subset[column_name]
-        returned_col = subset_data[column_name]
-        assert expected_col.type == returned_col.type
-        assert pyarrow_array_equal(expected_col, returned_col)
->>>>>>> 8135e92e
 
 
 def test_dataset_construction_from_pa_table_without_cffi_raises_informative_error(missing_module_cffi):
