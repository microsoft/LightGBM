# coding: utf-8
# pylint: disable = invalid-name, W0105
"""Training Library containing training routines of LightGBM."""
from __future__ import absolute_import

import collections
from operator import attrgetter
import numpy as np
from .basic import LightGBMError, Predictor, Dataset, Booster, is_str
from . import callback

<<<<<<< HEAD
def train(params, train_set, num_boost_round=100,
          valid_sets=None, valid_names=None,
=======
def _construct_dataset(X_y, reference=None,
                       params=None, other_fields=None,
                       feature_name=None, categorical_feature=None,
                       predictor=None):
    if 'max_bin' in params:
        max_bin = int(params['max_bin'])
    else:
        max_bin = 255
    weight = None
    group = None
    init_score = None
    if other_fields is not None:
        if not isinstance(other_fields, dict):
            raise TypeError("type of other filed data should be dict")
        weight = other_fields.get('weight', None)
        group = other_fields.get('group', None)
        init_score = other_fields.get('init_score', None)
    if is_str(X_y):
        data = X_y
        label = None
    else:
        if len(X_y) != 2:
            raise TypeError("should pass (data, label) tuple for dataset")
        data = X_y[0]
        label = X_y[1]
    if reference is None:
        ret = Dataset(data, label=label, max_bin=max_bin,
                      weight=weight, group=group,
                      predictor=predictor,
                      feature_name=feature_name,
                      categorical_feature=categorical_feature,
                      params=params)
    else:
        ret = reference.create_valid(data, label=label, weight=weight,
                                     group=group, params=params)
    if init_score is not None:
        ret.set_init_score(init_score)
    return ret

def train(params, train_data, num_boost_round=100,
          valid_datas=None, valid_names=None,
>>>>>>> f3d33582
          fobj=None, feval=None, init_model=None,
          feature_name=None, categorical_feature=None,
          early_stopping_rounds=None, evals_result=None,
          verbose_eval=True, learning_rates=None, callbacks=None):
    """Train with given parameters.

    Parameters
    ----------
    params : dict
        Parameters for training.
    train_set : Dataset
        Data to be trained.
    num_boost_round: int
        Number of boosting iterations.
    valid_sets: list of Datasets
        List of data to be evaluated during training
    valid_names: list of string
        Names of valid_sets
    fobj : function
        Customized objective function.
    feval : function
        Customized evaluation function.
        Note: should return (eval_name, eval_result, is_higher_better) of list of this
    init_model : file name of lightgbm model or 'Booster' instance
        model used for continued train
    feature_name : list of str
        Feature names
    categorical_feature : list of str or int
        Categorical features, type int represents index, \
        type str represents feature names (need to specify feature_name as well)
    early_stopping_rounds: int
        Activates early stopping.
        Requires at least one validation data and one metric
        If there's more than one, will check all of them
        Returns the model with (best_iter + early_stopping_rounds)
        If early stopping occurs, the model will add 'best_iteration' field
    evals_result: dict or None
        This dictionary used to store all evaluation results of all the items in valid_sets.
        Example: with a valid_sets containing [valid_set, train_set] \
        and valid_names containing ['eval', 'train'] and a paramater containing ('metric':'logloss')
        Returns: {'train': {'logloss': ['0.48253', '0.35953', ...]},
                  'eval': {'logloss': ['0.480385', '0.357756', ...]}}
        passed with None means no using this function
    verbose_eval : bool or int
        Requires at least one item in evals.
        If `verbose_eval` is True then the evaluation metric on the validation set is \
        printed at each boosting stage.
        If `verbose_eval` is an integer then the evaluation metric on the validation set \
        is printed at every given `verbose_eval` boosting stage. The last boosting stage \
        / the boosting stage found by using `early_stopping_rounds` is also printed.
        Example: with verbose_eval=4 and at least one item in evals, an evaluation metric \
        is printed every 4 boosting stages, instead of every boosting stage.
    learning_rates: list or function
        List of learning rate for each boosting round \
        or a customized function that calculates learning_rate in terms of \
        current number of round and the total number of boosting round \
        (e.g. yields learning rate decay)
        - list l: learning_rate = l[current_round]
        - function f: learning_rate = f(current_round, total_boost_round) \
        or learning_rate = f(current_round)
    callbacks : list of callback functions
        List of callback functions that are applied at end of each iteration.

    Returns
    -------
    booster : a trained booster model
    """
    """create predictor first"""
    if is_str(init_model):
        predictor = Predictor(model_file=init_model)
    elif isinstance(init_model, Booster):
        predictor = init_model.to_predictor()
    elif isinstance(init_model, Predictor):
        predictor = init_model
    else:
        predictor = None
    init_iteration = predictor.num_total_iteration if predictor else 0
    """check dataset"""
    if not isinstance(train_set, Dataset):
        raise TypeError("only can accept Dataset instance for traninig")

    train_set.set_predictor(predictor)
    train_set.set_feature_name(feature_name)
    train_set.set_categorical_feature(categorical_feature)

    is_valid_contain_train = False
    train_data_name = "training"
    reduced_valid_sets = []
    name_valid_sets = []
<<<<<<< HEAD
    if valid_sets is not None:
        if isinstance(valid_sets, Dataset):
            valid_sets = [valid_sets]
=======
    if valid_datas:
        if isinstance(valid_datas, (Dataset, tuple)):
            valid_datas = [valid_datas]
>>>>>>> f3d33582
        if isinstance(valid_names, str):
            valid_names = [valid_names]
        for i, valid_data in enumerate(valid_sets):
            """reduce cost for prediction training data"""
            if valid_data is train_set:
                is_valid_contain_train = True
                if valid_names is not None:
                    train_data_name = valid_names[i]
                continue
            if not isinstance(valid_data, Dataset):
                raise TypeError("only can accept Dataset instance for traninig")
            valid_data.set_reference(train_set)
            reduced_valid_sets.append(valid_data)
            if valid_names is not None and len(valid_names) > i:
                name_valid_sets.append(valid_names[i])
            else:
                name_valid_sets.append('valid_'+str(i))

    """process callbacks"""
    if not callbacks:
        callbacks = set()
    else:
        for i, cb in enumerate(callbacks):
            cb.__dict__.setdefault('order', i - len(callbacks))
        callbacks = set(callbacks)

    # Most of legacy advanced options becomes callbacks
    if verbose_eval is True:
        callbacks.add(callback.print_evaluation())
    elif isinstance(verbose_eval, int):
        callbacks.add(callback.print_evaluation(verbose_eval))

    if early_stopping_rounds:
        callbacks.add(callback.early_stop(early_stopping_rounds,
                                          verbose=bool(verbose_eval)))

    if learning_rates is not None:
        callbacks.add(callback.reset_learning_rate(learning_rates))

    if evals_result is not None:
        callbacks.add(callback.record_evaluation(evals_result))

    callbacks_before_iter = {cb for cb in callbacks if getattr(cb, 'before_iteration', False)}
    callbacks_after_iter = callbacks - callbacks_before_iter
    callbacks_before_iter = sorted(callbacks_before_iter, key=attrgetter('order'))
    callbacks_after_iter = sorted(callbacks_after_iter, key=attrgetter('order'))

    """construct booster"""
    booster = Booster(params=params, train_set=train_set)
    if is_valid_contain_train:
        booster.set_train_data_name(train_data_name)
    for valid_set, name_valid_set in zip(reduced_valid_sets, name_valid_sets):
        booster.add_valid(valid_set, name_valid_set)

    """start training"""
    for i in range(init_iteration, init_iteration + num_boost_round):
        for cb in callbacks_before_iter:
            cb(callback.CallbackEnv(model=booster,
                                    cvfolds=None,
                                    iteration=i,
                                    begin_iteration=init_iteration,
                                    end_iteration=init_iteration + num_boost_round,
                                    evaluation_result_list=None))

        booster.update(fobj=fobj)

        evaluation_result_list = []
        # check evaluation result.
        if valid_sets:
            if is_valid_contain_train:
                evaluation_result_list.extend(booster.eval_train(feval))
            evaluation_result_list.extend(booster.eval_valid(feval))
        try:
            for cb in callbacks_after_iter:
                cb(callback.CallbackEnv(model=booster,
                                        cvfolds=None,
                                        iteration=i,
                                        begin_iteration=init_iteration,
                                        end_iteration=init_iteration + num_boost_round,
                                        evaluation_result_list=evaluation_result_list))
        except callback.EarlyStopException:
            break
    if booster.attr('best_iteration') is not None:
        booster.best_iteration = int(booster.attr('best_iteration')) + 1
    else:
        booster.best_iteration = num_boost_round
    return booster


class CVBooster(object):
    """"Auxiliary datastruct to hold one fold of CV."""
    def __init__(self, train_set, valid_test, params):
        """"Initialize the CVBooster"""
        self.train_set = train_set
        self.valid_test = valid_test
        self.booster = Booster(params=params, train_set=train_set)
        self.booster.add_valid(valid_test, 'valid')

    def update(self, fobj):
        """"Update the boosters for one iteration"""
        self.booster.update(fobj=fobj)

    def eval(self, feval):
        """"Evaluate the CVBooster for one iteration."""
        return self.booster.eval_valid(feval)

try:
    from sklearn.model_selection import StratifiedKFold
    SKLEARN_StratifiedKFold = True
except ImportError:
    try:
        from sklearn.cross_validation import StratifiedKFold
        SKLEARN_StratifiedKFold = True
    except ImportError:
        SKLEARN_StratifiedKFold = False

def _make_n_folds(full_data, nfold, params, seed, fpreproc=None, stratified=False):
    """
    Make an n-fold list of CVBooster from random indices.
    """
    np.random.seed(seed)
    if stratified:
        if SKLEARN_StratifiedKFold:
            sfk = StratifiedKFold(n_splits=nfold, shuffle=True, random_state=seed)
            idset = [x[1] for x in sfk.split(X=full_data.get_label(), y=full_data.get_label())]
        else:
            raise LightGBMError('sklearn needs to be installed in order to use stratified cv')
    else:
        randidx = np.random.permutation(full_data.num_data())
        kstep = int(len(randidx) / nfold)
        idset = [randidx[(i * kstep): min(len(randidx), (i + 1) * kstep)] for i in range(nfold)]

    ret = []
    for k in range(nfold):
        train_set = full_data.subset(np.concatenate([idset[i] for i in range(nfold) if k != i]))
        valid_set = full_data.subset(idset[k])
        # run preprocessing on the data set if needed
        if fpreproc is not None:
            train_set, valid_set, tparam = fpreproc(train_set, valid_set, params.copy())
        else:
            tparam = params
        ret.append(CVBooster(train_set, valid_set, tparam))
    return ret

def _agg_cv_result(raw_results):
    """
    Aggregate cross-validation results.
    """
    cvmap = collections.defaultdict(list)
    metric_type = {}
    for one_result in raw_results:
        for one_line in one_result:
            metric_type[one_line[1]] = one_line[3]
            cvmap[one_line[1]].append(one_line[2])
    return [('cv_agg', k, np.mean(v), metric_type[k], np.std(v)) for k, v in cvmap.items()]

def cv(params, train_set, num_boost_round=10, nfold=5, stratified=False,
       metrics=(), fobj=None, feval=None,
       feature_name=None, categorical_feature=None,
       early_stopping_rounds=None, fpreproc=None,
       verbose_eval=None, show_stdv=True, seed=0,
       callbacks=None):
    """Cross-validation with given paramaters.

    Parameters
    ----------
    params : dict
        Booster params.
<<<<<<< HEAD
    train_set : Dataset
=======
    train_data : tuple (X, y) or filename of data
>>>>>>> f3d33582
        Data to be trained.
    num_boost_round : int
        Number of boosting iterations.
    nfold : int
        Number of folds in CV.
    stratified : bool
        Perform stratified sampling.
    folds : a KFold or StratifiedKFold instance
        Sklearn KFolds or StratifiedKFolds.
    metrics : string or list of strings
        Evaluation metrics to be watched in CV.
    fobj : function
        Custom objective function.
    feval : function
        Custom evaluation function.
    feature_name : list of str
        Feature names
    categorical_feature : list of str or int
        Categorical features, type int represents index, \
        type str represents feature names (need to specify feature_name as well)
    early_stopping_rounds: int
        Activates early stopping. CV error needs to decrease at least \
        every <early_stopping_rounds> round(s) to continue.
        Last entry in evaluation history is the one from best iteration.
    fpreproc : function
        Preprocessing function that takes (dtrain, dtest, param) and returns \
        transformed versions of those.
    verbose_eval : bool, int, or None, default None
        Whether to display the progress. If None, progress will be displayed \
        when np.ndarray is returned. If True, progress will be displayed at \
        boosting stage. If an integer is given, progress will be displayed \
        at every given `verbose_eval` boosting stage.
    show_stdv : bool, default True
        Whether to display the standard deviation in progress.
        Results are not affected, and always contains std.
    seed : int
        Seed used to generate the folds (passed to numpy.random.seed).
    callbacks : list of callback functions
        List of callback functions that are applied at end of each iteration.

    Returns
    -------
    evaluation history : list(string)
    """
    if not isinstance(train_set, Dataset):
        raise TypeError("only can accept Dataset instance for traninig")
        
    train_set.set_feature_name(feature_name)
    train_set.set_categorical_feature(categorical_feature)

    if metrics:
        params.setdefault('metric', [])
        if is_str(metrics):
            params['metric'].append(metrics)
        else:
            params['metric'].extend(metrics)

<<<<<<< HEAD
    results = {}
=======
    train_set = _construct_dataset(train_data, None, params,
								   other_fields=train_fields,
                                   feature_name=feature_name,
                                   categorical_feature=categorical_feature)

    results = collections.defaultdict(list)
>>>>>>> f3d33582
    cvfolds = _make_n_folds(train_set, nfold, params, seed, fpreproc, stratified)

    # setup callbacks
    if not callbacks:
        callbacks = set()
    else:
        for i, cb in enumerate(callbacks):
            cb.__dict__.setdefault('order', i - len(callbacks))
        callbacks = set(callbacks)
    if early_stopping_rounds:
        callbacks.add(callback.early_stop(early_stopping_rounds, verbose=False))
    if verbose_eval is True:
        callbacks.add(callback.print_evaluation(show_stdv=show_stdv))
    elif isinstance(verbose_eval, int):
        callbacks.add(callback.print_evaluation(verbose_eval, show_stdv=show_stdv))

    callbacks_before_iter = {cb for cb in callbacks if getattr(cb, 'before_iteration', False)}
    callbacks_after_iter = callbacks - callbacks_before_iter
    callbacks_before_iter = sorted(callbacks_before_iter, key=attrgetter('order'))
    callbacks_after_iter = sorted(callbacks_after_iter, key=attrgetter('order'))

    for i in range(num_boost_round):
        for cb in callbacks_before_iter:
            cb(callback.CallbackEnv(model=None,
                                    cvfolds=cvfolds,
                                    iteration=i,
                                    begin_iteration=0,
                                    end_iteration=num_boost_round,
                                    evaluation_result_list=None))
        for fold in cvfolds:
            fold.update(fobj)
        res = _agg_cv_result([f.eval(feval) for f in cvfolds])
        for _, key, mean, _, std in res:
            results[key + '-mean'].append(mean)
            results[key + '-stdv'].append(std)
        try:
            for cb in callbacks_after_iter:
                cb(callback.CallbackEnv(model=None,
                                        cvfolds=cvfolds,
                                        iteration=i,
                                        begin_iteration=0,
                                        end_iteration=num_boost_round,
                                        evaluation_result_list=res))
        except callback.EarlyStopException as e:
            for k in results:
                results[k] = results[k][:e.best_iteration + 1]
            break
    return dict(results)<|MERGE_RESOLUTION|>--- conflicted
+++ resolved
@@ -9,52 +9,8 @@
 from .basic import LightGBMError, Predictor, Dataset, Booster, is_str
 from . import callback
 
-<<<<<<< HEAD
 def train(params, train_set, num_boost_round=100,
           valid_sets=None, valid_names=None,
-=======
-def _construct_dataset(X_y, reference=None,
-                       params=None, other_fields=None,
-                       feature_name=None, categorical_feature=None,
-                       predictor=None):
-    if 'max_bin' in params:
-        max_bin = int(params['max_bin'])
-    else:
-        max_bin = 255
-    weight = None
-    group = None
-    init_score = None
-    if other_fields is not None:
-        if not isinstance(other_fields, dict):
-            raise TypeError("type of other filed data should be dict")
-        weight = other_fields.get('weight', None)
-        group = other_fields.get('group', None)
-        init_score = other_fields.get('init_score', None)
-    if is_str(X_y):
-        data = X_y
-        label = None
-    else:
-        if len(X_y) != 2:
-            raise TypeError("should pass (data, label) tuple for dataset")
-        data = X_y[0]
-        label = X_y[1]
-    if reference is None:
-        ret = Dataset(data, label=label, max_bin=max_bin,
-                      weight=weight, group=group,
-                      predictor=predictor,
-                      feature_name=feature_name,
-                      categorical_feature=categorical_feature,
-                      params=params)
-    else:
-        ret = reference.create_valid(data, label=label, weight=weight,
-                                     group=group, params=params)
-    if init_score is not None:
-        ret.set_init_score(init_score)
-    return ret
-
-def train(params, train_data, num_boost_round=100,
-          valid_datas=None, valid_names=None,
->>>>>>> f3d33582
           fobj=None, feval=None, init_model=None,
           feature_name=None, categorical_feature=None,
           early_stopping_rounds=None, evals_result=None,
@@ -144,15 +100,9 @@
     train_data_name = "training"
     reduced_valid_sets = []
     name_valid_sets = []
-<<<<<<< HEAD
-    if valid_sets is not None:
+    if valid_sets:
         if isinstance(valid_sets, Dataset):
             valid_sets = [valid_sets]
-=======
-    if valid_datas:
-        if isinstance(valid_datas, (Dataset, tuple)):
-            valid_datas = [valid_datas]
->>>>>>> f3d33582
         if isinstance(valid_names, str):
             valid_names = [valid_names]
         for i, valid_data in enumerate(valid_sets):
@@ -321,11 +271,7 @@
     ----------
     params : dict
         Booster params.
-<<<<<<< HEAD
     train_set : Dataset
-=======
-    train_data : tuple (X, y) or filename of data
->>>>>>> f3d33582
         Data to be trained.
     num_boost_round : int
         Number of boosting iterations.
@@ -383,16 +329,8 @@
         else:
             params['metric'].extend(metrics)
 
-<<<<<<< HEAD
-    results = {}
-=======
-    train_set = _construct_dataset(train_data, None, params,
-								   other_fields=train_fields,
-                                   feature_name=feature_name,
-                                   categorical_feature=categorical_feature)
 
     results = collections.defaultdict(list)
->>>>>>> f3d33582
     cvfolds = _make_n_folds(train_set, nfold, params, seed, fpreproc, stratified)
 
     # setup callbacks
