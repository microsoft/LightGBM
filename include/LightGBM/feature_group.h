/*!
 * Copyright (c) 2017 Microsoft Corporation. All rights reserved.
 * Licensed under the MIT License. See LICENSE file in the project root for
 * license information.
 */
#ifndef LIGHTGBM_FEATURE_GROUP_H_
#define LIGHTGBM_FEATURE_GROUP_H_

#include <LightGBM/bin.h>
#include <LightGBM/meta.h>
#include <LightGBM/utils/random.h>

#include <cstdio>
#include <memory>
#include <vector>

namespace LightGBM {

class Dataset;
class DatasetLoader;
/*! \brief Using to store data and providing some operations on one feature
 * group*/
class FeatureGroup {
 public:
  friend Dataset;
  friend DatasetLoader;
  /*!
   * \brief Constructor
   * \param num_feature number of features of this group
   * \param bin_mappers Bin mapper for features
   * \param num_data Total number of data
   * \param is_enable_sparse True if enable sparse feature
   * \param sparse_threshold Threshold for treating a feature as a sparse
   * feature
   */
  FeatureGroup(int num_feature, bool is_multi_val,
               std::vector<std::unique_ptr<BinMapper>>* bin_mappers,
               data_size_t num_data)
      : num_feature_(num_feature),
        is_multi_val_(is_multi_val),
        is_sparse_(false) {
    CHECK(static_cast<int>(bin_mappers->size()) == num_feature);
    // use bin at zero to store most_freq_bin
    num_total_bin_ = 1;
    bin_offsets_.emplace_back(num_total_bin_);
    for (int i = 0; i < num_feature_; ++i) {
      bin_mappers_.emplace_back(bin_mappers->at(i).release());
      auto num_bin = bin_mappers_[i]->num_bin();
      if (bin_mappers_[i]->GetMostFreqBin() == 0) {
        num_bin -= 1;
      }
      num_total_bin_ += num_bin;
      bin_offsets_.emplace_back(num_total_bin_);
    }
    CreateBinData(num_data, is_multi_val_, true, false);
  }

  FeatureGroup(const FeatureGroup& other, int num_data) {
    num_feature_ = other.num_feature_;
    is_multi_val_ = other.is_multi_val_;
    is_sparse_ = other.is_sparse_;
    num_total_bin_ = other.num_total_bin_;
    bin_offsets_ = other.bin_offsets_;

    bin_mappers_.reserve(other.bin_mappers_.size());
    for (auto& bin_mapper : other.bin_mappers_) {
      bin_mappers_.emplace_back(new BinMapper(*bin_mapper));
    }
    CreateBinData(num_data, is_multi_val_, !is_sparse_, is_sparse_);
  }

  FeatureGroup(std::vector<std::unique_ptr<BinMapper>>* bin_mappers,
               data_size_t num_data)
      : num_feature_(1), is_multi_val_(false) {
    CHECK(static_cast<int>(bin_mappers->size()) == 1);
    // use bin at zero to store default_bin
    num_total_bin_ = 1;
    bin_offsets_.emplace_back(num_total_bin_);
    for (int i = 0; i < num_feature_; ++i) {
      bin_mappers_.emplace_back(bin_mappers->at(i).release());
      auto num_bin = bin_mappers_[i]->num_bin();
      if (bin_mappers_[i]->GetMostFreqBin() == 0) {
        num_bin -= 1;
      }
      num_total_bin_ += num_bin;
      bin_offsets_.emplace_back(num_total_bin_);
    }
<<<<<<< HEAD
    CreateBinData(num_data, false, false, false);
=======
    if (bin_mappers_[0]->sparse_rate() >= kSparseThreshold) {
      is_sparse_ = true;
      bin_data_.reset(Bin::CreateSparseBin(num_data, num_total_bin_));
    } else {
      is_sparse_ = false;
      bin_data_.reset(Bin::CreateDenseBin(num_data, num_total_bin_));
    }
>>>>>>> 1c1a2765
  }

  /*!
   * \brief Constructor from memory
   * \param memory Pointer of memory
   * \param num_all_data Number of global data
   * \param local_used_indices Local used indices, empty means using all data
   */
  FeatureGroup(const void* memory, data_size_t num_all_data,
               const std::vector<data_size_t>& local_used_indices) {
    const char* memory_ptr = reinterpret_cast<const char*>(memory);
    // get is_sparse
    is_multi_val_ = *(reinterpret_cast<const bool*>(memory_ptr));
    memory_ptr += sizeof(is_multi_val_);
    is_sparse_ = *(reinterpret_cast<const bool*>(memory_ptr));
    memory_ptr += sizeof(is_sparse_);
    num_feature_ = *(reinterpret_cast<const int*>(memory_ptr));
    memory_ptr += sizeof(num_feature_);
    // get bin mapper
    bin_mappers_.clear();
    bin_offsets_.clear();
    // start from 1, due to need to store zero bin in this slot
    num_total_bin_ = 1;
    bin_offsets_.emplace_back(num_total_bin_);
    for (int i = 0; i < num_feature_; ++i) {
      bin_mappers_.emplace_back(new BinMapper(memory_ptr));
      auto num_bin = bin_mappers_[i]->num_bin();
      if (bin_mappers_[i]->GetMostFreqBin() == 0) {
        num_bin -= 1;
      }
      num_total_bin_ += num_bin;
      bin_offsets_.emplace_back(num_total_bin_);
      memory_ptr += bin_mappers_[i]->SizesInByte();
    }
    data_size_t num_data = num_all_data;
    if (!local_used_indices.empty()) {
      num_data = static_cast<data_size_t>(local_used_indices.size());
    }
    if (is_multi_val_) {
      for (int i = 0; i < num_feature_; ++i) {
        int addi = bin_mappers_[i]->GetMostFreqBin() == 0 ? 0 : 1;
        if (bin_mappers_[i]->sparse_rate() >= kSparseThreshold) {
          multi_bin_data_.emplace_back(Bin::CreateSparseBin(
              num_data, bin_mappers_[i]->num_bin() + addi));
        } else {
          multi_bin_data_.emplace_back(
              Bin::CreateDenseBin(num_data, bin_mappers_[i]->num_bin() + addi));
        }
        multi_bin_data_.back()->LoadFromMemory(memory_ptr, local_used_indices);
        memory_ptr += multi_bin_data_.back()->SizesInByte();
      }
    } else {
      if (is_sparse_) {
        bin_data_.reset(Bin::CreateSparseBin(num_data, num_total_bin_));
      } else {
        bin_data_.reset(Bin::CreateDenseBin(num_data, num_total_bin_));
      }
      // get bin data
      bin_data_->LoadFromMemory(memory_ptr, local_used_indices);
    }
  }

  /*! \brief Destructor */
  ~FeatureGroup() {}

  /*!
   * \brief Push one record, will auto convert to bin and push to bin data
   * \param tid Thread id
   * \param idx Index of record
   * \param value feature value of record
   */
  inline void PushData(int tid, int sub_feature_idx, data_size_t line_idx,
                       double value) {
    uint32_t bin = bin_mappers_[sub_feature_idx]->ValueToBin(value);
    if (bin == bin_mappers_[sub_feature_idx]->GetMostFreqBin()) {
      return;
    }
    if (bin_mappers_[sub_feature_idx]->GetMostFreqBin() == 0) {
      bin -= 1;
    }
    if (is_multi_val_) {
      multi_bin_data_[sub_feature_idx]->Push(tid, line_idx, bin + 1);
    } else {
      bin += bin_offsets_[sub_feature_idx];
      bin_data_->Push(tid, line_idx, bin);
    }
  }

  void ReSize(int num_data) {
    if (!is_multi_val_) {
      bin_data_->ReSize(num_data);
    } else {
      for (int i = 0; i < num_feature_; ++i) {
        multi_bin_data_[i]->ReSize(num_data);
      }
    }
  }

  inline void CopySubset(const FeatureGroup* full_feature,
                         const data_size_t* used_indices,
                         data_size_t num_used_indices) {
    if (!is_multi_val_) {
      bin_data_->CopySubset(full_feature->bin_data_.get(), used_indices,
                            num_used_indices);
    } else {
      for (int i = 0; i < num_feature_; ++i) {
        multi_bin_data_[i]->CopySubset(full_feature->multi_bin_data_[i].get(),
                                       used_indices, num_used_indices);
      }
    }
  }

  void AddFeaturesFrom(const FeatureGroup* other) {
    CHECK(is_multi_val_);
    CHECK(other->is_multi_val_);
    for (int i = 0; i < other->num_feature_; ++i) {
      const auto& other_bin_mapper = other->bin_mappers_[i];
      bin_mappers_.emplace_back(new BinMapper(*other_bin_mapper));
      auto num_bin = other_bin_mapper->num_bin();
      if (other_bin_mapper->GetMostFreqBin() == 0) {
        num_bin -= 1;
      }
      num_total_bin_ += num_bin;
      bin_offsets_.emplace_back(num_total_bin_);
      multi_bin_data_.emplace_back(other->multi_bin_data_[i]->Clone());
    }
    num_feature_ += other->num_feature_;
  }

  inline BinIterator* SubFeatureIterator(int sub_feature) {
    uint32_t most_freq_bin = bin_mappers_[sub_feature]->GetMostFreqBin();
    if (!is_multi_val_) {
      uint32_t min_bin = bin_offsets_[sub_feature];
      uint32_t max_bin = bin_offsets_[sub_feature + 1] - 1;
      return bin_data_->GetIterator(min_bin, max_bin, most_freq_bin);
    } else {
      int addi = bin_mappers_[sub_feature]->GetMostFreqBin() == 0 ? 0 : 1;
      uint32_t min_bin = 1;
      uint32_t max_bin = bin_mappers_[sub_feature]->num_bin() - 1 + addi;
      return multi_bin_data_[sub_feature]->GetIterator(min_bin, max_bin,
                                                       most_freq_bin);
    }
  }

  inline void FinishLoad() {
    if (is_multi_val_) {
      OMP_INIT_EX();
#pragma omp parallel for schedule(guided)
      for (int i = 0; i < num_feature_; ++i) {
        OMP_LOOP_EX_BEGIN();
        multi_bin_data_[i]->FinishLoad();
        OMP_LOOP_EX_END();
      }
      OMP_THROW_EX();
    } else {
      bin_data_->FinishLoad();
    }
  }

  /*!
   * \brief Returns a BinIterator that can access the entire feature group's raw data.
   *        The RawGet() function of the iterator should be called for best efficiency.
   * \return A pointer to the BinIterator object
   */
  inline BinIterator* FeatureGroupIterator() {
    if (is_multi_val_) {
      return nullptr;
    }
    uint32_t min_bin = bin_offsets_[0];
    uint32_t max_bin = bin_offsets_.back() - 1;
    uint32_t most_freq_bin = 0;
    return bin_data_->GetIterator(min_bin, max_bin, most_freq_bin);
  }

  inline data_size_t Split(int sub_feature, const uint32_t* threshold,
                           int num_threshold, bool default_left,
                           data_size_t* data_indices, data_size_t num_data,
                           data_size_t* lte_indices,
                           data_size_t* gt_indices) const {
    uint32_t default_bin = bin_mappers_[sub_feature]->GetDefaultBin();
    uint32_t most_freq_bin = bin_mappers_[sub_feature]->GetMostFreqBin();
    if (!is_multi_val_) {
      uint32_t min_bin = bin_offsets_[sub_feature];
      uint32_t max_bin = bin_offsets_[sub_feature + 1] - 1;
      if (bin_mappers_[sub_feature]->bin_type() == BinType::NumericalBin) {
        auto missing_type = bin_mappers_[sub_feature]->missing_type();
        return bin_data_->Split(min_bin, max_bin, default_bin, most_freq_bin,
                                missing_type, default_left, *threshold,
                                data_indices, num_data, lte_indices,
                                gt_indices);
      } else {
        return bin_data_->SplitCategorical(
            min_bin, max_bin, most_freq_bin, threshold, num_threshold,
            data_indices, num_data, lte_indices, gt_indices);
      }
    } else {
      int addi = bin_mappers_[sub_feature]->GetMostFreqBin() == 0 ? 0 : 1;
      uint32_t min_bin = 1;
      uint32_t max_bin = bin_mappers_[sub_feature]->num_bin() - 1 + addi;
      if (bin_mappers_[sub_feature]->bin_type() == BinType::NumericalBin) {
        auto missing_type = bin_mappers_[sub_feature]->missing_type();
        return multi_bin_data_[sub_feature]->Split(
            min_bin, max_bin, default_bin, most_freq_bin, missing_type,
            default_left, *threshold, data_indices, num_data, lte_indices,
            gt_indices);
      } else {
        return multi_bin_data_[sub_feature]->SplitCategorical(
            min_bin, max_bin, most_freq_bin, threshold, num_threshold,
            data_indices, num_data, lte_indices, gt_indices);
      }
    }
  }

  /*!
   * \brief From bin to feature value
   * \param bin
   * \return FeatureGroup value of this bin
   */
  inline double BinToValue(int sub_feature_idx, uint32_t bin) const {
    return bin_mappers_[sub_feature_idx]->BinToValue(bin);
  }

  /*!
   * \brief Save binary data to file
   * \param file File want to write
   */
  void SaveBinaryToFile(const VirtualFileWriter* writer) const {
    writer->Write(&is_multi_val_, sizeof(is_multi_val_));
    writer->Write(&is_sparse_, sizeof(is_sparse_));
    writer->Write(&num_feature_, sizeof(num_feature_));
    for (int i = 0; i < num_feature_; ++i) {
      bin_mappers_[i]->SaveBinaryToFile(writer);
    }
    if (is_multi_val_) {
      for (int i = 0; i < num_feature_; ++i) {
        multi_bin_data_[i]->SaveBinaryToFile(writer);
      }
    } else {
      bin_data_->SaveBinaryToFile(writer);
    }
  }

  /*!
   * \brief Get sizes in byte of this object
   */
  size_t SizesInByte() const {
    size_t ret =
        sizeof(is_multi_val_) + sizeof(is_sparse_) + sizeof(num_feature_);
    for (int i = 0; i < num_feature_; ++i) {
      ret += bin_mappers_[i]->SizesInByte();
    }
    if (!is_multi_val_) {
      ret += bin_data_->SizesInByte();
    } else {
      for (int i = 0; i < num_feature_; ++i) {
        ret += multi_bin_data_[i]->SizesInByte();
      }
    }
    return ret;
  }

  /*! \brief Disable copy */
  FeatureGroup& operator=(const FeatureGroup&) = delete;

  /*! \brief Deep copy */
  FeatureGroup(const FeatureGroup& other) {
    num_feature_ = other.num_feature_;
    is_multi_val_ = other.is_multi_val_;
    is_sparse_ = other.is_sparse_;
    num_total_bin_ = other.num_total_bin_;
    bin_offsets_ = other.bin_offsets_;

    bin_mappers_.reserve(other.bin_mappers_.size());
    for (auto& bin_mapper : other.bin_mappers_) {
      bin_mappers_.emplace_back(new BinMapper(*bin_mapper));
    }
    if (!is_multi_val_) {
      bin_data_.reset(other.bin_data_->Clone());
    } else {
      multi_bin_data_.clear();
      for (int i = 0; i < num_feature_; ++i) {
        multi_bin_data_.emplace_back(other.multi_bin_data_[i]->Clone());
      }
    }
  }

 private:
  void CreateBinData(int num_data, bool is_multi_val, bool force_dense,
                     bool force_sparse) {
    if (is_multi_val) {
      multi_bin_data_.clear();
      for (int i = 0; i < num_feature_; ++i) {
        int addi = bin_mappers_[i]->GetMostFreqBin() == 0 ? 0 : 1;
        if (bin_mappers_[i]->sparse_rate() >= kSparseThreshold) {
          multi_bin_data_.emplace_back(Bin::CreateSparseBin(
              num_data, bin_mappers_[i]->num_bin() + addi));
        } else {
          multi_bin_data_.emplace_back(
              Bin::CreateDenseBin(num_data, bin_mappers_[i]->num_bin() + addi));
        }
      }
      is_multi_val_ = true;
    } else {
      if (force_sparse ||
          (!force_dense && num_feature_ == 1 &&
           bin_mappers_[0]->sparse_rate() >= kSparseThreshold)) {
        is_sparse_ = true;
        bin_data_.reset(Bin::CreateSparseBin(num_data, num_total_bin_));
      } else {
        is_sparse_ = false;
        bin_data_.reset(Bin::CreateDenseBin(num_data, num_total_bin_));
      }
      is_multi_val_ = false;
    }
  }

  /*! \brief Number of features */
  int num_feature_;
  /*! \brief Bin mapper for sub features */
  std::vector<std::unique_ptr<BinMapper>> bin_mappers_;
  /*! \brief Bin offsets for sub features */
  std::vector<uint32_t> bin_offsets_;
  /*! \brief Bin data of this feature */
  std::unique_ptr<Bin> bin_data_;
  std::vector<std::unique_ptr<Bin>> multi_bin_data_;
  /*! \brief True if this feature is sparse */
  bool is_multi_val_;
  bool is_sparse_;
  int num_total_bin_;
};

}  // namespace LightGBM

#endif  // LIGHTGBM_FEATURE_GROUP_H_<|MERGE_RESOLUTION|>--- conflicted
+++ resolved
@@ -1,7 +1,6 @@
 /*!
  * Copyright (c) 2017 Microsoft Corporation. All rights reserved.
- * Licensed under the MIT License. See LICENSE file in the project root for
- * license information.
+ * Licensed under the MIT License. See LICENSE file in the project root for license information.
  */
 #ifndef LIGHTGBM_FEATURE_GROUP_H_
 #define LIGHTGBM_FEATURE_GROUP_H_
@@ -85,17 +84,7 @@
       num_total_bin_ += num_bin;
       bin_offsets_.emplace_back(num_total_bin_);
     }
-<<<<<<< HEAD
     CreateBinData(num_data, false, false, false);
-=======
-    if (bin_mappers_[0]->sparse_rate() >= kSparseThreshold) {
-      is_sparse_ = true;
-      bin_data_.reset(Bin::CreateSparseBin(num_data, num_total_bin_));
-    } else {
-      is_sparse_ = false;
-      bin_data_.reset(Bin::CreateDenseBin(num_data, num_total_bin_));
-    }
->>>>>>> 1c1a2765
   }
 
   /*!
