/*!
 * Copyright (c) 2016 Microsoft Corporation. All rights reserved.
 * Licensed under the MIT License. See LICENSE file in the project root for license information.
 */
#ifndef LIGHTGBM_DATASET_H_
#define LIGHTGBM_DATASET_H_

#include <LightGBM/config.h>
#include <LightGBM/feature_group.h>
#include <LightGBM/meta.h>
#include <LightGBM/train_share_states.h>
#include <LightGBM/utils/openmp_wrapper.h>
#include <LightGBM/utils/random.h>
#include <LightGBM/utils/text_reader.h>
#include <LightGBM/parser_base.h>

#include <string>
#include <functional>
#include <memory>
#include <mutex>
#include <unordered_set>
#include <utility>
#include <vector>

#include <LightGBM/category_encoding_provider.hpp>

namespace LightGBM {

/*! \brief forward declaration */
class DatasetLoader;
/*!
* \brief This class is used to store some meta(non-feature) data for training data,
*        e.g. labels, weights, initial scores, query level information.
*
*        Some details:
*        1. Label, used for training.
*        2. Weights, weighs of records, optional
*        3. Query Boundaries, necessary for LambdaRank.
*           The documents of i-th query is in [ query_boundaries[i], query_boundaries[i+1] )
*        4. Query Weights, auto calculate by weights and query_boundaries(if both of them are existed)
*           the weight for i-th query is sum(query_boundaries[i] , .., query_boundaries[i+1]) / (query_boundaries[i + 1] -  query_boundaries[i+1])
*        5. Initial score. optional. if existing, the model will boost from this score, otherwise will start from 0.
*/
class Metadata {
 public:
  /*!
  * \brief Null constructor
  */
  Metadata();
  /*!
  * \brief Initialization will load query level information, since it is need for sampling data
  * \param data_filename Filename of data
  */
  void Init(const char* data_filename);
  /*!
  * \brief init as subset
  * \param metadata Filename of data
  * \param used_indices
  * \param num_used_indices
  */
  void Init(const Metadata& metadata, const data_size_t* used_indices, data_size_t num_used_indices);
  /*!
  * \brief Initial with binary memory
  * \param memory Pointer to memory
  */
  void LoadFromMemory(const void* memory);
  /*! \brief Destructor */
  ~Metadata();

  /*!
  * \brief Initial work, will allocate space for label, weight(if exists) and query(if exists)
  * \param num_data Number of training data
  * \param weight_idx Index of weight column, < 0 means doesn't exists
  * \param query_idx Index of query id column, < 0 means doesn't exists
  */
  void Init(data_size_t num_data, int weight_idx, int query_idx);

  /*!
  * \brief Partition label by used indices
  * \param used_indices Indices of local used
  */
  void PartitionLabel(const std::vector<data_size_t>& used_indices);

  /*!
  * \brief Partition meta data according to local used indices if need
  * \param num_all_data Number of total training data, including other machines' data on distributed learning
  * \param used_data_indices Indices of local used training data
  */
  void CheckOrPartition(data_size_t num_all_data,
                        const std::vector<data_size_t>& used_data_indices);

  void SetLabel(const label_t* label, data_size_t len);

  void SetWeights(const label_t* weights, data_size_t len);

  void SetQuery(const data_size_t* query, data_size_t len);

  /*!
  * \brief Set initial scores
  * \param init_score Initial scores, this class will manage memory for init_score.
  */
  void SetInitScore(const double* init_score, data_size_t len);


  /*!
  * \brief Save binary data to file
  * \param file File want to write
  */
  void SaveBinaryToFile(const VirtualFileWriter* writer) const;

  /*!
  * \brief Get sizes in byte of this object
  */
  size_t SizesInByte() const;

  /*!
  * \brief Get pointer of label
  * \return Pointer of label
  */
  inline const label_t* label() const { return label_.data(); }

  /*!
  * \brief Set label for one record
  * \param idx Index of this record
  * \param value Label value of this record
  */
  inline void SetLabelAt(data_size_t idx, label_t value) {
    label_[idx] = value;
  }

  /*!
  * \brief Set Weight for one record
  * \param idx Index of this record
  * \param value Weight value of this record
  */
  inline void SetWeightAt(data_size_t idx, label_t value) {
    weights_[idx] = value;
  }

  /*!
  * \brief Set Query Id for one record
  * \param idx Index of this record
  * \param value Query Id value of this record
  */
  inline void SetQueryAt(data_size_t idx, data_size_t value) {
    queries_[idx] = static_cast<data_size_t>(value);
  }

  /*!
  * \brief Get weights, if not exists, will return nullptr
  * \return Pointer of weights
  */
  inline const label_t* weights() const {
    if (!weights_.empty()) {
      return weights_.data();
    } else {
      return nullptr;
    }
  }

  /*!
  * \brief Get data boundaries on queries, if not exists, will return nullptr
  *        we assume data will order by query,
  *        the interval of [query_boundaris[i], query_boundaris[i+1])
  *        is the data indices for query i.
  * \return Pointer of data boundaries on queries
  */
  inline const data_size_t* query_boundaries() const {
    if (!query_boundaries_.empty()) {
      return query_boundaries_.data();
    } else {
      return nullptr;
    }
  }

  /*!
  * \brief Get Number of queries
  * \return Number of queries
  */
  inline data_size_t num_queries() const { return num_queries_; }

  /*!
  * \brief Get weights for queries, if not exists, will return nullptr
  * \return Pointer of weights for queries
  */
  inline const label_t* query_weights() const {
    if (!query_weights_.empty()) {
      return query_weights_.data();
    } else {
      return nullptr;
    }
  }

  /*!
  * \brief Get initial scores, if not exists, will return nullptr
  * \return Pointer of initial scores
  */
  inline const double* init_score() const {
    if (!init_score_.empty()) {
      return init_score_.data();
    } else {
      return nullptr;
    }
  }

  /*!
  * \brief Get size of initial scores
  */
  inline int64_t num_init_score() const { return num_init_score_; }

  /*! \brief Disable copy */
  Metadata& operator=(const Metadata&) = delete;
  /*! \brief Disable copy */
  Metadata(const Metadata&) = delete;

 private:
  /*! \brief Load initial scores from file */
  void LoadInitialScore();
  /*! \brief Load wights from file */
  void LoadWeights();
  /*! \brief Load query boundaries from file */
  void LoadQueryBoundaries();
  /*! \brief Load query wights */
  void LoadQueryWeights();
  /*! \brief Filename of current data */
  std::string data_filename_;
  /*! \brief Number of data */
  data_size_t num_data_;
  /*! \brief Number of weights, used to check correct weight file */
  data_size_t num_weights_;
  /*! \brief Label data */
  std::vector<label_t> label_;
  /*! \brief Weights data */
  std::vector<label_t> weights_;
  /*! \brief Query boundaries */
  std::vector<data_size_t> query_boundaries_;
  /*! \brief Query weights */
  std::vector<label_t> query_weights_;
  /*! \brief Number of querys */
  data_size_t num_queries_;
  /*! \brief Number of Initial score, used to check correct weight file */
  int64_t num_init_score_;
  /*! \brief Initial score */
  std::vector<double> init_score_;
  /*! \brief Queries data */
  std::vector<data_size_t> queries_;
  /*! \brief mutex for threading safe call */
  std::mutex mutex_;
  bool weight_load_from_file_;
  bool query_load_from_file_;
  bool init_score_load_from_file_;
};

<<<<<<< HEAD
=======

/*! \brief Interface for Parser */
class Parser {
 public:
  typedef const char* (*AtofFunc)(const char* p, double* out);

  /*! \brief virtual destructor */
  virtual ~Parser() {}

  /*!
  * \brief Parse one line with label
  * \param str One line record, string format, should end with '\0'
  * \param out_features Output columns, store in (column_idx, values)
  * \param out_label Label will store to this if exists
  */
  virtual void ParseOneLine(const char* str,
                            std::vector<std::pair<int, double>>* out_features, double* out_label) const = 0;

  virtual int NumFeatures() const = 0;

  /*!
  * \brief Create an object of parser, will auto choose the format depend on file
  * \param filename One Filename of data
  * \param num_features Pass num_features of this data file if you know, <=0 means don't know
  * \param label_idx index of label column
  * \param precise_float_parser using precise floating point number parsing if true
  * \return Object of parser
  */
  static Parser* CreateParser(const char* filename, bool header, int num_features, int label_idx, bool precise_float_parser);
};

>>>>>>> da3465cb
/*! \brief The main class of data set,
*          which are used to training or validation
*/
class Dataset {
 public:
  friend DatasetLoader;

  LIGHTGBM_EXPORT Dataset();

  LIGHTGBM_EXPORT Dataset(data_size_t num_data);

  void Construct(
    std::vector<std::unique_ptr<BinMapper>>* bin_mappers,
    int num_total_features,
    const std::vector<std::vector<double>>& forced_bins,
    int** sample_non_zero_indices,
    double** sample_values,
    const int* num_per_col,
    int num_sample_col,
    size_t total_sample_cnt,
    const Config& io_config);

  /*! \brief Destructor */
  LIGHTGBM_EXPORT ~Dataset();

  LIGHTGBM_EXPORT bool CheckAlign(const Dataset& other) const {
    if (num_features_ != other.num_features_) {
      return false;
    }
    if (num_total_features_ != other.num_total_features_) {
      return false;
    }
    if (label_idx_ != other.label_idx_) {
      return false;
    }
    for (int i = 0; i < num_features_; ++i) {
      if (!FeatureBinMapper(i)->CheckAlign(*(other.FeatureBinMapper(i)))) {
        return false;
      }
    }
    return true;
  }

  inline void FinishOneRow(int tid, data_size_t row_idx, const std::vector<bool>& is_feature_added) {
    if (is_finish_load_) { return; }
    for (auto fidx : feature_need_push_zeros_) {
      if (is_feature_added[fidx]) { continue; }
      const int group = feature2group_[fidx];
      const int sub_feature = feature2subfeature_[fidx];
      feature_groups_[group]->PushData(tid, sub_feature, row_idx, 0.0f);
    }
  }

  inline void PushOneRow(int tid, data_size_t row_idx, const std::vector<double>& feature_values) {
    if (is_finish_load_) { return; }
    for (size_t i = 0; i < feature_values.size() && i < static_cast<size_t>(num_total_features_); ++i) {
      int feature_idx = used_feature_map_[i];
      if (feature_idx >= 0) {
        const int group = feature2group_[feature_idx];
        const int sub_feature = feature2subfeature_[feature_idx];
        feature_groups_[group]->PushData(tid, sub_feature, row_idx, feature_values[i]);
        if (has_raw_) {
          int feat_ind = numeric_feature_map_[feature_idx];
          if (feat_ind >= 0) {
            raw_data_[feat_ind][row_idx] = static_cast<float>(feature_values[i]);
          }
        }
      }
    }
  }

  inline void PushOneRow(int tid, data_size_t row_idx, const std::vector<std::pair<int, double>>& feature_values) {
    if (is_finish_load_) { return; }
    std::vector<bool> is_feature_added(num_features_, false);
    for (auto& inner_data : feature_values) {
      if (inner_data.first >= num_total_features_) { continue; }
      int feature_idx = used_feature_map_[inner_data.first];
      if (feature_idx >= 0) {
        is_feature_added[feature_idx] = true;
        const int group = feature2group_[feature_idx];
        const int sub_feature = feature2subfeature_[feature_idx];
        feature_groups_[group]->PushData(tid, sub_feature, row_idx, inner_data.second);
        if (has_raw_) {
          int feat_ind = numeric_feature_map_[feature_idx];
          if (feat_ind >= 0) {
            raw_data_[feat_ind][row_idx] = static_cast<float>(inner_data.second);
          }
        }
      }
    }
    FinishOneRow(tid, row_idx, is_feature_added);
  }

  inline void PushOneData(int tid, data_size_t row_idx, int group, int feature_idx, int sub_feature, double value) {
    feature_groups_[group]->PushData(tid, sub_feature, row_idx, value);
    if (has_raw_) {
      int feat_ind = numeric_feature_map_[feature_idx];
      if (feat_ind >= 0) {
        raw_data_[feat_ind][row_idx] = static_cast<float>(value);
      }
    }
  }

  inline int RealFeatureIndex(int fidx) const {
    return real_feature_idx_[fidx];
  }

  inline int InnerFeatureIndex(int col_idx) const {
    return used_feature_map_[col_idx];
  }
  inline int Feature2Group(int feature_idx) const {
    return feature2group_[feature_idx];
  }
  inline int Feture2SubFeature(int feature_idx) const {
    return feature2subfeature_[feature_idx];
  }
  inline uint64_t GroupBinBoundary(int group_idx) const {
    return group_bin_boundaries_[group_idx];
  }
  inline uint64_t NumTotalBin() const {
    return group_bin_boundaries_.back();
  }

  inline std::vector<int> ValidFeatureIndices() const {
    std::vector<int> ret;
    for (int i = 0; i < num_total_features_; ++i) {
      if (used_feature_map_[i] >= 0) {
        ret.push_back(i);
      }
    }
    return ret;
  }
  void ReSize(data_size_t num_data);

  void CopySubrow(const Dataset* fullset, const data_size_t* used_indices, data_size_t num_used_indices, bool need_meta_data);

  MultiValBin* GetMultiBinFromSparseFeatures(const std::vector<uint32_t>& offsets) const;

  MultiValBin* GetMultiBinFromAllFeatures(const std::vector<uint32_t>& offsets) const;

  TrainingShareStates* GetShareStates(
      score_t* gradients, score_t* hessians,
      const std::vector<int8_t>& is_feature_used, bool is_constant_hessian,
      bool force_col_wise, bool force_row_wise) const;

  LIGHTGBM_EXPORT void FinishLoad();

  LIGHTGBM_EXPORT bool SetFloatField(const char* field_name, const float* field_data, data_size_t num_element);

  LIGHTGBM_EXPORT bool SetDoubleField(const char* field_name, const double* field_data, data_size_t num_element);

  LIGHTGBM_EXPORT bool SetIntField(const char* field_name, const int* field_data, data_size_t num_element);

  LIGHTGBM_EXPORT bool GetFloatField(const char* field_name, data_size_t* out_len, const float** out_ptr);

  LIGHTGBM_EXPORT bool GetDoubleField(const char* field_name, data_size_t* out_len, const double** out_ptr);

  LIGHTGBM_EXPORT bool GetIntField(const char* field_name, data_size_t* out_len, const int** out_ptr);

  /*!
  * \brief Save current dataset into binary file, will save to "filename.bin"
  */
  LIGHTGBM_EXPORT void SaveBinaryFile(const char* bin_filename);

  LIGHTGBM_EXPORT void DumpTextFile(const char* text_filename);

  LIGHTGBM_EXPORT void CopyFeatureMapperFrom(const Dataset* dataset);

  LIGHTGBM_EXPORT void CreateValid(const Dataset* dataset);

  void InitTrain(const std::vector<int8_t>& is_feature_used,
                 TrainingShareStates* share_state) const;

  template <bool USE_INDICES, bool USE_HESSIAN>
  void ConstructHistogramsInner(const std::vector<int8_t>& is_feature_used,
                                const data_size_t* data_indices,
                                data_size_t num_data, const score_t* gradients,
                                const score_t* hessians,
                                score_t* ordered_gradients,
                                score_t* ordered_hessians,
                                TrainingShareStates* share_state,
                                hist_t* hist_data) const;

  template <bool USE_INDICES, bool ORDERED>
  void ConstructHistogramsMultiVal(const data_size_t* data_indices,
                                   data_size_t num_data,
                                   const score_t* gradients,
                                   const score_t* hessians,
                                   TrainingShareStates* share_state,
                                   hist_t* hist_data) const;

  inline void ConstructHistograms(
      const std::vector<int8_t>& is_feature_used,
      const data_size_t* data_indices, data_size_t num_data,
      const score_t* gradients, const score_t* hessians,
      score_t* ordered_gradients, score_t* ordered_hessians,
      TrainingShareStates* share_state, hist_t* hist_data) const {
    if (num_data <= 0) {
      return;
    }
    bool use_indices = data_indices != nullptr && (num_data < num_data_);
    if (share_state->is_constant_hessian) {
      if (use_indices) {
        ConstructHistogramsInner<true, false>(
            is_feature_used, data_indices, num_data, gradients, hessians,
            ordered_gradients, ordered_hessians, share_state, hist_data);
      } else {
        ConstructHistogramsInner<false, false>(
            is_feature_used, data_indices, num_data, gradients, hessians,
            ordered_gradients, ordered_hessians, share_state, hist_data);
      }
    } else {
      if (use_indices) {
        ConstructHistogramsInner<true, true>(
            is_feature_used, data_indices, num_data, gradients, hessians,
            ordered_gradients, ordered_hessians, share_state, hist_data);
      } else {
        ConstructHistogramsInner<false, true>(
            is_feature_used, data_indices, num_data, gradients, hessians,
            ordered_gradients, ordered_hessians, share_state, hist_data);
      }
    }
  }

  void FixHistogram(int feature_idx, double sum_gradient, double sum_hessian, hist_t* data) const;

  inline data_size_t Split(int feature, const uint32_t* threshold,
                           int num_threshold, bool default_left,
                           const data_size_t* data_indices,
                           data_size_t cnt, data_size_t* lte_indices,
                           data_size_t* gt_indices) const {
    const int group = feature2group_[feature];
    const int sub_feature = feature2subfeature_[feature];
    return feature_groups_[group]->Split(
        sub_feature, threshold, num_threshold, default_left, data_indices,
        cnt, lte_indices, gt_indices);
  }

  inline int SubFeatureBinOffset(int i) const {
    const int sub_feature = feature2subfeature_[i];
    if (sub_feature == 0) {
      return 1;
    } else {
      return 0;
    }
  }

  inline int FeatureNumBin(int i) const {
    const int group = feature2group_[i];
    const int sub_feature = feature2subfeature_[i];
    return feature_groups_[group]->bin_mappers_[sub_feature]->num_bin();
  }

  inline int FeatureGroupNumBin(int group) const {
    return feature_groups_[group]->num_total_bin_;
  }

  inline const BinMapper* FeatureBinMapper(int i) const {
    const int group = feature2group_[i];
    const int sub_feature = feature2subfeature_[i];
    return feature_groups_[group]->bin_mappers_[sub_feature].get();
  }

  inline const Bin* FeatureGroupBin(int group) const {
    return feature_groups_[group]->bin_data_.get();
  }

  inline BinIterator* FeatureIterator(int i) const {
    const int group = feature2group_[i];
    const int sub_feature = feature2subfeature_[i];
    return feature_groups_[group]->SubFeatureIterator(sub_feature);
  }

  inline BinIterator* FeatureGroupIterator(int group) const {
    return feature_groups_[group]->FeatureGroupIterator();
  }

  inline bool IsMultiGroup(int i) const {
    return feature_groups_[i]->is_multi_val_;
  }

  inline size_t FeatureGroupSizesInByte(int group) const {
    return feature_groups_[group]->FeatureGroupSizesInByte();
  }

  inline void* FeatureGroupData(int group) const {
    return feature_groups_[group]->FeatureGroupData();
  }

  inline double RealThreshold(int i, uint32_t threshold) const {
    const int group = feature2group_[i];
    const int sub_feature = feature2subfeature_[i];
    return feature_groups_[group]->bin_mappers_[sub_feature]->BinToValue(threshold);
  }

  // given a real threshold, find the closest threshold bin
  inline uint32_t BinThreshold(int i, double threshold_double) const {
    const int group = feature2group_[i];
    const int sub_feature = feature2subfeature_[i];
    return feature_groups_[group]->bin_mappers_[sub_feature]->ValueToBin(threshold_double);
  }

  /*!
  * \brief Get meta data pointer
  * \return Pointer of meta data
  */
  inline const Metadata& metadata() const { return metadata_; }

  /*! \brief Get Number of used features */
  inline int num_features() const { return num_features_; }

  /*! \brief Get number of numeric features */
  inline int num_numeric_features() const { return num_numeric_features_; }

  /*! \brief Get Number of feature groups */
  inline int num_feature_groups() const { return num_groups_;}

  /*! \brief Get Number of total features */
  inline int num_total_features() const { return num_total_features_; }

  /*! \brief Get the index of label column */
  inline int label_idx() const { return label_idx_; }

  /*! \brief Get names of current data set */
  inline const std::vector<std::string>& feature_names() const { return feature_names_; }

  inline void set_feature_names(const std::vector<std::string>& feature_names) {
    if (feature_names.size() != static_cast<size_t>(num_total_features_) && !(
      category_encoding_provider_.get() != nullptr &&
      static_cast<int>(feature_names.size()) == category_encoding_provider_->GetNumOriginalFeatures())) {
      Log::Fatal("Size of feature_names error, should equal with total number of features");
    }
    feature_names_ = std::vector<std::string>(feature_names);
    std::unordered_set<std::string> feature_name_set;
    // replace ' ' in feature_names with '_'
    bool spaceInFeatureName = false;
    for (auto& feature_name : feature_names_) {
      // check JSON
      if (!Common::CheckAllowedJSON(feature_name)) {
        Log::Fatal("Do not support special JSON characters in feature name.");
      }
      if (feature_name.find(' ') != std::string::npos) {
        spaceInFeatureName = true;
        std::replace(feature_name.begin(), feature_name.end(), ' ', '_');
      }
      if (feature_name_set.count(feature_name) > 0) {
        Log::Fatal("Feature (%s) appears more than one time.", feature_name.c_str());
      }
      feature_name_set.insert(feature_name);
    }
    if (spaceInFeatureName) {
      Log::Warning("Found whitespace in feature_names, replace with underlines");
    }
    if (category_encoding_provider_.get() != nullptr && category_encoding_provider_->GetNumCatConverters() > 0) {
      category_encoding_provider_->ExtendFeatureNames(&feature_names_);
    }
  }

  inline std::vector<std::string> feature_infos() const {
    std::vector<std::string> bufs;
    for (int i = 0; i < num_total_features_; ++i) {
      int fidx = used_feature_map_[i];
      if (fidx < 0) {
        bufs.push_back("none");
      } else {
        const auto bin_mapper = FeatureBinMapper(fidx);
        bufs.push_back(bin_mapper->bin_info_string());
      }
    }
    return bufs;
  }

  /*! \brief Get Number of data */
  inline data_size_t num_data() const { return num_data_; }

  /*! \brief Disable copy */
  Dataset& operator=(const Dataset&) = delete;
  /*! \brief Disable copy */
  Dataset(const Dataset&) = delete;

  void AddFeaturesFrom(Dataset* other);

  void SetCategoryEncodingProvider(const CategoryEncodingProvider* category_encoding_provider) {
    category_encoding_provider_.reset(category_encoding_provider);
  }

  inline const CategoryEncodingProvider* category_encoding_provider() const {
    return category_encoding_provider_.get();
  }

  /*! \brief Get has_raw_ */
  inline bool has_raw() const { return has_raw_; }

  /*! \brief Set has_raw_ */
  inline void SetHasRaw(bool has_raw) { has_raw_ = has_raw; }

  /*! \brief Resize raw_data_ */
  inline void ResizeRaw(int num_rows) {
    if (static_cast<int>(raw_data_.size()) > num_numeric_features_) {
      raw_data_.resize(num_numeric_features_);
    }
    for (size_t i = 0; i < raw_data_.size(); ++i) {
      raw_data_[i].resize(num_rows);
    }
    int curr_size = static_cast<int>(raw_data_.size());
    for (int i = curr_size; i < num_numeric_features_; ++i) {
      raw_data_.push_back(std::vector<float>(num_rows, 0));
    }
  }

  /*! \brief Get pointer to raw_data_ feature */
  inline const float* raw_index(int feat_ind) const {
    return raw_data_[numeric_feature_map_[feat_ind]].data();
  }

 private:
  std::string data_filename_;
  /*! \brief Store used features */
  std::vector<std::unique_ptr<FeatureGroup>> feature_groups_;
  /*! \brief Mapper from real feature index to used index*/
  std::vector<int> used_feature_map_;
  /*! \brief Number of used features*/
  int num_features_;
  /*! \brief Number of total features*/
  int num_total_features_;
  /*! \brief Number of total data*/
  data_size_t num_data_;
  /*! \brief Store some label level data*/
  Metadata metadata_;
  /*! \brief index of label column */
  int label_idx_ = 0;
  /*! \brief store feature names */
  std::vector<std::string> feature_names_;
  int num_groups_;
  std::vector<int> real_feature_idx_;
  std::vector<int> feature2group_;
  std::vector<int> feature2subfeature_;
  std::vector<uint64_t> group_bin_boundaries_;
  std::vector<int> group_feature_start_;
  std::vector<int> group_feature_cnt_;
  bool is_finish_load_;
  int max_bin_;
  std::vector<int32_t> max_bin_by_feature_;
  std::vector<std::vector<double>> forced_bin_bounds_;
  int bin_construct_sample_cnt_;
  int min_data_in_bin_;
  bool use_missing_;
  bool zero_as_missing_;
  std::vector<int> feature_need_push_zeros_;
  /*! \brief category encoding provider, converts categorical feature values into category encoding values */
  std::unique_ptr<const CategoryEncodingProvider> category_encoding_provider_ = std::unique_ptr<CategoryEncodingProvider>(nullptr);
  std::vector<std::vector<float>> raw_data_;
  bool has_raw_;
  /*! map feature (inner index) to its index in the list of numeric (non-categorical) features */
  std::vector<int> numeric_feature_map_;
  int num_numeric_features_;
};

}  // namespace LightGBM

#endif   // LightGBM_DATA_H_<|MERGE_RESOLUTION|>--- conflicted
+++ resolved
@@ -251,40 +251,6 @@
   bool init_score_load_from_file_;
 };
 
-<<<<<<< HEAD
-=======
-
-/*! \brief Interface for Parser */
-class Parser {
- public:
-  typedef const char* (*AtofFunc)(const char* p, double* out);
-
-  /*! \brief virtual destructor */
-  virtual ~Parser() {}
-
-  /*!
-  * \brief Parse one line with label
-  * \param str One line record, string format, should end with '\0'
-  * \param out_features Output columns, store in (column_idx, values)
-  * \param out_label Label will store to this if exists
-  */
-  virtual void ParseOneLine(const char* str,
-                            std::vector<std::pair<int, double>>* out_features, double* out_label) const = 0;
-
-  virtual int NumFeatures() const = 0;
-
-  /*!
-  * \brief Create an object of parser, will auto choose the format depend on file
-  * \param filename One Filename of data
-  * \param num_features Pass num_features of this data file if you know, <=0 means don't know
-  * \param label_idx index of label column
-  * \param precise_float_parser using precise floating point number parsing if true
-  * \return Object of parser
-  */
-  static Parser* CreateParser(const char* filename, bool header, int num_features, int label_idx, bool precise_float_parser);
-};
-
->>>>>>> da3465cb
 /*! \brief The main class of data set,
 *          which are used to training or validation
 */
