/*!
 * Copyright (c) 2016 Microsoft Corporation. All rights reserved.
 * Licensed under the MIT License. See LICENSE file in the project root for license information.
 */
#include <LightGBM/objective_function.h>

#include "binary_objective.hpp"
#include "multiclass_objective.hpp"
#include "rank_objective.hpp"
#include "regression_objective.hpp"
#include "xentropy_objective.hpp"

#include "cuda/cuda_binary_objective.hpp"
#include "cuda/cuda_rank_objective.hpp"
#include "cuda/cuda_regression_objective.hpp"

namespace LightGBM {

ObjectiveFunction* ObjectiveFunction::CreateObjectiveFunction(const std::string& type, const Config& config) {
  #ifdef USE_CUDA_EXP
  if (config.device_type == std::string("cuda_exp") && config.boosting == std::string("gbdt")) {
    if (type == std::string("regression")) {
      return new CUDARegressionL2loss(config);
    } else if (type == std::string("regression_l1")) {
      Log::Warning("Objective regression_l1 is not implemented in cuda_exp version. Fall back to boosting on CPU.");
      return new RegressionL1loss(config);
    } else if (type == std::string("quantile")) {
      Log::Warning("Objective quantile is not implemented in cuda_exp version. Fall back to boosting on CPU.");
      return new RegressionQuantileloss(config);
    } else if (type == std::string("huber")) {
      Log::Warning("Objective huber is not implemented in cuda_exp version. Fall back to boosting on CPU.");
      return new RegressionHuberLoss(config);
    } else if (type == std::string("fair")) {
      Log::Warning("Objective fair is not implemented in cuda_exp version. Fall back to boosting on CPU.");
      return new RegressionFairLoss(config);
    } else if (type == std::string("poisson")) {
      Log::Warning("Objective poisson is not implemented in cuda_exp version. Fall back to boosting on CPU.");
      return new RegressionPoissonLoss(config);
    } else if (type == std::string("binary")) {
      return new CUDABinaryLogloss(config);
    } else if (type == std::string("lambdarank")) {
<<<<<<< HEAD
      Log::Warning("Objective lambdarank is not implemented in cuda_exp version. Fall back to boosting on CPU.");
=======
>>>>>>> 649ef60c
      return new CUDALambdarankNDCG(config);
    } else if (type == std::string("rank_xendcg")) {
      Log::Warning("Objective rank_xendcg is not implemented in cuda_exp version. Fall back to boosting on CPU.");
      return new RankXENDCG(config);
    } else if (type == std::string("multiclass")) {
      Log::Warning("Objective multiclass is not implemented in cuda_exp version. Fall back to boosting on CPU.");
      return new MulticlassSoftmax(config);
    } else if (type == std::string("multiclassova")) {
      Log::Warning("Objective multiclassova is not implemented in cuda_exp version. Fall back to boosting on CPU.");
      return new MulticlassOVA(config);
    } else if (type == std::string("cross_entropy")) {
      Log::Warning("Objective cross_entropy is not implemented in cuda_exp version. Fall back to boosting on CPU.");
      return new CrossEntropy(config);
    } else if (type == std::string("cross_entropy_lambda")) {
      Log::Warning("Objective cross_entropy_lambda is not implemented in cuda_exp version. Fall back to boosting on CPU.");
      return new CrossEntropyLambda(config);
    } else if (type == std::string("mape")) {
      Log::Warning("Objective mape is not implemented in cuda_exp version. Fall back to boosting on CPU.");
      return new RegressionMAPELOSS(config);
    } else if (type == std::string("gamma")) {
      Log::Warning("Objective gamma is not implemented in cuda_exp version. Fall back to boosting on CPU.");
      return new RegressionGammaLoss(config);
    } else if (type == std::string("tweedie")) {
      Log::Warning("Objective tweedie is not implemented in cuda_exp version. Fall back to boosting on CPU.");
      return new RegressionTweedieLoss(config);
    } else if (type == std::string("custom")) {
      Log::Warning("Using customized objective with cuda_exp. This requires copying gradients from CPU to GPU, which can be slow.");
      return nullptr;
    }
  } else {
  #endif  // USE_CUDA_EXP
    if (type == std::string("regression")) {
      return new RegressionL2loss(config);
    } else if (type == std::string("regression_l1")) {
      return new RegressionL1loss(config);
    } else if (type == std::string("quantile")) {
      return new RegressionQuantileloss(config);
    } else if (type == std::string("huber")) {
      return new RegressionHuberLoss(config);
    } else if (type == std::string("fair")) {
      return new RegressionFairLoss(config);
    } else if (type == std::string("poisson")) {
      return new RegressionPoissonLoss(config);
    } else if (type == std::string("binary")) {
      return new BinaryLogloss(config);
    } else if (type == std::string("lambdarank")) {
      return new LambdarankNDCG(config);
    } else if (type == std::string("rank_xendcg")) {
      return new RankXENDCG(config);
    } else if (type == std::string("multiclass")) {
      return new MulticlassSoftmax(config);
    } else if (type == std::string("multiclassova")) {
      return new MulticlassOVA(config);
    } else if (type == std::string("cross_entropy")) {
      return new CrossEntropy(config);
    } else if (type == std::string("cross_entropy_lambda")) {
      return new CrossEntropyLambda(config);
    } else if (type == std::string("mape")) {
      return new RegressionMAPELOSS(config);
    } else if (type == std::string("gamma")) {
      return new RegressionGammaLoss(config);
    } else if (type == std::string("tweedie")) {
      return new RegressionTweedieLoss(config);
    } else if (type == std::string("custom")) {
      return nullptr;
    }
  #ifdef USE_CUDA_EXP
  }
  #endif  // USE_CUDA_EXP
  Log::Fatal("Unknown objective type name: %s", type.c_str());
  return nullptr;
}

ObjectiveFunction* ObjectiveFunction::CreateObjectiveFunction(const std::string& str) {
  auto strs = Common::Split(str.c_str(), ' ');
  auto type = strs[0];
  if (type == std::string("regression")) {
    return new RegressionL2loss(strs);
  } else if (type == std::string("regression_l1")) {
    return new RegressionL1loss(strs);
  } else if (type == std::string("quantile")) {
    return new RegressionQuantileloss(strs);
  } else if (type == std::string("huber")) {
    return new RegressionHuberLoss(strs);
  } else if (type == std::string("fair")) {
    return new RegressionFairLoss(strs);
  } else if (type == std::string("poisson")) {
    return new RegressionPoissonLoss(strs);
  } else if (type == std::string("binary")) {
    return new BinaryLogloss(strs);
  } else if (type == std::string("lambdarank")) {
    return new LambdarankNDCG(strs);
  } else if (type == std::string("rank_xendcg")) {
    return new RankXENDCG(strs);
  } else if (type == std::string("multiclass")) {
    return new MulticlassSoftmax(strs);
  } else if (type == std::string("multiclassova")) {
    return new MulticlassOVA(strs);
  } else if (type == std::string("cross_entropy")) {
    return new CrossEntropy(strs);
  } else if (type == std::string("cross_entropy_lambda")) {
    return new CrossEntropyLambda(strs);
  } else if (type == std::string("mape")) {
    return new RegressionMAPELOSS(strs);
  } else if (type == std::string("gamma")) {
    return new RegressionGammaLoss(strs);
  } else if (type == std::string("tweedie")) {
    return new RegressionTweedieLoss(strs);
  } else if (type == std::string("custom")) {
    return nullptr;
  }
  Log::Fatal("Unknown objective type name: %s", type.c_str());
  return nullptr;
}

}  // namespace LightGBM<|MERGE_RESOLUTION|>--- conflicted
+++ resolved
@@ -39,14 +39,9 @@
     } else if (type == std::string("binary")) {
       return new CUDABinaryLogloss(config);
     } else if (type == std::string("lambdarank")) {
-<<<<<<< HEAD
-      Log::Warning("Objective lambdarank is not implemented in cuda_exp version. Fall back to boosting on CPU.");
-=======
->>>>>>> 649ef60c
       return new CUDALambdarankNDCG(config);
     } else if (type == std::string("rank_xendcg")) {
-      Log::Warning("Objective rank_xendcg is not implemented in cuda_exp version. Fall back to boosting on CPU.");
-      return new RankXENDCG(config);
+      return new CUDARankXENDCG(config);
     } else if (type == std::string("multiclass")) {
       Log::Warning("Objective multiclass is not implemented in cuda_exp version. Fall back to boosting on CPU.");
       return new MulticlassSoftmax(config);
