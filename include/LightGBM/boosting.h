--- conflicted
+++ resolved
@@ -314,12 +314,8 @@
   */
   static Boosting* CreateBoosting(const std::string& type, const char* filename);
 
-<<<<<<< HEAD
-  virtual const std::vector<std::unique_ptr<Tree>>& GetTrees() const = 0;
-=======
   virtual std::string GetLoadedParam() const = 0;
 
->>>>>>> d02a01ac
   virtual bool IsLinear() const { return false; }
 
   virtual std::string ParserConfigStr() const = 0;
