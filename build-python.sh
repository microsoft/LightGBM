--- conflicted
+++ resolved
@@ -280,26 +280,9 @@
     ###################
     mkdir -p ./lightgbm-python/external_libs/compute
     cp \
-<<<<<<< HEAD
-        external_libs/compute/CMakeLists.txt \
-        ./lightgbm-python/external_libs/compute/
-    # cp \
-    #     -R \
-    #     external_libs/compute/cmake \
-    #     ./lightgbm-python/external_libs/compute/cmake/
-    cp \
-        -R \
-        external_libs/compute/include \
-        ./lightgbm-python/external_libs/compute/include/
-    # cp \
-    #     -R \
-    #     external_libs/compute/meta \
-    #     ./lightgbm-python/external_libs/compute/meta/
-=======
         -R \
         external_libs/compute/include \
         ./lightgbm-python/compile/external_libs/compute/include/
->>>>>>> 1c8a7abd
 }
 
 create_isolated_source_dir
