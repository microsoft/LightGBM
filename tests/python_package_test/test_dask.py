# coding: utf-8
"""Tests for lightgbm.dask module"""

import inspect
import joblib
import pickle
import socket
from itertools import groupby
from os import getenv
from sys import platform

import lightgbm as lgb
import pytest
if not platform.startswith('linux'):
    pytest.skip('lightgbm.dask is currently supported in Linux environments', allow_module_level=True)
if not lgb.compat.DASK_INSTALLED:
    pytest.skip('Dask is not installed', allow_module_level=True)

import cloudpickle
import dask.array as da
import dask.dataframe as dd
import numpy as np
import pandas as pd
from scipy.stats import spearmanr
from dask.array.utils import assert_eq
<<<<<<< HEAD
from dask.distributed import futures_of, wait
=======
from dask.distributed import default_client, Client, LocalCluster, wait
>>>>>>> c3ac77b5
from distributed.utils_test import client, cluster_fixture, gen_cluster, loop
from scipy.sparse import csr_matrix
from sklearn.datasets import make_blobs, make_regression

from .utils import make_ranking


# time, in seconds, to wait for the Dask client to close. Used to avoid teardown errors
# see https://distributed.dask.org/en/latest/api.html#distributed.Client.close
CLIENT_CLOSE_TIMEOUT = 120

data_output = ['array', 'scipy_csr_matrix', 'dataframe']
data_centers = [[[-4, -4], [4, 4]], [[-4, -4], [4, 4], [-4, 4]]]
group_sizes = [5, 5, 5, 10, 10, 10, 20, 20, 20, 50, 50]

pytestmark = [
    pytest.mark.skipif(getenv('TASK', '') == 'mpi', reason='Fails to run with MPI interface'),
    pytest.mark.skipif(getenv('TASK', '') == 'gpu', reason='Fails to run with GPU interface')
]


@pytest.fixture()
def listen_port():
    listen_port.port += 10
    return listen_port.port


listen_port.port = 13000


def _create_ranking_data(n_samples=100, output='array', chunk_size=50, **kwargs):
    X, y, g = make_ranking(n_samples=n_samples, random_state=42, **kwargs)
    rnd = np.random.RandomState(42)
    w = rnd.rand(X.shape[0]) * 0.01
    g_rle = np.array([len(list(grp)) for _, grp in groupby(g)])

    if output == 'dataframe':
        # add target, weight, and group to DataFrame so that partitions abide by group boundaries.
        X_df = pd.DataFrame(X, columns=[f'feature_{i}' for i in range(X.shape[1])])
        X = X_df.copy()
        X_df = X_df.assign(y=y, g=g, w=w)

        # set_index ensures partitions are based on group id.
        # See https://stackoverflow.com/questions/49532824/dask-dataframe-split-partitions-based-on-a-column-or-function.
        X_df.set_index('g', inplace=True)
        dX = dd.from_pandas(X_df, chunksize=chunk_size)

        # separate target, weight from features.
        dy = dX['y']
        dw = dX['w']
        dX = dX.drop(columns=['y', 'w'])
        dg = dX.index.to_series()

        # encode group identifiers into run-length encoding, the format LightGBMRanker is expecting
        # so that within each partition, sum(g) = n_samples.
        dg = dg.map_partitions(lambda p: p.groupby('g', sort=False).apply(lambda z: z.shape[0]))
    elif output == 'array':
        # ranking arrays: one chunk per group. Each chunk must include all columns.
        p = X.shape[1]
        dX, dy, dw, dg = [], [], [], []
        for g_idx, rhs in enumerate(np.cumsum(g_rle)):
            lhs = rhs - g_rle[g_idx]
            dX.append(da.from_array(X[lhs:rhs, :], chunks=(rhs - lhs, p)))
            dy.append(da.from_array(y[lhs:rhs]))
            dw.append(da.from_array(w[lhs:rhs]))
            dg.append(da.from_array(np.array([g_rle[g_idx]])))

        dX = da.concatenate(dX, axis=0)
        dy = da.concatenate(dy, axis=0)
        dw = da.concatenate(dw, axis=0)
        dg = da.concatenate(dg, axis=0)
    else:
        raise ValueError('Ranking data creation only supported for Dask arrays and dataframes')

    return X, y, w, g_rle, dX, dy, dw, dg


def _create_data(objective, n_samples=100, centers=2, output='array', chunk_size=50):
    if objective == 'classification':
        X, y = make_blobs(n_samples=n_samples, centers=centers, random_state=42)
    elif objective == 'regression':
        X, y = make_regression(n_samples=n_samples, random_state=42)
    else:
        raise ValueError("Unknown objective '%s'" % objective)
    rnd = np.random.RandomState(42)
    weights = rnd.random(X.shape[0]) * 0.01

    if output == 'array':
        dX = da.from_array(X, (chunk_size, X.shape[1]))
        dy = da.from_array(y, chunk_size)
        dw = da.from_array(weights, chunk_size)
    elif output == 'dataframe':
        X_df = pd.DataFrame(X, columns=['feature_%d' % i for i in range(X.shape[1])])
        y_df = pd.Series(y, name='target')
        dX = dd.from_pandas(X_df, chunksize=chunk_size)
        dy = dd.from_pandas(y_df, chunksize=chunk_size)
        dw = dd.from_array(weights, chunksize=chunk_size)
    elif output == 'scipy_csr_matrix':
        dX = da.from_array(X, chunks=(chunk_size, X.shape[1])).map_blocks(csr_matrix)
        dy = da.from_array(y, chunks=chunk_size)
        dw = da.from_array(weights, chunk_size)
    else:
        raise ValueError("Unknown output type '%s'" % output)

    return X, y, weights, dX, dy, dw


def _r2_score(dy_true, dy_pred):
    numerator = ((dy_true - dy_pred) ** 2).sum(axis=0, dtype=np.float64)
    denominator = ((dy_true - dy_pred.mean(axis=0)) ** 2).sum(axis=0, dtype=np.float64)
    return (1 - numerator / denominator).compute()


def _accuracy_score(dy_true, dy_pred):
    return da.average(dy_true == dy_pred).compute()


def _pickle(obj, filepath, serializer):
    if serializer == 'pickle':
        with open(filepath, 'wb') as f:
            pickle.dump(obj, f)
    elif serializer == 'joblib':
        joblib.dump(obj, filepath)
    elif serializer == 'cloudpickle':
        with open(filepath, 'wb') as f:
            cloudpickle.dump(obj, f)
    else:
        raise ValueError(f'Unrecognized serializer type: {serializer}')


def _unpickle(filepath, serializer):
    if serializer == 'pickle':
        with open(filepath, 'rb') as f:
            return pickle.load(f)
    elif serializer == 'joblib':
        return joblib.load(filepath)
    elif serializer == 'cloudpickle':
        with open(filepath, 'rb') as f:
            return cloudpickle.load(f)
    else:
        raise ValueError(f'Unrecognized serializer type: {serializer}')


@pytest.mark.parametrize('output', data_output)
@pytest.mark.parametrize('centers', data_centers)
def test_classifier(output, centers, client, listen_port):
    X, y, w, dX, dy, dw = _create_data(
        objective='classification',
        output=output,
        centers=centers
    )

    params = {
        "n_estimators": 10,
        "num_leaves": 10
    }
    dask_classifier = lgb.DaskLGBMClassifier(
        client=client,
        time_out=5,
        local_listen_port=listen_port,
        **params
    )
    dask_classifier = dask_classifier.fit(dX, dy, sample_weight=dw)
    p1 = dask_classifier.predict(dX)
    p1_proba = dask_classifier.predict_proba(dX).compute()
    p1_local = dask_classifier.to_local().predict(X)
    s1 = _accuracy_score(dy, p1)
    p1 = p1.compute()

    local_classifier = lgb.LGBMClassifier(**params)
    local_classifier.fit(X, y, sample_weight=w)
    p2 = local_classifier.predict(X)
    p2_proba = local_classifier.predict_proba(X)
    s2 = local_classifier.score(X, y)

    assert_eq(s1, s2)
    assert_eq(p1, p2)
    assert_eq(y, p1)
    assert_eq(y, p2)
    assert_eq(p1_proba, p2_proba, atol=0.3)
    assert_eq(p1_local, p2)
    assert_eq(y, p1_local)

    client.close(timeout=CLIENT_CLOSE_TIMEOUT)


@pytest.mark.parametrize('output', data_output)
@pytest.mark.parametrize('centers', data_centers)
def test_classifier_pred_contrib(output, centers, client, listen_port):
    X, y, w, dX, dy, dw = _create_data(
        objective='classification',
        output=output,
        centers=centers
    )

    params = {
        "n_estimators": 10,
        "num_leaves": 10
    }
    dask_classifier = lgb.DaskLGBMClassifier(
        client=client,
        time_out=5,
        local_listen_port=listen_port,
        tree_learner='data',
        **params
    )
    dask_classifier = dask_classifier.fit(dX, dy, sample_weight=dw)
    preds_with_contrib = dask_classifier.predict(dX, pred_contrib=True).compute()

    local_classifier = lgb.LGBMClassifier(**params)
    local_classifier.fit(X, y, sample_weight=w)
    local_preds_with_contrib = local_classifier.predict(X, pred_contrib=True)

    if output == 'scipy_csr_matrix':
        preds_with_contrib = np.array(preds_with_contrib.todense())

    # shape depends on whether it is binary or multiclass classification
    num_features = dask_classifier.n_features_
    num_classes = dask_classifier.n_classes_
    if num_classes == 2:
        expected_num_cols = num_features + 1
    else:
        expected_num_cols = (num_features + 1) * num_classes

    # * shape depends on whether it is binary or multiclass classification
    # * matrix for binary classification is of the form [feature_contrib, base_value],
    #   for multi-class it's [feat_contrib_class1, base_value_class1, feat_contrib_class2, base_value_class2, etc.]
    # * contrib outputs for distributed training are different than from local training, so we can just test
    #   that the output has the right shape and base values are in the right position
    assert preds_with_contrib.shape[1] == expected_num_cols
    assert preds_with_contrib.shape == local_preds_with_contrib.shape

    if num_classes == 2:
        assert len(np.unique(preds_with_contrib[:, num_features]) == 1)
    else:
        for i in range(num_classes):
            base_value_col = num_features * (i + 1) + i
            assert len(np.unique(preds_with_contrib[:, base_value_col]) == 1)

    client.close(timeout=CLIENT_CLOSE_TIMEOUT)


def test_training_does_not_fail_on_port_conflicts(client):
    _, _, _, dX, dy, dw = _create_data('classification', output='array')

    with socket.socket(socket.AF_INET, socket.SOCK_STREAM) as s:
        s.bind(('127.0.0.1', 12400))

        dask_classifier = lgb.DaskLGBMClassifier(
            client=client,
            time_out=5,
            local_listen_port=12400,
            n_estimators=5,
            num_leaves=5
        )
        for _ in range(5):
            dask_classifier.fit(
                X=dX,
                y=dy,
                sample_weight=dw,
            )
            assert dask_classifier.booster_

    client.close(timeout=CLIENT_CLOSE_TIMEOUT)


@pytest.mark.parametrize('output', data_output)
def test_regressor(output, client, listen_port):
    X, y, w, dX, dy, dw = _create_data(
        objective='regression',
        output=output
    )

    params = {
        "random_state": 42,
        "num_leaves": 10
    }
    dask_regressor = lgb.DaskLGBMRegressor(
        client=client,
        time_out=5,
        local_listen_port=listen_port,
        tree='data',
        **params
    )
    dask_regressor = dask_regressor.fit(dX, dy, sample_weight=dw)
    p1 = dask_regressor.predict(dX)
    if output != 'dataframe':
        s1 = _r2_score(dy, p1)
    p1 = p1.compute()
    p1_local = dask_regressor.to_local().predict(X)
    s1_local = dask_regressor.to_local().score(X, y)

    local_regressor = lgb.LGBMRegressor(**params)
    local_regressor.fit(X, y, sample_weight=w)
    s2 = local_regressor.score(X, y)
    p2 = local_regressor.predict(X)

    # Scores should be the same
    if output != 'dataframe':
        assert_eq(s1, s2, atol=.01)
        assert_eq(s1, s1_local, atol=.003)

    # Predictions should be roughly the same
    assert_eq(y, p1, rtol=1., atol=100.)
    assert_eq(y, p2, rtol=1., atol=50.)
    assert_eq(p1, p1_local)

    client.close(timeout=CLIENT_CLOSE_TIMEOUT)


@pytest.mark.parametrize('output', data_output)
def test_regressor_pred_contrib(output, client, listen_port):
    X, y, w, dX, dy, dw = _create_data(
        objective='regression',
        output=output
    )

    params = {
        "n_estimators": 10,
        "num_leaves": 10
    }
    dask_regressor = lgb.DaskLGBMRegressor(
        client=client,
        time_out=5,
        local_listen_port=listen_port,
        tree_learner='data',
        **params
    )
    dask_regressor = dask_regressor.fit(dX, dy, sample_weight=dw)
    preds_with_contrib = dask_regressor.predict(dX, pred_contrib=True).compute()

    local_regressor = lgb.LGBMRegressor(**params)
    local_regressor.fit(X, y, sample_weight=w)
    local_preds_with_contrib = local_regressor.predict(X, pred_contrib=True)

    if output == "scipy_csr_matrix":
        preds_with_contrib = np.array(preds_with_contrib.todense())

    # contrib outputs for distributed training are different than from local training, so we can just test
    # that the output has the right shape and base values are in the right position
    num_features = dX.shape[1]
    assert preds_with_contrib.shape[1] == num_features + 1
    assert preds_with_contrib.shape == local_preds_with_contrib.shape

    client.close(timeout=CLIENT_CLOSE_TIMEOUT)


@pytest.mark.parametrize('output', data_output)
@pytest.mark.parametrize('alpha', [.1, .5, .9])
def test_regressor_quantile(output, client, listen_port, alpha):
    X, y, w, dX, dy, dw = _create_data(
        objective='regression',
        output=output
    )

    params = {
        "objective": "quantile",
        "alpha": alpha,
        "random_state": 42,
        "n_estimators": 10,
        "num_leaves": 10
    }
    dask_regressor = lgb.DaskLGBMRegressor(
        client=client,
        local_listen_port=listen_port,
        tree_learner_type='data_parallel',
        **params
    )
    dask_regressor = dask_regressor.fit(dX, dy, sample_weight=dw)
    p1 = dask_regressor.predict(dX).compute()
    q1 = np.count_nonzero(y < p1) / y.shape[0]

    local_regressor = lgb.LGBMRegressor(**params)
    local_regressor.fit(X, y, sample_weight=w)
    p2 = local_regressor.predict(X)
    q2 = np.count_nonzero(y < p2) / y.shape[0]

    # Quantiles should be right
    np.testing.assert_allclose(q1, alpha, atol=0.2)
    np.testing.assert_allclose(q2, alpha, atol=0.2)

    client.close(timeout=CLIENT_CLOSE_TIMEOUT)


@pytest.mark.parametrize('output', ['array', 'dataframe'])
@pytest.mark.parametrize('group', [None, group_sizes])
def test_ranker(output, client, listen_port, group):

    X, y, w, g, dX, dy, dw, dg = _create_ranking_data(
        output=output,
        group=group
    )

    # rebalance small dask.array dataset for better performance.
    if output == 'array':
        dX = dX.persist()
        dy = dy.persist()
        dw = dw.persist()
        dg = dg.persist()
        _ = wait([dX, dy, dw, dg])
        client.rebalance()

    # use many trees + leaves to overfit, help ensure that dask data-parallel strategy matches that of
    # serial learner. See https://github.com/microsoft/LightGBM/issues/3292#issuecomment-671288210.
    params = {
        "random_state": 42,
        "n_estimators": 50,
        "num_leaves": 20,
        "min_child_samples": 1
    }
    dask_ranker = lgb.DaskLGBMRanker(
        client=client,
        time_out=5,
        local_listen_port=listen_port,
        tree_learner_type='data_parallel',
        **params
    )
    dask_ranker = dask_ranker.fit(dX, dy, sample_weight=dw, group=dg)
    rnkvec_dask = dask_ranker.predict(dX)
    rnkvec_dask = rnkvec_dask.compute()
    rnkvec_dask_local = dask_ranker.to_local().predict(X)

    local_ranker = lgb.LGBMRanker(**params)
    local_ranker.fit(X, y, sample_weight=w, group=g)
    rnkvec_local = local_ranker.predict(X)

    # distributed ranker should be able to rank decently well and should
    # have high rank correlation with scores from serial ranker.
    dcor = spearmanr(rnkvec_dask, y).correlation
    assert dcor > 0.6
    assert spearmanr(rnkvec_dask, rnkvec_local).correlation > 0.8
    assert_eq(rnkvec_dask, rnkvec_dask_local)

    client.close(timeout=CLIENT_CLOSE_TIMEOUT)


@pytest.mark.parametrize('task', ['classification', 'regression', 'ranking'])
def test_training_works_if_client_not_provided_or_set_after_construction(task, listen_port, client):
    if task == 'ranking':
        _, _, _, _, dX, dy, _, dg = _create_ranking_data(
            output='array',
            group=None
        )
        model_factory = lgb.DaskLGBMRanker
    else:
        _, _, _, dX, dy, _ = _create_data(
            objective=task,
            output='array',
        )
        dg = None
        if task == 'classification':
            model_factory = lgb.DaskLGBMClassifier
        elif task == 'regression':
            model_factory = lgb.DaskLGBMRegressor

    params = {
        "time_out": 5,
        "local_listen_port": listen_port,
        "n_estimators": 1,
        "num_leaves": 2
    }

    # should be able to use the class without specifying a client
    dask_model = model_factory(**params)
    assert dask_model._client is None
    assert dask_model.client is None
    with pytest.raises(lgb.compat.LGBMNotFittedError, match='Cannot access property client_ before calling fit'):
        dask_model.client_

    dask_model.fit(dX, dy, group=dg)
    assert dask_model.fitted_
    assert dask_model._client is None
    assert dask_model.client is None
    assert dask_model.client_ == client

    preds = dask_model.predict(dX)
    assert isinstance(preds, da.Array)
    assert dask_model.fitted_
    assert dask_model._client is None
    assert dask_model.client is None
    assert dask_model.client_ == client

    local_model = dask_model.to_local()
    with pytest.raises(AttributeError):
        local_model._client
        local_model.client
        local_model.client_

    # should be able to set client after construction
    dask_model = model_factory(**params)
    dask_model.set_params(client=client)
    assert dask_model._client == client
    assert dask_model.client == client

    with pytest.raises(lgb.compat.LGBMNotFittedError, match='Cannot access property client_ before calling fit'):
        dask_model.client_

    dask_model.fit(dX, dy, group=dg)
    assert dask_model.fitted_
    assert dask_model._client == client
    assert dask_model.client == client
    assert dask_model.client_ == client

    preds = dask_model.predict(dX)
    assert isinstance(preds, da.Array)
    assert dask_model.fitted_
    assert dask_model._client == client
    assert dask_model.client == client
    assert dask_model.client_ == client

    local_model = dask_model.to_local()
    assert getattr(local_model, "_client", None) is None
    with pytest.raises(AttributeError):
        local_model._client
        local_model.client
        local_model.client_

    client.close(timeout=CLIENT_CLOSE_TIMEOUT)


@pytest.mark.parametrize('serializer', ['pickle', 'joblib', 'cloudpickle'])
@pytest.mark.parametrize('task', ['classification', 'regression', 'ranking'])
@pytest.mark.parametrize('set_client', [True, False])
def test_model_and_local_version_are_picklable_whether_or_not_client_set_explicitly(serializer, task, set_client, listen_port, tmp_path):

    with LocalCluster(n_workers=2, threads_per_worker=1) as cluster1:
        with Client(cluster1) as client1:

            # data on cluster1
            if task == 'ranking':
                X_1, _, _, _, dX_1, dy_1, _, dg_1 = _create_ranking_data(
                    output='array',
                    group=None
                )
            else:
                X_1, _, _, dX_1, dy_1, _ = _create_data(
                    objective=task,
                    output='array',
                )
                dg_1 = None

            with LocalCluster(n_workers=2, threads_per_worker=1) as cluster2:
                with Client(cluster2) as client2:

                    # create identical data on cluster2
                    if task == 'ranking':
                        X_2, _, _, _, dX_2, dy_2, _, dg_2 = _create_ranking_data(
                            output='array',
                            group=None
                        )
                    else:
                        X_2, _, _, dX_2, dy_2, _ = _create_data(
                            objective=task,
                            output='array',
                        )
                        dg_2 = None

                    if task == 'ranking':
                        model_factory = lgb.DaskLGBMRanker
                    elif task == 'classification':
                        model_factory = lgb.DaskLGBMClassifier
                    elif task == 'regression':
                        model_factory = lgb.DaskLGBMRegressor

                    params = {
                        "time_out": 5,
                        "local_listen_port": listen_port,
                        "n_estimators": 1,
                        "num_leaves": 2
                    }

                    # at this point, the result of default_client() is client2 since it was the most recently
                    # created. So setting client to client1 here to test that you can select a non-default client
                    assert default_client() == client2
                    if set_client:
                        params.update({"client": client1})

                    # unfitted model should survive pickling round trip, and pickling
                    # shouldn't have side effects on the model object
                    dask_model = model_factory(**params)
                    local_model = dask_model.to_local()
                    if set_client:
                        assert dask_model._client == client1
                        assert dask_model.client == client1
                    else:
                        assert dask_model._client is None
                        assert dask_model.client is None

                    with pytest.raises(lgb.compat.LGBMNotFittedError, match='Cannot access property client_ before calling fit'):
                        dask_model.client_

                    assert "client" not in local_model.get_params()
                    assert getattr(local_model, "client", None) is None

                    tmp_file = str(tmp_path / "model-1.pkl")
                    _pickle(
                        obj=dask_model,
                        filepath=tmp_file,
                        serializer=serializer
                    )
                    model_from_disk = _unpickle(
                        filepath=tmp_file,
                        serializer=serializer
                    )

                    local_tmp_file = str(tmp_path / "local-model-1.pkl")
                    _pickle(
                        obj=local_model,
                        filepath=local_tmp_file,
                        serializer=serializer
                    )
                    local_model_from_disk = _unpickle(
                        filepath=local_tmp_file,
                        serializer=serializer
                    )

                    assert model_from_disk._client is None
                    assert model_from_disk.client is None

                    if set_client:
                        assert dask_model._client == client1
                        assert dask_model.client == client1
                    else:
                        assert dask_model._client is None
                        assert dask_model.client is None

                    with pytest.raises(lgb.compat.LGBMNotFittedError, match='Cannot access property client_ before calling fit'):
                        dask_model.client_

                    # client will always be None after unpickling
                    if set_client:
                        from_disk_params = model_from_disk.get_params()
                        from_disk_params.pop("client", None)
                        dask_params = dask_model.get_params()
                        dask_params.pop("client", None)
                        assert from_disk_params == dask_params
                    else:
                        assert model_from_disk.get_params() == dask_model.get_params()
                    assert local_model_from_disk.get_params() == local_model.get_params()

                    # fitted model should survive pickling round trip, and pickling
                    # shouldn't have side effects on the model object
                    if set_client:
                        dask_model.fit(dX_1, dy_1, group=dg_1)
                    else:
                        dask_model.fit(dX_2, dy_2, group=dg_2)
                    local_model = dask_model.to_local()

                    assert "client" not in local_model.get_params()
                    with pytest.raises(AttributeError):
                        local_model._client
                        local_model.client
                        local_model.client_

                    tmp_file2 = str(tmp_path / "model-2.pkl")
                    _pickle(
                        obj=dask_model,
                        filepath=tmp_file2,
                        serializer=serializer
                    )
                    fitted_model_from_disk = _unpickle(
                        filepath=tmp_file2,
                        serializer=serializer
                    )

                    local_tmp_file2 = str(tmp_path / "local-model-2.pkl")
                    _pickle(
                        obj=local_model,
                        filepath=local_tmp_file2,
                        serializer=serializer
                    )
                    local_fitted_model_from_disk = _unpickle(
                        filepath=local_tmp_file2,
                        serializer=serializer
                    )

                    if set_client:
                        assert dask_model._client == client1
                        assert dask_model.client == client1
                        assert dask_model.client_ == client1
                    else:
                        assert dask_model._client is None
                        assert dask_model.client is None
                        assert dask_model.client_ == default_client()
                        assert dask_model.client_ == client2

                    assert isinstance(fitted_model_from_disk, model_factory)
                    assert fitted_model_from_disk._client is None
                    assert fitted_model_from_disk.client is None
                    assert fitted_model_from_disk.client_ == default_client()
                    assert fitted_model_from_disk.client_ == client2

                    # client will always be None after unpickling
                    if set_client:
                        from_disk_params = fitted_model_from_disk.get_params()
                        from_disk_params.pop("client", None)
                        dask_params = dask_model.get_params()
                        dask_params.pop("client", None)
                        assert from_disk_params == dask_params
                    else:
                        assert fitted_model_from_disk.get_params() == dask_model.get_params()
                    assert local_fitted_model_from_disk.get_params() == local_model.get_params()

                    if set_client:
                        preds_orig = dask_model.predict(dX_1).compute()
                        preds_loaded_model = fitted_model_from_disk.predict(dX_1).compute()
                        preds_orig_local = local_model.predict(X_1)
                        preds_loaded_model_local = local_fitted_model_from_disk.predict(X_1)
                    else:
                        preds_orig = dask_model.predict(dX_2).compute()
                        preds_loaded_model = fitted_model_from_disk.predict(dX_2).compute()
                        preds_orig_local = local_model.predict(X_2)
                        preds_loaded_model_local = local_fitted_model_from_disk.predict(X_2)

                    assert_eq(preds_orig, preds_loaded_model)
                    assert_eq(preds_orig_local, preds_loaded_model_local)


def test_find_open_port_works():
    worker_ip = '127.0.0.1'
    with socket.socket(socket.AF_INET, socket.SOCK_STREAM) as s:
        s.bind((worker_ip, 12400))
        new_port = lgb.dask._find_open_port(
            worker_ip=worker_ip,
            local_listen_port=12400,
            ports_to_skip=set()
        )
        assert new_port == 12401

    with socket.socket(socket.AF_INET, socket.SOCK_STREAM) as s_1:
        s_1.bind((worker_ip, 12400))
        with socket.socket(socket.AF_INET, socket.SOCK_STREAM) as s_2:
            s_2.bind((worker_ip, 12401))
            new_port = lgb.dask._find_open_port(
                worker_ip=worker_ip,
                local_listen_port=12400,
                ports_to_skip=set()
            )
            assert new_port == 12402


def test_warns_and_continues_on_unrecognized_tree_learner(client):
    X = da.random.random((1e3, 10))
    y = da.random.random((1e3, 1))
    dask_regressor = lgb.DaskLGBMRegressor(
        client=client,
        time_out=5,
        local_listen_port=1234,
        tree_learner='some-nonsense-value',
        n_estimators=1,
        num_leaves=2
    )
    with pytest.warns(UserWarning, match='Parameter tree_learner set to some-nonsense-value'):
        dask_regressor = dask_regressor.fit(X, y)

    assert dask_regressor.fitted_

    client.close(timeout=CLIENT_CLOSE_TIMEOUT)


def test_warns_but_makes_no_changes_for_feature_or_voting_tree_learner(client):
    X = da.random.random((1e3, 10))
    y = da.random.random((1e3, 1))
    for tree_learner in ['feature_parallel', 'voting']:
        dask_regressor = lgb.DaskLGBMRegressor(
            client=client,
            time_out=5,
            local_listen_port=1234,
            tree_learner=tree_learner,
            n_estimators=1,
            num_leaves=2
        )
        with pytest.warns(UserWarning, match='Support for tree_learner %s in lightgbm' % tree_learner):
            dask_regressor = dask_regressor.fit(X, y)

        assert dask_regressor.fitted_
        assert dask_regressor.get_params()['tree_learner'] == tree_learner

    client.close(timeout=CLIENT_CLOSE_TIMEOUT)


@gen_cluster(client=True, timeout=None)
def test_errors(c, s, a, b):
    def f(part):
        raise Exception('foo')

    df = dd.demo.make_timeseries()
    df = df.map_partitions(f, meta=df._meta)
    with pytest.raises(Exception) as info:
        yield lgb.dask._train(
            client=c,
            data=df,
            label=df.x,
            params={},
            model_factory=lgb.LGBMClassifier
        )
        assert 'foo' in str(info.value)


<<<<<<< HEAD
@pytest.mark.parametrize('output', data_output)
def test_training_having_workers_without_data(client, output):

    def assert_collection_is_only_in_one_worker(client,
                                                collection,
                                                worker=None):
        futures = futures_of(collection)
        [workers] = client.who_has(futures).values()
        assert len(workers) == 1
        if worker is not None:
            assert worker == workers[0]
        return worker

    workers = list(client.run(lambda: 1).keys())
    assert len(workers) > 1

    _, _, _, dX, dy, dw = _create_data(
        objective='regression',
        output=output,
        n_samples=100,
        chunk_size=100
    )
    dX, dy, dw = client.persist([dX, dy, dw])
    _ = wait([dX, dy, dw])

    worker = None
    for collection in (dX, dy, dw):
        worker = assert_collection_is_only_in_one_worker(client,
                                                         collection,
                                                         worker)

    dask_regressor = lgb.DaskLGBMRegressor(
        time_out=5,
        tree='data',
        random_state=42,
        num_leaves=10
    )
    dask_regressor.fit(dX, dy, client=client, sample_weight=dw)
    assert dask_regressor.booster_
    client.close(timeout=CLIENT_CLOSE_TIMEOUT)
=======
@pytest.mark.parametrize(
    "classes",
    [
        (lgb.DaskLGBMClassifier, lgb.LGBMClassifier),
        (lgb.DaskLGBMRegressor, lgb.LGBMRegressor),
        (lgb.DaskLGBMRanker, lgb.LGBMRanker)
    ]
)
def test_dask_classes_and_sklearn_equivalents_have_identical_constructors_except_client_arg(classes):
    dask_spec = inspect.getfullargspec(classes[0])
    sklearn_spec = inspect.getfullargspec(classes[1])
    assert dask_spec.varargs == sklearn_spec.varargs
    assert dask_spec.varkw == sklearn_spec.varkw
    assert dask_spec.kwonlyargs == sklearn_spec.kwonlyargs
    assert dask_spec.kwonlydefaults == sklearn_spec.kwonlydefaults

    # "client" should be the only different, and the final argument
    assert dask_spec.args[:-1] == sklearn_spec.args
    assert dask_spec.defaults[:-1] == sklearn_spec.defaults
    assert dask_spec.args[-1] == 'client'
    assert dask_spec.defaults[-1] is None
>>>>>>> c3ac77b5
<|MERGE_RESOLUTION|>--- conflicted
+++ resolved
@@ -23,11 +23,7 @@
 import pandas as pd
 from scipy.stats import spearmanr
 from dask.array.utils import assert_eq
-<<<<<<< HEAD
-from dask.distributed import futures_of, wait
-=======
-from dask.distributed import default_client, Client, LocalCluster, wait
->>>>>>> c3ac77b5
+from dask.distributed import default_client, Client, futures_of, LocalCluster, wait
 from distributed.utils_test import client, cluster_fixture, gen_cluster, loop
 from scipy.sparse import csr_matrix
 from sklearn.datasets import make_blobs, make_regression
@@ -827,7 +823,6 @@
         assert 'foo' in str(info.value)
 
 
-<<<<<<< HEAD
 @pytest.mark.parametrize('output', data_output)
 def test_training_having_workers_without_data(client, output):
 
@@ -868,7 +863,8 @@
     dask_regressor.fit(dX, dy, client=client, sample_weight=dw)
     assert dask_regressor.booster_
     client.close(timeout=CLIENT_CLOSE_TIMEOUT)
-=======
+
+
 @pytest.mark.parametrize(
     "classes",
     [
@@ -889,5 +885,4 @@
     assert dask_spec.args[:-1] == sklearn_spec.args
     assert dask_spec.defaults[:-1] == sklearn_spec.defaults
     assert dask_spec.args[-1] == 'client'
-    assert dask_spec.defaults[-1] is None
->>>>>>> c3ac77b5
+    assert dask_spec.defaults[-1] is None