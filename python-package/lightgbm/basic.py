--- conflicted
+++ resolved
@@ -13,15 +13,10 @@
 import numpy as np
 import scipy.sparse
 
-<<<<<<< HEAD
-from .compat import (DataFrame, Series, decode_string, integer_types,
-                     json, json_default_with_numpy, numeric_types,
-                     range_, string_type)
-=======
-from .compat import (DataFrame, LGBMDeprecationWarning, Series, integer_types,
-                     json, json_default_with_numpy, numeric_types, range_,
-                     string_type)
->>>>>>> 41152eab
+from .compat import (DataFrame, LGBMDeprecationWarning, Series,
+                     decode_string, integer_types,
+                     json, json_default_with_numpy,
+                     numeric_types, range_, string_type)
 from .libpath import find_lib_path
 
 
