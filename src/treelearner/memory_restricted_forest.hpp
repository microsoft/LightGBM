/*!
 * Copyright (c) 2019 Microsoft Corporation. All rights reserved.
 * Licensed under the MIT License. See LICENSE file in the project root for
 * license information.
 */

#ifndef LIGHTGBM_MEMORY_RESTRICTED_FOREST_H
#define LIGHTGBM_MEMORY_RESTRICTED_FOREST_H

#include <LightGBM/config.h>
#include <LightGBM/dataset.h>
#include <LightGBM/utils/log.h>

#include <vector>

namespace LightGBM {
  struct consumed_memory {
    int bytes;
    bool new_threshold;
    bool new_feature;
    int tindex;
    int findex;
  };

  struct threshold_info {
    double threshold;
    uint32_t feature;
    double leftmost;
    double rightmost;
    bool used;

    bool operator==(const threshold_info &other) const {
      return threshold == other.threshold && leftmost == other.leftmost && rightmost == other.rightmost;
    }
  };

  inline std::ostream &operator<<(std::ostream &os, const threshold_info &thres_info) {
    os << "Used: " << thres_info.threshold << ", Min: " << thres_info.leftmost << "Max: " << thres_info.rightmost;
    return os;
  }

  class MemoryRestrictedForest {
  public:
    explicit MemoryRestrictedForest(const SerialTreeLearner *tree_learner)
      : init_(false), tree_learner_(tree_learner) {
    }
    void InsertLeafInformation(double leaf_value) {
      double n_leave_value = CalculateAndInsertThresholdVariability(leaf_value);
      if (n_leave_value == leaf_value) {
        // value in the threshold table.
        est_leftover_memory -= sizeof(float);
        thresholds_used_global_.push_back(leaf_value);
      }
      // reference in the "tree" table.
      est_leftover_memory -= sizeof(short);
      //Log::Debug("Leaf value to be inserted: %.3f", n_leave_value);
    }
    void InsertLeavesInformation(std::vector<double> leaf_value_) {
      Log::Debug("Inserting leaf information");
      for (double leaf_value : leaf_value_) {
        InsertLeafInformation(leaf_value);
      }
    }
    void UpdateMemoryForTree(Tree* tree) {
      // Tree weight.
      // TODO Delete Not needed
      est_leftover_memory -= sizeof(float);
      tree_size_.push_back(tree->getNumberNodes());
    }
    void InsertSplitInfo(const Tree *tree, const Dataset *train_data_) {
      // ID of last node is the number of leaves - 2, as tree has num_leaves - 1 nodes and ids start with 0.
      // We need a split that might not have been inserted
      const int last_node_id = tree->num_leaves_ - 2;

      // TODO: merge following lines, but depends on if/how we implement rounding.
      const double threshold = tree->threshold_[last_node_id];
      const uint32_t feature = tree->split_feature_[last_node_id];
      const BinMapper *bin_mapper = train_data_->FeatureBinMapper(feature);

      InsertThresholdFeatureInfo(threshold, feature, bin_mapper);

      consumed_memory con_mem = {};
      CalculateSplitMemoryConsumption(con_mem, threshold, feature);
      CalculateEffectQuantization(&con_mem, tree);
      // How do we know the order?
      if (con_mem.new_feature) {
        // If yes, only one int value is added.
        features_used_global_.push_back(feature);
      }
      if (con_mem.new_threshold) {
        // If yes, only one double value is added.
        thresholds_used_global_.push_back(threshold);
      }
      // Always the predict value adds to one double.
      est_leftover_memory -= con_mem.bytes;
    }

    void CalculateEffectQuantization(consumed_memory *con_mem, const Tree * tree) {
      // Every time we cross a power of two we require a new bit.
      size_t fug_size_ = features_used_global_.size();
      size_t next_power_of_two = static_cast<size_t>(std::pow(2, std::ceil(std::log2(fug_size_ + 1))));
      if (fug_size_ + 1 > next_power_of_two) {
        f_needed_bits++;
      }

      size_t tug_size = thresholds_used_global_.size();
      next_power_of_two = static_cast<size_t>(std::pow(2, std::ceil(std::log2(tug_size + 1))));
      if (tug_size + 1 > next_power_of_two) {
        t_needed_bits++;
      }
      // Until now all trees could use the less bit representation.
      // Reduce the current tree and increase the bits for the following trees.
      est_leftover_memory -= f_needed_bits + t_needed_bits * tree->getNumberNodes();
    }
    double CalculateSplitMemoryConsumption(consumed_memory &con_mem, double threshold, uint32_t feature) {
      // Insert the memory consumption of the two global tables.
      std::vector<uint32_t>::iterator feature_it;
      std::vector<double>::iterator threshold_it = std::find(thresholds_used_global_.begin(),
                                                            thresholds_used_global_.end(), threshold);
      feature_it = std::find(features_used_global_.begin(), features_used_global_.end(), feature);
      if (feature_it == features_used_global_.end()) {
        con_mem.bytes += f_needed_bits;
        con_mem.new_feature = true;
      } else {
        con_mem.findex = std::distance(features_used_global_.begin(), feature_it);
      }
      // If the threshold is not present and cannot be adjusted to a close by threshold.
      if (threshold_it == thresholds_used_global_.end()) {
        double possible_thres = CalculateAndInsertThresholdVariability(threshold);
        if (possible_thres == threshold) {
          con_mem.bytes += sizeof(float);
          con_mem.new_threshold = true;
        } else {
          return possible_thres;
        }
      } else {
        con_mem.tindex = std::distance(thresholds_used_global_.begin(), threshold_it);
      }
      // TODO: change needed bits as we are using int and float values.
      con_mem.bytes += f_needed_bits + t_needed_bits;
      return threshold;
    }

    double CalculateAndInsertThresholdVariability(double threshold) {
      double epsilon = this->precision; // precision;
      double best_sofar = threshold;
      for (const threshold_info &elem: threshold_feature_info) {
        // In case the threshold is close to an already inserted threshold take it.
        if (std::fabs(threshold - elem.threshold) < epsilon) {
          if (best_sofar > std::fabs(threshold - elem.threshold)) {
            best_sofar = elem.threshold;
          }
        }
      }
      // TODO check for min and max?
      return best_sofar;
    }

    void InsertThresholdFeatureInfo(double threshold, uint32_t featureidx, const BinMapper *bin_mapper) {
      threshold_info info{};
      info.threshold = threshold;
      info.feature = featureidx;
      // TODO CLEARUP MINMAX
      // MinMax minmax = bin_mapper->getMinAndMax(threshold);
      // info.leftmost = minmax.getMin();
      // info.rightmost = minmax.getMax();
      info.used = true;
      if (std::find(threshold_feature_info.begin(), threshold_feature_info.end(), info) == threshold_feature_info.end()) {
        threshold_feature_info.push_back(info);
      }
    }

    static bool IsEnable(const Config *config) {
      if (config->tinygbdt_forestsize == 0) {
        Log::Debug("MemoryRestrictedForest disabled");
        return false;
      }
      if (config->num_iterations != 100 && config->max_depth > 0) {
        // TODO TinyGBT do we automatically want to set values if those are not set?
        // TODO I guess having one set is the easiest as we can eventually scale in the other direction.
      } else if (config->num_iterations != 100) {
      } else if (config->max_depth > 0) {
        // Assuming we have a fully covered binary tree get the maximum nodes in a single tree.
        // int max_nodes = static_cast<int>(pow(2, config->max_depth + 1) - 1);
      } else {
        // TODO TinyGBT none set we could either set a value assuming an average memory consumption for one if both but estimation will lead to a loss in accuracy.
      }
      return true;
    }

    void Init(const int treesize, const double precision) {
      est_leftover_memory = treesize;
      this->precision = precision;
    }

    bool init_;
    int est_leftover_memory{};
    // In the unrealistic best case we have 2 features -> 1 bit. But this would require a optimization of the header files, ...
    // so right now we assume 4 bytes for float and 2 bytes for int.
    int f_needed_bits = 16;
    int t_needed_bits = 32;
    double precision;
    const SerialTreeLearner *tree_learner_;
    std::vector<threshold_info> threshold_feature_info;
<<<<<<< HEAD

    // TODO change this to short? or even smaller?
    /*! \brief count feature use; TODO: possible to use fewer bits? */
    std::vector<uint32_t> features_used_global_;
    /*! \brief record thresholds used for split; TODO: round values to avoid dissimilarity of (almost) same values (-> quantization?) */
    std::vector<float> thresholds_used_global_;
=======
    /*! \brief count feature use; */
    std::vector<u_int32_t> features_used_global_;
    /*! \brief record thresholds used for split; */
    std::vector<double> thresholds_used_global_;
    std::vector<int> tree_size_;
>>>>>>> 3d788bf4
  };
}
#endif //LIGHTGBM_MEMORY_RESTRICTED_FOREST_H<|MERGE_RESOLUTION|>--- conflicted
+++ resolved
@@ -202,20 +202,11 @@
     double precision;
     const SerialTreeLearner *tree_learner_;
     std::vector<threshold_info> threshold_feature_info;
-<<<<<<< HEAD
-
-    // TODO change this to short? or even smaller?
-    /*! \brief count feature use; TODO: possible to use fewer bits? */
+    /*! \brief count feature use; */
     std::vector<uint32_t> features_used_global_;
-    /*! \brief record thresholds used for split; TODO: round values to avoid dissimilarity of (almost) same values (-> quantization?) */
-    std::vector<float> thresholds_used_global_;
-=======
-    /*! \brief count feature use; */
-    std::vector<u_int32_t> features_used_global_;
     /*! \brief record thresholds used for split; */
     std::vector<double> thresholds_used_global_;
     std::vector<int> tree_size_;
->>>>>>> 3d788bf4
   };
 }
 #endif //LIGHTGBM_MEMORY_RESTRICTED_FOREST_H