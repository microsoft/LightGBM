--- conflicted
+++ resolved
@@ -265,75 +265,6 @@
       set(CMAKE_CUDA_STANDARD 11)
       set(CMAKE_CUDA_STANDARD_REQUIRED ON)
     endif()
-<<<<<<< HEAD
-
-    set(
-      BASE_DEFINES
-      -DPOWER_FEATURE_WORKGROUPS=12
-      -DUSE_CONSTANT_BUF=0
-    )
-    set(
-      ALLFEATS_DEFINES
-      ${BASE_DEFINES}
-      -DENABLE_ALL_FEATURES
-    )
-    set(
-      FULLDATA_DEFINES
-      ${ALLFEATS_DEFINES}
-      -DIGNORE_INDICES
-    )
-
-    message(STATUS "ALLFEATS_DEFINES: ${ALLFEATS_DEFINES}")
-    message(STATUS "FULLDATA_DEFINES: ${FULLDATA_DEFINES}")
-endif()
-
-if(USE_ROCM)
-    find_package(HIP)
-    include_directories(${HIP_INCLUDE_DIRS})
-    set(CMAKE_CXX_FLAGS "${CMAKE_CXX_FLAGS} -D__HIP_PLATFORM_AMD__")
-    set(CMAKE_HIP_FLAGS "${CMAKE_HIP_FLAGS} ${OpenMP_CXX_FLAGS} -fPIC -Wall")
-
-    # avoid warning: unused variable 'mask' due to __shfl_down_sync work-around
-    set(DISABLED_WARNINGS "${DISABLED_WARNINGS} -Wno-unused-variable")
-    # avoid warning: 'hipHostAlloc' is deprecated: use hipHostMalloc instead
-    set(DISABLED_WARNINGS "${DISABLED_WARNINGS} -Wno-deprecated-declarations")
-    # avoid many warnings about missing overrides
-    set(DISABLED_WARNINGS "${DISABLED_WARNINGS} -Wno-inconsistent-missing-override")
-    # avoid warning: shift count >= width of type in feature_histogram.hpp
-    set(DISABLED_WARNINGS "${DISABLED_WARNINGS} -Wno-shift-count-overflow")
-
-    set(CMAKE_CXX_FLAGS "${CMAKE_CXX_FLAGS} ${DISABLED_WARNINGS}")
-    set(CMAKE_HIP_FLAGS "${CMAKE_HIP_FLAGS} ${DISABLED_WARNINGS}")
-
-    if(USE_DEBUG)
-      set(CMAKE_HIP_FLAGS "${CMAKE_HIP_FLAGS} -g -O0")
-    else()
-      set(CMAKE_HIP_FLAGS "${CMAKE_HIP_FLAGS} -O3")
-    endif()
-    message(STATUS "CMAKE_HIP_FLAGS: ${CMAKE_HIP_FLAGS}")
-
-    add_definitions(-DUSE_CUDA)
-
-    set(
-      BASE_DEFINES
-      -DPOWER_FEATURE_WORKGROUPS=12
-      -DUSE_CONSTANT_BUF=0
-    )
-    set(
-      ALLFEATS_DEFINES
-      ${BASE_DEFINES}
-      -DENABLE_ALL_FEATURES
-    )
-    set(
-      FULLDATA_DEFINES
-      ${ALLFEATS_DEFINES}
-      -DIGNORE_INDICES
-    )
-
-    message(STATUS "ALLFEATS_DEFINES: ${ALLFEATS_DEFINES}")
-    message(STATUS "FULLDATA_DEFINES: ${FULLDATA_DEFINES}")
-=======
->>>>>>> 6b624fb5
 endif()
 
 include(CheckCXXSourceCompiles)
@@ -669,19 +600,6 @@
         CUDA_RESOLVE_DEVICE_SYMBOLS ON
     )
   endif()
-<<<<<<< HEAD
-endif()
-
-if(USE_ROCM OR USE_CUDA)
-  # histograms are list of object libraries. Linking object library to other
-  # object libraries only gets usage requirements, the linked objects won't be
-  # used. Thus we have to call target_link_libraries on final targets here.
-  if(BUILD_CLI)
-    target_link_libraries(lightgbm PRIVATE ${histograms})
-  endif()
-  target_link_libraries(_lightgbm PRIVATE ${histograms})
-=======
->>>>>>> 6b624fb5
 endif()
 
 if(WIN32)
