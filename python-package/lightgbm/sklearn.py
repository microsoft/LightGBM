--- conflicted
+++ resolved
@@ -137,15 +137,6 @@
 class LGBMModel(_LGBMModelBase):
     """Implementation of the scikit-learn API for LightGBM."""
 
-<<<<<<< HEAD
-    def __init__(self, boosting_type="gbdt", num_leaves=None, max_depth=None,
-                 learning_rate=None, n_estimators=None, max_bin=None,
-                 subsample_for_bin=None, objective=None,
-                 min_split_gain=None, min_child_weight=None, min_child_samples=None,
-                 subsample=None, subsample_freq=None, colsample_bytree=None,
-                 reg_alpha=None, reg_lambda=None, random_state=None,
-                 n_jobs=None, silent=True, **kwargs):
-=======
     def __init__(self, boosting_type="gbdt", num_leaves=31, max_depth=-1,
                  learning_rate=0.1, n_estimators=10, max_bin=255,
                  subsample_for_bin=200000, objective=None,
@@ -153,7 +144,6 @@
                  subsample=1., subsample_freq=1, colsample_bytree=1.,
                  reg_alpha=0., reg_lambda=0., random_state=0,
                  n_jobs=-1, silent=True, **kwargs):
->>>>>>> 7a166fb3
         """Construct a gradient boosting model.
 
         Parameters
