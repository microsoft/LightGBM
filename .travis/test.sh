#!/bin/bash

if [[ $TRAVIS_OS_NAME == "osx" ]]; then
    export CXX=g++-8
    export CC=gcc-8
fi

conda create -q -n test-env python=$PYTHON_VERSION
source activate test-env

cd $TRAVIS_BUILD_DIR

if [[ $TASK == "check-docs" ]]; then
    if [[ $TRAVIS_OS_NAME != "osx" ]]; then
        sudo apt-get install linkchecker
    fi
    if [[ ${PYTHON_VERSION} == "2.7" ]]; then
        conda install mock
    fi
    conda install sphinx "sphinx_rtd_theme>=0.3"  # html5validator
    pip install rstcheck
    cd python-package
    rstcheck --report warning `find . -type f -name "*.rst"` || exit -1
    cd ../docs
    rstcheck --report warning --ignore-directives=autoclass,autofunction `find . -type f -name "*.rst"` || exit -1
    make html || exit -1
    find ./_build/html/ -type f -name '*.html' -exec \
    sed -i -e 's;\(\.\/[^.]*\.\)rst\([^[:space:]]*\);\1html\2;g' {} \;  # emulate js function
#    html5validator --root ./_build/html/ || exit -1
    if [[ $TRAVIS_OS_NAME != "osx" ]]; then
        linkchecker --config=.linkcheckerrc ./_build/html/*.html || exit -1
    fi
    exit 0
fi

if [[ $TASK == "pylint" ]]; then
    conda install pycodestyle
    pycodestyle --ignore=E501,W503 --exclude=./compute,./docs,./.nuget . || exit -1
    exit 0
fi

if [[ $TASK == "if-else" ]]; then
    conda install numpy
    mkdir build && cd build && cmake .. && make lightgbm || exit -1
    cd $TRAVIS_BUILD_DIR/tests/cpp_test && ../../lightgbm config=train.conf convert_model_language=cpp convert_model=../../src/boosting/gbdt_prediction.cpp && ../../lightgbm config=predict.conf output_result=origin.pred || exit -1
    cd $TRAVIS_BUILD_DIR/build && make lightgbm || exit -1
    cd $TRAVIS_BUILD_DIR/tests/cpp_test && ../../lightgbm config=predict.conf output_result=ifelse.pred && python test.py || exit -1
    exit 0
fi

conda install numpy nose scipy scikit-learn pandas matplotlib pytest

if [[ $TASK == "sdist" ]]; then
    cd $TRAVIS_BUILD_DIR/python-package && python setup.py sdist || exit -1
    cd $TRAVIS_BUILD_DIR/python-package/dist && pip install lightgbm-$LGB_VER.tar.gz -v || exit -1
    pytest $TRAVIS_BUILD_DIR/tests/python_package_test || exit -1
    exit 0
elif [[ $TASK == "bdist" ]]; then
    if [[ $TRAVIS_OS_NAME == "osx" ]]; then
        cd $TRAVIS_BUILD_DIR/python-package && python setup.py bdist_wheel --plat-name=macosx --universal || exit -1
        mv dist/lightgbm-$LGB_VER-py2.py3-none-macosx.whl dist/lightgbm-$LGB_VER-py2.py3-none-macosx_10_9_x86_64.macosx_10_10_x86_64.macosx_10_11_x86_64.macosx_10_12_x86_64.macosx_10_13_x86_64.whl
    else
        cd $TRAVIS_BUILD_DIR/python-package && python setup.py bdist_wheel --plat-name=manylinux1_x86_64 --universal || exit -1
    fi
    pip install $TRAVIS_BUILD_DIR/python-package/dist/*.whl || exit -1
    pytest $TRAVIS_BUILD_DIR/tests/python_package_test || exit -1
    exit 0
fi

<<<<<<< HEAD
if [[ ${TASK} == "gpu" ]]; then 
    conda install --yes -c conda-forge boost
    if [[ ${METHOD} == "pip" ]]; then
        sed -i 's/std::string device_type = "cpu";/std::string device_type = "gpu";/' ../include/LightGBM/config.h
=======
if [[ $TASK == "gpu" ]]; then
    conda install --yes -c conda-forge boost=1.63.0
    sed -i 's/std::string device_type = "cpu";/std::string device_type = "gpu";/' $TRAVIS_BUILD_DIR/include/LightGBM/config.h
    if [[ $METHOD == "pip" ]]; then
>>>>>>> 34a643f6
        cd $TRAVIS_BUILD_DIR/python-package && python setup.py sdist || exit -1
        cd $TRAVIS_BUILD_DIR/python-package/dist && pip install lightgbm-$LGB_VER.tar.gz -v --install-option=--gpu --install-option="--boost-root=$HOME/miniconda/envs/test-env/" --install-option="--opencl-include-dir=$AMDAPPSDK/include/" || exit -1
        pytest $TRAVIS_BUILD_DIR/tests/python_package_test || exit -1
        exit 0
    fi
fi

mkdir build && cd build

if [[ $TASK == "mpi" ]]; then
    cd $TRAVIS_BUILD_DIR/python-package && python setup.py sdist || exit -1
    cd $TRAVIS_BUILD_DIR/python-package/dist && pip install lightgbm-$LGB_VER.tar.gz -v --install-option=--mpi || exit -1
    cd $TRAVIS_BUILD_DIR/build
    cmake -DUSE_MPI=ON ..
elif [[ $TASK == "gpu" ]]; then
    cmake -DUSE_GPU=ON -DBOOST_ROOT=$HOME/miniconda/envs/test-env/ -DOpenCL_INCLUDE_DIR=$AMDAPPSDK/include/ ..
else
    cmake ..
fi

make _lightgbm || exit -1

cd $TRAVIS_BUILD_DIR/python-package && python setup.py install --precompile || exit -1
cd $TRAVIS_BUILD_DIR && pytest . || exit -1

if [[ $TASK == "regular" ]]; then
    conda install python-graphviz
    cd $TRAVIS_BUILD_DIR/examples/python-guide
    sed -i'.bak' '/import lightgbm as lgb/a\
import matplotlib\
matplotlib.use\(\"Agg\"\)\
' plot_example.py  # prevent interactive window mode
    for f in *.py; do python $f || exit -1; done  # run all examples
fi<|MERGE_RESOLUTION|>--- conflicted
+++ resolved
@@ -67,17 +67,10 @@
     exit 0
 fi
 
-<<<<<<< HEAD
-if [[ ${TASK} == "gpu" ]]; then 
+if [[ $TASK == "gpu" ]]; then
     conda install --yes -c conda-forge boost
-    if [[ ${METHOD} == "pip" ]]; then
-        sed -i 's/std::string device_type = "cpu";/std::string device_type = "gpu";/' ../include/LightGBM/config.h
-=======
-if [[ $TASK == "gpu" ]]; then
-    conda install --yes -c conda-forge boost=1.63.0
     sed -i 's/std::string device_type = "cpu";/std::string device_type = "gpu";/' $TRAVIS_BUILD_DIR/include/LightGBM/config.h
     if [[ $METHOD == "pip" ]]; then
->>>>>>> 34a643f6
         cd $TRAVIS_BUILD_DIR/python-package && python setup.py sdist || exit -1
         cd $TRAVIS_BUILD_DIR/python-package/dist && pip install lightgbm-$LGB_VER.tar.gz -v --install-option=--gpu --install-option="--boost-root=$HOME/miniconda/envs/test-env/" --install-option="--opencl-include-dir=$AMDAPPSDK/include/" || exit -1
         pytest $TRAVIS_BUILD_DIR/tests/python_package_test || exit -1
