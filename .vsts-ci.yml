--- conflicted
+++ resolved
@@ -35,12 +35,8 @@
     OS_NAME: 'linux'
     PRODUCES_ARTIFACTS: 'true'
   pool: sh-ubuntu
-<<<<<<< HEAD
-  container: ubuntu1404
+  container: linux-artifact-builder
   timeoutInMinutes: 60
-=======
-  container: linux-artifact-builder
->>>>>>> 4c5d0fbb
   strategy:
     matrix:
       regular:
