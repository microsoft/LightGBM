# coding: utf-8
"""Tests for lightgbm.dask module"""

import inspect
import pickle
import random
import socket
from itertools import groupby
from os import getenv
from sys import platform

import pytest

import lightgbm as lgb

if not platform.startswith('linux'):
    pytest.skip('lightgbm.dask is currently supported in Linux environments', allow_module_level=True)
if not lgb.compat.DASK_INSTALLED:
    pytest.skip('Dask is not installed', allow_module_level=True)

import cloudpickle
import dask.array as da
import dask.dataframe as dd
import joblib
import numpy as np
import pandas as pd
import sklearn.utils.estimator_checks as sklearn_checks
from dask.array.utils import assert_eq
from dask.distributed import Client, LocalCluster, default_client, wait
from pkg_resources import parse_version
from scipy.sparse import csr_matrix
from scipy.stats import spearmanr
from sklearn import __version__ as sk_version
from sklearn.datasets import make_blobs, make_regression

from .utils import make_ranking

sk_version = parse_version(sk_version)

tasks = ['binary-classification', 'multiclass-classification', 'regression', 'ranking']
distributed_training_algorithms = ['data', 'voting']
data_output = ['array', 'scipy_csr_matrix', 'dataframe', 'dataframe-with-categorical']
boosting_types = ['gbdt', 'dart', 'goss', 'rf']
group_sizes = [5, 5, 5, 10, 10, 10, 20, 20, 20, 50, 50]
task_to_dask_factory = {
    'regression': lgb.DaskLGBMRegressor,
    'binary-classification': lgb.DaskLGBMClassifier,
    'multiclass-classification': lgb.DaskLGBMClassifier,
    'ranking': lgb.DaskLGBMRanker
}
task_to_local_factory = {
    'regression': lgb.LGBMRegressor,
    'binary-classification': lgb.LGBMClassifier,
    'multiclass-classification': lgb.LGBMClassifier,
    'ranking': lgb.LGBMRanker
}

pytestmark = [
    pytest.mark.skipif(getenv('TASK', '') == 'mpi', reason='Fails to run with MPI interface'),
    pytest.mark.skipif(getenv('TASK', '') == 'gpu', reason='Fails to run with GPU interface')
]


@pytest.fixture(scope='module')
def cluster():
    dask_cluster = LocalCluster(n_workers=2, threads_per_worker=2, dashboard_address=None)
    yield dask_cluster
    dask_cluster.close()


@pytest.fixture(scope='module')
def cluster2():
    dask_cluster = LocalCluster(n_workers=2, threads_per_worker=2, dashboard_address=None)
    yield dask_cluster
    dask_cluster.close()


@pytest.fixture()
def listen_port():
    listen_port.port += 10
    return listen_port.port


listen_port.port = 13000


def _create_ranking_data(n_samples=100, output='array', chunk_size=50, **kwargs):
    X, y, g = make_ranking(n_samples=n_samples, random_state=42, **kwargs)
    rnd = np.random.RandomState(42)
    w = rnd.rand(X.shape[0]) * 0.01
    g_rle = np.array([len(list(grp)) for _, grp in groupby(g)])

    if output.startswith('dataframe'):
        # add target, weight, and group to DataFrame so that partitions abide by group boundaries.
        X_df = pd.DataFrame(X, columns=[f'feature_{i}' for i in range(X.shape[1])])
        if output == 'dataframe-with-categorical':
            for i in range(5):
                col_name = f"cat_col{i}"
                cat_values = rnd.choice(['a', 'b'], X.shape[0])
                cat_series = pd.Series(
                    cat_values,
                    dtype='category'
                )
                X_df[col_name] = cat_series
        X = X_df.copy()
        X_df = X_df.assign(y=y, g=g, w=w)

        # set_index ensures partitions are based on group id.
        # See https://stackoverflow.com/questions/49532824/dask-dataframe-split-partitions-based-on-a-column-or-function.
        X_df.set_index('g', inplace=True)
        dX = dd.from_pandas(X_df, chunksize=chunk_size)

        # separate target, weight from features.
        dy = dX['y']
        dw = dX['w']
        dX = dX.drop(columns=['y', 'w'])
        dg = dX.index.to_series()

        # encode group identifiers into run-length encoding, the format LightGBMRanker is expecting
        # so that within each partition, sum(g) = n_samples.
        dg = dg.map_partitions(lambda p: p.groupby('g', sort=False).apply(lambda z: z.shape[0]))
    elif output == 'array':
        # ranking arrays: one chunk per group. Each chunk must include all columns.
        p = X.shape[1]
        dX, dy, dw, dg = [], [], [], []
        for g_idx, rhs in enumerate(np.cumsum(g_rle)):
            lhs = rhs - g_rle[g_idx]
            dX.append(da.from_array(X[lhs:rhs, :], chunks=(rhs - lhs, p)))
            dy.append(da.from_array(y[lhs:rhs]))
            dw.append(da.from_array(w[lhs:rhs]))
            dg.append(da.from_array(np.array([g_rle[g_idx]])))

        dX = da.concatenate(dX, axis=0)
        dy = da.concatenate(dy, axis=0)
        dw = da.concatenate(dw, axis=0)
        dg = da.concatenate(dg, axis=0)
    else:
        raise ValueError('Ranking data creation only supported for Dask arrays and dataframes')

    return X, y, w, g_rle, dX, dy, dw, dg


def _create_data(objective, n_samples=1_000, output='array', chunk_size=500, **kwargs):
    if objective.endswith('classification'):
        if objective == 'binary-classification':
            centers = [[-4, -4], [4, 4]]
        elif objective == 'multiclass-classification':
            centers = [[-4, -4], [4, 4], [-4, 4]]
        else:
            raise ValueError(f"Unknown classification task '{objective}'")
        X, y = make_blobs(n_samples=n_samples, centers=centers, random_state=42)
    elif objective == 'regression':
        X, y = make_regression(n_samples=n_samples, n_features=4, n_informative=2, random_state=42)
    elif objective == 'ranking':
        return _create_ranking_data(
            n_samples=n_samples,
            output=output,
            chunk_size=chunk_size,
            **kwargs
        )
    else:
        raise ValueError(f"Unknown objective '{objective}'")
    rnd = np.random.RandomState(42)
    weights = rnd.random(X.shape[0]) * 0.01

    if output == 'array':
        dX = da.from_array(X, (chunk_size, X.shape[1]))
        dy = da.from_array(y, chunk_size)
        dw = da.from_array(weights, chunk_size)
    elif output.startswith('dataframe'):
        X_df = pd.DataFrame(X, columns=[f'feature_{i}' for i in range(X.shape[1])])
        if output == 'dataframe-with-categorical':
            num_cat_cols = 2
            for i in range(num_cat_cols):
                col_name = f"cat_col{i}"
                cat_values = rnd.choice(['a', 'b'], X.shape[0])
                cat_series = pd.Series(
                    cat_values,
                    dtype='category'
                )
                X_df[col_name] = cat_series
                X = np.hstack((X, cat_series.cat.codes.values.reshape(-1, 1)))

            # make one categorical feature relevant to the target
            cat_col_is_a = X_df['cat_col0'] == 'a'
            if objective == 'regression':
                y = np.where(cat_col_is_a, y, 2 * y)
            elif objective == 'binary-classification':
                y = np.where(cat_col_is_a, y, 1 - y)
            elif objective == 'multiclass-classification':
                n_classes = 3
                y = np.where(cat_col_is_a, y, (1 + y) % n_classes)
        y_df = pd.Series(y, name='target')
        dX = dd.from_pandas(X_df, chunksize=chunk_size)
        dy = dd.from_pandas(y_df, chunksize=chunk_size)
        dw = dd.from_array(weights, chunksize=chunk_size)
    elif output == 'scipy_csr_matrix':
        dX = da.from_array(X, chunks=(chunk_size, X.shape[1])).map_blocks(csr_matrix)
        dy = da.from_array(y, chunks=chunk_size)
        dw = da.from_array(weights, chunk_size)
    else:
        raise ValueError(f"Unknown output type '{output}'")

    return X, y, weights, None, dX, dy, dw, None


def _r2_score(dy_true, dy_pred):
    numerator = ((dy_true - dy_pred) ** 2).sum(axis=0, dtype=np.float64)
    denominator = ((dy_true - dy_true.mean(axis=0)) ** 2).sum(axis=0, dtype=np.float64)
    return (1 - numerator / denominator).compute()


def _accuracy_score(dy_true, dy_pred):
    return da.average(dy_true == dy_pred).compute()


def _pickle(obj, filepath, serializer):
    if serializer == 'pickle':
        with open(filepath, 'wb') as f:
            pickle.dump(obj, f)
    elif serializer == 'joblib':
        joblib.dump(obj, filepath)
    elif serializer == 'cloudpickle':
        with open(filepath, 'wb') as f:
            cloudpickle.dump(obj, f)
    else:
        raise ValueError(f'Unrecognized serializer type: {serializer}')


def _unpickle(filepath, serializer):
    if serializer == 'pickle':
        with open(filepath, 'rb') as f:
            return pickle.load(f)
    elif serializer == 'joblib':
        return joblib.load(filepath)
    elif serializer == 'cloudpickle':
        with open(filepath, 'rb') as f:
            return cloudpickle.load(f)
    else:
        raise ValueError(f'Unrecognized serializer type: {serializer}')


@pytest.mark.parametrize('output', data_output)
@pytest.mark.parametrize('task', ['binary-classification', 'multiclass-classification'])
@pytest.mark.parametrize('boosting_type', boosting_types)
@pytest.mark.parametrize('tree_learner', distributed_training_algorithms)
def test_classifier(output, task, boosting_type, tree_learner, cluster):
    with Client(cluster) as client:
        X, y, w, _, dX, dy, dw, _ = _create_data(
            objective=task,
            output=output
        )

        params = {
            "boosting_type": boosting_type,
            "tree_learner": tree_learner,
            "n_estimators": 50,
            "num_leaves": 31
        }
        if boosting_type == 'rf':
            params.update({
                'bagging_freq': 1,
                'bagging_fraction': 0.9,
            })
        elif boosting_type == 'goss':
            params['top_rate'] = 0.5

        dask_classifier = lgb.DaskLGBMClassifier(
            client=client,
            time_out=5,
            **params
        )
        dask_classifier = dask_classifier.fit(dX, dy, sample_weight=dw)
        p1 = dask_classifier.predict(dX)
        p1_proba = dask_classifier.predict_proba(dX).compute()
        p1_pred_leaf = dask_classifier.predict(dX, pred_leaf=True)
        p1_local = dask_classifier.to_local().predict(X)
        s1 = _accuracy_score(dy, p1)
        p1 = p1.compute()

        local_classifier = lgb.LGBMClassifier(**params)
        local_classifier.fit(X, y, sample_weight=w)
        p2 = local_classifier.predict(X)
        p2_proba = local_classifier.predict_proba(X)
        s2 = local_classifier.score(X, y)

        if boosting_type == 'rf':
            # https://github.com/microsoft/LightGBM/issues/4118
            assert_eq(s1, s2, atol=0.01)
            assert_eq(p1_proba, p2_proba, atol=0.8)
        else:
            assert_eq(s1, s2)
            assert_eq(p1, p2)
            assert_eq(p1, y)
            assert_eq(p2, y)
            assert_eq(p1_proba, p2_proba, atol=0.03)
            assert_eq(p1_local, p2)
            assert_eq(p1_local, y)

        # pref_leaf values should have the right shape
        # and values that look like valid tree nodes
        pred_leaf_vals = p1_pred_leaf.compute()
        assert pred_leaf_vals.shape == (
            X.shape[0],
            dask_classifier.booster_.num_trees()
        )
        assert np.max(pred_leaf_vals) <= params['num_leaves']
        assert np.min(pred_leaf_vals) >= 0
        assert len(np.unique(pred_leaf_vals)) <= params['num_leaves']

        # be sure LightGBM actually used at least one categorical column,
        # and that it was correctly treated as a categorical feature
        if output == 'dataframe-with-categorical':
            cat_cols = [
                col for col in dX.columns
                if dX.dtypes[col].name == 'category'
            ]
            tree_df = dask_classifier.booster_.trees_to_dataframe()
            node_uses_cat_col = tree_df['split_feature'].isin(cat_cols)
            assert node_uses_cat_col.sum() > 0
            assert tree_df.loc[node_uses_cat_col, "decision_type"].unique()[0] == '=='


@pytest.mark.parametrize('output', data_output)
@pytest.mark.parametrize('task', ['binary-classification', 'multiclass-classification'])
def test_classifier_pred_contrib(output, task, cluster):
    with Client(cluster) as client:
        X, y, w, _, dX, dy, dw, _ = _create_data(
            objective=task,
            output=output
        )

        params = {
            "n_estimators": 10,
            "num_leaves": 10
        }

        dask_classifier = lgb.DaskLGBMClassifier(
            client=client,
            time_out=5,
            tree_learner='data',
            **params
        )
        dask_classifier = dask_classifier.fit(dX, dy, sample_weight=dw)
        preds_with_contrib = dask_classifier.predict(dX, pred_contrib=True).compute()

        local_classifier = lgb.LGBMClassifier(**params)
        local_classifier.fit(X, y, sample_weight=w)
        local_preds_with_contrib = local_classifier.predict(X, pred_contrib=True)

        if output == 'scipy_csr_matrix':
            preds_with_contrib = np.array(preds_with_contrib.todense())

        # be sure LightGBM actually used at least one categorical column,
        # and that it was correctly treated as a categorical feature
        if output == 'dataframe-with-categorical':
            cat_cols = [
                col for col in dX.columns
                if dX.dtypes[col].name == 'category'
            ]
            tree_df = dask_classifier.booster_.trees_to_dataframe()
            node_uses_cat_col = tree_df['split_feature'].isin(cat_cols)
            assert node_uses_cat_col.sum() > 0
            assert tree_df.loc[node_uses_cat_col, "decision_type"].unique()[0] == '=='

        # shape depends on whether it is binary or multiclass classification
        num_features = dask_classifier.n_features_
        num_classes = dask_classifier.n_classes_
        if num_classes == 2:
            expected_num_cols = num_features + 1
        else:
            expected_num_cols = (num_features + 1) * num_classes

        # * shape depends on whether it is binary or multiclass classification
        # * matrix for binary classification is of the form [feature_contrib, base_value],
        #   for multi-class it's [feat_contrib_class1, base_value_class1, feat_contrib_class2, base_value_class2, etc.]
        # * contrib outputs for distributed training are different than from local training, so we can just test
        #   that the output has the right shape and base values are in the right position
        assert preds_with_contrib.shape[1] == expected_num_cols
        assert preds_with_contrib.shape == local_preds_with_contrib.shape

        if num_classes == 2:
            assert len(np.unique(preds_with_contrib[:, num_features]) == 1)
        else:
            for i in range(num_classes):
                base_value_col = num_features * (i + 1) + i
                assert len(np.unique(preds_with_contrib[:, base_value_col]) == 1)


def test_find_random_open_port(cluster):
    with Client(cluster) as client:
        for _ in range(5):
            worker_address_to_port = client.run(lgb.dask._find_random_open_port)
            found_ports = worker_address_to_port.values()
            # check that found ports are different for same address (LocalCluster)
            assert len(set(found_ports)) == len(found_ports)
            # check that the ports are indeed open
            for port in found_ports:
                with socket.socket(socket.AF_INET, socket.SOCK_STREAM) as s:
                    s.bind(('', port))


def test_possibly_fix_worker_map(capsys, cluster):
    with Client(cluster) as client:
        worker_addresses = list(client.scheduler_info()["workers"].keys())

        retry_msg = 'Searching for a LightGBM training port for worker'

        # should handle worker maps without any duplicates
        map_without_duplicates = {
            worker_address: 12400 + i
            for i, worker_address in enumerate(worker_addresses)
        }
        patched_map = lgb.dask._possibly_fix_worker_map_duplicates(
            client=client,
            worker_map=map_without_duplicates
        )
        assert patched_map == map_without_duplicates
        assert retry_msg not in capsys.readouterr().out

        # should handle worker maps with duplicates
        map_with_duplicates = {
            worker_address: 12400
            for i, worker_address in enumerate(worker_addresses)
        }
        patched_map = lgb.dask._possibly_fix_worker_map_duplicates(
            client=client,
            worker_map=map_with_duplicates
        )
        assert retry_msg in capsys.readouterr().out
        assert len(set(patched_map.values())) == len(worker_addresses)


def test_training_does_not_fail_on_port_conflicts(cluster):
    with Client(cluster) as client:
        _, _, _, _, dX, dy, dw, _ = _create_data('binary-classification', output='array')

        lightgbm_default_port = 12400
        with socket.socket(socket.AF_INET, socket.SOCK_STREAM) as s:
            s.bind(('127.0.0.1', lightgbm_default_port))
            dask_classifier = lgb.DaskLGBMClassifier(
                client=client,
                time_out=5,
                n_estimators=5,
                num_leaves=5
            )
            for _ in range(5):
                dask_classifier.fit(
                    X=dX,
                    y=dy,
                    sample_weight=dw,
                )
                assert dask_classifier.booster_


@pytest.mark.parametrize('output', data_output)
@pytest.mark.parametrize('boosting_type', boosting_types)
@pytest.mark.parametrize('tree_learner', distributed_training_algorithms)
def test_regressor(output, boosting_type, tree_learner, cluster):
    with Client(cluster) as client:
        X, y, w, _, dX, dy, dw, _ = _create_data(
            objective='regression',
            output=output
        )

        params = {
            "boosting_type": boosting_type,
            "random_state": 42,
            "num_leaves": 31,
            "n_estimators": 20,
        }
        if boosting_type == 'rf':
            params.update({
                'bagging_freq': 1,
                'bagging_fraction': 0.9,
            })

        dask_regressor = lgb.DaskLGBMRegressor(
            client=client,
            time_out=5,
            tree=tree_learner,
            **params
        )
        dask_regressor = dask_regressor.fit(dX, dy, sample_weight=dw)
        p1 = dask_regressor.predict(dX)
        p1_pred_leaf = dask_regressor.predict(dX, pred_leaf=True)

        s1 = _r2_score(dy, p1)
        p1 = p1.compute()
        p1_local = dask_regressor.to_local().predict(X)
        s1_local = dask_regressor.to_local().score(X, y)

        local_regressor = lgb.LGBMRegressor(**params)
        local_regressor.fit(X, y, sample_weight=w)
        s2 = local_regressor.score(X, y)
        p2 = local_regressor.predict(X)

        # Scores should be the same
        assert_eq(s1, s2, atol=0.01)
        assert_eq(s1, s1_local)

        # Predictions should be roughly the same.
        assert_eq(p1, p1_local)

        # pref_leaf values should have the right shape
        # and values that look like valid tree nodes
        pred_leaf_vals = p1_pred_leaf.compute()
        assert pred_leaf_vals.shape == (
            X.shape[0],
            dask_regressor.booster_.num_trees()
        )
        assert np.max(pred_leaf_vals) <= params['num_leaves']
        assert np.min(pred_leaf_vals) >= 0
        assert len(np.unique(pred_leaf_vals)) <= params['num_leaves']

        assert_eq(p1, y, rtol=0.5, atol=50.)
        assert_eq(p2, y, rtol=0.5, atol=50.)

        # be sure LightGBM actually used at least one categorical column,
        # and that it was correctly treated as a categorical feature
        if output == 'dataframe-with-categorical':
            cat_cols = [
                col for col in dX.columns
                if dX.dtypes[col].name == 'category'
            ]
            tree_df = dask_regressor.booster_.trees_to_dataframe()
            node_uses_cat_col = tree_df['split_feature'].isin(cat_cols)
            assert node_uses_cat_col.sum() > 0
            assert tree_df.loc[node_uses_cat_col, "decision_type"].unique()[0] == '=='


@pytest.mark.parametrize('output', data_output)
def test_regressor_pred_contrib(output, cluster):
    with Client(cluster) as client:
        X, y, w, _, dX, dy, dw, _ = _create_data(
            objective='regression',
            output=output
        )

        params = {
            "n_estimators": 10,
            "num_leaves": 10
        }

        dask_regressor = lgb.DaskLGBMRegressor(
            client=client,
            time_out=5,
            tree_learner='data',
            **params
        )
        dask_regressor = dask_regressor.fit(dX, dy, sample_weight=dw)
        preds_with_contrib = dask_regressor.predict(dX, pred_contrib=True).compute()

        local_regressor = lgb.LGBMRegressor(**params)
        local_regressor.fit(X, y, sample_weight=w)
        local_preds_with_contrib = local_regressor.predict(X, pred_contrib=True)

        if output == "scipy_csr_matrix":
            preds_with_contrib = np.array(preds_with_contrib.todense())

        # contrib outputs for distributed training are different than from local training, so we can just test
        # that the output has the right shape and base values are in the right position
        num_features = dX.shape[1]
        assert preds_with_contrib.shape[1] == num_features + 1
        assert preds_with_contrib.shape == local_preds_with_contrib.shape

        # be sure LightGBM actually used at least one categorical column,
        # and that it was correctly treated as a categorical feature
        if output == 'dataframe-with-categorical':
            cat_cols = [
                col for col in dX.columns
                if dX.dtypes[col].name == 'category'
            ]
            tree_df = dask_regressor.booster_.trees_to_dataframe()
            node_uses_cat_col = tree_df['split_feature'].isin(cat_cols)
            assert node_uses_cat_col.sum() > 0
            assert tree_df.loc[node_uses_cat_col, "decision_type"].unique()[0] == '=='


@pytest.mark.parametrize('output', data_output)
@pytest.mark.parametrize('alpha', [.1, .5, .9])
def test_regressor_quantile(output, alpha, cluster):
    with Client(cluster) as client:
        X, y, w, _, dX, dy, dw, _ = _create_data(
            objective='regression',
            output=output
        )

        params = {
            "objective": "quantile",
            "alpha": alpha,
            "random_state": 42,
            "n_estimators": 10,
            "num_leaves": 10
        }

        dask_regressor = lgb.DaskLGBMRegressor(
            client=client,
            tree_learner_type='data_parallel',
            **params
        )
        dask_regressor = dask_regressor.fit(dX, dy, sample_weight=dw)
        p1 = dask_regressor.predict(dX).compute()
        q1 = np.count_nonzero(y < p1) / y.shape[0]

        local_regressor = lgb.LGBMRegressor(**params)
        local_regressor.fit(X, y, sample_weight=w)
        p2 = local_regressor.predict(X)
        q2 = np.count_nonzero(y < p2) / y.shape[0]

        # Quantiles should be right
        np.testing.assert_allclose(q1, alpha, atol=0.2)
        np.testing.assert_allclose(q2, alpha, atol=0.2)

        # be sure LightGBM actually used at least one categorical column,
        # and that it was correctly treated as a categorical feature
        if output == 'dataframe-with-categorical':
            cat_cols = [
                col for col in dX.columns
                if dX.dtypes[col].name == 'category'
            ]
            tree_df = dask_regressor.booster_.trees_to_dataframe()
            node_uses_cat_col = tree_df['split_feature'].isin(cat_cols)
            assert node_uses_cat_col.sum() > 0
            assert tree_df.loc[node_uses_cat_col, "decision_type"].unique()[0] == '=='


@pytest.mark.parametrize('output', ['array', 'dataframe', 'dataframe-with-categorical'])
@pytest.mark.parametrize('group', [None, group_sizes])
@pytest.mark.parametrize('boosting_type', boosting_types)
@pytest.mark.parametrize('tree_learner', distributed_training_algorithms)
def test_ranker(output, group, boosting_type, tree_learner, cluster):
    with Client(cluster) as client:
        if output == 'dataframe-with-categorical':
            X, y, w, g, dX, dy, dw, dg = _create_data(
                objective='ranking',
                output=output,
                group=group,
                n_features=1,
                n_informative=1
            )
        else:
            X, y, w, g, dX, dy, dw, dg = _create_data(
                objective='ranking',
                output=output,
                group=group
            )

        # rebalance small dask.Array dataset for better performance.
        if output == 'array':
            dX = dX.persist()
            dy = dy.persist()
            dw = dw.persist()
            dg = dg.persist()
            _ = wait([dX, dy, dw, dg])
            client.rebalance()

        # use many trees + leaves to overfit, help ensure that Dask data-parallel strategy matches that of
        # serial learner. See https://github.com/microsoft/LightGBM/issues/3292#issuecomment-671288210.
        params = {
            "boosting_type": boosting_type,
            "random_state": 42,
            "n_estimators": 50,
            "num_leaves": 20,
            "min_child_samples": 1
        }
        if boosting_type == 'rf':
            params.update({
                'bagging_freq': 1,
                'bagging_fraction': 0.9,
            })

        dask_ranker = lgb.DaskLGBMRanker(
            client=client,
            time_out=5,
            tree_learner_type=tree_learner,
            **params
        )
        dask_ranker = dask_ranker.fit(dX, dy, sample_weight=dw, group=dg)
        rnkvec_dask = dask_ranker.predict(dX)
        rnkvec_dask = rnkvec_dask.compute()
        p1_pred_leaf = dask_ranker.predict(dX, pred_leaf=True)
        rnkvec_dask_local = dask_ranker.to_local().predict(X)

        local_ranker = lgb.LGBMRanker(**params)
        local_ranker.fit(X, y, sample_weight=w, group=g)
        rnkvec_local = local_ranker.predict(X)

        # distributed ranker should be able to rank decently well and should
        # have high rank correlation with scores from serial ranker.
        dcor = spearmanr(rnkvec_dask, y).correlation
        assert dcor > 0.6
        assert spearmanr(rnkvec_dask, rnkvec_local).correlation > 0.8
        assert_eq(rnkvec_dask, rnkvec_dask_local)

        # pref_leaf values should have the right shape
        # and values that look like valid tree nodes
        pred_leaf_vals = p1_pred_leaf.compute()
        assert pred_leaf_vals.shape == (
            X.shape[0],
            dask_ranker.booster_.num_trees()
        )
        assert np.max(pred_leaf_vals) <= params['num_leaves']
        assert np.min(pred_leaf_vals) >= 0
        assert len(np.unique(pred_leaf_vals)) <= params['num_leaves']

        # be sure LightGBM actually used at least one categorical column,
        # and that it was correctly treated as a categorical feature
        if output == 'dataframe-with-categorical':
            cat_cols = [
                col for col in dX.columns
                if dX.dtypes[col].name == 'category'
            ]
            tree_df = dask_ranker.booster_.trees_to_dataframe()
            node_uses_cat_col = tree_df['split_feature'].isin(cat_cols)
            assert node_uses_cat_col.sum() > 0
            assert tree_df.loc[node_uses_cat_col, "decision_type"].unique()[0] == '=='


@pytest.mark.parametrize('task', tasks)
def test_training_works_if_client_not_provided_or_set_after_construction(task, cluster):
    with Client(cluster) as client:
        _, _, _, _, dX, dy, _, dg = _create_data(
            objective=task,
            output='array',
            group=None
        )
        model_factory = task_to_dask_factory[task]

        params = {
            "time_out": 5,
            "n_estimators": 1,
            "num_leaves": 2
        }

        # should be able to use the class without specifying a client
        dask_model = model_factory(**params)
        assert dask_model.client is None
        with pytest.raises(lgb.compat.LGBMNotFittedError, match='Cannot access property client_ before calling fit'):
            dask_model.client_

        dask_model.fit(dX, dy, group=dg)
        assert dask_model.fitted_
        assert dask_model.client is None
        assert dask_model.client_ == client

        preds = dask_model.predict(dX)
        assert isinstance(preds, da.Array)
        assert dask_model.fitted_
        assert dask_model.client is None
        assert dask_model.client_ == client

        local_model = dask_model.to_local()
        with pytest.raises(AttributeError):
            local_model.client
            local_model.client_

        # should be able to set client after construction
        dask_model = model_factory(**params)
        dask_model.set_params(client=client)
        assert dask_model.client == client

        with pytest.raises(lgb.compat.LGBMNotFittedError, match='Cannot access property client_ before calling fit'):
            dask_model.client_

        dask_model.fit(dX, dy, group=dg)
        assert dask_model.fitted_
        assert dask_model.client == client
        assert dask_model.client_ == client

        preds = dask_model.predict(dX)
        assert isinstance(preds, da.Array)
        assert dask_model.fitted_
        assert dask_model.client == client
        assert dask_model.client_ == client

        local_model = dask_model.to_local()
        with pytest.raises(AttributeError):
            local_model.client
            local_model.client_


@pytest.mark.parametrize('serializer', ['pickle', 'joblib', 'cloudpickle'])
@pytest.mark.parametrize('task', tasks)
@pytest.mark.parametrize('set_client', [True, False])
def test_model_and_local_version_are_picklable_whether_or_not_client_set_explicitly(serializer, task, set_client, tmp_path, cluster, cluster2):

    with Client(cluster) as client1:
        # data on cluster1
        X_1, _, _, _, dX_1, dy_1, _, dg_1 = _create_data(
            objective=task,
            output='array',
            group=None
        )

        with Client(cluster2) as client2:
            # create identical data on cluster2
            X_2, _, _, _, dX_2, dy_2, _, dg_2 = _create_data(
                objective=task,
                output='array',
                group=None
            )

            model_factory = task_to_dask_factory[task]

            params = {
                "time_out": 5,
                "n_estimators": 1,
                "num_leaves": 2
            }

            # at this point, the result of default_client() is client2 since it was the most recently
            # created. So setting client to client1 here to test that you can select a non-default client
            assert default_client() == client2
            if set_client:
                params.update({"client": client1})

            # unfitted model should survive pickling round trip, and pickling
            # shouldn't have side effects on the model object
            dask_model = model_factory(**params)
            local_model = dask_model.to_local()
            if set_client:
                assert dask_model.client == client1
            else:
                assert dask_model.client is None

            with pytest.raises(lgb.compat.LGBMNotFittedError, match='Cannot access property client_ before calling fit'):
                dask_model.client_

            assert "client" not in local_model.get_params()
            assert getattr(local_model, "client", None) is None

            tmp_file = str(tmp_path / "model-1.pkl")
            _pickle(
                obj=dask_model,
                filepath=tmp_file,
                serializer=serializer
            )
            model_from_disk = _unpickle(
                filepath=tmp_file,
                serializer=serializer
            )

            local_tmp_file = str(tmp_path / "local-model-1.pkl")
            _pickle(
                obj=local_model,
                filepath=local_tmp_file,
                serializer=serializer
            )
            local_model_from_disk = _unpickle(
                filepath=local_tmp_file,
                serializer=serializer
            )

            assert model_from_disk.client is None

            if set_client:
                assert dask_model.client == client1
            else:
                assert dask_model.client is None

            with pytest.raises(lgb.compat.LGBMNotFittedError, match='Cannot access property client_ before calling fit'):
                dask_model.client_

            # client will always be None after unpickling
            if set_client:
                from_disk_params = model_from_disk.get_params()
                from_disk_params.pop("client", None)
                dask_params = dask_model.get_params()
                dask_params.pop("client", None)
                assert from_disk_params == dask_params
            else:
                assert model_from_disk.get_params() == dask_model.get_params()
            assert local_model_from_disk.get_params() == local_model.get_params()

            # fitted model should survive pickling round trip, and pickling
            # shouldn't have side effects on the model object
            if set_client:
                dask_model.fit(dX_1, dy_1, group=dg_1)
            else:
                dask_model.fit(dX_2, dy_2, group=dg_2)
            local_model = dask_model.to_local()

            assert "client" not in local_model.get_params()
            with pytest.raises(AttributeError):
                local_model.client
                local_model.client_

            tmp_file2 = str(tmp_path / "model-2.pkl")
            _pickle(
                obj=dask_model,
                filepath=tmp_file2,
                serializer=serializer
            )
            fitted_model_from_disk = _unpickle(
                filepath=tmp_file2,
                serializer=serializer
            )

            local_tmp_file2 = str(tmp_path / "local-model-2.pkl")
            _pickle(
                obj=local_model,
                filepath=local_tmp_file2,
                serializer=serializer
            )
            local_fitted_model_from_disk = _unpickle(
                filepath=local_tmp_file2,
                serializer=serializer
            )

            if set_client:
                assert dask_model.client == client1
                assert dask_model.client_ == client1
            else:
                assert dask_model.client is None
                assert dask_model.client_ == default_client()
                assert dask_model.client_ == client2

            assert isinstance(fitted_model_from_disk, model_factory)
            assert fitted_model_from_disk.client is None
            assert fitted_model_from_disk.client_ == default_client()
            assert fitted_model_from_disk.client_ == client2

            # client will always be None after unpickling
            if set_client:
                from_disk_params = fitted_model_from_disk.get_params()
                from_disk_params.pop("client", None)
                dask_params = dask_model.get_params()
                dask_params.pop("client", None)
                assert from_disk_params == dask_params
            else:
                assert fitted_model_from_disk.get_params() == dask_model.get_params()
            assert local_fitted_model_from_disk.get_params() == local_model.get_params()

            if set_client:
                preds_orig = dask_model.predict(dX_1).compute()
                preds_loaded_model = fitted_model_from_disk.predict(dX_1).compute()
                preds_orig_local = local_model.predict(X_1)
                preds_loaded_model_local = local_fitted_model_from_disk.predict(X_1)
            else:
                preds_orig = dask_model.predict(dX_2).compute()
                preds_loaded_model = fitted_model_from_disk.predict(dX_2).compute()
                preds_orig_local = local_model.predict(X_2)
                preds_loaded_model_local = local_fitted_model_from_disk.predict(X_2)

            assert_eq(preds_orig, preds_loaded_model)
            assert_eq(preds_orig_local, preds_loaded_model_local)


def test_warns_and_continues_on_unrecognized_tree_learner(cluster):
    with Client(cluster) as client:
        X = da.random.random((1e3, 10))
        y = da.random.random((1e3, 1))
        dask_regressor = lgb.DaskLGBMRegressor(
            client=client,
            time_out=5,
            tree_learner='some-nonsense-value',
            n_estimators=1,
            num_leaves=2
        )
        with pytest.warns(UserWarning, match='Parameter tree_learner set to some-nonsense-value'):
            dask_regressor = dask_regressor.fit(X, y)

        assert dask_regressor.fitted_


@pytest.mark.parametrize('tree_learner', ['data_parallel', 'voting_parallel'])
def test_training_respects_tree_learner_aliases(tree_learner, cluster):
    with Client(cluster) as client:
        task = 'regression'
        _, _, _, _, dX, dy, dw, dg = _create_data(objective=task, output='array')
        dask_factory = task_to_dask_factory[task]
        dask_model = dask_factory(
            client=client,
            tree_learner=tree_learner,
            time_out=5,
            n_estimators=10,
            num_leaves=15
        )
        dask_model.fit(dX, dy, sample_weight=dw, group=dg)

        assert dask_model.fitted_
        assert dask_model.get_params()['tree_learner'] == tree_learner


def test_error_on_feature_parallel_tree_learner(cluster):
    with Client(cluster) as client:
        X = da.random.random((100, 10), chunks=(50, 10))
        y = da.random.random(100, chunks=50)
        X, y = client.persist([X, y])
        _ = wait([X, y])
        client.rebalance()
        dask_regressor = lgb.DaskLGBMRegressor(
            client=client,
            time_out=5,
            tree_learner='feature_parallel',
            n_estimators=1,
            num_leaves=2
        )
        with pytest.raises(lgb.basic.LightGBMError, match='Do not support feature parallel in c api'):
            dask_regressor = dask_regressor.fit(X, y)


def test_errors(cluster):
    with Client(cluster) as client:
        def f(part):
            raise Exception('foo')

        df = dd.demo.make_timeseries()
        df = df.map_partitions(f, meta=df._meta)
        with pytest.raises(Exception) as info:
            lgb.dask._train(
                client=client,
                data=df,
                label=df.x,
                params={},
                model_factory=lgb.LGBMClassifier
            )
            assert 'foo' in str(info.value)


@pytest.mark.parametrize('task', tasks)
@pytest.mark.parametrize('output', data_output)
def test_training_succeeds_even_if_some_workers_do_not_have_any_data(task, output, cluster):
    if task == 'ranking' and output == 'scipy_csr_matrix':
        pytest.skip('LGBMRanker is not currently tested on sparse matrices')

    with Client(cluster) as client:
        def collection_to_single_partition(collection):
            """Merge the parts of a Dask collection into a single partition."""
            if collection is None:
                return
            if isinstance(collection, da.Array):
                return collection.rechunk(*collection.shape)
            return collection.repartition(npartitions=1)

        X, y, w, g, dX, dy, dw, dg = _create_data(
            objective=task,
            output=output,
            group=None
        )

        dask_model_factory = task_to_dask_factory[task]
        local_model_factory = task_to_local_factory[task]

        dX = collection_to_single_partition(dX)
        dy = collection_to_single_partition(dy)
        dw = collection_to_single_partition(dw)
        dg = collection_to_single_partition(dg)

        n_workers = len(client.scheduler_info()['workers'])
        assert n_workers > 1
        assert dX.npartitions == 1

        params = {
            'time_out': 5,
            'random_state': 42,
            'num_leaves': 10
        }

        dask_model = dask_model_factory(tree='data', client=client, **params)
        dask_model.fit(dX, dy, group=dg, sample_weight=dw)
        dask_preds = dask_model.predict(dX).compute()

        local_model = local_model_factory(**params)
        if task == 'ranking':
            local_model.fit(X, y, group=g, sample_weight=w)
        else:
            local_model.fit(X, y, sample_weight=w)
        local_preds = local_model.predict(X)

        assert assert_eq(dask_preds, local_preds)


@pytest.mark.parametrize('task', tasks)
def test_network_params_not_required_but_respected_if_given(task, listen_port, cluster):
    with Client(cluster) as client:
        _, _, _, _, dX, dy, _, dg = _create_data(
            objective=task,
            output='array',
            chunk_size=10,
            group=None
        )

        dask_model_factory = task_to_dask_factory[task]

        # rebalance data to be sure that each worker has a piece of the data
        client.rebalance()

        # model 1 - no network parameters given
        dask_model1 = dask_model_factory(
            n_estimators=5,
            num_leaves=5,
        )
        dask_model1.fit(dX, dy, group=dg)
        assert dask_model1.fitted_
        params = dask_model1.get_params()
        assert 'local_listen_port' not in params
        assert 'machines' not in params

        # model 2 - machines given
        n_workers = len(client.scheduler_info()['workers'])
        open_ports = [lgb.dask._find_random_open_port() for _ in range(n_workers)]
        dask_model2 = dask_model_factory(
            n_estimators=5,
            num_leaves=5,
            machines=",".join([
                f"127.0.0.1:{port}"
                for port in open_ports
            ]),
        )

        dask_model2.fit(dX, dy, group=dg)
        assert dask_model2.fitted_
        params = dask_model2.get_params()
        assert 'local_listen_port' not in params
        assert 'machines' in params

        # model 3 - local_listen_port given
        # training should fail because LightGBM will try to use the same
        # port for multiple worker processes on the same machine
        dask_model3 = dask_model_factory(
            n_estimators=5,
            num_leaves=5,
            local_listen_port=listen_port
        )
        error_msg = "has multiple Dask worker processes running on it"
        with pytest.raises(lgb.basic.LightGBMError, match=error_msg):
            dask_model3.fit(dX, dy, group=dg)


@pytest.mark.parametrize('task', tasks)
def test_machines_should_be_used_if_provided(task, cluster):
    with Client(cluster) as client:
        _, _, _, _, dX, dy, _, dg = _create_data(
            objective=task,
            output='array',
            chunk_size=10,
            group=None
        )

        dask_model_factory = task_to_dask_factory[task]

        # rebalance data to be sure that each worker has a piece of the data
        client.rebalance()

        n_workers = len(client.scheduler_info()['workers'])
        assert n_workers > 1
        open_ports = [lgb.dask._find_random_open_port() for _ in range(n_workers)]
        dask_model = dask_model_factory(
            n_estimators=5,
            num_leaves=5,
            machines=",".join([
                f"127.0.0.1:{port}"
                for port in open_ports
            ]),
        )

        # test that "machines" is actually respected by creating a socket that uses
        # one of the ports mentioned in "machines"
        error_msg = f"Binding port {open_ports[0]} failed"
        with pytest.raises(lgb.basic.LightGBMError, match=error_msg):
            with socket.socket(socket.AF_INET, socket.SOCK_STREAM) as s:
                s.bind(('127.0.0.1', open_ports[0]))
                dask_model.fit(dX, dy, group=dg)

        # The above error leaves a worker waiting
        client.restart()

        # an informative error should be raised if "machines" has duplicates
        one_open_port = lgb.dask._find_random_open_port()
        dask_model.set_params(
            machines=",".join([
                f"127.0.0.1:{one_open_port}"
                for _ in range(n_workers)
            ])
        )
        with pytest.raises(ValueError, match="Found duplicates in 'machines'"):
            dask_model.fit(dX, dy, group=dg)


@pytest.mark.parametrize(
    "classes",
    [
        (lgb.DaskLGBMClassifier, lgb.LGBMClassifier),
        (lgb.DaskLGBMRegressor, lgb.LGBMRegressor),
        (lgb.DaskLGBMRanker, lgb.LGBMRanker)
    ]
)
def test_dask_classes_and_sklearn_equivalents_have_identical_constructors_except_client_arg(classes):
    dask_spec = inspect.getfullargspec(classes[0])
    sklearn_spec = inspect.getfullargspec(classes[1])
    assert dask_spec.varargs == sklearn_spec.varargs
    assert dask_spec.varkw == sklearn_spec.varkw
    assert dask_spec.kwonlyargs == sklearn_spec.kwonlyargs
    assert dask_spec.kwonlydefaults == sklearn_spec.kwonlydefaults

    # "client" should be the only different, and the final argument
    assert dask_spec.args[:-1] == sklearn_spec.args
    assert dask_spec.defaults[:-1] == sklearn_spec.defaults
    assert dask_spec.args[-1] == 'client'
    assert dask_spec.defaults[-1] is None


@pytest.mark.parametrize(
    "methods",
    [
        (lgb.DaskLGBMClassifier.fit, lgb.LGBMClassifier.fit),
        (lgb.DaskLGBMClassifier.predict, lgb.LGBMClassifier.predict),
        (lgb.DaskLGBMClassifier.predict_proba, lgb.LGBMClassifier.predict_proba),
        (lgb.DaskLGBMRegressor.fit, lgb.LGBMRegressor.fit),
        (lgb.DaskLGBMRegressor.predict, lgb.LGBMRegressor.predict),
        (lgb.DaskLGBMRanker.fit, lgb.LGBMRanker.fit),
        (lgb.DaskLGBMRanker.predict, lgb.LGBMRanker.predict)
    ]
)
def test_dask_methods_and_sklearn_equivalents_have_similar_signatures(methods):
    dask_spec = inspect.getfullargspec(methods[0])
    sklearn_spec = inspect.getfullargspec(methods[1])
    dask_params = inspect.signature(methods[0]).parameters
    sklearn_params = inspect.signature(methods[1]).parameters
    assert dask_spec.args == sklearn_spec.args[:len(dask_spec.args)]
    assert dask_spec.varargs == sklearn_spec.varargs
    if sklearn_spec.varkw:
        assert dask_spec.varkw == sklearn_spec.varkw[:len(dask_spec.varkw)]
    assert dask_spec.kwonlyargs == sklearn_spec.kwonlyargs
    assert dask_spec.kwonlydefaults == sklearn_spec.kwonlydefaults
    for param in dask_spec.args:
        error_msg = f"param '{param}' has different default values in the methods"
        assert dask_params[param].default == sklearn_params[param].default, error_msg


@pytest.mark.parametrize('task', tasks)
def test_training_succeeds_when_data_is_dataframe_and_label_is_column_array(task, cluster):
    with Client(cluster) as client:
        _, _, _, _, dX, dy, dw, dg = _create_data(
            objective=task,
            output='dataframe',
            group=None
        )

        model_factory = task_to_dask_factory[task]

        dy = dy.to_dask_array(lengths=True)
        dy_col_array = dy.reshape(-1, 1)
        assert len(dy_col_array.shape) == 2 and dy_col_array.shape[1] == 1

        params = {
            'n_estimators': 1,
            'num_leaves': 3,
            'random_state': 0,
            'time_out': 5
        }
        model = model_factory(**params)
        model.fit(dX, dy_col_array, sample_weight=dw, group=dg)
        assert model.fitted_


@pytest.mark.parametrize('task', tasks)
@pytest.mark.parametrize('output', data_output)
def test_init_score(task, output, cluster):
    if task == 'ranking' and output == 'scipy_csr_matrix':
        pytest.skip('LGBMRanker is not currently tested on sparse matrices')

<<<<<<< HEAD
    _, _, _, _, dX, dy, dw, dg = _create_data(
        objective=task,
        output=output,
        group=None
    )

    model_factory = task_to_dask_factory[task]

    params = {
        'n_estimators': 1,
        'num_leaves': 2,
        'time_out': 5
    }
    init_score = random.random()
    size_factor = 1
    if task == 'multiclass-classification':
        size_factor = 3  # number of classes

    if output.startswith('dataframe'):
        # init_scores = dy.map_partitions(lambda x: pd.Series([init_score] * x.size * size_factor))
        init_scores = dy.map_partitions(lambda x: pd.DataFrame([[init_score] * size_factor] * x.size))
    else:
        # init_scores = dy.map_blocks(lambda x: np.repeat(init_score, x.size * size_factor))
        init_scores = dy.map_blocks(lambda x: np.full((x.size, size_factor), init_score))
    model = model_factory(client=client, **params)
    model.fit(dX, dy, sample_weight=dw, init_score=init_scores, group=dg)
    # value of the root node is 0 when init_score is set
    assert model.booster_.trees_to_dataframe()['value'][0] == 0
=======
    with Client(cluster) as client:
        _, _, _, _, dX, dy, dw, dg = _create_data(
            objective=task,
            output=output,
            group=None
        )
>>>>>>> 0701a32d

        model_factory = task_to_dask_factory[task]

        params = {
            'n_estimators': 1,
            'num_leaves': 2,
            'time_out': 5
        }
        init_score = random.random()
        # init_scores must be a 1D array, even for multiclass classification
        # where you need to provide 1 score per class for each row in X
        # https://github.com/microsoft/LightGBM/issues/4046
        size_factor = 1
        if task == 'multiclass-classification':
            size_factor = 3  # number of classes

        if output.startswith('dataframe'):
            init_scores = dy.map_partitions(lambda x: pd.Series([init_score] * x.size * size_factor))
        else:
            init_scores = dy.map_blocks(lambda x: np.repeat(init_score, x.size * size_factor))
        model = model_factory(client=client, **params)
        model.fit(dX, dy, sample_weight=dw, init_score=init_scores, group=dg)
        # value of the root node is 0 when init_score is set
        assert model.booster_.trees_to_dataframe()['value'][0] == 0


def sklearn_checks_to_run():
    check_names = [
        "check_estimator_get_tags_default_keys",
        "check_get_params_invariance",
        "check_set_params"
    ]
    for check_name in check_names:
        check_func = getattr(sklearn_checks, check_name, None)
        if check_func:
            yield check_func


def _tested_estimators():
    for Estimator in [lgb.DaskLGBMClassifier, lgb.DaskLGBMRegressor]:
        yield Estimator()


@pytest.mark.parametrize("estimator", _tested_estimators())
@pytest.mark.parametrize("check", sklearn_checks_to_run())
def test_sklearn_integration(estimator, check, cluster):
    with Client(cluster) as client:
        estimator.set_params(local_listen_port=18000, time_out=5)
        name = type(estimator).__name__
        check(name, estimator)


# this test is separate because it takes a not-yet-constructed estimator
@pytest.mark.parametrize("estimator", list(_tested_estimators()))
def test_parameters_default_constructible(estimator):
    name = estimator.__class__.__name__
    if sk_version >= parse_version("0.24"):
        Estimator = estimator
    else:
        Estimator = estimator.__class__
    sklearn_checks.check_parameters_default_constructible(name, Estimator)


@pytest.mark.parametrize('task', tasks)
@pytest.mark.parametrize('output', data_output)
def test_predict_with_raw_score(task, output, cluster):
    if task == 'ranking' and output == 'scipy_csr_matrix':
        pytest.skip('LGBMRanker is not currently tested on sparse matrices')

    with Client(cluster) as client:
        _, _, _, _, dX, dy, _, dg = _create_data(
            objective=task,
            output=output,
            group=None
        )

        model_factory = task_to_dask_factory[task]
        params = {
            'client': client,
            'n_estimators': 1,
            'num_leaves': 2,
            'time_out': 5,
            'min_sum_hessian': 0
        }
        model = model_factory(**params)
        model.fit(dX, dy, group=dg)
        raw_predictions = model.predict(dX, raw_score=True).compute()

        trees_df = model.booster_.trees_to_dataframe()
        leaves_df = trees_df[trees_df.node_depth == 2]
        if task == 'multiclass-classification':
            for i in range(model.n_classes_):
                class_df = leaves_df[leaves_df.tree_index == i]
                assert set(raw_predictions[:, i]) == set(class_df['value'])
        else:
            assert set(raw_predictions) == set(leaves_df['value'])

        if task.endswith('classification'):
            pred_proba_raw = model.predict_proba(dX, raw_score=True).compute()
            assert_eq(raw_predictions, pred_proba_raw)<|MERGE_RESOLUTION|>--- conflicted
+++ resolved
@@ -1262,43 +1262,12 @@
     if task == 'ranking' and output == 'scipy_csr_matrix':
         pytest.skip('LGBMRanker is not currently tested on sparse matrices')
 
-<<<<<<< HEAD
-    _, _, _, _, dX, dy, dw, dg = _create_data(
-        objective=task,
-        output=output,
-        group=None
-    )
-
-    model_factory = task_to_dask_factory[task]
-
-    params = {
-        'n_estimators': 1,
-        'num_leaves': 2,
-        'time_out': 5
-    }
-    init_score = random.random()
-    size_factor = 1
-    if task == 'multiclass-classification':
-        size_factor = 3  # number of classes
-
-    if output.startswith('dataframe'):
-        # init_scores = dy.map_partitions(lambda x: pd.Series([init_score] * x.size * size_factor))
-        init_scores = dy.map_partitions(lambda x: pd.DataFrame([[init_score] * size_factor] * x.size))
-    else:
-        # init_scores = dy.map_blocks(lambda x: np.repeat(init_score, x.size * size_factor))
-        init_scores = dy.map_blocks(lambda x: np.full((x.size, size_factor), init_score))
-    model = model_factory(client=client, **params)
-    model.fit(dX, dy, sample_weight=dw, init_score=init_scores, group=dg)
-    # value of the root node is 0 when init_score is set
-    assert model.booster_.trees_to_dataframe()['value'][0] == 0
-=======
     with Client(cluster) as client:
         _, _, _, _, dX, dy, dw, dg = _create_data(
             objective=task,
             output=output,
             group=None
         )
->>>>>>> 0701a32d
 
         model_factory = task_to_dask_factory[task]
 
