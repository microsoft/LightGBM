--- conflicted
+++ resolved
@@ -19,15 +19,11 @@
     train_data_ = train_data;
     num_data_ = train_data->num_data();
     num_queries_ = train_data->metadata().num_queries();
-<<<<<<< HEAD
     if (config->objective == std::string("pairwise_lambdarank")) {
       query_boundaries_ = train_data->metadata().pairwise_query_boundaries();
     } else {
       query_boundaries_ = train_data->metadata().query_boundaries();
     }
-=======
-    query_boundaries_ = train_data->metadata().query_boundaries();
->>>>>>> 16ca335b
     objective_function_ = objective_function;
     num_tree_per_iteration_ = num_tree_per_iteration;
     num_threads_ = OMP_NUM_THREADS();
@@ -70,34 +66,13 @@
         sampled_query_boundaries_[0] = 0;
         OMP_INIT_EX();
         #pragma omp parallel for schedule(static) num_threads(num_threads_)
-<<<<<<< HEAD
-        for (data_size_t i = 0; i < num_queries_; ++i) {
-=======
         for (data_size_t i = 0; i < num_sampled_queries_; ++i) {
->>>>>>> 16ca335b
           OMP_LOOP_EX_BEGIN();
           sampled_query_boundaries_[i + 1] = query_boundaries_[bag_query_indices_[i] + 1] - query_boundaries_[bag_query_indices_[i]];
           OMP_LOOP_EX_END();
         }
         OMP_THROW_EX();
 
-<<<<<<< HEAD
-        const int num_blocks = Threading::For<data_size_t>(0, num_queries_ + 1, 128, [this](int thread_index, data_size_t start_index, data_size_t end_index) {
-          for (data_size_t i = start_index + 1; i < end_index; ++i) {
-            sampled_query_boundaries_[i] += sampled_query_boundaries_[i - 1];
-          }
-          sampled_query_boundaires_thread_buffer_[thread_index] = sampled_query_boundaries_[end_index - 1];
-         });
-
-        for (int thread_index = 1; thread_index < num_blocks; ++thread_index) {
-          sampled_query_boundaires_thread_buffer_[thread_index] += sampled_query_boundaires_thread_buffer_[thread_index - 1];
-        }
-
-        Threading::For<data_size_t>(0, num_queries_ + 1, 128, [this](int thread_index, data_size_t start_index, data_size_t end_index) {
-          if (thread_index > 0) {
-            for (data_size_t i = start_index; i < end_index; ++i) {
-              sampled_query_boundaries_[i] += sampled_query_boundaires_thread_buffer_[thread_index - 1];
-=======
         const int num_blocks = Threading::For<data_size_t>(0, num_sampled_queries_ + 1, 128, [this](int thread_index, data_size_t start_index, data_size_t end_index) {
           for (data_size_t i = start_index + 1; i < end_index; ++i) {
             sampled_query_boundaries_[i] += sampled_query_boundaries_[i - 1];
@@ -113,18 +88,13 @@
           if (thread_index > 0) {
             for (data_size_t i = start_index; i < end_index; ++i) {
               sampled_query_boundaries_[i] += sampled_query_boundaries_thread_buffer_[thread_index - 1];
->>>>>>> 16ca335b
             }
           }
         });
 
         bag_data_cnt_ = sampled_query_boundaries_[num_sampled_queries_];
 
-<<<<<<< HEAD
-        Threading::For<data_size_t>(0, num_queries_, 1, [this](int /*thread_index*/, data_size_t start_index, data_size_t end_index) {
-=======
         Threading::For<data_size_t>(0, num_sampled_queries_, 1, [this](int /*thread_index*/, data_size_t start_index, data_size_t end_index) {
->>>>>>> 16ca335b
           for (data_size_t sampled_query_id = start_index; sampled_query_id < end_index; ++sampled_query_id) {
             const data_size_t query_index = bag_query_indices_[sampled_query_id];
             const data_size_t data_index_start = query_boundaries_[query_index];
@@ -206,11 +176,7 @@
       } else {
         bagging_runner_.ReSize(num_queries_);
         sampled_query_boundaries_.resize(num_queries_ + 1, 0);
-<<<<<<< HEAD
-        sampled_query_boundaires_thread_buffer_.resize(num_threads_, 0);
-=======
         sampled_query_boundaries_thread_buffer_.resize(num_threads_, 0);
->>>>>>> 16ca335b
         bag_query_indices_.resize(num_data_);
       }
       bagging_rands_.clear();
@@ -321,11 +287,7 @@
   /*! \brief query boundaries of the in-bag queries */
   std::vector<data_size_t> sampled_query_boundaries_;
   /*! \brief buffer for calculating sampled_query_boundaries_ */
-<<<<<<< HEAD
-  std::vector<data_size_t> sampled_query_boundaires_thread_buffer_;
-=======
   std::vector<data_size_t> sampled_query_boundaries_thread_buffer_;
->>>>>>> 16ca335b
   /*! \brief in-bag query indices */
   std::vector<data_size_t, Common::AlignmentAllocator<data_size_t, kAlignedSize>> bag_query_indices_;
   /*! \brief number of queries in the training dataset */
