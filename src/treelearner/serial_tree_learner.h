--- conflicted
+++ resolved
@@ -204,15 +204,8 @@
   HistogramPool histogram_pool_;
   /*! \brief config of tree learner*/
   const Config* config_;
-<<<<<<< HEAD
   int num_threads_;
   std::unique_ptr<TrainingShareStates> share_state_;
-=======
-  std::vector<int> ordered_bin_indices_;
-  bool is_constant_hessian_;
-  std::unique_ptr<TrainingTempState> temp_state_;
-  bool is_hist_colwise_;
->>>>>>> 0aa7bfee
   std::unique_ptr<CostEfficientGradientBoosting> cegb_;
 };
 
