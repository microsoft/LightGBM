# coding: utf-8
"""Wrapper for C API of LightGBM."""
import copy
import ctypes
import json
import os
import warnings
from collections import OrderedDict
from functools import wraps
from logging import Logger
from tempfile import NamedTemporaryFile

import numpy as np
import scipy.sparse

from .compat import PANDAS_INSTALLED, DataFrame, Series, is_dtype_sparse, DataTable
from .libpath import find_lib_path


class _DummyLogger:
    def info(self, msg):
        print(msg)

    def warning(self, msg):
        warnings.warn(msg, stacklevel=3)


_LOGGER = _DummyLogger()


def register_logger(logger):
    """Register custom logger.

    Parameters
    ----------
    logger : logging.Logger
        Custom logger.
    """
    if not isinstance(logger, Logger):
        raise TypeError("Logger should inherit logging.Logger class")
    global _LOGGER
    _LOGGER = logger


def _normalize_native_string(func):
    """Join log messages from native library which come by chunks."""
    msg_normalized = []

    @wraps(func)
    def wrapper(msg):
        nonlocal msg_normalized
        if msg.strip() == '':
            msg = ''.join(msg_normalized)
            msg_normalized = []
            return func(msg)
        else:
            msg_normalized.append(msg)

    return wrapper


def _log_info(msg):
    _LOGGER.info(msg)


def _log_warning(msg):
    _LOGGER.warning(msg)


@_normalize_native_string
def _log_native(msg):
    _LOGGER.info(msg)


def _log_callback(msg):
    """Redirect logs from native library into Python."""
    _log_native("{0:s}".format(msg.decode('utf-8')))


def _load_lib():
    """Load LightGBM library."""
    lib_path = find_lib_path()
    if len(lib_path) == 0:
        return None
    lib = ctypes.cdll.LoadLibrary(lib_path[0])
    lib.LGBM_GetLastError.restype = ctypes.c_char_p
    callback = ctypes.CFUNCTYPE(None, ctypes.c_char_p)
    lib.callback = callback(_log_callback)
    if lib.LGBM_RegisterLogCallback(lib.callback) != 0:
        raise LightGBMError(lib.LGBM_GetLastError().decode('utf-8'))
    return lib


_LIB = _load_lib()


NUMERIC_TYPES = (int, float, bool)


def _safe_call(ret):
    """Check the return value from C API call.

    Parameters
    ----------
    ret : int
        The return value from C API calls.
    """
    if ret != 0:
        raise LightGBMError(_LIB.LGBM_GetLastError().decode('utf-8'))


def is_numeric(obj):
    """Check whether object is a number or not, include numpy number, etc."""
    try:
        float(obj)
        return True
    except (TypeError, ValueError):
        # TypeError: obj is not a string or a number
        # ValueError: invalid literal
        return False


def is_numpy_1d_array(data):
    """Check whether data is a numpy 1-D array."""
    return isinstance(data, np.ndarray) and len(data.shape) == 1


def is_1d_list(data):
    """Check whether data is a 1-D list."""
    return isinstance(data, list) and (not data or is_numeric(data[0]))


def list_to_1d_numpy(data, dtype=np.float32, name='list'):
    """Convert data to numpy 1-D array."""
    if is_numpy_1d_array(data):
        if data.dtype == dtype:
            return data
        else:
            return data.astype(dtype=dtype, copy=False)
    elif is_1d_list(data):
        return np.array(data, dtype=dtype, copy=False)
    elif isinstance(data, Series):
        if _get_bad_pandas_dtypes([data.dtypes]):
            raise ValueError('Series.dtypes must be int, float or bool')
        return np.array(data, dtype=dtype, copy=False)  # SparseArray should be supported as well
    else:
        raise TypeError("Wrong type({0}) for {1}.\n"
                        "It should be list, numpy 1-D array or pandas Series".format(type(data).__name__, name))


def cfloat32_array_to_numpy(cptr, length):
    """Convert a ctypes float pointer array to a numpy array."""
    if isinstance(cptr, ctypes.POINTER(ctypes.c_float)):
        return np.fromiter(cptr, dtype=np.float32, count=length)
    else:
        raise RuntimeError('Expected float pointer')


def cfloat64_array_to_numpy(cptr, length):
    """Convert a ctypes double pointer array to a numpy array."""
    if isinstance(cptr, ctypes.POINTER(ctypes.c_double)):
        return np.fromiter(cptr, dtype=np.float64, count=length)
    else:
        raise RuntimeError('Expected double pointer')


def cint32_array_to_numpy(cptr, length):
    """Convert a ctypes int pointer array to a numpy array."""
    if isinstance(cptr, ctypes.POINTER(ctypes.c_int32)):
        return np.fromiter(cptr, dtype=np.int32, count=length)
    else:
        raise RuntimeError('Expected int32 pointer')


def cint64_array_to_numpy(cptr, length):
    """Convert a ctypes int pointer array to a numpy array."""
    if isinstance(cptr, ctypes.POINTER(ctypes.c_int64)):
        return np.fromiter(cptr, dtype=np.int64, count=length)
    else:
        raise RuntimeError('Expected int64 pointer')


def c_str(string):
    """Convert a Python string to C string."""
    return ctypes.c_char_p(string.encode('utf-8'))


def c_array(ctype, values):
    """Convert a Python array to C array."""
    return (ctype * len(values))(*values)


def json_default_with_numpy(obj):
    """Convert numpy classes to JSON serializable objects."""
    if isinstance(obj, (np.integer, np.floating, np.bool_)):
        return obj.item()
    elif isinstance(obj, np.ndarray):
        return obj.tolist()
    else:
        return obj


def param_dict_to_str(data):
    """Convert Python dictionary to string, which is passed to C API."""
    if data is None or not data:
        return ""
    pairs = []
    for key, val in data.items():
        if isinstance(val, (list, tuple, set)) or is_numpy_1d_array(val):
            def to_string(x):
                if isinstance(x, list):
                    return "[{}]".format(','.join(map(str, x)))
                else:
                    return str(x)
            pairs.append(str(key) + '=' + ','.join(map(to_string, val)))
        elif isinstance(val, (str, NUMERIC_TYPES)) or is_numeric(val):
            pairs.append(str(key) + '=' + str(val))
        elif val is not None:
            raise TypeError('Unknown type of parameter:%s, got:%s'
                            % (key, type(val).__name__))
    return ' '.join(pairs)


class _TempFile:
    def __enter__(self):
        with NamedTemporaryFile(prefix="lightgbm_tmp_", delete=True) as f:
            self.name = f.name
        return self

    def __exit__(self, exc_type, exc_val, exc_tb):
        if os.path.isfile(self.name):
            os.remove(self.name)

    def readlines(self):
        with open(self.name, "r+") as f:
            ret = f.readlines()
        return ret

    def writelines(self, lines):
        with open(self.name, "w+") as f:
            f.writelines(lines)


class LightGBMError(Exception):
    """Error thrown by LightGBM."""

    pass


# DeprecationWarning is not shown by default, so let's create our own with higher level
class LGBMDeprecationWarning(UserWarning):
    """Custom deprecation warning."""

    pass


class _ConfigAliases:
    aliases = {"bin_construct_sample_cnt": {"bin_construct_sample_cnt",
                                            "subsample_for_bin"},
               "boosting": {"boosting",
                            "boosting_type",
                            "boost"},
               "categorical_feature": {"categorical_feature",
                                       "cat_feature",
                                       "categorical_column",
                                       "cat_column"},
               "data_random_seed": {"data_random_seed",
                                    "data_seed"},
               "early_stopping_round": {"early_stopping_round",
                                        "early_stopping_rounds",
                                        "early_stopping",
                                        "n_iter_no_change"},
               "enable_bundle": {"enable_bundle",
                                 "is_enable_bundle",
                                 "bundle"},
               "eval_at": {"eval_at",
                           "ndcg_eval_at",
                           "ndcg_at",
                           "map_eval_at",
                           "map_at"},
               "group_column": {"group_column",
                                "group",
                                "group_id",
                                "query_column",
                                "query",
                                "query_id"},
               "header": {"header",
                          "has_header"},
               "ignore_column": {"ignore_column",
                                 "ignore_feature",
                                 "blacklist"},
               "is_enable_sparse": {"is_enable_sparse",
                                    "is_sparse",
                                    "enable_sparse",
                                    "sparse"},
               "label_column": {"label_column",
                                "label"},
               "local_listen_port": {"local_listen_port",
                                     "local_port",
                                     "port"},
<<<<<<< HEAD
=======
               "machine_list_filename": {"machine_list_filename",
                                         "machine_list_file",
                                         "machine_list",
                                         "mlist"},
>>>>>>> 36322cee
               "machines": {"machines",
                            "workers",
                            "nodes"},
               "metric": {"metric",
                          "metrics",
                          "metric_types"},
               "num_class": {"num_class",
                             "num_classes"},
               "num_iterations": {"num_iterations",
                                  "num_iteration",
                                  "n_iter",
                                  "num_tree",
                                  "num_trees",
                                  "num_round",
                                  "num_rounds",
                                  "num_boost_round",
                                  "n_estimators"},
<<<<<<< HEAD
=======
               "num_machines": {"num_machines",
                                "num_machine"},
>>>>>>> 36322cee
               "num_threads": {"num_threads",
                               "num_thread",
                               "nthread",
                               "nthreads",
                               "n_jobs"},
               "objective": {"objective",
                             "objective_type",
                             "app",
                             "application"},
               "pre_partition": {"pre_partition",
                                 "is_pre_partition"},
               "tree_learner": {"tree_learner",
                                "tree",
                                "tree_type",
                                "tree_learner_type"},
               "two_round": {"two_round",
                             "two_round_loading",
                             "use_two_round_loading"},
               "verbosity": {"verbosity",
                             "verbose"},
               "weight_column": {"weight_column",
                                 "weight"}}

    @classmethod
    def get(cls, *args):
        ret = set()
        for i in args:
            ret |= cls.aliases.get(i, {i})
        return ret


MAX_INT32 = (1 << 31) - 1

"""Macro definition of data type in C API of LightGBM"""
C_API_DTYPE_FLOAT32 = 0
C_API_DTYPE_FLOAT64 = 1
C_API_DTYPE_INT32 = 2
C_API_DTYPE_INT64 = 3

"""Matrix is row major in Python"""
C_API_IS_ROW_MAJOR = 1

"""Macro definition of prediction type in C API of LightGBM"""
C_API_PREDICT_NORMAL = 0
C_API_PREDICT_RAW_SCORE = 1
C_API_PREDICT_LEAF_INDEX = 2
C_API_PREDICT_CONTRIB = 3

"""Macro definition of sparse matrix type"""
C_API_MATRIX_TYPE_CSR = 0
C_API_MATRIX_TYPE_CSC = 1

"""Macro definition of feature importance type"""
C_API_FEATURE_IMPORTANCE_SPLIT = 0
C_API_FEATURE_IMPORTANCE_GAIN = 1

"""Data type of data field"""
FIELD_TYPE_MAPPER = {"label": C_API_DTYPE_FLOAT32,
                     "weight": C_API_DTYPE_FLOAT32,
                     "init_score": C_API_DTYPE_FLOAT64,
                     "group": C_API_DTYPE_INT32}

"""String name to int feature importance type mapper"""
FEATURE_IMPORTANCE_TYPE_MAPPER = {"split": C_API_FEATURE_IMPORTANCE_SPLIT,
                                  "gain": C_API_FEATURE_IMPORTANCE_GAIN}


def convert_from_sliced_object(data):
    """Fix the memory of multi-dimensional sliced object."""
    if isinstance(data, np.ndarray) and isinstance(data.base, np.ndarray):
        if not data.flags.c_contiguous:
            _log_warning("Usage of np.ndarray subset (sliced data) is not recommended "
                         "due to it will double the peak memory cost in LightGBM.")
            return np.copy(data)
    return data


def c_float_array(data):
    """Get pointer of float numpy array / list."""
    if is_1d_list(data):
        data = np.array(data, copy=False)
    if is_numpy_1d_array(data):
        data = convert_from_sliced_object(data)
        assert data.flags.c_contiguous
        if data.dtype == np.float32:
            ptr_data = data.ctypes.data_as(ctypes.POINTER(ctypes.c_float))
            type_data = C_API_DTYPE_FLOAT32
        elif data.dtype == np.float64:
            ptr_data = data.ctypes.data_as(ctypes.POINTER(ctypes.c_double))
            type_data = C_API_DTYPE_FLOAT64
        else:
            raise TypeError("Expected np.float32 or np.float64, met type({})"
                            .format(data.dtype))
    else:
        raise TypeError("Unknown type({})".format(type(data).__name__))
    return (ptr_data, type_data, data)  # return `data` to avoid the temporary copy is freed


def c_int_array(data):
    """Get pointer of int numpy array / list."""
    if is_1d_list(data):
        data = np.array(data, copy=False)
    if is_numpy_1d_array(data):
        data = convert_from_sliced_object(data)
        assert data.flags.c_contiguous
        if data.dtype == np.int32:
            ptr_data = data.ctypes.data_as(ctypes.POINTER(ctypes.c_int32))
            type_data = C_API_DTYPE_INT32
        elif data.dtype == np.int64:
            ptr_data = data.ctypes.data_as(ctypes.POINTER(ctypes.c_int64))
            type_data = C_API_DTYPE_INT64
        else:
            raise TypeError("Expected np.int32 or np.int64, met type({})"
                            .format(data.dtype))
    else:
        raise TypeError("Unknown type({})".format(type(data).__name__))
    return (ptr_data, type_data, data)  # return `data` to avoid the temporary copy is freed


def _get_bad_pandas_dtypes(dtypes):
    pandas_dtype_mapper = {'int8': 'int', 'int16': 'int', 'int32': 'int',
                           'int64': 'int', 'uint8': 'int', 'uint16': 'int',
                           'uint32': 'int', 'uint64': 'int', 'bool': 'int',
                           'float16': 'float', 'float32': 'float', 'float64': 'float'}
    bad_indices = [i for i, dtype in enumerate(dtypes) if (dtype.name not in pandas_dtype_mapper
                                                           and (not is_dtype_sparse(dtype)
                                                                or dtype.subtype.name not in pandas_dtype_mapper))]
    return bad_indices


def _data_from_pandas(data, feature_name, categorical_feature, pandas_categorical):
    if isinstance(data, DataFrame):
        if len(data.shape) != 2 or data.shape[0] < 1:
            raise ValueError('Input data must be 2 dimensional and non empty.')
        if feature_name == 'auto' or feature_name is None:
            data = data.rename(columns=str)
        cat_cols = list(data.select_dtypes(include=['category']).columns)
        cat_cols_not_ordered = [col for col in cat_cols if not data[col].cat.ordered]
        if pandas_categorical is None:  # train dataset
            pandas_categorical = [list(data[col].cat.categories) for col in cat_cols]
        else:
            if len(cat_cols) != len(pandas_categorical):
                raise ValueError('train and valid dataset categorical_feature do not match.')
            for col, category in zip(cat_cols, pandas_categorical):
                if list(data[col].cat.categories) != list(category):
                    data[col] = data[col].cat.set_categories(category)
        if len(cat_cols):  # cat_cols is list
            data = data.copy()  # not alter origin DataFrame
            data[cat_cols] = data[cat_cols].apply(lambda x: x.cat.codes).replace({-1: np.nan})
        if categorical_feature is not None:
            if feature_name is None:
                feature_name = list(data.columns)
            if categorical_feature == 'auto':  # use cat cols from DataFrame
                categorical_feature = cat_cols_not_ordered
            else:  # use cat cols specified by user
                categorical_feature = list(categorical_feature)
        if feature_name == 'auto':
            feature_name = list(data.columns)
        bad_indices = _get_bad_pandas_dtypes(data.dtypes)
        if bad_indices:
            raise ValueError("DataFrame.dtypes for data must be int, float or bool.\n"
                             "Did not expect the data types in the following fields: "
                             + ', '.join(data.columns[bad_indices]))
        data = data.values
        if data.dtype != np.float32 and data.dtype != np.float64:
            data = data.astype(np.float32)
    else:
        if feature_name == 'auto':
            feature_name = None
        if categorical_feature == 'auto':
            categorical_feature = None
    return data, feature_name, categorical_feature, pandas_categorical


def _label_from_pandas(label):
    if isinstance(label, DataFrame):
        if len(label.columns) > 1:
            raise ValueError('DataFrame for label cannot have multiple columns')
        if _get_bad_pandas_dtypes(label.dtypes):
            raise ValueError('DataFrame.dtypes for label must be int, float or bool')
        label = np.ravel(label.values.astype(np.float32, copy=False))
    return label


def _dump_pandas_categorical(pandas_categorical, file_name=None):
    pandas_str = ('\npandas_categorical:'
                  + json.dumps(pandas_categorical, default=json_default_with_numpy)
                  + '\n')
    if file_name is not None:
        with open(file_name, 'a') as f:
            f.write(pandas_str)
    return pandas_str


def _load_pandas_categorical(file_name=None, model_str=None):
    pandas_key = 'pandas_categorical:'
    offset = -len(pandas_key)
    if file_name is not None:
        max_offset = -os.path.getsize(file_name)
        with open(file_name, 'rb') as f:
            while True:
                if offset < max_offset:
                    offset = max_offset
                f.seek(offset, os.SEEK_END)
                lines = f.readlines()
                if len(lines) >= 2:
                    break
                offset *= 2
        last_line = lines[-1].decode('utf-8').strip()
        if not last_line.startswith(pandas_key):
            last_line = lines[-2].decode('utf-8').strip()
    elif model_str is not None:
        idx = model_str.rfind('\n', 0, offset)
        last_line = model_str[idx:].strip()
    if last_line.startswith(pandas_key):
        return json.loads(last_line[len(pandas_key):])
    else:
        return None


class _InnerPredictor:
    """_InnerPredictor of LightGBM.

    Not exposed to user.
    Used only for prediction, usually used for continued training.

    .. note::

        Can be converted from Booster, but cannot be converted to Booster.
    """

    def __init__(self, model_file=None, booster_handle=None, pred_parameter=None):
        """Initialize the _InnerPredictor.

        Parameters
        ----------
        model_file : string or None, optional (default=None)
            Path to the model file.
        booster_handle : object or None, optional (default=None)
            Handle of Booster.
        pred_parameter: dict or None, optional (default=None)
            Other parameters for the prediciton.
        """
        self.handle = ctypes.c_void_p()
        self.__is_manage_handle = True
        if model_file is not None:
            """Prediction task"""
            out_num_iterations = ctypes.c_int(0)
            _safe_call(_LIB.LGBM_BoosterCreateFromModelfile(
                c_str(model_file),
                ctypes.byref(out_num_iterations),
                ctypes.byref(self.handle)))
            out_num_class = ctypes.c_int(0)
            _safe_call(_LIB.LGBM_BoosterGetNumClasses(
                self.handle,
                ctypes.byref(out_num_class)))
            self.num_class = out_num_class.value
            self.num_total_iteration = out_num_iterations.value
            self.pandas_categorical = _load_pandas_categorical(file_name=model_file)
        elif booster_handle is not None:
            self.__is_manage_handle = False
            self.handle = booster_handle
            out_num_class = ctypes.c_int(0)
            _safe_call(_LIB.LGBM_BoosterGetNumClasses(
                self.handle,
                ctypes.byref(out_num_class)))
            self.num_class = out_num_class.value
            self.num_total_iteration = self.current_iteration()
            self.pandas_categorical = None
        else:
            raise TypeError('Need model_file or booster_handle to create a predictor')

        pred_parameter = {} if pred_parameter is None else pred_parameter
        self.pred_parameter = param_dict_to_str(pred_parameter)

    def __del__(self):
        try:
            if self.__is_manage_handle:
                _safe_call(_LIB.LGBM_BoosterFree(self.handle))
        except AttributeError:
            pass

    def __getstate__(self):
        this = self.__dict__.copy()
        this.pop('handle', None)
        return this

    def predict(self, data, start_iteration=0, num_iteration=-1,
                raw_score=False, pred_leaf=False, pred_contrib=False, data_has_header=False,
                is_reshape=True):
        """Predict logic.

        Parameters
        ----------
        data : string, numpy array, pandas DataFrame, H2O DataTable's Frame or scipy.sparse
            Data source for prediction.
            When data type is string, it represents the path of txt file.
        start_iteration : int, optional (default=0)
            Start index of the iteration to predict.
        num_iteration : int, optional (default=-1)
            Iteration used for prediction.
        raw_score : bool, optional (default=False)
            Whether to predict raw scores.
        pred_leaf : bool, optional (default=False)
            Whether to predict leaf index.
        pred_contrib : bool, optional (default=False)
            Whether to predict feature contributions.
        data_has_header : bool, optional (default=False)
            Whether data has header.
            Used only for txt data.
        is_reshape : bool, optional (default=True)
            Whether to reshape to (nrow, ncol).

        Returns
        -------
        result : numpy array, scipy.sparse or list of scipy.sparse
            Prediction result.
            Can be sparse or a list of sparse objects (each element represents predictions for one class) for feature contributions (when ``pred_contrib=True``).
        """
        if isinstance(data, Dataset):
            raise TypeError("Cannot use Dataset instance for prediction, please use raw data instead")
        data = _data_from_pandas(data, None, None, self.pandas_categorical)[0]
        predict_type = C_API_PREDICT_NORMAL
        if raw_score:
            predict_type = C_API_PREDICT_RAW_SCORE
        if pred_leaf:
            predict_type = C_API_PREDICT_LEAF_INDEX
        if pred_contrib:
            predict_type = C_API_PREDICT_CONTRIB
        int_data_has_header = 1 if data_has_header else 0

        if isinstance(data, str):
            with _TempFile() as f:
                _safe_call(_LIB.LGBM_BoosterPredictForFile(
                    self.handle,
                    c_str(data),
                    ctypes.c_int(int_data_has_header),
                    ctypes.c_int(predict_type),
                    ctypes.c_int(start_iteration),
                    ctypes.c_int(num_iteration),
                    c_str(self.pred_parameter),
                    c_str(f.name)))
                lines = f.readlines()
                nrow = len(lines)
                preds = [float(token) for line in lines for token in line.split('\t')]
                preds = np.array(preds, dtype=np.float64, copy=False)
        elif isinstance(data, scipy.sparse.csr_matrix):
            preds, nrow = self.__pred_for_csr(data, start_iteration, num_iteration, predict_type)
        elif isinstance(data, scipy.sparse.csc_matrix):
            preds, nrow = self.__pred_for_csc(data, start_iteration, num_iteration, predict_type)
        elif isinstance(data, np.ndarray):
            preds, nrow = self.__pred_for_np2d(data, start_iteration, num_iteration, predict_type)
        elif isinstance(data, list):
            try:
                data = np.array(data)
            except BaseException:
                raise ValueError('Cannot convert data list to numpy array.')
            preds, nrow = self.__pred_for_np2d(data, start_iteration, num_iteration, predict_type)
        elif isinstance(data, DataTable):
            preds, nrow = self.__pred_for_np2d(data.to_numpy(), start_iteration, num_iteration, predict_type)
        else:
            try:
                _log_warning('Converting data to scipy sparse matrix.')
                csr = scipy.sparse.csr_matrix(data)
            except BaseException:
                raise TypeError('Cannot predict data for type {}'.format(type(data).__name__))
            preds, nrow = self.__pred_for_csr(csr, start_iteration, num_iteration, predict_type)
        if pred_leaf:
            preds = preds.astype(np.int32)
        is_sparse = scipy.sparse.issparse(preds) or isinstance(preds, list)
        if is_reshape and not is_sparse and preds.size != nrow:
            if preds.size % nrow == 0:
                preds = preds.reshape(nrow, -1)
            else:
                raise ValueError('Length of predict result (%d) cannot be divide nrow (%d)'
                                 % (preds.size, nrow))
        return preds

    def __get_num_preds(self, start_iteration, num_iteration, nrow, predict_type):
        """Get size of prediction result."""
        if nrow > MAX_INT32:
            raise LightGBMError('LightGBM cannot perform prediction for data'
                                'with number of rows greater than MAX_INT32 (%d).\n'
                                'You can split your data into chunks'
                                'and then concatenate predictions for them' % MAX_INT32)
        n_preds = ctypes.c_int64(0)
        _safe_call(_LIB.LGBM_BoosterCalcNumPredict(
            self.handle,
            ctypes.c_int(nrow),
            ctypes.c_int(predict_type),
            ctypes.c_int(start_iteration),
            ctypes.c_int(num_iteration),
            ctypes.byref(n_preds)))
        return n_preds.value

    def __pred_for_np2d(self, mat, start_iteration, num_iteration, predict_type):
        """Predict for a 2-D numpy matrix."""
        if len(mat.shape) != 2:
            raise ValueError('Input numpy.ndarray or list must be 2 dimensional')

        def inner_predict(mat, start_iteration, num_iteration, predict_type, preds=None):
            if mat.dtype == np.float32 or mat.dtype == np.float64:
                data = np.array(mat.reshape(mat.size), dtype=mat.dtype, copy=False)
            else:  # change non-float data to float data, need to copy
                data = np.array(mat.reshape(mat.size), dtype=np.float32)
            ptr_data, type_ptr_data, _ = c_float_array(data)
            n_preds = self.__get_num_preds(start_iteration, num_iteration, mat.shape[0], predict_type)
            if preds is None:
                preds = np.zeros(n_preds, dtype=np.float64)
            elif len(preds.shape) != 1 or len(preds) != n_preds:
                raise ValueError("Wrong length of pre-allocated predict array")
            out_num_preds = ctypes.c_int64(0)
            _safe_call(_LIB.LGBM_BoosterPredictForMat(
                self.handle,
                ptr_data,
                ctypes.c_int(type_ptr_data),
                ctypes.c_int(mat.shape[0]),
                ctypes.c_int(mat.shape[1]),
                ctypes.c_int(C_API_IS_ROW_MAJOR),
                ctypes.c_int(predict_type),
                ctypes.c_int(start_iteration),
                ctypes.c_int(num_iteration),
                c_str(self.pred_parameter),
                ctypes.byref(out_num_preds),
                preds.ctypes.data_as(ctypes.POINTER(ctypes.c_double))))
            if n_preds != out_num_preds.value:
                raise ValueError("Wrong length for predict results")
            return preds, mat.shape[0]

        nrow = mat.shape[0]
        if nrow > MAX_INT32:
            sections = np.arange(start=MAX_INT32, stop=nrow, step=MAX_INT32)
            # __get_num_preds() cannot work with nrow > MAX_INT32, so calculate overall number of predictions piecemeal
            n_preds = [self.__get_num_preds(start_iteration, num_iteration, i, predict_type) for i in np.diff([0] + list(sections) + [nrow])]
            n_preds_sections = np.array([0] + n_preds, dtype=np.intp).cumsum()
            preds = np.zeros(sum(n_preds), dtype=np.float64)
            for chunk, (start_idx_pred, end_idx_pred) in zip(np.array_split(mat, sections),
                                                             zip(n_preds_sections, n_preds_sections[1:])):
                # avoid memory consumption by arrays concatenation operations
                inner_predict(chunk, start_iteration, num_iteration, predict_type, preds[start_idx_pred:end_idx_pred])
            return preds, nrow
        else:
            return inner_predict(mat, start_iteration, num_iteration, predict_type)

    def __create_sparse_native(self, cs, out_shape, out_ptr_indptr, out_ptr_indices, out_ptr_data,
                               indptr_type, data_type, is_csr=True):
        # create numpy array from output arrays
        data_indices_len = out_shape[0]
        indptr_len = out_shape[1]
        if indptr_type == C_API_DTYPE_INT32:
            out_indptr = cint32_array_to_numpy(out_ptr_indptr, indptr_len)
        elif indptr_type == C_API_DTYPE_INT64:
            out_indptr = cint64_array_to_numpy(out_ptr_indptr, indptr_len)
        else:
            raise TypeError("Expected int32 or int64 type for indptr")
        if data_type == C_API_DTYPE_FLOAT32:
            out_data = cfloat32_array_to_numpy(out_ptr_data, data_indices_len)
        elif data_type == C_API_DTYPE_FLOAT64:
            out_data = cfloat64_array_to_numpy(out_ptr_data, data_indices_len)
        else:
            raise TypeError("Expected float32 or float64 type for data")
        out_indices = cint32_array_to_numpy(out_ptr_indices, data_indices_len)
        # break up indptr based on number of rows (note more than one matrix in multiclass case)
        per_class_indptr_shape = cs.indptr.shape[0]
        # for CSC there is extra column added
        if not is_csr:
            per_class_indptr_shape += 1
        out_indptr_arrays = np.split(out_indptr, out_indptr.shape[0] / per_class_indptr_shape)
        # reformat output into a csr or csc matrix or list of csr or csc matrices
        cs_output_matrices = []
        offset = 0
        for cs_indptr in out_indptr_arrays:
            matrix_indptr_len = cs_indptr[cs_indptr.shape[0] - 1]
            cs_indices = out_indices[offset + cs_indptr[0]:offset + matrix_indptr_len]
            cs_data = out_data[offset + cs_indptr[0]:offset + matrix_indptr_len]
            offset += matrix_indptr_len
            # same shape as input csr or csc matrix except extra column for expected value
            cs_shape = [cs.shape[0], cs.shape[1] + 1]
            # note: make sure we copy data as it will be deallocated next
            if is_csr:
                cs_output_matrices.append(scipy.sparse.csr_matrix((cs_data, cs_indices, cs_indptr), cs_shape))
            else:
                cs_output_matrices.append(scipy.sparse.csc_matrix((cs_data, cs_indices, cs_indptr), cs_shape))
        # free the temporary native indptr, indices, and data
        _safe_call(_LIB.LGBM_BoosterFreePredictSparse(out_ptr_indptr, out_ptr_indices, out_ptr_data,
                                                      ctypes.c_int(indptr_type), ctypes.c_int(data_type)))
        if len(cs_output_matrices) == 1:
            return cs_output_matrices[0]
        return cs_output_matrices

    def __pred_for_csr(self, csr, start_iteration, num_iteration, predict_type):
        """Predict for a CSR data."""
        def inner_predict(csr, start_iteration, num_iteration, predict_type, preds=None):
            nrow = len(csr.indptr) - 1
            n_preds = self.__get_num_preds(start_iteration, num_iteration, nrow, predict_type)
            if preds is None:
                preds = np.zeros(n_preds, dtype=np.float64)
            elif len(preds.shape) != 1 or len(preds) != n_preds:
                raise ValueError("Wrong length of pre-allocated predict array")
            out_num_preds = ctypes.c_int64(0)

            ptr_indptr, type_ptr_indptr, __ = c_int_array(csr.indptr)
            ptr_data, type_ptr_data, _ = c_float_array(csr.data)

            assert csr.shape[1] <= MAX_INT32
            csr_indices = csr.indices.astype(np.int32, copy=False)

            _safe_call(_LIB.LGBM_BoosterPredictForCSR(
                self.handle,
                ptr_indptr,
                ctypes.c_int32(type_ptr_indptr),
                csr_indices.ctypes.data_as(ctypes.POINTER(ctypes.c_int32)),
                ptr_data,
                ctypes.c_int(type_ptr_data),
                ctypes.c_int64(len(csr.indptr)),
                ctypes.c_int64(len(csr.data)),
                ctypes.c_int64(csr.shape[1]),
                ctypes.c_int(predict_type),
                ctypes.c_int(start_iteration),
                ctypes.c_int(num_iteration),
                c_str(self.pred_parameter),
                ctypes.byref(out_num_preds),
                preds.ctypes.data_as(ctypes.POINTER(ctypes.c_double))))
            if n_preds != out_num_preds.value:
                raise ValueError("Wrong length for predict results")
            return preds, nrow

        def inner_predict_sparse(csr, start_iteration, num_iteration, predict_type):
            ptr_indptr, type_ptr_indptr, __ = c_int_array(csr.indptr)
            ptr_data, type_ptr_data, _ = c_float_array(csr.data)
            csr_indices = csr.indices.astype(np.int32, copy=False)
            matrix_type = C_API_MATRIX_TYPE_CSR
            if type_ptr_indptr == C_API_DTYPE_INT32:
                out_ptr_indptr = ctypes.POINTER(ctypes.c_int32)()
            else:
                out_ptr_indptr = ctypes.POINTER(ctypes.c_int64)()
            out_ptr_indices = ctypes.POINTER(ctypes.c_int32)()
            if type_ptr_data == C_API_DTYPE_FLOAT32:
                out_ptr_data = ctypes.POINTER(ctypes.c_float)()
            else:
                out_ptr_data = ctypes.POINTER(ctypes.c_double)()
            out_shape = np.zeros(2, dtype=np.int64)
            _safe_call(_LIB.LGBM_BoosterPredictSparseOutput(
                self.handle,
                ptr_indptr,
                ctypes.c_int32(type_ptr_indptr),
                csr_indices.ctypes.data_as(ctypes.POINTER(ctypes.c_int32)),
                ptr_data,
                ctypes.c_int(type_ptr_data),
                ctypes.c_int64(len(csr.indptr)),
                ctypes.c_int64(len(csr.data)),
                ctypes.c_int64(csr.shape[1]),
                ctypes.c_int(predict_type),
                ctypes.c_int(start_iteration),
                ctypes.c_int(num_iteration),
                c_str(self.pred_parameter),
                ctypes.c_int(matrix_type),
                out_shape.ctypes.data_as(ctypes.POINTER(ctypes.c_int64)),
                ctypes.byref(out_ptr_indptr),
                ctypes.byref(out_ptr_indices),
                ctypes.byref(out_ptr_data)))
            matrices = self.__create_sparse_native(csr, out_shape, out_ptr_indptr, out_ptr_indices, out_ptr_data,
                                                   type_ptr_indptr, type_ptr_data, is_csr=True)
            nrow = len(csr.indptr) - 1
            return matrices, nrow

        if predict_type == C_API_PREDICT_CONTRIB:
            return inner_predict_sparse(csr, start_iteration, num_iteration, predict_type)
        nrow = len(csr.indptr) - 1
        if nrow > MAX_INT32:
            sections = [0] + list(np.arange(start=MAX_INT32, stop=nrow, step=MAX_INT32)) + [nrow]
            # __get_num_preds() cannot work with nrow > MAX_INT32, so calculate overall number of predictions piecemeal
            n_preds = [self.__get_num_preds(start_iteration, num_iteration, i, predict_type) for i in np.diff(sections)]
            n_preds_sections = np.array([0] + n_preds, dtype=np.intp).cumsum()
            preds = np.zeros(sum(n_preds), dtype=np.float64)
            for (start_idx, end_idx), (start_idx_pred, end_idx_pred) in zip(zip(sections, sections[1:]),
                                                                            zip(n_preds_sections, n_preds_sections[1:])):
                # avoid memory consumption by arrays concatenation operations
                inner_predict(csr[start_idx:end_idx], start_iteration, num_iteration, predict_type, preds[start_idx_pred:end_idx_pred])
            return preds, nrow
        else:
            return inner_predict(csr, start_iteration, num_iteration, predict_type)

    def __pred_for_csc(self, csc, start_iteration, num_iteration, predict_type):
        """Predict for a CSC data."""
        def inner_predict_sparse(csc, start_iteration, num_iteration, predict_type):
            ptr_indptr, type_ptr_indptr, __ = c_int_array(csc.indptr)
            ptr_data, type_ptr_data, _ = c_float_array(csc.data)
            csc_indices = csc.indices.astype(np.int32, copy=False)
            matrix_type = C_API_MATRIX_TYPE_CSC
            if type_ptr_indptr == C_API_DTYPE_INT32:
                out_ptr_indptr = ctypes.POINTER(ctypes.c_int32)()
            else:
                out_ptr_indptr = ctypes.POINTER(ctypes.c_int64)()
            out_ptr_indices = ctypes.POINTER(ctypes.c_int32)()
            if type_ptr_data == C_API_DTYPE_FLOAT32:
                out_ptr_data = ctypes.POINTER(ctypes.c_float)()
            else:
                out_ptr_data = ctypes.POINTER(ctypes.c_double)()
            out_shape = np.zeros(2, dtype=np.int64)
            _safe_call(_LIB.LGBM_BoosterPredictSparseOutput(
                self.handle,
                ptr_indptr,
                ctypes.c_int32(type_ptr_indptr),
                csc_indices.ctypes.data_as(ctypes.POINTER(ctypes.c_int32)),
                ptr_data,
                ctypes.c_int(type_ptr_data),
                ctypes.c_int64(len(csc.indptr)),
                ctypes.c_int64(len(csc.data)),
                ctypes.c_int64(csc.shape[0]),
                ctypes.c_int(predict_type),
                ctypes.c_int(start_iteration),
                ctypes.c_int(num_iteration),
                c_str(self.pred_parameter),
                ctypes.c_int(matrix_type),
                out_shape.ctypes.data_as(ctypes.POINTER(ctypes.c_int64)),
                ctypes.byref(out_ptr_indptr),
                ctypes.byref(out_ptr_indices),
                ctypes.byref(out_ptr_data)))
            matrices = self.__create_sparse_native(csc, out_shape, out_ptr_indptr, out_ptr_indices, out_ptr_data,
                                                   type_ptr_indptr, type_ptr_data, is_csr=False)
            nrow = csc.shape[0]
            return matrices, nrow

        nrow = csc.shape[0]
        if nrow > MAX_INT32:
            return self.__pred_for_csr(csc.tocsr(), start_iteration, num_iteration, predict_type)
        if predict_type == C_API_PREDICT_CONTRIB:
            return inner_predict_sparse(csc, start_iteration, num_iteration, predict_type)
        n_preds = self.__get_num_preds(start_iteration, num_iteration, nrow, predict_type)
        preds = np.zeros(n_preds, dtype=np.float64)
        out_num_preds = ctypes.c_int64(0)

        ptr_indptr, type_ptr_indptr, __ = c_int_array(csc.indptr)
        ptr_data, type_ptr_data, _ = c_float_array(csc.data)

        assert csc.shape[0] <= MAX_INT32
        csc_indices = csc.indices.astype(np.int32, copy=False)

        _safe_call(_LIB.LGBM_BoosterPredictForCSC(
            self.handle,
            ptr_indptr,
            ctypes.c_int32(type_ptr_indptr),
            csc_indices.ctypes.data_as(ctypes.POINTER(ctypes.c_int32)),
            ptr_data,
            ctypes.c_int(type_ptr_data),
            ctypes.c_int64(len(csc.indptr)),
            ctypes.c_int64(len(csc.data)),
            ctypes.c_int64(csc.shape[0]),
            ctypes.c_int(predict_type),
            ctypes.c_int(start_iteration),
            ctypes.c_int(num_iteration),
            c_str(self.pred_parameter),
            ctypes.byref(out_num_preds),
            preds.ctypes.data_as(ctypes.POINTER(ctypes.c_double))))
        if n_preds != out_num_preds.value:
            raise ValueError("Wrong length for predict results")
        return preds, nrow

    def current_iteration(self):
        """Get the index of the current iteration.

        Returns
        -------
        cur_iter : int
            The index of the current iteration.
        """
        out_cur_iter = ctypes.c_int(0)
        _safe_call(_LIB.LGBM_BoosterGetCurrentIteration(
            self.handle,
            ctypes.byref(out_cur_iter)))
        return out_cur_iter.value


class Dataset:
    """Dataset in LightGBM."""

    def __init__(self, data, label=None, reference=None,
                 weight=None, group=None, init_score=None, silent=False,
                 feature_name='auto', categorical_feature='auto', params=None,
                 free_raw_data=True):
        """Initialize Dataset.

        Parameters
        ----------
        data : string, numpy array, pandas DataFrame, H2O DataTable's Frame, scipy.sparse or list of numpy arrays
            Data source of Dataset.
            If string, it represents the path to txt file.
        label : list, numpy 1-D array, pandas Series / one-column DataFrame or None, optional (default=None)
            Label of the data.
        reference : Dataset or None, optional (default=None)
            If this is Dataset for validation, training data should be used as reference.
        weight : list, numpy 1-D array, pandas Series or None, optional (default=None)
            Weight for each instance.
        group : list, numpy 1-D array, pandas Series or None, optional (default=None)
            Group/query data.
            Only used in the learning-to-rank task.
            sum(group) = n_samples.
            For example, if you have a 100-document dataset with ``group = [10, 20, 40, 10, 10, 10]``, that means that you have 6 groups,
            where the first 10 records are in the first group, records 11-30 are in the second group, records 31-70 are in the third group, etc.
        init_score : list, numpy 1-D array, pandas Series or None, optional (default=None)
            Init score for Dataset.
        silent : bool, optional (default=False)
            Whether to print messages during construction.
        feature_name : list of strings or 'auto', optional (default="auto")
            Feature names.
            If 'auto' and data is pandas DataFrame, data columns names are used.
        categorical_feature : list of strings or int, or 'auto', optional (default="auto")
            Categorical features.
            If list of int, interpreted as indices.
            If list of strings, interpreted as feature names (need to specify ``feature_name`` as well).
            If 'auto' and data is pandas DataFrame, pandas unordered categorical columns are used.
            All values in categorical features should be less than int32 max value (2147483647).
            Large values could be memory consuming. Consider using consecutive integers starting from zero.
            All negative values in categorical features will be treated as missing values.
            The output cannot be monotonically constrained with respect to a categorical feature.
        params : dict or None, optional (default=None)
            Other parameters for Dataset.
        free_raw_data : bool, optional (default=True)
            If True, raw data is freed after constructing inner Dataset.
        """
        self.handle = None
        self.data = data
        self.label = label
        self.reference = reference
        self.weight = weight
        self.group = group
        self.init_score = init_score
        self.silent = silent
        self.feature_name = feature_name
        self.categorical_feature = categorical_feature
        self.params = copy.deepcopy(params)
        self.free_raw_data = free_raw_data
        self.used_indices = None
        self.need_slice = True
        self._predictor = None
        self.pandas_categorical = None
        self.params_back_up = None
        self.feature_penalty = None
        self.monotone_constraints = None
        self.version = 0

    def __del__(self):
        try:
            self._free_handle()
        except AttributeError:
            pass

    def get_params(self):
        """Get the used parameters in the Dataset.

        Returns
        -------
        params : dict or None
            The used parameters in this Dataset object.
        """
        if self.params is not None:
            # no min_data, nthreads and verbose in this function
            dataset_params = _ConfigAliases.get("bin_construct_sample_cnt",
                                                "categorical_feature",
                                                "data_random_seed",
                                                "enable_bundle",
                                                "feature_pre_filter",
                                                "forcedbins_filename",
                                                "group_column",
                                                "header",
                                                "ignore_column",
                                                "is_enable_sparse",
                                                "label_column",
                                                "linear_tree",
                                                "max_bin",
                                                "max_bin_by_feature",
                                                "min_data_in_bin",
                                                "pre_partition",
                                                "two_round",
                                                "use_missing",
                                                "weight_column",
                                                "zero_as_missing")
            return {k: v for k, v in self.params.items() if k in dataset_params}

    def _free_handle(self):
        if self.handle is not None:
            _safe_call(_LIB.LGBM_DatasetFree(self.handle))
            self.handle = None
        self.need_slice = True
        if self.used_indices is not None:
            self.data = None
        return self

    def _set_init_score_by_predictor(self, predictor, data, used_indices=None):
        data_has_header = False
        if isinstance(data, str):
            # check data has header or not
            data_has_header = any(self.params.get(alias, False) for alias in _ConfigAliases.get("header"))
        num_data = self.num_data()
        if predictor is not None:
            init_score = predictor.predict(data,
                                           raw_score=True,
                                           data_has_header=data_has_header,
                                           is_reshape=False)
            if used_indices is not None:
                assert not self.need_slice
                if isinstance(data, str):
                    sub_init_score = np.zeros(num_data * predictor.num_class, dtype=np.float32)
                    assert num_data == len(used_indices)
                    for i in range(len(used_indices)):
                        for j in range(predictor.num_class):
                            sub_init_score[i * predictor.num_class + j] = init_score[used_indices[i] * predictor.num_class + j]
                    init_score = sub_init_score
            if predictor.num_class > 1:
                # need to regroup init_score
                new_init_score = np.zeros(init_score.size, dtype=np.float32)
                for i in range(num_data):
                    for j in range(predictor.num_class):
                        new_init_score[j * num_data + i] = init_score[i * predictor.num_class + j]
                init_score = new_init_score
        elif self.init_score is not None:
            init_score = np.zeros(self.init_score.shape, dtype=np.float32)
        else:
            return self
        self.set_init_score(init_score)

    def _lazy_init(self, data, label=None, reference=None,
                   weight=None, group=None, init_score=None, predictor=None,
                   silent=False, feature_name='auto',
                   categorical_feature='auto', params=None):
        if data is None:
            self.handle = None
            return self
        if reference is not None:
            self.pandas_categorical = reference.pandas_categorical
            categorical_feature = reference.categorical_feature
        data, feature_name, categorical_feature, self.pandas_categorical = _data_from_pandas(data,
                                                                                             feature_name,
                                                                                             categorical_feature,
                                                                                             self.pandas_categorical)
        label = _label_from_pandas(label)

        # process for args
        params = {} if params is None else params
        args_names = (getattr(self.__class__, '_lazy_init')
                      .__code__
                      .co_varnames[:getattr(self.__class__, '_lazy_init').__code__.co_argcount])
        for key, _ in params.items():
            if key in args_names:
                _log_warning('{0} keyword has been found in `params` and will be ignored.\n'
                             'Please use {0} argument of the Dataset constructor to pass this parameter.'
                             .format(key))
        # user can set verbose with params, it has higher priority
        if not any(verbose_alias in params for verbose_alias in _ConfigAliases.get("verbosity")) and silent:
            params["verbose"] = -1
        # get categorical features
        if categorical_feature is not None:
            categorical_indices = set()
            feature_dict = {}
            if feature_name is not None:
                feature_dict = {name: i for i, name in enumerate(feature_name)}
            for name in categorical_feature:
                if isinstance(name, str) and name in feature_dict:
                    categorical_indices.add(feature_dict[name])
                elif isinstance(name, int):
                    categorical_indices.add(name)
                else:
                    raise TypeError("Wrong type({}) or unknown name({}) in categorical_feature"
                                    .format(type(name).__name__, name))
            if categorical_indices:
                for cat_alias in _ConfigAliases.get("categorical_feature"):
                    if cat_alias in params:
                        _log_warning('{} in param dict is overridden.'.format(cat_alias))
                        params.pop(cat_alias, None)
                params['categorical_column'] = sorted(categorical_indices)

        params_str = param_dict_to_str(params)
        self.params = params
        # process for reference dataset
        ref_dataset = None
        if isinstance(reference, Dataset):
            ref_dataset = reference.construct().handle
        elif reference is not None:
            raise TypeError('Reference dataset should be None or dataset instance')
        # start construct data
        if isinstance(data, str):
            self.handle = ctypes.c_void_p()
            _safe_call(_LIB.LGBM_DatasetCreateFromFile(
                c_str(data),
                c_str(params_str),
                ref_dataset,
                ctypes.byref(self.handle)))
        elif isinstance(data, scipy.sparse.csr_matrix):
            self.__init_from_csr(data, params_str, ref_dataset)
        elif isinstance(data, scipy.sparse.csc_matrix):
            self.__init_from_csc(data, params_str, ref_dataset)
        elif isinstance(data, np.ndarray):
            self.__init_from_np2d(data, params_str, ref_dataset)
        elif isinstance(data, list) and len(data) > 0 and all(isinstance(x, np.ndarray) for x in data):
            self.__init_from_list_np2d(data, params_str, ref_dataset)
        elif isinstance(data, DataTable):
            self.__init_from_np2d(data.to_numpy(), params_str, ref_dataset)
        else:
            try:
                csr = scipy.sparse.csr_matrix(data)
                self.__init_from_csr(csr, params_str, ref_dataset)
            except BaseException:
                raise TypeError('Cannot initialize Dataset from {}'.format(type(data).__name__))
        if label is not None:
            self.set_label(label)
        if self.get_label() is None:
            raise ValueError("Label should not be None")
        if weight is not None:
            self.set_weight(weight)
        if group is not None:
            self.set_group(group)
        if isinstance(predictor, _InnerPredictor):
            if self._predictor is None and init_score is not None:
                _log_warning("The init_score will be overridden by the prediction of init_model.")
            self._set_init_score_by_predictor(predictor, data)
        elif init_score is not None:
            self.set_init_score(init_score)
        elif predictor is not None:
            raise TypeError('Wrong predictor type {}'.format(type(predictor).__name__))
        # set feature names
        return self.set_feature_name(feature_name)

    def __init_from_np2d(self, mat, params_str, ref_dataset):
        """Initialize data from a 2-D numpy matrix."""
        if len(mat.shape) != 2:
            raise ValueError('Input numpy.ndarray must be 2 dimensional')

        self.handle = ctypes.c_void_p()
        if mat.dtype == np.float32 or mat.dtype == np.float64:
            data = np.array(mat.reshape(mat.size), dtype=mat.dtype, copy=False)
        else:  # change non-float data to float data, need to copy
            data = np.array(mat.reshape(mat.size), dtype=np.float32)

        ptr_data, type_ptr_data, _ = c_float_array(data)
        _safe_call(_LIB.LGBM_DatasetCreateFromMat(
            ptr_data,
            ctypes.c_int(type_ptr_data),
            ctypes.c_int(mat.shape[0]),
            ctypes.c_int(mat.shape[1]),
            ctypes.c_int(C_API_IS_ROW_MAJOR),
            c_str(params_str),
            ref_dataset,
            ctypes.byref(self.handle)))
        return self

    def __init_from_list_np2d(self, mats, params_str, ref_dataset):
        """Initialize data from a list of 2-D numpy matrices."""
        ncol = mats[0].shape[1]
        nrow = np.zeros((len(mats),), np.int32)
        if mats[0].dtype == np.float64:
            ptr_data = (ctypes.POINTER(ctypes.c_double) * len(mats))()
        else:
            ptr_data = (ctypes.POINTER(ctypes.c_float) * len(mats))()

        holders = []
        type_ptr_data = None

        for i, mat in enumerate(mats):
            if len(mat.shape) != 2:
                raise ValueError('Input numpy.ndarray must be 2 dimensional')

            if mat.shape[1] != ncol:
                raise ValueError('Input arrays must have same number of columns')

            nrow[i] = mat.shape[0]

            if mat.dtype == np.float32 or mat.dtype == np.float64:
                mats[i] = np.array(mat.reshape(mat.size), dtype=mat.dtype, copy=False)
            else:  # change non-float data to float data, need to copy
                mats[i] = np.array(mat.reshape(mat.size), dtype=np.float32)

            chunk_ptr_data, chunk_type_ptr_data, holder = c_float_array(mats[i])
            if type_ptr_data is not None and chunk_type_ptr_data != type_ptr_data:
                raise ValueError('Input chunks must have same type')
            ptr_data[i] = chunk_ptr_data
            type_ptr_data = chunk_type_ptr_data
            holders.append(holder)

        self.handle = ctypes.c_void_p()
        _safe_call(_LIB.LGBM_DatasetCreateFromMats(
            ctypes.c_int(len(mats)),
            ctypes.cast(ptr_data, ctypes.POINTER(ctypes.POINTER(ctypes.c_double))),
            ctypes.c_int(type_ptr_data),
            nrow.ctypes.data_as(ctypes.POINTER(ctypes.c_int32)),
            ctypes.c_int(ncol),
            ctypes.c_int(C_API_IS_ROW_MAJOR),
            c_str(params_str),
            ref_dataset,
            ctypes.byref(self.handle)))
        return self

    def __init_from_csr(self, csr, params_str, ref_dataset):
        """Initialize data from a CSR matrix."""
        if len(csr.indices) != len(csr.data):
            raise ValueError('Length mismatch: {} vs {}'.format(len(csr.indices), len(csr.data)))
        self.handle = ctypes.c_void_p()

        ptr_indptr, type_ptr_indptr, __ = c_int_array(csr.indptr)
        ptr_data, type_ptr_data, _ = c_float_array(csr.data)

        assert csr.shape[1] <= MAX_INT32
        csr_indices = csr.indices.astype(np.int32, copy=False)

        _safe_call(_LIB.LGBM_DatasetCreateFromCSR(
            ptr_indptr,
            ctypes.c_int(type_ptr_indptr),
            csr_indices.ctypes.data_as(ctypes.POINTER(ctypes.c_int32)),
            ptr_data,
            ctypes.c_int(type_ptr_data),
            ctypes.c_int64(len(csr.indptr)),
            ctypes.c_int64(len(csr.data)),
            ctypes.c_int64(csr.shape[1]),
            c_str(params_str),
            ref_dataset,
            ctypes.byref(self.handle)))
        return self

    def __init_from_csc(self, csc, params_str, ref_dataset):
        """Initialize data from a CSC matrix."""
        if len(csc.indices) != len(csc.data):
            raise ValueError('Length mismatch: {} vs {}'.format(len(csc.indices), len(csc.data)))
        self.handle = ctypes.c_void_p()

        ptr_indptr, type_ptr_indptr, __ = c_int_array(csc.indptr)
        ptr_data, type_ptr_data, _ = c_float_array(csc.data)

        assert csc.shape[0] <= MAX_INT32
        csc_indices = csc.indices.astype(np.int32, copy=False)

        _safe_call(_LIB.LGBM_DatasetCreateFromCSC(
            ptr_indptr,
            ctypes.c_int(type_ptr_indptr),
            csc_indices.ctypes.data_as(ctypes.POINTER(ctypes.c_int32)),
            ptr_data,
            ctypes.c_int(type_ptr_data),
            ctypes.c_int64(len(csc.indptr)),
            ctypes.c_int64(len(csc.data)),
            ctypes.c_int64(csc.shape[0]),
            c_str(params_str),
            ref_dataset,
            ctypes.byref(self.handle)))
        return self

    def construct(self):
        """Lazy init.

        Returns
        -------
        self : Dataset
            Constructed Dataset object.
        """
        if self.handle is None:
            if self.reference is not None:
                reference_params = self.reference.get_params()
                if self.get_params() != reference_params:
                    _log_warning('Overriding the parameters from Reference Dataset.')
                    self._update_params(reference_params)
                if self.used_indices is None:
                    # create valid
                    self._lazy_init(self.data, label=self.label, reference=self.reference,
                                    weight=self.weight, group=self.group,
                                    init_score=self.init_score, predictor=self._predictor,
                                    silent=self.silent, feature_name=self.feature_name, params=self.params)
                else:
                    # construct subset
                    used_indices = list_to_1d_numpy(self.used_indices, np.int32, name='used_indices')
                    assert used_indices.flags.c_contiguous
                    if self.reference.group is not None:
                        group_info = np.array(self.reference.group).astype(np.int32, copy=False)
                        _, self.group = np.unique(np.repeat(range(len(group_info)), repeats=group_info)[self.used_indices],
                                                  return_counts=True)
                    self.handle = ctypes.c_void_p()
                    params_str = param_dict_to_str(self.params)
                    _safe_call(_LIB.LGBM_DatasetGetSubset(
                        self.reference.construct().handle,
                        used_indices.ctypes.data_as(ctypes.POINTER(ctypes.c_int32)),
                        ctypes.c_int(used_indices.shape[0]),
                        c_str(params_str),
                        ctypes.byref(self.handle)))
                    if not self.free_raw_data:
                        self.get_data()
                    if self.group is not None:
                        self.set_group(self.group)
                    if self.get_label() is None:
                        raise ValueError("Label should not be None.")
                    if isinstance(self._predictor, _InnerPredictor) and self._predictor is not self.reference._predictor:
                        self.get_data()
                        self._set_init_score_by_predictor(self._predictor, self.data, used_indices)
            else:
                # create train
                self._lazy_init(self.data, label=self.label,
                                weight=self.weight, group=self.group,
                                init_score=self.init_score, predictor=self._predictor,
                                silent=self.silent, feature_name=self.feature_name,
                                categorical_feature=self.categorical_feature, params=self.params)
            if self.free_raw_data:
                self.data = None
        return self

    def create_valid(self, data, label=None, weight=None, group=None,
                     init_score=None, silent=False, params=None):
        """Create validation data align with current Dataset.

        Parameters
        ----------
        data : string, numpy array, pandas DataFrame, H2O DataTable's Frame, scipy.sparse or list of numpy arrays
            Data source of Dataset.
            If string, it represents the path to txt file.
        label : list, numpy 1-D array, pandas Series / one-column DataFrame or None, optional (default=None)
            Label of the data.
        weight : list, numpy 1-D array, pandas Series or None, optional (default=None)
            Weight for each instance.
        group : list, numpy 1-D array, pandas Series or None, optional (default=None)
            Group/query data.
            Only used in the learning-to-rank task.
            sum(group) = n_samples.
            For example, if you have a 100-document dataset with ``group = [10, 20, 40, 10, 10, 10]``, that means that you have 6 groups,
            where the first 10 records are in the first group, records 11-30 are in the second group, records 31-70 are in the third group, etc.
        init_score : list, numpy 1-D array, pandas Series or None, optional (default=None)
            Init score for Dataset.
        silent : bool, optional (default=False)
            Whether to print messages during construction.
        params : dict or None, optional (default=None)
            Other parameters for validation Dataset.

        Returns
        -------
        valid : Dataset
            Validation Dataset with reference to self.
        """
        ret = Dataset(data, label=label, reference=self,
                      weight=weight, group=group, init_score=init_score,
                      silent=silent, params=params, free_raw_data=self.free_raw_data)
        ret._predictor = self._predictor
        ret.pandas_categorical = self.pandas_categorical
        return ret

    def subset(self, used_indices, params=None):
        """Get subset of current Dataset.

        Parameters
        ----------
        used_indices : list of int
            Indices used to create the subset.
        params : dict or None, optional (default=None)
            These parameters will be passed to Dataset constructor.

        Returns
        -------
        subset : Dataset
            Subset of the current Dataset.
        """
        if params is None:
            params = self.params
        ret = Dataset(None, reference=self, feature_name=self.feature_name,
                      categorical_feature=self.categorical_feature, params=params,
                      free_raw_data=self.free_raw_data)
        ret._predictor = self._predictor
        ret.pandas_categorical = self.pandas_categorical
        ret.used_indices = sorted(used_indices)
        return ret

    def save_binary(self, filename):
        """Save Dataset to a binary file.

        .. note::

            Please note that `init_score` is not saved in binary file.
            If you need it, please set it again after loading Dataset.

        Parameters
        ----------
        filename : string
            Name of the output file.

        Returns
        -------
        self : Dataset
            Returns self.
        """
        _safe_call(_LIB.LGBM_DatasetSaveBinary(
            self.construct().handle,
            c_str(filename)))
        return self

    def _update_params(self, params):
        if not params:
            return self
        params = copy.deepcopy(params)

        def update():
            if not self.params:
                self.params = params
            else:
                self.params_back_up = copy.deepcopy(self.params)
                self.params.update(params)

        if self.handle is None:
            update()
        elif params is not None:
            ret = _LIB.LGBM_DatasetUpdateParamChecking(
                c_str(param_dict_to_str(self.params)),
                c_str(param_dict_to_str(params)))
            if ret != 0:
                # could be updated if data is not freed
                if self.data is not None:
                    update()
                    self._free_handle()
                else:
                    raise LightGBMError(_LIB.LGBM_GetLastError().decode('utf-8'))
        return self

    def _reverse_update_params(self):
        if self.handle is None:
            self.params = copy.deepcopy(self.params_back_up)
            self.params_back_up = None
        return self

    def set_field(self, field_name, data):
        """Set property into the Dataset.

        Parameters
        ----------
        field_name : string
            The field name of the information.
        data : list, numpy 1-D array, pandas Series or None
            The array of data to be set.

        Returns
        -------
        self : Dataset
            Dataset with set property.
        """
        if self.handle is None:
            raise Exception("Cannot set %s before construct dataset" % field_name)
        if data is None:
            # set to None
            _safe_call(_LIB.LGBM_DatasetSetField(
                self.handle,
                c_str(field_name),
                None,
                ctypes.c_int(0),
                ctypes.c_int(FIELD_TYPE_MAPPER[field_name])))
            return self
        dtype = np.float32
        if field_name == 'group':
            dtype = np.int32
        elif field_name == 'init_score':
            dtype = np.float64
        data = list_to_1d_numpy(data, dtype, name=field_name)
        if data.dtype == np.float32 or data.dtype == np.float64:
            ptr_data, type_data, _ = c_float_array(data)
        elif data.dtype == np.int32:
            ptr_data, type_data, _ = c_int_array(data)
        else:
            raise TypeError("Expected np.float32/64 or np.int32, met type({})".format(data.dtype))
        if type_data != FIELD_TYPE_MAPPER[field_name]:
            raise TypeError("Input type error for set_field")
        _safe_call(_LIB.LGBM_DatasetSetField(
            self.handle,
            c_str(field_name),
            ptr_data,
            ctypes.c_int(len(data)),
            ctypes.c_int(type_data)))
        self.version += 1
        return self

    def get_field(self, field_name):
        """Get property from the Dataset.

        Parameters
        ----------
        field_name : string
            The field name of the information.

        Returns
        -------
        info : numpy array
            A numpy array with information from the Dataset.
        """
        if self.handle is None:
            raise Exception("Cannot get %s before construct Dataset" % field_name)
        tmp_out_len = ctypes.c_int()
        out_type = ctypes.c_int()
        ret = ctypes.POINTER(ctypes.c_void_p)()
        _safe_call(_LIB.LGBM_DatasetGetField(
            self.handle,
            c_str(field_name),
            ctypes.byref(tmp_out_len),
            ctypes.byref(ret),
            ctypes.byref(out_type)))
        if out_type.value != FIELD_TYPE_MAPPER[field_name]:
            raise TypeError("Return type error for get_field")
        if tmp_out_len.value == 0:
            return None
        if out_type.value == C_API_DTYPE_INT32:
            return cint32_array_to_numpy(ctypes.cast(ret, ctypes.POINTER(ctypes.c_int32)), tmp_out_len.value)
        elif out_type.value == C_API_DTYPE_FLOAT32:
            return cfloat32_array_to_numpy(ctypes.cast(ret, ctypes.POINTER(ctypes.c_float)), tmp_out_len.value)
        elif out_type.value == C_API_DTYPE_FLOAT64:
            return cfloat64_array_to_numpy(ctypes.cast(ret, ctypes.POINTER(ctypes.c_double)), tmp_out_len.value)
        else:
            raise TypeError("Unknown type")

    def set_categorical_feature(self, categorical_feature):
        """Set categorical features.

        Parameters
        ----------
        categorical_feature : list of int or strings
            Names or indices of categorical features.

        Returns
        -------
        self : Dataset
            Dataset with set categorical features.
        """
        if self.categorical_feature == categorical_feature:
            return self
        if self.data is not None:
            if self.categorical_feature is None:
                self.categorical_feature = categorical_feature
                return self._free_handle()
            elif categorical_feature == 'auto':
                _log_warning('Using categorical_feature in Dataset.')
                return self
            else:
                _log_warning('categorical_feature in Dataset is overridden.\n'
                             'New categorical_feature is {}'.format(sorted(list(categorical_feature))))
                self.categorical_feature = categorical_feature
                return self._free_handle()
        else:
            raise LightGBMError("Cannot set categorical feature after freed raw data, "
                                "set free_raw_data=False when construct Dataset to avoid this.")

    def _set_predictor(self, predictor):
        """Set predictor for continued training.

        It is not recommended for user to call this function.
        Please use init_model argument in engine.train() or engine.cv() instead.
        """
        if predictor is self._predictor and (predictor is None or predictor.current_iteration() == self._predictor.current_iteration()):
            return self
        if self.handle is None:
            self._predictor = predictor
        elif self.data is not None:
            self._predictor = predictor
            self._set_init_score_by_predictor(self._predictor, self.data)
        elif self.used_indices is not None and self.reference is not None and self.reference.data is not None:
            self._predictor = predictor
            self._set_init_score_by_predictor(self._predictor, self.reference.data, self.used_indices)
        else:
            raise LightGBMError("Cannot set predictor after freed raw data, "
                                "set free_raw_data=False when construct Dataset to avoid this.")
        return self

    def set_reference(self, reference):
        """Set reference Dataset.

        Parameters
        ----------
        reference : Dataset
            Reference that is used as a template to construct the current Dataset.

        Returns
        -------
        self : Dataset
            Dataset with set reference.
        """
        self.set_categorical_feature(reference.categorical_feature) \
            .set_feature_name(reference.feature_name) \
            ._set_predictor(reference._predictor)
        # we're done if self and reference share a common upstrem reference
        if self.get_ref_chain().intersection(reference.get_ref_chain()):
            return self
        if self.data is not None:
            self.reference = reference
            return self._free_handle()
        else:
            raise LightGBMError("Cannot set reference after freed raw data, "
                                "set free_raw_data=False when construct Dataset to avoid this.")

    def set_feature_name(self, feature_name):
        """Set feature name.

        Parameters
        ----------
        feature_name : list of strings
            Feature names.

        Returns
        -------
        self : Dataset
            Dataset with set feature name.
        """
        if feature_name != 'auto':
            self.feature_name = feature_name
        if self.handle is not None and feature_name is not None and feature_name != 'auto':
            if len(feature_name) != self.num_feature():
                raise ValueError("Length of feature_name({}) and num_feature({}) don't match"
                                 .format(len(feature_name), self.num_feature()))
            c_feature_name = [c_str(name) for name in feature_name]
            _safe_call(_LIB.LGBM_DatasetSetFeatureNames(
                self.handle,
                c_array(ctypes.c_char_p, c_feature_name),
                ctypes.c_int(len(feature_name))))
        return self

    def set_label(self, label):
        """Set label of Dataset.

        Parameters
        ----------
        label : list, numpy 1-D array, pandas Series / one-column DataFrame or None
            The label information to be set into Dataset.

        Returns
        -------
        self : Dataset
            Dataset with set label.
        """
        self.label = label
        if self.handle is not None:
            label = list_to_1d_numpy(_label_from_pandas(label), name='label')
            self.set_field('label', label)
            self.label = self.get_field('label')  # original values can be modified at cpp side
        return self

    def set_weight(self, weight):
        """Set weight of each instance.

        Parameters
        ----------
        weight : list, numpy 1-D array, pandas Series or None
            Weight to be set for each data point.

        Returns
        -------
        self : Dataset
            Dataset with set weight.
        """
        if weight is not None and np.all(weight == 1):
            weight = None
        self.weight = weight
        if self.handle is not None and weight is not None:
            weight = list_to_1d_numpy(weight, name='weight')
            self.set_field('weight', weight)
            self.weight = self.get_field('weight')  # original values can be modified at cpp side
        return self

    def set_init_score(self, init_score):
        """Set init score of Booster to start from.

        Parameters
        ----------
        init_score : list, numpy 1-D array, pandas Series or None
            Init score for Booster.

        Returns
        -------
        self : Dataset
            Dataset with set init score.
        """
        self.init_score = init_score
        if self.handle is not None and init_score is not None:
            init_score = list_to_1d_numpy(init_score, np.float64, name='init_score')
            self.set_field('init_score', init_score)
            self.init_score = self.get_field('init_score')  # original values can be modified at cpp side
        return self

    def set_group(self, group):
        """Set group size of Dataset (used for ranking).

        Parameters
        ----------
        group : list, numpy 1-D array, pandas Series or None
            Group/query data.
            Only used in the learning-to-rank task.
            sum(group) = n_samples.
            For example, if you have a 100-document dataset with ``group = [10, 20, 40, 10, 10, 10]``, that means that you have 6 groups,
            where the first 10 records are in the first group, records 11-30 are in the second group, records 31-70 are in the third group, etc.

        Returns
        -------
        self : Dataset
            Dataset with set group.
        """
        self.group = group
        if self.handle is not None and group is not None:
            group = list_to_1d_numpy(group, np.int32, name='group')
            self.set_field('group', group)
        return self

    def get_feature_name(self):
        """Get the names of columns (features) in the Dataset.

        Returns
        -------
        feature_names : list
            The names of columns (features) in the Dataset.
        """
        if self.handle is None:
            raise LightGBMError("Cannot get feature_name before construct dataset")
        num_feature = self.num_feature()
        tmp_out_len = ctypes.c_int(0)
        reserved_string_buffer_size = 255
        required_string_buffer_size = ctypes.c_size_t(0)
        string_buffers = [ctypes.create_string_buffer(reserved_string_buffer_size) for i in range(num_feature)]
        ptr_string_buffers = (ctypes.c_char_p * num_feature)(*map(ctypes.addressof, string_buffers))
        _safe_call(_LIB.LGBM_DatasetGetFeatureNames(
            self.handle,
            ctypes.c_int(num_feature),
            ctypes.byref(tmp_out_len),
            ctypes.c_size_t(reserved_string_buffer_size),
            ctypes.byref(required_string_buffer_size),
            ptr_string_buffers))
        if num_feature != tmp_out_len.value:
            raise ValueError("Length of feature names doesn't equal with num_feature")
        if reserved_string_buffer_size < required_string_buffer_size.value:
            raise BufferError(
                "Allocated feature name buffer size ({}) was inferior to the needed size ({})."
                .format(reserved_string_buffer_size, required_string_buffer_size.value)
            )
        return [string_buffers[i].value.decode('utf-8') for i in range(num_feature)]

    def get_label(self):
        """Get the label of the Dataset.

        Returns
        -------
        label : numpy array or None
            The label information from the Dataset.
        """
        if self.label is None:
            self.label = self.get_field('label')
        return self.label

    def get_weight(self):
        """Get the weight of the Dataset.

        Returns
        -------
        weight : numpy array or None
            Weight for each data point from the Dataset.
        """
        if self.weight is None:
            self.weight = self.get_field('weight')
        return self.weight

    def get_init_score(self):
        """Get the initial score of the Dataset.

        Returns
        -------
        init_score : numpy array or None
            Init score of Booster.
        """
        if self.init_score is None:
            self.init_score = self.get_field('init_score')
        return self.init_score

    def get_data(self):
        """Get the raw data of the Dataset.

        Returns
        -------
        data : string, numpy array, pandas DataFrame, H2O DataTable's Frame, scipy.sparse, list of numpy arrays or None
            Raw data used in the Dataset construction.
        """
        if self.handle is None:
            raise Exception("Cannot get data before construct Dataset")
        if self.need_slice and self.used_indices is not None and self.reference is not None:
            self.data = self.reference.data
            if self.data is not None:
                if isinstance(self.data, np.ndarray) or scipy.sparse.issparse(self.data):
                    self.data = self.data[self.used_indices, :]
                elif isinstance(self.data, DataFrame):
                    self.data = self.data.iloc[self.used_indices].copy()
                elif isinstance(self.data, DataTable):
                    self.data = self.data[self.used_indices, :]
                else:
                    _log_warning("Cannot subset {} type of raw data.\n"
                                 "Returning original raw data".format(type(self.data).__name__))
            self.need_slice = False
        if self.data is None:
            raise LightGBMError("Cannot call `get_data` after freed raw data, "
                                "set free_raw_data=False when construct Dataset to avoid this.")
        return self.data

    def get_group(self):
        """Get the group of the Dataset.

        Returns
        -------
        group : numpy array or None
            Group/query data.
            Only used in the learning-to-rank task.
            sum(group) = n_samples.
            For example, if you have a 100-document dataset with ``group = [10, 20, 40, 10, 10, 10]``, that means that you have 6 groups,
            where the first 10 records are in the first group, records 11-30 are in the second group, records 31-70 are in the third group, etc.
        """
        if self.group is None:
            self.group = self.get_field('group')
            if self.group is not None:
                # group data from LightGBM is boundaries data, need to convert to group size
                self.group = np.diff(self.group)
        return self.group

    def num_data(self):
        """Get the number of rows in the Dataset.

        Returns
        -------
        number_of_rows : int
            The number of rows in the Dataset.
        """
        if self.handle is not None:
            ret = ctypes.c_int()
            _safe_call(_LIB.LGBM_DatasetGetNumData(self.handle,
                                                   ctypes.byref(ret)))
            return ret.value
        else:
            raise LightGBMError("Cannot get num_data before construct dataset")

    def num_feature(self):
        """Get the number of columns (features) in the Dataset.

        Returns
        -------
        number_of_columns : int
            The number of columns (features) in the Dataset.
        """
        if self.handle is not None:
            ret = ctypes.c_int()
            _safe_call(_LIB.LGBM_DatasetGetNumFeature(self.handle,
                                                      ctypes.byref(ret)))
            return ret.value
        else:
            raise LightGBMError("Cannot get num_feature before construct dataset")

    def get_ref_chain(self, ref_limit=100):
        """Get a chain of Dataset objects.

        Starts with r, then goes to r.reference (if exists),
        then to r.reference.reference, etc.
        until we hit ``ref_limit`` or a reference loop.

        Parameters
        ----------
        ref_limit : int, optional (default=100)
            The limit number of references.

        Returns
        -------
        ref_chain : set of Dataset
            Chain of references of the Datasets.
        """
        head = self
        ref_chain = set()
        while len(ref_chain) < ref_limit:
            if isinstance(head, Dataset):
                ref_chain.add(head)
                if (head.reference is not None) and (head.reference not in ref_chain):
                    head = head.reference
                else:
                    break
            else:
                break
        return ref_chain

    def add_features_from(self, other):
        """Add features from other Dataset to the current Dataset.

        Both Datasets must be constructed before calling this method.

        Parameters
        ----------
        other : Dataset
            The Dataset to take features from.

        Returns
        -------
        self : Dataset
            Dataset with the new features added.
        """
        if self.handle is None or other.handle is None:
            raise ValueError('Both source and target Datasets must be constructed before adding features')
        _safe_call(_LIB.LGBM_DatasetAddFeaturesFrom(self.handle, other.handle))
        was_none = self.data is None
        old_self_data_type = type(self.data).__name__
        if other.data is None:
            self.data = None
        elif self.data is not None:
            if isinstance(self.data, np.ndarray):
                if isinstance(other.data, np.ndarray):
                    self.data = np.hstack((self.data, other.data))
                elif scipy.sparse.issparse(other.data):
                    self.data = np.hstack((self.data, other.data.toarray()))
                elif isinstance(other.data, DataFrame):
                    self.data = np.hstack((self.data, other.data.values))
                elif isinstance(other.data, DataTable):
                    self.data = np.hstack((self.data, other.data.to_numpy()))
                else:
                    self.data = None
            elif scipy.sparse.issparse(self.data):
                sparse_format = self.data.getformat()
                if isinstance(other.data, np.ndarray) or scipy.sparse.issparse(other.data):
                    self.data = scipy.sparse.hstack((self.data, other.data), format=sparse_format)
                elif isinstance(other.data, DataFrame):
                    self.data = scipy.sparse.hstack((self.data, other.data.values), format=sparse_format)
                elif isinstance(other.data, DataTable):
                    self.data = scipy.sparse.hstack((self.data, other.data.to_numpy()), format=sparse_format)
                else:
                    self.data = None
            elif isinstance(self.data, DataFrame):
                if not PANDAS_INSTALLED:
                    raise LightGBMError("Cannot add features to DataFrame type of raw data "
                                        "without pandas installed")
                from pandas import concat
                if isinstance(other.data, np.ndarray):
                    self.data = concat((self.data, DataFrame(other.data)),
                                       axis=1, ignore_index=True)
                elif scipy.sparse.issparse(other.data):
                    self.data = concat((self.data, DataFrame(other.data.toarray())),
                                       axis=1, ignore_index=True)
                elif isinstance(other.data, DataFrame):
                    self.data = concat((self.data, other.data),
                                       axis=1, ignore_index=True)
                elif isinstance(other.data, DataTable):
                    self.data = concat((self.data, DataFrame(other.data.to_numpy())),
                                       axis=1, ignore_index=True)
                else:
                    self.data = None
            elif isinstance(self.data, DataTable):
                if isinstance(other.data, np.ndarray):
                    self.data = DataTable(np.hstack((self.data.to_numpy(), other.data)))
                elif scipy.sparse.issparse(other.data):
                    self.data = DataTable(np.hstack((self.data.to_numpy(), other.data.toarray())))
                elif isinstance(other.data, DataFrame):
                    self.data = DataTable(np.hstack((self.data.to_numpy(), other.data.values)))
                elif isinstance(other.data, DataTable):
                    self.data = DataTable(np.hstack((self.data.to_numpy(), other.data.to_numpy())))
                else:
                    self.data = None
            else:
                self.data = None
        if self.data is None:
            err_msg = ("Cannot add features from {} type of raw data to "
                       "{} type of raw data.\n").format(type(other.data).__name__,
                                                        old_self_data_type)
            err_msg += ("Set free_raw_data=False when construct Dataset to avoid this"
                        if was_none else "Freeing raw data")
            _log_warning(err_msg)
        self.feature_name = self.get_feature_name()
        _log_warning("Reseting categorical features.\n"
                     "You can set new categorical features via ``set_categorical_feature`` method")
        self.categorical_feature = "auto"
        self.pandas_categorical = None
        return self

    def _dump_text(self, filename):
        """Save Dataset to a text file.

        This format cannot be loaded back in by LightGBM, but is useful for debugging purposes.

        Parameters
        ----------
        filename : string
            Name of the output file.

        Returns
        -------
        self : Dataset
            Returns self.
        """
        _safe_call(_LIB.LGBM_DatasetDumpText(
            self.construct().handle,
            c_str(filename)))
        return self


class Booster:
    """Booster in LightGBM."""

    def __init__(self, params=None, train_set=None, model_file=None, model_str=None, silent=False):
        """Initialize the Booster.

        Parameters
        ----------
        params : dict or None, optional (default=None)
            Parameters for Booster.
        train_set : Dataset or None, optional (default=None)
            Training dataset.
        model_file : string or None, optional (default=None)
            Path to the model file.
        model_str : string or None, optional (default=None)
            Model will be loaded from this string.
        silent : bool, optional (default=False)
            Whether to print messages during construction.
        """
        self.handle = None
        self.network = False
        self.__need_reload_eval_info = True
        self._train_data_name = "training"
        self.__attr = {}
        self.__set_objective_to_none = False
        self.best_iteration = -1
        self.best_score = {}
        params = {} if params is None else copy.deepcopy(params)
        # user can set verbose with params, it has higher priority
        if not any(verbose_alias in params for verbose_alias in _ConfigAliases.get("verbosity")) and silent:
            params["verbose"] = -1
        if train_set is not None:
            # Training task
            if not isinstance(train_set, Dataset):
                raise TypeError('Training data should be Dataset instance, met {}'
                                .format(type(train_set).__name__))
            # set network if necessary
            for alias in _ConfigAliases.get("machines"):
                if alias in params:
                    machines = params[alias]
                    if isinstance(machines, str):
                        num_machines = len(machines.split(','))
                    elif isinstance(machines, (list, set)):
                        num_machines = len(machines)
                        machines = ','.join(machines)
                    else:
                        raise ValueError("Invalid machines in params.")
                    self.set_network(machines,
                                     local_listen_port=params.get("local_listen_port", 12400),
                                     listen_time_out=params.get("listen_time_out", 120),
                                     num_machines=params.setdefault("num_machines", num_machines))
                    break
            # construct booster object
            train_set.construct()
            # copy the parameters from train_set
            params.update(train_set.get_params())
            params_str = param_dict_to_str(params)
            self.handle = ctypes.c_void_p()
            _safe_call(_LIB.LGBM_BoosterCreate(
                train_set.handle,
                c_str(params_str),
                ctypes.byref(self.handle)))
            # save reference to data
            self.train_set = train_set
            self.valid_sets = []
            self.name_valid_sets = []
            self.__num_dataset = 1
            self.__init_predictor = train_set._predictor
            if self.__init_predictor is not None:
                _safe_call(_LIB.LGBM_BoosterMerge(
                    self.handle,
                    self.__init_predictor.handle))
            out_num_class = ctypes.c_int(0)
            _safe_call(_LIB.LGBM_BoosterGetNumClasses(
                self.handle,
                ctypes.byref(out_num_class)))
            self.__num_class = out_num_class.value
            # buffer for inner predict
            self.__inner_predict_buffer = [None]
            self.__is_predicted_cur_iter = [False]
            self.__get_eval_info()
            self.pandas_categorical = train_set.pandas_categorical
            self.train_set_version = train_set.version
        elif model_file is not None:
            # Prediction task
            out_num_iterations = ctypes.c_int(0)
            self.handle = ctypes.c_void_p()
            _safe_call(_LIB.LGBM_BoosterCreateFromModelfile(
                c_str(model_file),
                ctypes.byref(out_num_iterations),
                ctypes.byref(self.handle)))
            out_num_class = ctypes.c_int(0)
            _safe_call(_LIB.LGBM_BoosterGetNumClasses(
                self.handle,
                ctypes.byref(out_num_class)))
            self.__num_class = out_num_class.value
            self.pandas_categorical = _load_pandas_categorical(file_name=model_file)
        elif model_str is not None:
            self.model_from_string(model_str, not silent)
        else:
            raise TypeError('Need at least one training dataset or model file or model string '
                            'to create Booster instance')
        self.params = params

    def __del__(self):
        try:
            if self.network:
                self.free_network()
        except AttributeError:
            pass
        try:
            if self.handle is not None:
                _safe_call(_LIB.LGBM_BoosterFree(self.handle))
        except AttributeError:
            pass

    def __copy__(self):
        return self.__deepcopy__(None)

    def __deepcopy__(self, _):
        model_str = self.model_to_string(num_iteration=-1)
        booster = Booster(model_str=model_str)
        return booster

    def __getstate__(self):
        this = self.__dict__.copy()
        handle = this['handle']
        this.pop('train_set', None)
        this.pop('valid_sets', None)
        if handle is not None:
            this["handle"] = self.model_to_string(num_iteration=-1)
        return this

    def __setstate__(self, state):
        model_str = state.get('handle', None)
        if model_str is not None:
            handle = ctypes.c_void_p()
            out_num_iterations = ctypes.c_int(0)
            _safe_call(_LIB.LGBM_BoosterLoadModelFromString(
                c_str(model_str),
                ctypes.byref(out_num_iterations),
                ctypes.byref(handle)))
            state['handle'] = handle
        self.__dict__.update(state)

    def free_dataset(self):
        """Free Booster's Datasets.

        Returns
        -------
        self : Booster
            Booster without Datasets.
        """
        self.__dict__.pop('train_set', None)
        self.__dict__.pop('valid_sets', None)
        self.__num_dataset = 0
        return self

    def _free_buffer(self):
        self.__inner_predict_buffer = []
        self.__is_predicted_cur_iter = []
        return self

    def set_network(self, machines, local_listen_port=12400,
                    listen_time_out=120, num_machines=1):
        """Set the network configuration.

        Parameters
        ----------
        machines : list, set or string
            Names of machines.
        local_listen_port : int, optional (default=12400)
            TCP listen port for local machines.
        listen_time_out : int, optional (default=120)
            Socket time-out in minutes.
        num_machines : int, optional (default=1)
            The number of machines for parallel learning application.

        Returns
        -------
        self : Booster
            Booster with set network.
        """
        _safe_call(_LIB.LGBM_NetworkInit(c_str(machines),
                                         ctypes.c_int(local_listen_port),
                                         ctypes.c_int(listen_time_out),
                                         ctypes.c_int(num_machines)))
        self.network = True
        return self

    def free_network(self):
        """Free Booster's network.

        Returns
        -------
        self : Booster
            Booster with freed network.
        """
        _safe_call(_LIB.LGBM_NetworkFree())
        self.network = False
        return self

    def trees_to_dataframe(self):
        """Parse the fitted model and return in an easy-to-read pandas DataFrame.

        The returned DataFrame has the following columns.

            - ``tree_index`` : int64, which tree a node belongs to. 0-based, so a value of ``6``, for example, means "this node is in the 7th tree".
            - ``node_depth`` : int64, how far a node is from the root of the tree. The root node has a value of ``1``, its direct children are ``2``, etc.
            - ``node_index`` : string, unique identifier for a node.
            - ``left_child`` : string, ``node_index`` of the child node to the left of a split. ``None`` for leaf nodes.
            - ``right_child`` : string, ``node_index`` of the child node to the right of a split. ``None`` for leaf nodes.
            - ``parent_index`` : string, ``node_index`` of this node's parent. ``None`` for the root node.
            - ``split_feature`` : string, name of the feature used for splitting. ``None`` for leaf nodes.
            - ``split_gain`` : float64, gain from adding this split to the tree. ``NaN`` for leaf nodes.
            - ``threshold`` : float64, value of the feature used to decide which side of the split a record will go down. ``NaN`` for leaf nodes.
            - ``decision_type`` : string, logical operator describing how to compare a value to ``threshold``.
              For example, ``split_feature = "Column_10", threshold = 15, decision_type = "<="`` means that
              records where ``Column_10 <= 15`` follow the left side of the split, otherwise follows the right side of the split. ``None`` for leaf nodes.
            - ``missing_direction`` : string, split direction that missing values should go to. ``None`` for leaf nodes.
            - ``missing_type`` : string, describes what types of values are treated as missing.
            - ``value`` : float64, predicted value for this leaf node, multiplied by the learning rate.
            - ``weight`` : float64 or int64, sum of hessian (second-order derivative of objective), summed over observations that fall in this node.
            - ``count`` : int64, number of records in the training data that fall into this node.

        Returns
        -------
        result : pandas DataFrame
            Returns a pandas DataFrame of the parsed model.
        """
        if not PANDAS_INSTALLED:
            raise LightGBMError('This method cannot be run without pandas installed')

        if self.num_trees() == 0:
            raise LightGBMError('There are no trees in this Booster and thus nothing to parse')

        def _is_split_node(tree):
            return 'split_index' in tree.keys()

        def create_node_record(tree, node_depth=1, tree_index=None,
                               feature_names=None, parent_node=None):

            def _get_node_index(tree, tree_index):
                tree_num = str(tree_index) + '-' if tree_index is not None else ''
                is_split = _is_split_node(tree)
                node_type = 'S' if is_split else 'L'
                # if a single node tree it won't have `leaf_index` so return 0
                node_num = str(tree.get('split_index' if is_split else 'leaf_index', 0))
                return tree_num + node_type + node_num

            def _get_split_feature(tree, feature_names):
                if _is_split_node(tree):
                    if feature_names is not None:
                        feature_name = feature_names[tree['split_feature']]
                    else:
                        feature_name = tree['split_feature']
                else:
                    feature_name = None
                return feature_name

            def _is_single_node_tree(tree):
                return set(tree.keys()) == {'leaf_value'}

            # Create the node record, and populate universal data members
            node = OrderedDict()
            node['tree_index'] = tree_index
            node['node_depth'] = node_depth
            node['node_index'] = _get_node_index(tree, tree_index)
            node['left_child'] = None
            node['right_child'] = None
            node['parent_index'] = parent_node
            node['split_feature'] = _get_split_feature(tree, feature_names)
            node['split_gain'] = None
            node['threshold'] = None
            node['decision_type'] = None
            node['missing_direction'] = None
            node['missing_type'] = None
            node['value'] = None
            node['weight'] = None
            node['count'] = None

            # Update values to reflect node type (leaf or split)
            if _is_split_node(tree):
                node['left_child'] = _get_node_index(tree['left_child'], tree_index)
                node['right_child'] = _get_node_index(tree['right_child'], tree_index)
                node['split_gain'] = tree['split_gain']
                node['threshold'] = tree['threshold']
                node['decision_type'] = tree['decision_type']
                node['missing_direction'] = 'left' if tree['default_left'] else 'right'
                node['missing_type'] = tree['missing_type']
                node['value'] = tree['internal_value']
                node['weight'] = tree['internal_weight']
                node['count'] = tree['internal_count']
            else:
                node['value'] = tree['leaf_value']
                if not _is_single_node_tree(tree):
                    node['weight'] = tree['leaf_weight']
                    node['count'] = tree['leaf_count']

            return node

        def tree_dict_to_node_list(tree, node_depth=1, tree_index=None,
                                   feature_names=None, parent_node=None):

            node = create_node_record(tree,
                                      node_depth=node_depth,
                                      tree_index=tree_index,
                                      feature_names=feature_names,
                                      parent_node=parent_node)

            res = [node]

            if _is_split_node(tree):
                # traverse the next level of the tree
                children = ['left_child', 'right_child']
                for child in children:
                    subtree_list = tree_dict_to_node_list(
                        tree[child],
                        node_depth=node_depth + 1,
                        tree_index=tree_index,
                        feature_names=feature_names,
                        parent_node=node['node_index'])
                    # In tree format, "subtree_list" is a list of node records (dicts),
                    # and we add node to the list.
                    res.extend(subtree_list)
            return res

        model_dict = self.dump_model()
        feature_names = model_dict['feature_names']
        model_list = []
        for tree in model_dict['tree_info']:
            model_list.extend(tree_dict_to_node_list(tree['tree_structure'],
                                                     tree_index=tree['tree_index'],
                                                     feature_names=feature_names))

        return DataFrame(model_list, columns=model_list[0].keys())

    def set_train_data_name(self, name):
        """Set the name to the training Dataset.

        Parameters
        ----------
        name : string
            Name for the training Dataset.

        Returns
        -------
        self : Booster
            Booster with set training Dataset name.
        """
        self._train_data_name = name
        return self

    def add_valid(self, data, name):
        """Add validation data.

        Parameters
        ----------
        data : Dataset
            Validation data.
        name : string
            Name of validation data.

        Returns
        -------
        self : Booster
            Booster with set validation data.
        """
        if not isinstance(data, Dataset):
            raise TypeError('Validation data should be Dataset instance, met {}'
                            .format(type(data).__name__))
        if data._predictor is not self.__init_predictor:
            raise LightGBMError("Add validation data failed, "
                                "you should use same predictor for these data")
        _safe_call(_LIB.LGBM_BoosterAddValidData(
            self.handle,
            data.construct().handle))
        self.valid_sets.append(data)
        self.name_valid_sets.append(name)
        self.__num_dataset += 1
        self.__inner_predict_buffer.append(None)
        self.__is_predicted_cur_iter.append(False)
        return self

    def reset_parameter(self, params):
        """Reset parameters of Booster.

        Parameters
        ----------
        params : dict
            New parameters for Booster.

        Returns
        -------
        self : Booster
            Booster with new parameters.
        """
        params_str = param_dict_to_str(params)
        if params_str:
            _safe_call(_LIB.LGBM_BoosterResetParameter(
                self.handle,
                c_str(params_str)))
        self.params.update(params)
        return self

    def update(self, train_set=None, fobj=None):
        """Update Booster for one iteration.

        Parameters
        ----------
        train_set : Dataset or None, optional (default=None)
            Training data.
            If None, last training data is used.
        fobj : callable or None, optional (default=None)
            Customized objective function.
            Should accept two parameters: preds, train_data,
            and return (grad, hess).

                preds : list or numpy 1-D array
                    The predicted values.
                train_data : Dataset
                    The training dataset.
                grad : list or numpy 1-D array
                    The value of the first order derivative (gradient) for each sample point.
                hess : list or numpy 1-D array
                    The value of the second order derivative (Hessian) for each sample point.

            For binary task, the preds is probability of positive class (or margin in case of specified ``fobj``).
            For multi-class task, the preds is group by class_id first, then group by row_id.
            If you want to get i-th row preds in j-th class, the access way is score[j * num_data + i]
            and you should group grad and hess in this way as well.

        Returns
        -------
        is_finished : bool
            Whether the update was successfully finished.
        """
        # need reset training data
        if train_set is None and self.train_set_version != self.train_set.version:
            train_set = self.train_set
            is_the_same_train_set = False
        else:
            is_the_same_train_set = train_set is self.train_set and self.train_set_version == train_set.version
        if train_set is not None and not is_the_same_train_set:
            if not isinstance(train_set, Dataset):
                raise TypeError('Training data should be Dataset instance, met {}'
                                .format(type(train_set).__name__))
            if train_set._predictor is not self.__init_predictor:
                raise LightGBMError("Replace training data failed, "
                                    "you should use same predictor for these data")
            self.train_set = train_set
            _safe_call(_LIB.LGBM_BoosterResetTrainingData(
                self.handle,
                self.train_set.construct().handle))
            self.__inner_predict_buffer[0] = None
            self.train_set_version = self.train_set.version
        is_finished = ctypes.c_int(0)
        if fobj is None:
            if self.__set_objective_to_none:
                raise LightGBMError('Cannot update due to null objective function.')
            _safe_call(_LIB.LGBM_BoosterUpdateOneIter(
                self.handle,
                ctypes.byref(is_finished)))
            self.__is_predicted_cur_iter = [False for _ in range(self.__num_dataset)]
            return is_finished.value == 1
        else:
            if not self.__set_objective_to_none:
                self.reset_parameter({"objective": "none"}).__set_objective_to_none = True
            grad, hess = fobj(self.__inner_predict(0), self.train_set)
            return self.__boost(grad, hess)

    def __boost(self, grad, hess):
        """Boost Booster for one iteration with customized gradient statistics.

        .. note::

            For binary task, the score is probability of positive class (or margin in case of custom objective).
            For multi-class task, the score is group by class_id first, then group by row_id.
            If you want to get i-th row score in j-th class, the access way is score[j * num_data + i]
            and you should group grad and hess in this way as well.

        Parameters
        ----------
        grad : list or numpy 1-D array
            The first order derivative (gradient).
        hess : list or numpy 1-D array
            The second order derivative (Hessian).

        Returns
        -------
        is_finished : bool
            Whether the boost was successfully finished.
        """
        grad = list_to_1d_numpy(grad, name='gradient')
        hess = list_to_1d_numpy(hess, name='hessian')
        assert grad.flags.c_contiguous
        assert hess.flags.c_contiguous
        if len(grad) != len(hess):
            raise ValueError("Lengths of gradient({}) and hessian({}) don't match"
                             .format(len(grad), len(hess)))
        is_finished = ctypes.c_int(0)
        _safe_call(_LIB.LGBM_BoosterUpdateOneIterCustom(
            self.handle,
            grad.ctypes.data_as(ctypes.POINTER(ctypes.c_float)),
            hess.ctypes.data_as(ctypes.POINTER(ctypes.c_float)),
            ctypes.byref(is_finished)))
        self.__is_predicted_cur_iter = [False for _ in range(self.__num_dataset)]
        return is_finished.value == 1

    def rollback_one_iter(self):
        """Rollback one iteration.

        Returns
        -------
        self : Booster
            Booster with rolled back one iteration.
        """
        _safe_call(_LIB.LGBM_BoosterRollbackOneIter(
            self.handle))
        self.__is_predicted_cur_iter = [False for _ in range(self.__num_dataset)]
        return self

    def current_iteration(self):
        """Get the index of the current iteration.

        Returns
        -------
        cur_iter : int
            The index of the current iteration.
        """
        out_cur_iter = ctypes.c_int(0)
        _safe_call(_LIB.LGBM_BoosterGetCurrentIteration(
            self.handle,
            ctypes.byref(out_cur_iter)))
        return out_cur_iter.value

    def num_model_per_iteration(self):
        """Get number of models per iteration.

        Returns
        -------
        model_per_iter : int
            The number of models per iteration.
        """
        model_per_iter = ctypes.c_int(0)
        _safe_call(_LIB.LGBM_BoosterNumModelPerIteration(
            self.handle,
            ctypes.byref(model_per_iter)))
        return model_per_iter.value

    def num_trees(self):
        """Get number of weak sub-models.

        Returns
        -------
        num_trees : int
            The number of weak sub-models.
        """
        num_trees = ctypes.c_int(0)
        _safe_call(_LIB.LGBM_BoosterNumberOfTotalModel(
            self.handle,
            ctypes.byref(num_trees)))
        return num_trees.value

    def upper_bound(self):
        """Get upper bound value of a model.

        Returns
        -------
        upper_bound : double
            Upper bound value of the model.
        """
        ret = ctypes.c_double(0)
        _safe_call(_LIB.LGBM_BoosterGetUpperBoundValue(
            self.handle,
            ctypes.byref(ret)))
        return ret.value

    def lower_bound(self):
        """Get lower bound value of a model.

        Returns
        -------
        lower_bound : double
            Lower bound value of the model.
        """
        ret = ctypes.c_double(0)
        _safe_call(_LIB.LGBM_BoosterGetLowerBoundValue(
            self.handle,
            ctypes.byref(ret)))
        return ret.value

    def eval(self, data, name, feval=None):
        """Evaluate for data.

        Parameters
        ----------
        data : Dataset
            Data for the evaluating.
        name : string
            Name of the data.
        feval : callable or None, optional (default=None)
            Customized evaluation function.
            Should accept two parameters: preds, eval_data,
            and return (eval_name, eval_result, is_higher_better) or list of such tuples.

                preds : list or numpy 1-D array
                    The predicted values.
                eval_data : Dataset
                    The evaluation dataset.
                eval_name : string
                    The name of evaluation function (without whitespaces).
                eval_result : float
                    The eval result.
                is_higher_better : bool
                    Is eval result higher better, e.g. AUC is ``is_higher_better``.

            For binary task, the preds is probability of positive class (or margin in case of specified ``fobj``).
            For multi-class task, the preds is group by class_id first, then group by row_id.
            If you want to get i-th row preds in j-th class, the access way is preds[j * num_data + i].

        Returns
        -------
        result : list
            List with evaluation results.
        """
        if not isinstance(data, Dataset):
            raise TypeError("Can only eval for Dataset instance")
        data_idx = -1
        if data is self.train_set:
            data_idx = 0
        else:
            for i in range(len(self.valid_sets)):
                if data is self.valid_sets[i]:
                    data_idx = i + 1
                    break
        # need to push new valid data
        if data_idx == -1:
            self.add_valid(data, name)
            data_idx = self.__num_dataset - 1

        return self.__inner_eval(name, data_idx, feval)

    def eval_train(self, feval=None):
        """Evaluate for training data.

        Parameters
        ----------
        feval : callable or None, optional (default=None)
            Customized evaluation function.
            Should accept two parameters: preds, train_data,
            and return (eval_name, eval_result, is_higher_better) or list of such tuples.

                preds : list or numpy 1-D array
                    The predicted values.
                train_data : Dataset
                    The training dataset.
                eval_name : string
                    The name of evaluation function (without whitespaces).
                eval_result : float
                    The eval result.
                is_higher_better : bool
                    Is eval result higher better, e.g. AUC is ``is_higher_better``.

            For binary task, the preds is probability of positive class (or margin in case of specified ``fobj``).
            For multi-class task, the preds is group by class_id first, then group by row_id.
            If you want to get i-th row preds in j-th class, the access way is preds[j * num_data + i].

        Returns
        -------
        result : list
            List with evaluation results.
        """
        return self.__inner_eval(self._train_data_name, 0, feval)

    def eval_valid(self, feval=None):
        """Evaluate for validation data.

        Parameters
        ----------
        feval : callable or None, optional (default=None)
            Customized evaluation function.
            Should accept two parameters: preds, valid_data,
            and return (eval_name, eval_result, is_higher_better) or list of such tuples.

                preds : list or numpy 1-D array
                    The predicted values.
                valid_data : Dataset
                    The validation dataset.
                eval_name : string
                    The name of evaluation function (without whitespaces).
                eval_result : float
                    The eval result.
                is_higher_better : bool
                    Is eval result higher better, e.g. AUC is ``is_higher_better``.

            For binary task, the preds is probability of positive class (or margin in case of specified ``fobj``).
            For multi-class task, the preds is group by class_id first, then group by row_id.
            If you want to get i-th row preds in j-th class, the access way is preds[j * num_data + i].

        Returns
        -------
        result : list
            List with evaluation results.
        """
        return [item for i in range(1, self.__num_dataset)
                for item in self.__inner_eval(self.name_valid_sets[i - 1], i, feval)]

    def save_model(self, filename, num_iteration=None, start_iteration=0, importance_type='split'):
        """Save Booster to file.

        Parameters
        ----------
        filename : string
            Filename to save Booster.
        num_iteration : int or None, optional (default=None)
            Index of the iteration that should be saved.
            If None, if the best iteration exists, it is saved; otherwise, all iterations are saved.
            If <= 0, all iterations are saved.
        start_iteration : int, optional (default=0)
            Start index of the iteration that should be saved.
        importance_type : string, optional (default="split")
            What type of feature importance should be saved.
            If "split", result contains numbers of times the feature is used in a model.
            If "gain", result contains total gains of splits which use the feature.

        Returns
        -------
        self : Booster
            Returns self.
        """
        if num_iteration is None:
            num_iteration = self.best_iteration
        importance_type_int = FEATURE_IMPORTANCE_TYPE_MAPPER[importance_type]
        _safe_call(_LIB.LGBM_BoosterSaveModel(
            self.handle,
            ctypes.c_int(start_iteration),
            ctypes.c_int(num_iteration),
            ctypes.c_int(importance_type_int),
            c_str(filename)))
        _dump_pandas_categorical(self.pandas_categorical, filename)
        return self

    def shuffle_models(self, start_iteration=0, end_iteration=-1):
        """Shuffle models.

        Parameters
        ----------
        start_iteration : int, optional (default=0)
            The first iteration that will be shuffled.
        end_iteration : int, optional (default=-1)
            The last iteration that will be shuffled.
            If <= 0, means the last available iteration.

        Returns
        -------
        self : Booster
            Booster with shuffled models.
        """
        _safe_call(_LIB.LGBM_BoosterShuffleModels(
            self.handle,
            ctypes.c_int(start_iteration),
            ctypes.c_int(end_iteration)))
        return self

    def model_from_string(self, model_str, verbose=True):
        """Load Booster from a string.

        Parameters
        ----------
        model_str : string
            Model will be loaded from this string.
        verbose : bool, optional (default=True)
            Whether to print messages while loading model.

        Returns
        -------
        self : Booster
            Loaded Booster object.
        """
        if self.handle is not None:
            _safe_call(_LIB.LGBM_BoosterFree(self.handle))
        self._free_buffer()
        self.handle = ctypes.c_void_p()
        out_num_iterations = ctypes.c_int(0)
        _safe_call(_LIB.LGBM_BoosterLoadModelFromString(
            c_str(model_str),
            ctypes.byref(out_num_iterations),
            ctypes.byref(self.handle)))
        out_num_class = ctypes.c_int(0)
        _safe_call(_LIB.LGBM_BoosterGetNumClasses(
            self.handle,
            ctypes.byref(out_num_class)))
        if verbose:
            _log_info('Finished loading model, total used %d iterations' % int(out_num_iterations.value))
        self.__num_class = out_num_class.value
        self.pandas_categorical = _load_pandas_categorical(model_str=model_str)
        return self

    def model_to_string(self, num_iteration=None, start_iteration=0, importance_type='split'):
        """Save Booster to string.

        Parameters
        ----------
        num_iteration : int or None, optional (default=None)
            Index of the iteration that should be saved.
            If None, if the best iteration exists, it is saved; otherwise, all iterations are saved.
            If <= 0, all iterations are saved.
        start_iteration : int, optional (default=0)
            Start index of the iteration that should be saved.
        importance_type : string, optional (default="split")
            What type of feature importance should be saved.
            If "split", result contains numbers of times the feature is used in a model.
            If "gain", result contains total gains of splits which use the feature.

        Returns
        -------
        str_repr : string
            String representation of Booster.
        """
        if num_iteration is None:
            num_iteration = self.best_iteration
        importance_type_int = FEATURE_IMPORTANCE_TYPE_MAPPER[importance_type]
        buffer_len = 1 << 20
        tmp_out_len = ctypes.c_int64(0)
        string_buffer = ctypes.create_string_buffer(buffer_len)
        ptr_string_buffer = ctypes.c_char_p(*[ctypes.addressof(string_buffer)])
        _safe_call(_LIB.LGBM_BoosterSaveModelToString(
            self.handle,
            ctypes.c_int(start_iteration),
            ctypes.c_int(num_iteration),
            ctypes.c_int(importance_type_int),
            ctypes.c_int64(buffer_len),
            ctypes.byref(tmp_out_len),
            ptr_string_buffer))
        actual_len = tmp_out_len.value
        # if buffer length is not long enough, re-allocate a buffer
        if actual_len > buffer_len:
            string_buffer = ctypes.create_string_buffer(actual_len)
            ptr_string_buffer = ctypes.c_char_p(*[ctypes.addressof(string_buffer)])
            _safe_call(_LIB.LGBM_BoosterSaveModelToString(
                self.handle,
                ctypes.c_int(start_iteration),
                ctypes.c_int(num_iteration),
                ctypes.c_int(importance_type_int),
                ctypes.c_int64(actual_len),
                ctypes.byref(tmp_out_len),
                ptr_string_buffer))
        ret = string_buffer.value.decode('utf-8')
        ret += _dump_pandas_categorical(self.pandas_categorical)
        return ret

    def dump_model(self, num_iteration=None, start_iteration=0, importance_type='split'):
        """Dump Booster to JSON format.

        Parameters
        ----------
        num_iteration : int or None, optional (default=None)
            Index of the iteration that should be dumped.
            If None, if the best iteration exists, it is dumped; otherwise, all iterations are dumped.
            If <= 0, all iterations are dumped.
        start_iteration : int, optional (default=0)
            Start index of the iteration that should be dumped.
        importance_type : string, optional (default="split")
            What type of feature importance should be dumped.
            If "split", result contains numbers of times the feature is used in a model.
            If "gain", result contains total gains of splits which use the feature.

        Returns
        -------
        json_repr : dict
            JSON format of Booster.
        """
        if num_iteration is None:
            num_iteration = self.best_iteration
        importance_type_int = FEATURE_IMPORTANCE_TYPE_MAPPER[importance_type]
        buffer_len = 1 << 20
        tmp_out_len = ctypes.c_int64(0)
        string_buffer = ctypes.create_string_buffer(buffer_len)
        ptr_string_buffer = ctypes.c_char_p(*[ctypes.addressof(string_buffer)])
        _safe_call(_LIB.LGBM_BoosterDumpModel(
            self.handle,
            ctypes.c_int(start_iteration),
            ctypes.c_int(num_iteration),
            ctypes.c_int(importance_type_int),
            ctypes.c_int64(buffer_len),
            ctypes.byref(tmp_out_len),
            ptr_string_buffer))
        actual_len = tmp_out_len.value
        # if buffer length is not long enough, reallocate a buffer
        if actual_len > buffer_len:
            string_buffer = ctypes.create_string_buffer(actual_len)
            ptr_string_buffer = ctypes.c_char_p(*[ctypes.addressof(string_buffer)])
            _safe_call(_LIB.LGBM_BoosterDumpModel(
                self.handle,
                ctypes.c_int(start_iteration),
                ctypes.c_int(num_iteration),
                ctypes.c_int(importance_type_int),
                ctypes.c_int64(actual_len),
                ctypes.byref(tmp_out_len),
                ptr_string_buffer))
        ret = json.loads(string_buffer.value.decode('utf-8'))
        ret['pandas_categorical'] = json.loads(json.dumps(self.pandas_categorical,
                                                          default=json_default_with_numpy))
        return ret

    def predict(self, data, start_iteration=0, num_iteration=None,
                raw_score=False, pred_leaf=False, pred_contrib=False,
                data_has_header=False, is_reshape=True, **kwargs):
        """Make a prediction.

        Parameters
        ----------
        data : string, numpy array, pandas DataFrame, H2O DataTable's Frame or scipy.sparse
            Data source for prediction.
            If string, it represents the path to txt file.
        start_iteration : int, optional (default=0)
            Start index of the iteration to predict.
            If <= 0, starts from the first iteration.
        num_iteration : int or None, optional (default=None)
            Total number of iterations used in the prediction.
            If None, if the best iteration exists and start_iteration <= 0, the best iteration is used;
            otherwise, all iterations from ``start_iteration`` are used (no limits).
            If <= 0, all iterations from ``start_iteration`` are used (no limits).
        raw_score : bool, optional (default=False)
            Whether to predict raw scores.
        pred_leaf : bool, optional (default=False)
            Whether to predict leaf index.
        pred_contrib : bool, optional (default=False)
            Whether to predict feature contributions.

            .. note::

                If you want to get more explanations for your model's predictions using SHAP values,
                like SHAP interaction values,
                you can install the shap package (https://github.com/slundberg/shap).
                Note that unlike the shap package, with ``pred_contrib`` we return a matrix with an extra
                column, where the last column is the expected value.

        data_has_header : bool, optional (default=False)
            Whether the data has header.
            Used only if data is string.
        is_reshape : bool, optional (default=True)
            If True, result is reshaped to [nrow, ncol].
        **kwargs
            Other parameters for the prediction.

        Returns
        -------
        result : numpy array, scipy.sparse or list of scipy.sparse
            Prediction result.
            Can be sparse or a list of sparse objects (each element represents predictions for one class) for feature contributions (when ``pred_contrib=True``).
        """
        predictor = self._to_predictor(copy.deepcopy(kwargs))
        if num_iteration is None:
            if start_iteration <= 0:
                num_iteration = self.best_iteration
            else:
                num_iteration = -1
        return predictor.predict(data, start_iteration, num_iteration,
                                 raw_score, pred_leaf, pred_contrib,
                                 data_has_header, is_reshape)

    def refit(self, data, label, decay_rate=0.9, **kwargs):
        """Refit the existing Booster by new data.

        Parameters
        ----------
        data : string, numpy array, pandas DataFrame, H2O DataTable's Frame or scipy.sparse
            Data source for refit.
            If string, it represents the path to txt file.
        label : list, numpy 1-D array or pandas Series / one-column DataFrame
            Label for refit.
        decay_rate : float, optional (default=0.9)
            Decay rate of refit,
            will use ``leaf_output = decay_rate * old_leaf_output + (1.0 - decay_rate) * new_leaf_output`` to refit trees.
        **kwargs
            Other parameters for refit.
            These parameters will be passed to ``predict`` method.

        Returns
        -------
        result : Booster
            Refitted Booster.
        """
        if self.__set_objective_to_none:
            raise LightGBMError('Cannot refit due to null objective function.')
        predictor = self._to_predictor(copy.deepcopy(kwargs))
        leaf_preds = predictor.predict(data, -1, pred_leaf=True)
        nrow, ncol = leaf_preds.shape
        out_is_linear = ctypes.c_bool(False)
        _safe_call(_LIB.LGBM_BoosterGetLinear(
            self.handle,
            ctypes.byref(out_is_linear)))
        new_params = copy.deepcopy(self.params)
        new_params["linear_tree"] = out_is_linear.value
        train_set = Dataset(data, label, silent=True, params=new_params)
        new_params['refit_decay_rate'] = decay_rate
        new_booster = Booster(new_params, train_set)
        # Copy models
        _safe_call(_LIB.LGBM_BoosterMerge(
            new_booster.handle,
            predictor.handle))
        leaf_preds = leaf_preds.reshape(-1)
        ptr_data, _, _ = c_int_array(leaf_preds)
        _safe_call(_LIB.LGBM_BoosterRefit(
            new_booster.handle,
            ptr_data,
            ctypes.c_int(nrow),
            ctypes.c_int(ncol)))
        new_booster.network = self.network
        new_booster.__attr = self.__attr.copy()
        return new_booster

    def get_leaf_output(self, tree_id, leaf_id):
        """Get the output of a leaf.

        Parameters
        ----------
        tree_id : int
            The index of the tree.
        leaf_id : int
            The index of the leaf in the tree.

        Returns
        -------
        result : float
            The output of the leaf.
        """
        ret = ctypes.c_double(0)
        _safe_call(_LIB.LGBM_BoosterGetLeafValue(
            self.handle,
            ctypes.c_int(tree_id),
            ctypes.c_int(leaf_id),
            ctypes.byref(ret)))
        return ret.value

    def _to_predictor(self, pred_parameter=None):
        """Convert to predictor."""
        predictor = _InnerPredictor(booster_handle=self.handle, pred_parameter=pred_parameter)
        predictor.pandas_categorical = self.pandas_categorical
        return predictor

    def num_feature(self):
        """Get number of features.

        Returns
        -------
        num_feature : int
            The number of features.
        """
        out_num_feature = ctypes.c_int(0)
        _safe_call(_LIB.LGBM_BoosterGetNumFeature(
            self.handle,
            ctypes.byref(out_num_feature)))
        return out_num_feature.value

    def feature_name(self):
        """Get names of features.

        Returns
        -------
        result : list
            List with names of features.
        """
        num_feature = self.num_feature()
        # Get name of features
        tmp_out_len = ctypes.c_int(0)
        reserved_string_buffer_size = 255
        required_string_buffer_size = ctypes.c_size_t(0)
        string_buffers = [ctypes.create_string_buffer(reserved_string_buffer_size) for i in range(num_feature)]
        ptr_string_buffers = (ctypes.c_char_p * num_feature)(*map(ctypes.addressof, string_buffers))
        _safe_call(_LIB.LGBM_BoosterGetFeatureNames(
            self.handle,
            ctypes.c_int(num_feature),
            ctypes.byref(tmp_out_len),
            ctypes.c_size_t(reserved_string_buffer_size),
            ctypes.byref(required_string_buffer_size),
            ptr_string_buffers))
        if num_feature != tmp_out_len.value:
            raise ValueError("Length of feature names doesn't equal with num_feature")
        if reserved_string_buffer_size < required_string_buffer_size.value:
            raise BufferError(
                "Allocated feature name buffer size ({}) was inferior to the needed size ({})."
                .format(reserved_string_buffer_size, required_string_buffer_size.value)
            )
        return [string_buffers[i].value.decode('utf-8') for i in range(num_feature)]

    def feature_importance(self, importance_type='split', iteration=None):
        """Get feature importances.

        Parameters
        ----------
        importance_type : string, optional (default="split")
            How the importance is calculated.
            If "split", result contains numbers of times the feature is used in a model.
            If "gain", result contains total gains of splits which use the feature.
        iteration : int or None, optional (default=None)
            Limit number of iterations in the feature importance calculation.
            If None, if the best iteration exists, it is used; otherwise, all trees are used.
            If <= 0, all trees are used (no limits).

        Returns
        -------
        result : numpy array
            Array with feature importances.
        """
        if iteration is None:
            iteration = self.best_iteration
        importance_type_int = FEATURE_IMPORTANCE_TYPE_MAPPER[importance_type]
        result = np.zeros(self.num_feature(), dtype=np.float64)
        _safe_call(_LIB.LGBM_BoosterFeatureImportance(
            self.handle,
            ctypes.c_int(iteration),
            ctypes.c_int(importance_type_int),
            result.ctypes.data_as(ctypes.POINTER(ctypes.c_double))))
        if importance_type_int == 0:
            return result.astype(np.int32)
        else:
            return result

    def get_split_value_histogram(self, feature, bins=None, xgboost_style=False):
        """Get split value histogram for the specified feature.

        Parameters
        ----------
        feature : int or string
            The feature name or index the histogram is calculated for.
            If int, interpreted as index.
            If string, interpreted as name.

            .. warning::

                Categorical features are not supported.

        bins : int, string or None, optional (default=None)
            The maximum number of bins.
            If None, or int and > number of unique split values and ``xgboost_style=True``,
            the number of bins equals number of unique split values.
            If string, it should be one from the list of the supported values by ``numpy.histogram()`` function.
        xgboost_style : bool, optional (default=False)
            Whether the returned result should be in the same form as it is in XGBoost.
            If False, the returned value is tuple of 2 numpy arrays as it is in ``numpy.histogram()`` function.
            If True, the returned value is matrix, in which the first column is the right edges of non-empty bins
            and the second one is the histogram values.

        Returns
        -------
        result_tuple : tuple of 2 numpy arrays
            If ``xgboost_style=False``, the values of the histogram of used splitting values for the specified feature
            and the bin edges.
        result_array_like : numpy array or pandas DataFrame (if pandas is installed)
            If ``xgboost_style=True``, the histogram of used splitting values for the specified feature.
        """
        def add(root):
            """Recursively add thresholds."""
            if 'split_index' in root:  # non-leaf
                if feature_names is not None and isinstance(feature, str):
                    split_feature = feature_names[root['split_feature']]
                else:
                    split_feature = root['split_feature']
                if split_feature == feature:
                    if isinstance(root['threshold'], str):
                        raise LightGBMError('Cannot compute split value histogram for the categorical feature')
                    else:
                        values.append(root['threshold'])
                add(root['left_child'])
                add(root['right_child'])

        model = self.dump_model()
        feature_names = model.get('feature_names')
        tree_infos = model['tree_info']
        values = []
        for tree_info in tree_infos:
            add(tree_info['tree_structure'])

        if bins is None or isinstance(bins, int) and xgboost_style:
            n_unique = len(np.unique(values))
            bins = max(min(n_unique, bins) if bins is not None else n_unique, 1)
        hist, bin_edges = np.histogram(values, bins=bins)
        if xgboost_style:
            ret = np.column_stack((bin_edges[1:], hist))
            ret = ret[ret[:, 1] > 0]
            if PANDAS_INSTALLED:
                return DataFrame(ret, columns=['SplitValue', 'Count'])
            else:
                return ret
        else:
            return hist, bin_edges

    def __inner_eval(self, data_name, data_idx, feval=None):
        """Evaluate training or validation data."""
        if data_idx >= self.__num_dataset:
            raise ValueError("Data_idx should be smaller than number of dataset")
        self.__get_eval_info()
        ret = []
        if self.__num_inner_eval > 0:
            result = np.zeros(self.__num_inner_eval, dtype=np.float64)
            tmp_out_len = ctypes.c_int(0)
            _safe_call(_LIB.LGBM_BoosterGetEval(
                self.handle,
                ctypes.c_int(data_idx),
                ctypes.byref(tmp_out_len),
                result.ctypes.data_as(ctypes.POINTER(ctypes.c_double))))
            if tmp_out_len.value != self.__num_inner_eval:
                raise ValueError("Wrong length of eval results")
            for i in range(self.__num_inner_eval):
                ret.append((data_name, self.__name_inner_eval[i],
                            result[i], self.__higher_better_inner_eval[i]))
        if callable(feval):
            feval = [feval]
        if feval is not None:
            if data_idx == 0:
                cur_data = self.train_set
            else:
                cur_data = self.valid_sets[data_idx - 1]
            for eval_function in feval:
                if eval_function is None:
                    continue
                feval_ret = eval_function(self.__inner_predict(data_idx), cur_data)
                if isinstance(feval_ret, list):
                    for eval_name, val, is_higher_better in feval_ret:
                        ret.append((data_name, eval_name, val, is_higher_better))
                else:
                    eval_name, val, is_higher_better = feval_ret
                    ret.append((data_name, eval_name, val, is_higher_better))
        return ret

    def __inner_predict(self, data_idx):
        """Predict for training and validation dataset."""
        if data_idx >= self.__num_dataset:
            raise ValueError("Data_idx should be smaller than number of dataset")
        if self.__inner_predict_buffer[data_idx] is None:
            if data_idx == 0:
                n_preds = self.train_set.num_data() * self.__num_class
            else:
                n_preds = self.valid_sets[data_idx - 1].num_data() * self.__num_class
            self.__inner_predict_buffer[data_idx] = np.zeros(n_preds, dtype=np.float64)
        # avoid to predict many time in one iteration
        if not self.__is_predicted_cur_iter[data_idx]:
            tmp_out_len = ctypes.c_int64(0)
            data_ptr = self.__inner_predict_buffer[data_idx].ctypes.data_as(ctypes.POINTER(ctypes.c_double))
            _safe_call(_LIB.LGBM_BoosterGetPredict(
                self.handle,
                ctypes.c_int(data_idx),
                ctypes.byref(tmp_out_len),
                data_ptr))
            if tmp_out_len.value != len(self.__inner_predict_buffer[data_idx]):
                raise ValueError("Wrong length of predict results for data %d" % (data_idx))
            self.__is_predicted_cur_iter[data_idx] = True
        return self.__inner_predict_buffer[data_idx]

    def __get_eval_info(self):
        """Get inner evaluation count and names."""
        if self.__need_reload_eval_info:
            self.__need_reload_eval_info = False
            out_num_eval = ctypes.c_int(0)
            # Get num of inner evals
            _safe_call(_LIB.LGBM_BoosterGetEvalCounts(
                self.handle,
                ctypes.byref(out_num_eval)))
            self.__num_inner_eval = out_num_eval.value
            if self.__num_inner_eval > 0:
                # Get name of evals
                tmp_out_len = ctypes.c_int(0)
                reserved_string_buffer_size = 255
                required_string_buffer_size = ctypes.c_size_t(0)
                string_buffers = [
                    ctypes.create_string_buffer(reserved_string_buffer_size) for i in range(self.__num_inner_eval)
                ]
                ptr_string_buffers = (ctypes.c_char_p * self.__num_inner_eval)(*map(ctypes.addressof, string_buffers))
                _safe_call(_LIB.LGBM_BoosterGetEvalNames(
                    self.handle,
                    ctypes.c_int(self.__num_inner_eval),
                    ctypes.byref(tmp_out_len),
                    ctypes.c_size_t(reserved_string_buffer_size),
                    ctypes.byref(required_string_buffer_size),
                    ptr_string_buffers))
                if self.__num_inner_eval != tmp_out_len.value:
                    raise ValueError("Length of eval names doesn't equal with num_evals")
                if reserved_string_buffer_size < required_string_buffer_size.value:
                    raise BufferError(
                        "Allocated eval name buffer size ({}) was inferior to the needed size ({})."
                        .format(reserved_string_buffer_size, required_string_buffer_size.value)
                    )
                self.__name_inner_eval = \
                    [string_buffers[i].value.decode('utf-8') for i in range(self.__num_inner_eval)]
                self.__higher_better_inner_eval = \
                    [name.startswith(('auc', 'ndcg@', 'map@', 'average_precision')) for name in self.__name_inner_eval]

    def attr(self, key):
        """Get attribute string from the Booster.

        Parameters
        ----------
        key : string
            The name of the attribute.

        Returns
        -------
        value : string or None
            The attribute value.
            Returns None if attribute does not exist.
        """
        return self.__attr.get(key, None)

    def set_attr(self, **kwargs):
        """Set attributes to the Booster.

        Parameters
        ----------
        **kwargs
            The attributes to set.
            Setting a value to None deletes an attribute.

        Returns
        -------
        self : Booster
            Booster with set attributes.
        """
        for key, value in kwargs.items():
            if value is not None:
                if not isinstance(value, str):
                    raise ValueError("Only string values are accepted")
                self.__attr[key] = value
            else:
                self.__attr.pop(key, None)
        return self<|MERGE_RESOLUTION|>--- conflicted
+++ resolved
@@ -298,16 +298,13 @@
                "local_listen_port": {"local_listen_port",
                                      "local_port",
                                      "port"},
-<<<<<<< HEAD
-=======
+               "machines": {"machines",
+                            "workers",
+                            "nodes"},
                "machine_list_filename": {"machine_list_filename",
                                          "machine_list_file",
                                          "machine_list",
                                          "mlist"},
->>>>>>> 36322cee
-               "machines": {"machines",
-                            "workers",
-                            "nodes"},
                "metric": {"metric",
                           "metrics",
                           "metric_types"},
@@ -322,11 +319,8 @@
                                   "num_rounds",
                                   "num_boost_round",
                                   "n_estimators"},
-<<<<<<< HEAD
-=======
                "num_machines": {"num_machines",
                                 "num_machine"},
->>>>>>> 36322cee
                "num_threads": {"num_threads",
                                "num_thread",
                                "nthread",
