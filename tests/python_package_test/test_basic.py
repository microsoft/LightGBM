--- conflicted
+++ resolved
@@ -7,12 +7,7 @@
 import numpy as np
 import pytest
 from scipy import sparse
-<<<<<<< HEAD
-from sklearn.datasets import dump_svmlight_file, load_svmlight_file, make_blobs
-from sklearn.metrics import log_loss
-=======
 from sklearn.datasets import dump_svmlight_file, load_svmlight_file
->>>>>>> 01568cf5
 from sklearn.model_selection import train_test_split
 
 import lightgbm as lgb
@@ -616,58 +611,6 @@
         bad_bst_multi.update(fobj=_bad_gradients)
 
 
-<<<<<<< HEAD
-<<<<<<< HEAD
-def test_multiclass_custom_objective():
-    def custom_obj(y_pred, ds):
-        y_true = ds.get_label()
-        return sklearn_multiclass_custom_objective(y_true, y_pred)
-
-    centers = [[-4, -4], [4, 4], [-4, 4]]
-    X, y = make_blobs(n_samples=1_000, centers=centers, random_state=42)
-    ds = lgb.Dataset(X, y)
-    params = {'objective': 'multiclass', 'num_class': 3, 'num_leaves': 7}
-    builtin_obj_bst = lgb.train(params, ds, num_boost_round=10)
-    builtin_obj_preds = builtin_obj_bst.predict(X)
-
-    custom_obj_bst = lgb.train(params, ds, num_boost_round=10, fobj=custom_obj)
-    custom_obj_preds = softmax(custom_obj_bst.predict(X))
-
-    np.testing.assert_allclose(builtin_obj_preds, custom_obj_preds, rtol=0.01)
-
-
-def test_multiclass_custom_eval():
-    def custom_eval(y_pred, ds):
-        y_true = ds.get_label()
-        return 'custom_logloss', log_loss(y_true, y_pred), False
-
-    centers = [[-4, -4], [4, 4], [-4, 4]]
-    X, y = make_blobs(n_samples=1_000, centers=centers, random_state=42)
-    X_train, X_valid, y_train, y_valid = train_test_split(X, y, test_size=0.2, random_state=0)
-    train_ds = lgb.Dataset(X_train, y_train)
-    valid_ds = lgb.Dataset(X_valid, y_valid, reference=train_ds)
-    params = {'objective': 'multiclass', 'num_class': 3, 'num_leaves': 7}
-    eval_result = {}
-    bst = lgb.train(
-        params,
-        train_ds,
-        num_boost_round=10,
-        valid_sets=[train_ds, valid_ds],
-        valid_names=['train', 'valid'],
-        feval=custom_eval,
-        callbacks=[lgb.record_evaluation(eval_result)],
-        keep_training_booster=True,
-    )
-
-    for key, ds in zip(['train', 'valid'], [train_ds, valid_ds]):
-        np.testing.assert_allclose(eval_result[key]['multi_logloss'], eval_result[key]['custom_logloss'])
-        _, metric, value, _ = bst.eval(ds, key, feval=custom_eval)[1]  # first element is multi_logloss
-        assert metric == 'custom_logloss'
-        np.testing.assert_allclose(value, eval_result[key][metric][-1])
-
-
-=======
->>>>>>> 01568cf5
 @pytest.mark.parametrize('dtype', [np.float32, np.float64])
 def test_no_copy_when_single_float_dtype_dataframe(dtype):
     pd = pytest.importorskip('pandas')
@@ -675,6 +618,6 @@
     df = pd.DataFrame(X)
     # feature names are required to not make a copy (rename makes a copy)
     feature_name = ['x1', 'x2']
-    built_data = lgb.basic._data_from_pandas(df, feature_name, None, None)[0]
+    built_data = lgb.basic._data_from_pandas(df, feature_name, None, None, False)[0]
     assert built_data.dtype == dtype
     assert np.shares_memory(X, built_data)