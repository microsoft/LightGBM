--- conflicted
+++ resolved
@@ -731,14 +731,10 @@
 #' @title Construct \code{lgb.Dataset} object
 #' @description Construct \code{lgb.Dataset} object from dense matrix, sparse matrix
 #'              or local file (that was created previously by saving an \code{lgb.Dataset}).
-<<<<<<< HEAD
 #' @inheritParams lgb_shared_dataset_params
-#' @param data a \code{matrix} object, a \code{dgCMatrix} object or a character representing a filename
-=======
 #' @param data a \code{matrix} object, a \code{dgCMatrix} object,
 #'             a character representing a path to a text file (CSV, TSV, or LibSVM),
 #'             or a character representing a path to a binary \code{lgb.Dataset} file
->>>>>>> 417ba192
 #' @param params a list of parameters. See
 #'               \href{https://lightgbm.readthedocs.io/en/latest/Parameters.html#dataset-parameters}{
 #'               The "Dataset Parameters" section of the documentation} for a list of parameters
@@ -812,16 +808,10 @@
 #' @description Construct validation data according to training data
 #' @inheritParams lgb_shared_dataset_params
 #' @param dataset \code{lgb.Dataset} object, training data
-<<<<<<< HEAD
-#' @param data a \code{matrix} object, a \code{dgCMatrix} object or a character representing a filename
-#' @param ... additional \code{lgb.Dataset} parameters
-=======
 #' @param data a \code{matrix} object, a \code{dgCMatrix} object,
 #'             a character representing a path to a text file (CSV, TSV, or LibSVM),
 #'             or a character representing a path to a binary \code{Dataset} file
-#' @param info a list of information of the \code{lgb.Dataset} object
-#' @param ... other information to pass to \code{info}.
->>>>>>> 417ba192
+#' @param ... additional \code{lgb.Dataset} parameters
 #'
 #' @return constructed dataset
 #'
