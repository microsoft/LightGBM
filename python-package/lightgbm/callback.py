--- conflicted
+++ resolved
@@ -208,15 +208,11 @@
     first_metric_only : bool, optional (default=False)
         Whether to use only the first metric for early stopping.
     verbose : bool, optional (default=True)
-<<<<<<< HEAD
-        Whether to print message with early stopping information.
-    threshold: float or list of float (default=0.0)
-        Minimum improvement in score to keep training.
-=======
         Whether to log message with early stopping information.
         By default, standard output resource is used.
         Use ``register_logger()`` function to register a custom logger.
->>>>>>> 54facc4d
+    threshold : float or list of float, optional (default=0.0)
+        Minimum improvement in score to keep training.
 
     Returns
     -------
