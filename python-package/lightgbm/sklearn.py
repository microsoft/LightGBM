# coding: utf-8
"""Scikit-learn wrapper interface for LightGBM."""
import copy
from inspect import signature
from pathlib import Path
from typing import Any, Callable, Dict, List, Optional, Tuple, Union

import numpy as np
import scipy.sparse

from .basic import (
    Booster,
    Dataset,
    LightGBMError,
    _choose_param_value,
    _ConfigAliases,
    _LGBM_BoosterBestScoreType,
    _LGBM_CategoricalFeatureConfiguration,
    _LGBM_EvalFunctionResultType,
    _LGBM_FeatureNameConfiguration,
    _LGBM_GroupType,
    _LGBM_InitScoreType,
    _LGBM_LabelType,
    _LGBM_WeightType,
    _log_warning,
)
from .callback import _EvalResultDict, record_evaluation
from .compat import (
    SKLEARN_INSTALLED,
    LGBMNotFittedError,
    _LGBMAssertAllFinite,
    _LGBMCheckArray,
    _LGBMCheckClassificationTargets,
    _LGBMCheckSampleWeight,
    _LGBMCheckXY,
    _LGBMClassifierBase,
    _LGBMComputeSampleWeight,
    _LGBMCpuCount,
    _LGBMLabelEncoder,
    _LGBMModelBase,
    _LGBMRegressorBase,
    dt_DataTable,
    np_random_Generator,
    pd_DataFrame,
)
from .engine import train

__all__ = [
    "LGBMClassifier",
    "LGBMModel",
    "LGBMRanker",
    "LGBMRegressor",
]

_LGBM_ScikitMatrixLike = Union[
    dt_DataTable,
    List[Union[List[float], List[int]]],
    np.ndarray,
    pd_DataFrame,
    scipy.sparse.spmatrix,
]
_LGBM_ScikitCustomObjectiveFunction = Union[
    # f(labels, preds)
    Callable[
        [Optional[np.ndarray], np.ndarray],
        Tuple[np.ndarray, np.ndarray],
    ],
    # f(labels, preds, weights)
    Callable[
        [Optional[np.ndarray], np.ndarray, Optional[np.ndarray]],
        Tuple[np.ndarray, np.ndarray],
    ],
    # f(labels, preds, weights, group)
    Callable[
        [Optional[np.ndarray], np.ndarray, Optional[np.ndarray], Optional[np.ndarray]],
        Tuple[np.ndarray, np.ndarray],
    ],
]
_LGBM_ScikitCustomEvalFunction = Union[
    # f(labels, preds)
    Callable[
        [Optional[np.ndarray], np.ndarray],
        _LGBM_EvalFunctionResultType,
    ],
    Callable[
        [Optional[np.ndarray], np.ndarray],
        List[_LGBM_EvalFunctionResultType],
    ],
    # f(labels, preds, weights)
    Callable[
        [Optional[np.ndarray], np.ndarray, Optional[np.ndarray]],
        _LGBM_EvalFunctionResultType,
    ],
    Callable[
        [Optional[np.ndarray], np.ndarray, Optional[np.ndarray]],
        List[_LGBM_EvalFunctionResultType],
    ],
    # f(labels, preds, weights, group)
    Callable[
        [Optional[np.ndarray], np.ndarray, Optional[np.ndarray], Optional[np.ndarray]],
        _LGBM_EvalFunctionResultType,
    ],
    Callable[
        [Optional[np.ndarray], np.ndarray, Optional[np.ndarray], Optional[np.ndarray]],
        List[_LGBM_EvalFunctionResultType],
    ],
]
_LGBM_ScikitEvalMetricType = Union[
    str,
    _LGBM_ScikitCustomEvalFunction,
    List[Union[str, _LGBM_ScikitCustomEvalFunction]],
]
_LGBM_ScikitValidSet = Tuple[_LGBM_ScikitMatrixLike, _LGBM_LabelType]


def _get_group_from_constructed_dataset(dataset: Dataset) -> Optional[np.ndarray]:
    group = dataset.get_group()
    error_msg = (
        "Estimators in lightgbm.sklearn should only retrieve query groups from a constructed Dataset. "
        "If you're seeing this message, it's a bug in lightgbm. Please report it at https://github.com/microsoft/LightGBM/issues."
    )
    assert group is None or isinstance(group, np.ndarray), error_msg
    return group


def _get_label_from_constructed_dataset(dataset: Dataset) -> np.ndarray:
    label = dataset.get_label()
    error_msg = (
        "Estimators in lightgbm.sklearn should only retrieve labels from a constructed Dataset. "
        "If you're seeing this message, it's a bug in lightgbm. Please report it at https://github.com/microsoft/LightGBM/issues."
    )
    assert isinstance(label, np.ndarray), error_msg
    return label


def _get_weight_from_constructed_dataset(dataset: Dataset) -> Optional[np.ndarray]:
    weight = dataset.get_weight()
    error_msg = (
        "Estimators in lightgbm.sklearn should only retrieve weights from a constructed Dataset. "
        "If you're seeing this message, it's a bug in lightgbm. Please report it at https://github.com/microsoft/LightGBM/issues."
    )
    assert weight is None or isinstance(weight, np.ndarray), error_msg
    return weight


class _ObjectiveFunctionWrapper:
    """Proxy class for objective function."""

    def __init__(self, func: _LGBM_ScikitCustomObjectiveFunction):
        """Construct a proxy class.

        This class transforms objective function to match objective function with signature ``new_func(preds, dataset)``
        as expected by ``lightgbm.engine.train``.

        Parameters
        ----------
        func : callable
            Expects a callable with following signatures:
            ``func(y_true, y_pred)``,
            ``func(y_true, y_pred, weight)``
            or ``func(y_true, y_pred, weight, group)``
            and returns (grad, hess):

                y_true : numpy 1-D array of shape = [n_samples]
                    The target values.
                y_pred : numpy 1-D array of shape = [n_samples] or numpy 2-D array of shape = [n_samples, n_classes] (for multi-class task)
                    The predicted values.
                    Predicted values are returned before any transformation,
                    e.g. they are raw margin instead of probability of positive class for binary task.
                weight : numpy 1-D array of shape = [n_samples]
                    The weight of samples. Weights should be non-negative.
                group : numpy 1-D array
                    Group/query data.
                    Only used in the learning-to-rank task.
                    sum(group) = n_samples.
                    For example, if you have a 100-document dataset with ``group = [10, 20, 40, 10, 10, 10]``, that means that you have 6 groups,
                    where the first 10 records are in the first group, records 11-30 are in the second group, records 31-70 are in the third group, etc.
                grad : numpy 1-D array of shape = [n_samples] or numpy 2-D array of shape [n_samples, n_classes] (for multi-class task)
                    The value of the first order derivative (gradient) of the loss
                    with respect to the elements of y_pred for each sample point.
                hess : numpy 1-D array of shape = [n_samples] or numpy 2-D array of shape = [n_samples, n_classes] (for multi-class task)
                    The value of the second order derivative (Hessian) of the loss
                    with respect to the elements of y_pred for each sample point.

        .. note::

            For multi-class task, y_pred is a numpy 2-D array of shape = [n_samples, n_classes],
            and grad and hess should be returned in the same format.
        """
        self.func = func

    def __call__(
        self,
        preds: np.ndarray,
        dataset: Dataset,
    ) -> Tuple[np.ndarray, np.ndarray]:
        """Call passed function with appropriate arguments.

        Parameters
        ----------
        preds : numpy 1-D array of shape = [n_samples] or numpy 2-D array of shape = [n_samples, n_classes] (for multi-class task)
            The predicted values.
        dataset : Dataset
            The training dataset.

        Returns
        -------
        grad : numpy 1-D array of shape = [n_samples] or numpy 2-D array of shape = [n_samples, n_classes] (for multi-class task)
            The value of the first order derivative (gradient) of the loss
            with respect to the elements of preds for each sample point.
        hess : numpy 1-D array of shape = [n_samples] or numpy 2-D array of shape = [n_samples, n_classes] (for multi-class task)
            The value of the second order derivative (Hessian) of the loss
            with respect to the elements of preds for each sample point.
        """
        labels = _get_label_from_constructed_dataset(dataset)
        argc = len(signature(self.func).parameters)
        if argc == 2:
            grad, hess = self.func(labels, preds)  # type: ignore[call-arg]
            return grad, hess

        weight = _get_weight_from_constructed_dataset(dataset)
        if argc == 3:
            grad, hess = self.func(labels, preds, weight)  # type: ignore[call-arg]
            return grad, hess

        if argc == 4:
            group = _get_group_from_constructed_dataset(dataset)
            return self.func(labels, preds, weight, group)  # type: ignore[call-arg]

        raise TypeError(f"Self-defined objective function should have 2, 3 or 4 arguments, got {argc}")


class _EvalFunctionWrapper:
    """Proxy class for evaluation function."""

    def __init__(self, func: _LGBM_ScikitCustomEvalFunction):
        """Construct a proxy class.

        This class transforms evaluation function to match evaluation function with signature ``new_func(preds, dataset)``
        as expected by ``lightgbm.engine.train``.

        Parameters
        ----------
        func : callable
            Expects a callable with following signatures:
            ``func(y_true, y_pred)``,
            ``func(y_true, y_pred, weight)``
            or ``func(y_true, y_pred, weight, group)``
            and returns (eval_name, eval_result, is_higher_better) or
            list of (eval_name, eval_result, is_higher_better):

                y_true : numpy 1-D array of shape = [n_samples]
                    The target values.
                y_pred : numpy 1-D array of shape = [n_samples] or numpy 2-D array shape = [n_samples, n_classes] (for multi-class task)
                    The predicted values.
                    In case of custom ``objective``, predicted values are returned before any transformation,
                    e.g. they are raw margin instead of probability of positive class for binary task in this case.
                weight : numpy 1-D array of shape = [n_samples]
                    The weight of samples. Weights should be non-negative.
                group : numpy 1-D array
                    Group/query data.
                    Only used in the learning-to-rank task.
                    sum(group) = n_samples.
                    For example, if you have a 100-document dataset with ``group = [10, 20, 40, 10, 10, 10]``, that means that you have 6 groups,
                    where the first 10 records are in the first group, records 11-30 are in the second group, records 31-70 are in the third group, etc.
                eval_name : str
                    The name of evaluation function (without whitespace).
                eval_result : float
                    The eval result.
                is_higher_better : bool
                    Is eval result higher better, e.g. AUC is ``is_higher_better``.
        """
        self.func = func

    def __call__(
        self,
        preds: np.ndarray,
        dataset: Dataset,
    ) -> Union[_LGBM_EvalFunctionResultType, List[_LGBM_EvalFunctionResultType]]:
        """Call passed function with appropriate arguments.

        Parameters
        ----------
        preds : numpy 1-D array of shape = [n_samples] or numpy 2-D array of shape = [n_samples, n_classes] (for multi-class task)
            The predicted values.
        dataset : Dataset
            The training dataset.

        Returns
        -------
        eval_name : str
            The name of evaluation function (without whitespace).
        eval_result : float
            The eval result.
        is_higher_better : bool
            Is eval result higher better, e.g. AUC is ``is_higher_better``.
        """
        labels = _get_label_from_constructed_dataset(dataset)
        argc = len(signature(self.func).parameters)
        if argc == 2:
            return self.func(labels, preds)  # type: ignore[call-arg]

        weight = _get_weight_from_constructed_dataset(dataset)
        if argc == 3:
            return self.func(labels, preds, weight)  # type: ignore[call-arg]

        if argc == 4:
            group = _get_group_from_constructed_dataset(dataset)
            return self.func(labels, preds, weight, group)  # type: ignore[call-arg]

        raise TypeError(f"Self-defined eval function should have 2, 3 or 4 arguments, got {argc}")


# documentation templates for LGBMModel methods are shared between the classes in
# this module and those in the ``dask`` module

_lgbmmodel_doc_fit = """
    Build a gradient boosting model from the training set (X, y).

    Parameters
    ----------
    X : {X_shape}
        Input feature matrix.
    y : {y_shape}
        The target values (class labels in classification, real numbers in regression).
    sample_weight : {sample_weight_shape}
        Weights of training data. Weights should be non-negative.
    init_score : {init_score_shape}
        Init score of training data.
    group : {group_shape}
        Group/query data.
        Only used in the learning-to-rank task.
        sum(group) = n_samples.
        For example, if you have a 100-document dataset with ``group = [10, 20, 40, 10, 10, 10]``, that means that you have 6 groups,
        where the first 10 records are in the first group, records 11-30 are in the second group, records 31-70 are in the third group, etc.
    eval_set : list or None, optional (default=None)
        A list of (X, y) tuple pairs to use as validation sets.
    eval_names : list of str, or None, optional (default=None)
        Names of eval_set.
    eval_sample_weight : {eval_sample_weight_shape}
        Weights of eval data. Weights should be non-negative.
    eval_class_weight : list or None, optional (default=None)
        Class weights of eval data.
    eval_init_score : {eval_init_score_shape}
        Init score of eval data.
    eval_group : {eval_group_shape}
        Group data of eval data.
    eval_metric : str, callable, list or None, optional (default=None)
        If str, it should be a built-in evaluation metric to use.
        If callable, it should be a custom evaluation metric, see note below for more details.
        If list, it can be a list of built-in metrics, a list of custom evaluation metrics, or a mix of both.
        In either case, the ``metric`` from the model parameters will be evaluated and used as well.
        Default: 'l2' for LGBMRegressor, 'logloss' for LGBMClassifier, 'ndcg' for LGBMRanker.
    feature_name : list of str, or 'auto', optional (default='auto')
        Feature names.
        If 'auto' and data is pandas DataFrame, data columns names are used.
    categorical_feature : list of str or int, or 'auto', optional (default='auto')
        Categorical features.
        If list of int, interpreted as indices.
        If list of str, interpreted as feature names (need to specify ``feature_name`` as well).
        If 'auto' and data is pandas DataFrame, pandas unordered categorical columns are used.
        All values in categorical features will be cast to int32 and thus should be less than int32 max value (2147483647).
        Large values could be memory consuming. Consider using consecutive integers starting from zero.
        All negative values in categorical features will be treated as missing values.
        The output cannot be monotonically constrained with respect to a categorical feature.
        Floating point numbers in categorical features will be rounded towards 0.
    callbacks : list of callable, or None, optional (default=None)
        List of callback functions that are applied at each iteration.
        See Callbacks in Python API for more information.
    init_model : str, pathlib.Path, Booster, LGBMModel or None, optional (default=None)
        Filename of LightGBM model, Booster instance or LGBMModel instance used for continue training.

    Returns
    -------
    self : LGBMModel
        Returns self.
    """

_lgbmmodel_doc_custom_eval_note = """
    Note
    ----
    Custom eval function expects a callable with following signatures:
    ``func(y_true, y_pred)``, ``func(y_true, y_pred, weight)`` or
    ``func(y_true, y_pred, weight, group)``
    and returns (eval_name, eval_result, is_higher_better) or
    list of (eval_name, eval_result, is_higher_better):

        y_true : numpy 1-D array of shape = [n_samples]
            The target values.
        y_pred : numpy 1-D array of shape = [n_samples] or numpy 2-D array of shape = [n_samples, n_classes] (for multi-class task)
            The predicted values.
            In case of custom ``objective``, predicted values are returned before any transformation,
            e.g. they are raw margin instead of probability of positive class for binary task in this case.
        weight : numpy 1-D array of shape = [n_samples]
            The weight of samples. Weights should be non-negative.
        group : numpy 1-D array
            Group/query data.
            Only used in the learning-to-rank task.
            sum(group) = n_samples.
            For example, if you have a 100-document dataset with ``group = [10, 20, 40, 10, 10, 10]``, that means that you have 6 groups,
            where the first 10 records are in the first group, records 11-30 are in the second group, records 31-70 are in the third group, etc.
        eval_name : str
            The name of evaluation function (without whitespace).
        eval_result : float
            The eval result.
        is_higher_better : bool
            Is eval result higher better, e.g. AUC is ``is_higher_better``.
"""

_lgbmmodel_doc_predict = """
    {description}

    Parameters
    ----------
    X : {X_shape}
        Input features matrix.
    raw_score : bool, optional (default=False)
        Whether to predict raw scores.
    start_iteration : int, optional (default=0)
        Start index of the iteration to predict.
        If <= 0, starts from the first iteration.
    num_iteration : int or None, optional (default=None)
        Total number of iterations used in the prediction.
        If None, if the best iteration exists and start_iteration <= 0, the best iteration is used;
        otherwise, all iterations from ``start_iteration`` are used (no limits).
        If <= 0, all iterations from ``start_iteration`` are used (no limits).
    pred_leaf : bool, optional (default=False)
        Whether to predict leaf index.
    pred_contrib : bool, optional (default=False)
        Whether to predict feature contributions.

        .. note::

            If you want to get more explanations for your model's predictions using SHAP values,
            like SHAP interaction values,
            you can install the shap package (https://github.com/slundberg/shap).
            Note that unlike the shap package, with ``pred_contrib`` we return a matrix with an extra
            column, where the last column is the expected value.

    validate_features : bool, optional (default=False)
        If True, ensure that the features used to predict match the ones used to train.
        Used only if data is pandas DataFrame.
    **kwargs
        Other parameters for the prediction.

    Returns
    -------
    {output_name} : {predicted_result_shape}
        The predicted values.
    X_leaves : {X_leaves_shape}
        If ``pred_leaf=True``, the predicted leaf of every tree for each sample.
    X_SHAP_values : {X_SHAP_values_shape}
        If ``pred_contrib=True``, the feature contributions for each sample.
    """


class LGBMModel(_LGBMModelBase):
    """Implementation of the scikit-learn API for LightGBM."""

    def __init__(
        self,
        boosting_type: str = "gbdt",
        num_leaves: int = 31,
        max_depth: int = -1,
        learning_rate: float = 0.1,
        n_estimators: int = 100,
        subsample_for_bin: int = 200000,
        objective: Optional[Union[str, _LGBM_ScikitCustomObjectiveFunction]] = None,
        class_weight: Optional[Union[Dict, str]] = None,
        min_split_gain: float = 0.0,
        min_child_weight: float = 1e-3,
        min_child_samples: int = 20,
        subsample: float = 1.0,
        subsample_freq: int = 0,
        colsample_bytree: float = 1.0,
        reg_alpha: float = 0.0,
        reg_lambda: float = 0.0,
        random_state: Optional[Union[int, np.random.RandomState, "np.random.Generator"]] = None,
        n_jobs: Optional[int] = None,
<<<<<<< HEAD
        importance_type: str = 'split',
        **kwargs: Any
=======
        importance_type: str = "split",
        **kwargs,
>>>>>>> dd31208a
    ):
        r"""Construct a gradient boosting model.

        Parameters
        ----------
        boosting_type : str, optional (default='gbdt')
            'gbdt', traditional Gradient Boosting Decision Tree.
            'dart', Dropouts meet Multiple Additive Regression Trees.
            'rf', Random Forest.
        num_leaves : int, optional (default=31)
            Maximum tree leaves for base learners.
        max_depth : int, optional (default=-1)
            Maximum tree depth for base learners, <=0 means no limit.
        learning_rate : float, optional (default=0.1)
            Boosting learning rate.
            You can use ``callbacks`` parameter of ``fit`` method to shrink/adapt learning rate
            in training using ``reset_parameter`` callback.
            Note, that this will ignore the ``learning_rate`` argument in training.
        n_estimators : int, optional (default=100)
            Number of boosted trees to fit.
        subsample_for_bin : int, optional (default=200000)
            Number of samples for constructing bins.
        objective : str, callable or None, optional (default=None)
            Specify the learning task and the corresponding learning objective or
            a custom objective function to be used (see note below).
            Default: 'regression' for LGBMRegressor, 'binary' or 'multiclass' for LGBMClassifier, 'lambdarank' for LGBMRanker.
        class_weight : dict, 'balanced' or None, optional (default=None)
            Weights associated with classes in the form ``{class_label: weight}``.
            Use this parameter only for multi-class classification task;
            for binary classification task you may use ``is_unbalance`` or ``scale_pos_weight`` parameters.
            Note, that the usage of all these parameters will result in poor estimates of the individual class probabilities.
            You may want to consider performing probability calibration
            (https://scikit-learn.org/stable/modules/calibration.html) of your model.
            The 'balanced' mode uses the values of y to automatically adjust weights
            inversely proportional to class frequencies in the input data as ``n_samples / (n_classes * np.bincount(y))``.
            If None, all classes are supposed to have weight one.
            Note, that these weights will be multiplied with ``sample_weight`` (passed through the ``fit`` method)
            if ``sample_weight`` is specified.
        min_split_gain : float, optional (default=0.)
            Minimum loss reduction required to make a further partition on a leaf node of the tree.
        min_child_weight : float, optional (default=1e-3)
            Minimum sum of instance weight (Hessian) needed in a child (leaf).
        min_child_samples : int, optional (default=20)
            Minimum number of data needed in a child (leaf).
        subsample : float, optional (default=1.)
            Subsample ratio of the training instance.
        subsample_freq : int, optional (default=0)
            Frequency of subsample, <=0 means no enable.
        colsample_bytree : float, optional (default=1.)
            Subsample ratio of columns when constructing each tree.
        reg_alpha : float, optional (default=0.)
            L1 regularization term on weights.
        reg_lambda : float, optional (default=0.)
            L2 regularization term on weights.
        random_state : int, RandomState object or None, optional (default=None)
            Random number seed.
            If int, this number is used to seed the C++ code.
            If RandomState or Generator object (numpy), a random integer is picked based on its state to seed the C++ code.
            If None, default seeds in C++ code are used.
        n_jobs : int or None, optional (default=None)
            Number of parallel threads to use for training (can be changed at prediction time by
            passing it as an extra keyword argument).

            For better performance, it is recommended to set this to the number of physical cores
            in the CPU.

            Negative integers are interpreted as following joblib's formula (n_cpus + 1 + n_jobs), just like
            scikit-learn (so e.g. -1 means using all threads). A value of zero corresponds the default number of
            threads configured for OpenMP in the system. A value of ``None`` (the default) corresponds
            to using the number of physical cores in the system (its correct detection requires
            either the ``joblib`` or the ``psutil`` util libraries to be installed).

            .. versionchanged:: 4.0.0

        importance_type : str, optional (default='split')
            The type of feature importance to be filled into ``feature_importances_``.
            If 'split', result contains numbers of times the feature is used in a model.
            If 'gain', result contains total gains of splits which use the feature.
        **kwargs
            Other parameters for the model.
            Check http://lightgbm.readthedocs.io/en/latest/Parameters.html for more parameters.

            .. warning::

                \*\*kwargs is not supported in sklearn, it may cause unexpected issues.

        Note
        ----
        A custom objective function can be provided for the ``objective`` parameter.
        In this case, it should have the signature
        ``objective(y_true, y_pred) -> grad, hess``,
        ``objective(y_true, y_pred, weight) -> grad, hess``
        or ``objective(y_true, y_pred, weight, group) -> grad, hess``:

            y_true : numpy 1-D array of shape = [n_samples]
                The target values.
            y_pred : numpy 1-D array of shape = [n_samples] or numpy 2-D array of shape = [n_samples, n_classes] (for multi-class task)
                The predicted values.
                Predicted values are returned before any transformation,
                e.g. they are raw margin instead of probability of positive class for binary task.
            weight : numpy 1-D array of shape = [n_samples]
                The weight of samples. Weights should be non-negative.
            group : numpy 1-D array
                Group/query data.
                Only used in the learning-to-rank task.
                sum(group) = n_samples.
                For example, if you have a 100-document dataset with ``group = [10, 20, 40, 10, 10, 10]``, that means that you have 6 groups,
                where the first 10 records are in the first group, records 11-30 are in the second group, records 31-70 are in the third group, etc.
            grad : numpy 1-D array of shape = [n_samples] or numpy 2-D array of shape = [n_samples, n_classes] (for multi-class task)
                The value of the first order derivative (gradient) of the loss
                with respect to the elements of y_pred for each sample point.
            hess : numpy 1-D array of shape = [n_samples] or numpy 2-D array of shape = [n_samples, n_classes] (for multi-class task)
                The value of the second order derivative (Hessian) of the loss
                with respect to the elements of y_pred for each sample point.

        For multi-class task, y_pred is a numpy 2-D array of shape = [n_samples, n_classes],
        and grad and hess should be returned in the same format.
        """
        if not SKLEARN_INSTALLED:
            raise LightGBMError(
                "scikit-learn is required for lightgbm.sklearn. "
                "You must install scikit-learn and restart your session to use this module."
            )

        self.boosting_type = boosting_type
        self.objective = objective
        self.num_leaves = num_leaves
        self.max_depth = max_depth
        self.learning_rate = learning_rate
        self.n_estimators = n_estimators
        self.subsample_for_bin = subsample_for_bin
        self.min_split_gain = min_split_gain
        self.min_child_weight = min_child_weight
        self.min_child_samples = min_child_samples
        self.subsample = subsample
        self.subsample_freq = subsample_freq
        self.colsample_bytree = colsample_bytree
        self.reg_alpha = reg_alpha
        self.reg_lambda = reg_lambda
        self.random_state = random_state
        self.n_jobs = n_jobs
        self.importance_type = importance_type
        self._Booster: Optional[Booster] = None
        self._evals_result: _EvalResultDict = {}
        self._best_score: _LGBM_BoosterBestScoreType = {}
        self._best_iteration: int = -1
        self._other_params: Dict[str, Any] = {}
        self._objective = objective
        self.class_weight = class_weight
        self._class_weight: Optional[Union[Dict, str]] = None
        self._class_map: Optional[Dict[int, int]] = None
        self._n_features: int = -1
        self._n_features_in: int = -1
        self._classes: Optional[np.ndarray] = None
        self._n_classes: int = -1
        self.set_params(**kwargs)

    def _more_tags(self) -> Dict[str, Any]:
        return {
            "allow_nan": True,
            "X_types": ["2darray", "sparse", "1dlabels"],
            "_xfail_checks": {
                "check_no_attributes_set_in_init": "scikit-learn incorrectly asserts that private attributes "
                "cannot be set in __init__: "
                "(see https://github.com/microsoft/LightGBM/issues/2628)"
            },
        }

    def __sklearn_is_fitted__(self) -> bool:
        return getattr(self, "fitted_", False)

    def get_params(self, deep: bool = True) -> Dict[str, Any]:
        """Get parameters for this estimator.

        Parameters
        ----------
        deep : bool, optional (default=True)
            If True, will return the parameters for this estimator and
            contained subobjects that are estimators.

        Returns
        -------
        params : dict
            Parameter names mapped to their values.
        """
        params = super().get_params(deep=deep)
        params.update(self._other_params)
        return params

    def set_params(self, **params: Any) -> "LGBMModel":
        """Set the parameters of this estimator.

        Parameters
        ----------
        **params
            Parameter names with their new values.

        Returns
        -------
        self : object
            Returns self.
        """
        for key, value in params.items():
            setattr(self, key, value)
            if hasattr(self, f"_{key}"):
                setattr(self, f"_{key}", value)
            self._other_params[key] = value
        return self

    def _process_params(self, stage: str) -> Dict[str, Any]:
        """Process the parameters of this estimator based on its type, parameter aliases, etc.

        Parameters
        ----------
        stage : str
            Name of the stage (can be ``fit`` or ``predict``) this method is called from.

        Returns
        -------
        processed_params : dict
            Processed parameter names mapped to their values.
        """
        assert stage in {"fit", "predict"}
        params = self.get_params()

        params.pop("objective", None)
        for alias in _ConfigAliases.get("objective"):
            if alias in params:
                obj = params.pop(alias)
                _log_warning(f"Found '{alias}' in params. Will use it instead of 'objective' argument")
                if stage == "fit":
                    self._objective = obj
        if stage == "fit":
            if self._objective is None:
                if isinstance(self, LGBMRegressor):
                    self._objective = "regression"
                elif isinstance(self, LGBMClassifier):
                    if self._n_classes > 2:
                        self._objective = "multiclass"
                    else:
                        self._objective = "binary"
                elif isinstance(self, LGBMRanker):
                    self._objective = "lambdarank"
                else:
                    raise ValueError("Unknown LGBMModel type.")
        if callable(self._objective):
            if stage == "fit":
                params["objective"] = _ObjectiveFunctionWrapper(self._objective)
            else:
                params["objective"] = "None"
        else:
            params["objective"] = self._objective

        params.pop("importance_type", None)
        params.pop("n_estimators", None)
        params.pop("class_weight", None)

        if isinstance(params["random_state"], np.random.RandomState):
            params["random_state"] = params["random_state"].randint(np.iinfo(np.int32).max)
        elif isinstance(params["random_state"], np_random_Generator):
            params["random_state"] = int(params["random_state"].integers(np.iinfo(np.int32).max))
        if self._n_classes > 2:
            for alias in _ConfigAliases.get("num_class"):
                params.pop(alias, None)
            params["num_class"] = self._n_classes
        if hasattr(self, "_eval_at"):
            eval_at = self._eval_at
            for alias in _ConfigAliases.get("eval_at"):
                if alias in params:
                    _log_warning(f"Found '{alias}' in params. Will use it instead of 'eval_at' argument")
                    eval_at = params.pop(alias)
            params["eval_at"] = eval_at

        # register default metric for consistency with callable eval_metric case
        original_metric = self._objective if isinstance(self._objective, str) else None
        if original_metric is None:
            # try to deduce from class instance
            if isinstance(self, LGBMRegressor):
                original_metric = "l2"
            elif isinstance(self, LGBMClassifier):
                original_metric = "multi_logloss" if self._n_classes > 2 else "binary_logloss"
            elif isinstance(self, LGBMRanker):
                original_metric = "ndcg"

        # overwrite default metric by explicitly set metric
        params = _choose_param_value("metric", params, original_metric)

        # use joblib conventions for negative n_jobs, just like scikit-learn
        # at predict time, this is handled later due to the order of parameter updates
        if stage == "fit":
            params = _choose_param_value("num_threads", params, self.n_jobs)
            params["num_threads"] = self._process_n_jobs(params["num_threads"])

        return params

    def _process_n_jobs(self, n_jobs: Optional[int]) -> int:
        """Convert special values of n_jobs to their actual values according to the formulas that apply.

        Parameters
        ----------
        n_jobs : int or None
            The original value of n_jobs, potentially having special values such as 'None' or
            negative integers.

        Returns
        -------
        n_jobs : int
            The value of n_jobs with special values converted to actual number of threads.
        """
        if n_jobs is None:
            n_jobs = _LGBMCpuCount(only_physical_cores=True)
        elif n_jobs < 0:
            n_jobs = max(_LGBMCpuCount(only_physical_cores=False) + 1 + n_jobs, 1)
        return n_jobs

    def fit(
        self,
        X: _LGBM_ScikitMatrixLike,
        y: _LGBM_LabelType,
        sample_weight: Optional[_LGBM_WeightType] = None,
        init_score: Optional[_LGBM_InitScoreType] = None,
        group: Optional[_LGBM_GroupType] = None,
        eval_set: Optional[List[_LGBM_ScikitValidSet]] = None,
        eval_names: Optional[List[str]] = None,
        eval_sample_weight: Optional[List[_LGBM_WeightType]] = None,
        eval_class_weight: Optional[List[float]] = None,
        eval_init_score: Optional[List[_LGBM_InitScoreType]] = None,
        eval_group: Optional[List[_LGBM_GroupType]] = None,
        eval_metric: Optional[_LGBM_ScikitEvalMetricType] = None,
        feature_name: _LGBM_FeatureNameConfiguration = "auto",
        categorical_feature: _LGBM_CategoricalFeatureConfiguration = "auto",
        callbacks: Optional[List[Callable]] = None,
        init_model: Optional[Union[str, Path, Booster, "LGBMModel"]] = None,
    ) -> "LGBMModel":
        """Docstring is set after definition, using a template."""
        params = self._process_params(stage="fit")

        # Do not modify original args in fit function
        # Refer to https://github.com/microsoft/LightGBM/pull/2619
        eval_metric_list: List[Union[str, _LGBM_ScikitCustomEvalFunction]]
        if eval_metric is None:
            eval_metric_list = []
        elif isinstance(eval_metric, list):
            eval_metric_list = copy.deepcopy(eval_metric)
        else:
            eval_metric_list = [copy.deepcopy(eval_metric)]

        # Separate built-in from callable evaluation metrics
        eval_metrics_callable = [_EvalFunctionWrapper(f) for f in eval_metric_list if callable(f)]
        eval_metrics_builtin = [m for m in eval_metric_list if isinstance(m, str)]

        # concatenate metric from params (or default if not provided in params) and eval_metric
        params["metric"] = [params["metric"]] if isinstance(params["metric"], (str, type(None))) else params["metric"]
        params["metric"] = [e for e in eval_metrics_builtin if e not in params["metric"]] + params["metric"]
        params["metric"] = [metric for metric in params["metric"] if metric is not None]

        if not isinstance(X, (pd_DataFrame, dt_DataTable)):
            _X, _y = _LGBMCheckXY(X, y, accept_sparse=True, force_all_finite=False, ensure_min_samples=2)
            if sample_weight is not None:
                sample_weight = _LGBMCheckSampleWeight(sample_weight, _X)
        else:
            _X, _y = X, y

        if self._class_weight is None:
            self._class_weight = self.class_weight
        if self._class_weight is not None:
            class_sample_weight = _LGBMComputeSampleWeight(self._class_weight, y)
            if sample_weight is None or len(sample_weight) == 0:
                sample_weight = class_sample_weight
            else:
                sample_weight = np.multiply(sample_weight, class_sample_weight)

        self._n_features = _X.shape[1]
        # copy for consistency
        self._n_features_in = self._n_features

        train_set = Dataset(
            data=_X,
            label=_y,
            weight=sample_weight,
            group=group,
            init_score=init_score,
            categorical_feature=categorical_feature,
            params=params,
        )

        valid_sets: List[Dataset] = []
        if eval_set is not None:

            def _get_meta_data(collection, name, i):
                if collection is None:
                    return None
                elif isinstance(collection, list):
                    return collection[i] if len(collection) > i else None
                elif isinstance(collection, dict):
                    return collection.get(i, None)
                else:
                    raise TypeError(f"{name} should be dict or list")

            if isinstance(eval_set, tuple):
                eval_set = [eval_set]
            for i, valid_data in enumerate(eval_set):
                # reduce cost for prediction training data
                if valid_data[0] is X and valid_data[1] is y:
                    valid_set = train_set
                else:
                    valid_weight = _get_meta_data(eval_sample_weight, "eval_sample_weight", i)
                    valid_class_weight = _get_meta_data(eval_class_weight, "eval_class_weight", i)
                    if valid_class_weight is not None:
                        if isinstance(valid_class_weight, dict) and self._class_map is not None:
                            valid_class_weight = {self._class_map[k]: v for k, v in valid_class_weight.items()}
                        valid_class_sample_weight = _LGBMComputeSampleWeight(valid_class_weight, valid_data[1])
                        if valid_weight is None or len(valid_weight) == 0:
                            valid_weight = valid_class_sample_weight
                        else:
                            valid_weight = np.multiply(valid_weight, valid_class_sample_weight)
                    valid_init_score = _get_meta_data(eval_init_score, "eval_init_score", i)
                    valid_group = _get_meta_data(eval_group, "eval_group", i)
                    valid_set = Dataset(
                        data=valid_data[0],
                        label=valid_data[1],
                        weight=valid_weight,
                        group=valid_group,
                        init_score=valid_init_score,
                        categorical_feature="auto",
                        params=params,
                    )

                valid_sets.append(valid_set)

        if isinstance(init_model, LGBMModel):
            init_model = init_model.booster_

        if callbacks is None:
            callbacks = []
        else:
            callbacks = copy.copy(callbacks)  # don't use deepcopy here to allow non-serializable objects

        evals_result: _EvalResultDict = {}
        callbacks.append(record_evaluation(evals_result))

        self._Booster = train(
            params=params,
            train_set=train_set,
            num_boost_round=self.n_estimators,
            valid_sets=valid_sets,
            valid_names=eval_names,
            feval=eval_metrics_callable,  # type: ignore[arg-type]
            init_model=init_model,
            feature_name=feature_name,
            callbacks=callbacks,
        )

        self._evals_result = evals_result
        self._best_iteration = self._Booster.best_iteration
        self._best_score = self._Booster.best_score

        self.fitted_ = True

        # free dataset
        self._Booster.free_dataset()
        del train_set, valid_sets
        return self

    fit.__doc__ = (
        _lgbmmodel_doc_fit.format(
            X_shape="numpy array, pandas DataFrame, H2O DataTable's Frame , scipy.sparse, list of lists of int or float of shape = [n_samples, n_features]",
            y_shape="numpy array, pandas DataFrame, pandas Series, list of int or float of shape = [n_samples]",
            sample_weight_shape="numpy array, pandas Series, list of int or float of shape = [n_samples] or None, optional (default=None)",
            init_score_shape="numpy array, pandas DataFrame, pandas Series, list of int or float of shape = [n_samples] or shape = [n_samples * n_classes] (for multi-class task) or shape = [n_samples, n_classes] (for multi-class task) or None, optional (default=None)",
            group_shape="numpy array, pandas Series, list of int or float, or None, optional (default=None)",
            eval_sample_weight_shape="list of array (same types as ``sample_weight`` supports), or None, optional (default=None)",
            eval_init_score_shape="list of array (same types as ``init_score`` supports), or None, optional (default=None)",
            eval_group_shape="list of array (same types as ``group`` supports), or None, optional (default=None)",
        )
        + "\n\n"
        + _lgbmmodel_doc_custom_eval_note
    )

    def predict(
        self,
        X: _LGBM_ScikitMatrixLike,
        raw_score: bool = False,
        start_iteration: int = 0,
        num_iteration: Optional[int] = None,
        pred_leaf: bool = False,
        pred_contrib: bool = False,
        validate_features: bool = False,
        **kwargs: Any,
    ):
        """Docstring is set after definition, using a template."""
        if not self.__sklearn_is_fitted__():
            raise LGBMNotFittedError("Estimator not fitted, call fit before exploiting the model.")
        if not isinstance(X, (pd_DataFrame, dt_DataTable)):
            X = _LGBMCheckArray(X, accept_sparse=True, force_all_finite=False)
        n_features = X.shape[1]
        if self._n_features != n_features:
            raise ValueError(
                "Number of features of the model must "
                f"match the input. Model n_features_ is {self._n_features} and "
                f"input n_features is {n_features}"
            )
        # retrive original params that possibly can be used in both training and prediction
        # and then overwrite them (considering aliases) with params that were passed directly in prediction
        predict_params = self._process_params(stage="predict")
        for alias in _ConfigAliases.get_by_alias(
            "data",
            "X",
            "raw_score",
            "start_iteration",
            "num_iteration",
            "pred_leaf",
            "pred_contrib",
            *kwargs.keys(),
        ):
            predict_params.pop(alias, None)
        predict_params.update(kwargs)

        # number of threads can have values with special meaning which is only applied
        # in the scikit-learn interface, these should not reach the c++ side as-is
        predict_params = _choose_param_value("num_threads", predict_params, self.n_jobs)
        predict_params["num_threads"] = self._process_n_jobs(predict_params["num_threads"])

        return self._Booster.predict(  # type: ignore[union-attr]
            X,
            raw_score=raw_score,
            start_iteration=start_iteration,
            num_iteration=num_iteration,
            pred_leaf=pred_leaf,
            pred_contrib=pred_contrib,
            validate_features=validate_features,
            **predict_params,
        )

    predict.__doc__ = _lgbmmodel_doc_predict.format(
        description="Return the predicted value for each sample.",
        X_shape="numpy array, pandas DataFrame, H2O DataTable's Frame , scipy.sparse, list of lists of int or float of shape = [n_samples, n_features]",
        output_name="predicted_result",
        predicted_result_shape="array-like of shape = [n_samples] or shape = [n_samples, n_classes]",
        X_leaves_shape="array-like of shape = [n_samples, n_trees] or shape = [n_samples, n_trees * n_classes]",
        X_SHAP_values_shape="array-like of shape = [n_samples, n_features + 1] or shape = [n_samples, (n_features + 1) * n_classes] or list with n_classes length of such objects",
    )

    @property
    def n_features_(self) -> int:
        """:obj:`int`: The number of features of fitted model."""
        if not self.__sklearn_is_fitted__():
            raise LGBMNotFittedError("No n_features found. Need to call fit beforehand.")
        return self._n_features

    @property
    def n_features_in_(self) -> int:
        """:obj:`int`: The number of features of fitted model."""
        if not self.__sklearn_is_fitted__():
            raise LGBMNotFittedError("No n_features_in found. Need to call fit beforehand.")
        return self._n_features_in

    @property
    def best_score_(self) -> _LGBM_BoosterBestScoreType:
        """:obj:`dict`: The best score of fitted model."""
        if not self.__sklearn_is_fitted__():
            raise LGBMNotFittedError("No best_score found. Need to call fit beforehand.")
        return self._best_score

    @property
    def best_iteration_(self) -> int:
        """:obj:`int`: The best iteration of fitted model if ``early_stopping()`` callback has been specified."""
        if not self.__sklearn_is_fitted__():
            raise LGBMNotFittedError(
                "No best_iteration found. Need to call fit with early_stopping callback beforehand."
            )
        return self._best_iteration

    @property
    def objective_(self) -> Union[str, _LGBM_ScikitCustomObjectiveFunction]:
        """:obj:`str` or :obj:`callable`: The concrete objective used while fitting this model."""
        if not self.__sklearn_is_fitted__():
            raise LGBMNotFittedError("No objective found. Need to call fit beforehand.")
        return self._objective  # type: ignore[return-value]

    @property
    def n_estimators_(self) -> int:
        """:obj:`int`: True number of boosting iterations performed.

        This might be less than parameter ``n_estimators`` if early stopping was enabled or
        if boosting stopped early due to limits on complexity like ``min_gain_to_split``.

        .. versionadded:: 4.0.0
        """
        if not self.__sklearn_is_fitted__():
            raise LGBMNotFittedError("No n_estimators found. Need to call fit beforehand.")
        return self._Booster.current_iteration()  # type: ignore

    @property
    def n_iter_(self) -> int:
        """:obj:`int`: True number of boosting iterations performed.

        This might be less than parameter ``n_estimators`` if early stopping was enabled or
        if boosting stopped early due to limits on complexity like ``min_gain_to_split``.

        .. versionadded:: 4.0.0
        """
        if not self.__sklearn_is_fitted__():
            raise LGBMNotFittedError("No n_iter found. Need to call fit beforehand.")
        return self._Booster.current_iteration()  # type: ignore

    @property
    def booster_(self) -> Booster:
        """Booster: The underlying Booster of this model."""
        if not self.__sklearn_is_fitted__():
            raise LGBMNotFittedError("No booster found. Need to call fit beforehand.")
        return self._Booster  # type: ignore[return-value]

    @property
    def evals_result_(self) -> _EvalResultDict:
        """:obj:`dict`: The evaluation results if validation sets have been specified."""
        if not self.__sklearn_is_fitted__():
            raise LGBMNotFittedError("No results found. Need to call fit with eval_set beforehand.")
        return self._evals_result

    @property
    def feature_importances_(self) -> np.ndarray:
        """:obj:`array` of shape = [n_features]: The feature importances (the higher, the more important).

        .. note::

            ``importance_type`` attribute is passed to the function
            to configure the type of importance values to be extracted.
        """
        if not self.__sklearn_is_fitted__():
            raise LGBMNotFittedError("No feature_importances found. Need to call fit beforehand.")
        return self._Booster.feature_importance(importance_type=self.importance_type)  # type: ignore[union-attr]

    @property
    def feature_name_(self) -> List[str]:
        """:obj:`list` of shape = [n_features]: The names of features."""
        if not self.__sklearn_is_fitted__():
            raise LGBMNotFittedError("No feature_name found. Need to call fit beforehand.")
        return self._Booster.feature_name()  # type: ignore[union-attr]


class LGBMRegressor(_LGBMRegressorBase, LGBMModel):
    """LightGBM regressor."""

    def fit(  # type: ignore[override]
        self,
        X: _LGBM_ScikitMatrixLike,
        y: _LGBM_LabelType,
        sample_weight: Optional[_LGBM_WeightType] = None,
        init_score: Optional[_LGBM_InitScoreType] = None,
        eval_set: Optional[List[_LGBM_ScikitValidSet]] = None,
        eval_names: Optional[List[str]] = None,
        eval_sample_weight: Optional[List[_LGBM_WeightType]] = None,
        eval_init_score: Optional[List[_LGBM_InitScoreType]] = None,
        eval_metric: Optional[_LGBM_ScikitEvalMetricType] = None,
        feature_name: _LGBM_FeatureNameConfiguration = "auto",
        categorical_feature: _LGBM_CategoricalFeatureConfiguration = "auto",
        callbacks: Optional[List[Callable]] = None,
        init_model: Optional[Union[str, Path, Booster, LGBMModel]] = None,
    ) -> "LGBMRegressor":
        """Docstring is inherited from the LGBMModel."""
        super().fit(
            X,
            y,
            sample_weight=sample_weight,
            init_score=init_score,
            eval_set=eval_set,
            eval_names=eval_names,
            eval_sample_weight=eval_sample_weight,
            eval_init_score=eval_init_score,
            eval_metric=eval_metric,
            feature_name=feature_name,
            categorical_feature=categorical_feature,
            callbacks=callbacks,
            init_model=init_model,
        )
        return self

    _base_doc = LGBMModel.fit.__doc__.replace("self : LGBMModel", "self : LGBMRegressor")  # type: ignore
    _base_doc = (
        _base_doc[: _base_doc.find("group :")]  # type: ignore
        + _base_doc[_base_doc.find("eval_set :") :]
    )  # type: ignore
    _base_doc = _base_doc[: _base_doc.find("eval_class_weight :")] + _base_doc[_base_doc.find("eval_init_score :") :]
    fit.__doc__ = _base_doc[: _base_doc.find("eval_group :")] + _base_doc[_base_doc.find("eval_metric :") :]


class LGBMClassifier(_LGBMClassifierBase, LGBMModel):
    """LightGBM classifier."""

    def fit(  # type: ignore[override]
        self,
        X: _LGBM_ScikitMatrixLike,
        y: _LGBM_LabelType,
        sample_weight: Optional[_LGBM_WeightType] = None,
        init_score: Optional[_LGBM_InitScoreType] = None,
        eval_set: Optional[List[_LGBM_ScikitValidSet]] = None,
        eval_names: Optional[List[str]] = None,
        eval_sample_weight: Optional[List[_LGBM_WeightType]] = None,
        eval_class_weight: Optional[List[float]] = None,
        eval_init_score: Optional[List[_LGBM_InitScoreType]] = None,
        eval_metric: Optional[_LGBM_ScikitEvalMetricType] = None,
        feature_name: _LGBM_FeatureNameConfiguration = "auto",
        categorical_feature: _LGBM_CategoricalFeatureConfiguration = "auto",
        callbacks: Optional[List[Callable]] = None,
        init_model: Optional[Union[str, Path, Booster, LGBMModel]] = None,
    ) -> "LGBMClassifier":
        """Docstring is inherited from the LGBMModel."""
        _LGBMAssertAllFinite(y)
        _LGBMCheckClassificationTargets(y)
        self._le = _LGBMLabelEncoder().fit(y)
        _y = self._le.transform(y)
        self._class_map = dict(zip(self._le.classes_, self._le.transform(self._le.classes_)))
        if isinstance(self.class_weight, dict):
            self._class_weight = {self._class_map[k]: v for k, v in self.class_weight.items()}

        self._classes = self._le.classes_
        self._n_classes = len(self._classes)  # type: ignore[arg-type]
        if self.objective is None:
            self._objective = None

        # adjust eval metrics to match whether binary or multiclass
        # classification is being performed
        if not callable(eval_metric):
            if isinstance(eval_metric, list):
                eval_metric_list = eval_metric
            elif isinstance(eval_metric, str):
                eval_metric_list = [eval_metric]
            else:
                eval_metric_list = []
            if self._n_classes > 2:
                for index, metric in enumerate(eval_metric_list):
                    if metric in {"logloss", "binary_logloss"}:
                        eval_metric_list[index] = "multi_logloss"
                    elif metric in {"error", "binary_error"}:
                        eval_metric_list[index] = "multi_error"
            else:
                for index, metric in enumerate(eval_metric_list):
                    if metric in {"logloss", "multi_logloss"}:
                        eval_metric_list[index] = "binary_logloss"
                    elif metric in {"error", "multi_error"}:
                        eval_metric_list[index] = "binary_error"
            eval_metric = eval_metric_list

        # do not modify args, as it causes errors in model selection tools
        valid_sets: Optional[List[_LGBM_ScikitValidSet]] = None
        if eval_set is not None:
            if isinstance(eval_set, tuple):
                eval_set = [eval_set]
            valid_sets = []
            for valid_x, valid_y in eval_set:
                if valid_x is X and valid_y is y:
                    valid_sets.append((valid_x, _y))
                else:
                    valid_sets.append((valid_x, self._le.transform(valid_y)))

        super().fit(
            X,
            _y,
            sample_weight=sample_weight,
            init_score=init_score,
            eval_set=valid_sets,
            eval_names=eval_names,
            eval_sample_weight=eval_sample_weight,
            eval_class_weight=eval_class_weight,
            eval_init_score=eval_init_score,
            eval_metric=eval_metric,
            feature_name=feature_name,
            categorical_feature=categorical_feature,
            callbacks=callbacks,
            init_model=init_model,
        )
        return self

    _base_doc = LGBMModel.fit.__doc__.replace("self : LGBMModel", "self : LGBMClassifier")  # type: ignore
    _base_doc = (
        _base_doc[: _base_doc.find("group :")]  # type: ignore
        + _base_doc[_base_doc.find("eval_set :") :]
    )  # type: ignore
    fit.__doc__ = _base_doc[: _base_doc.find("eval_group :")] + _base_doc[_base_doc.find("eval_metric :") :]

    def predict(
        self,
        X: _LGBM_ScikitMatrixLike,
        raw_score: bool = False,
        start_iteration: int = 0,
        num_iteration: Optional[int] = None,
        pred_leaf: bool = False,
        pred_contrib: bool = False,
        validate_features: bool = False,
        **kwargs: Any,
    ):
        """Docstring is inherited from the LGBMModel."""
        result = self.predict_proba(
            X=X,
            raw_score=raw_score,
            start_iteration=start_iteration,
            num_iteration=num_iteration,
            pred_leaf=pred_leaf,
            pred_contrib=pred_contrib,
            validate_features=validate_features,
            **kwargs,
        )
        if callable(self._objective) or raw_score or pred_leaf or pred_contrib:
            return result
        else:
            class_index = np.argmax(result, axis=1)
            return self._le.inverse_transform(class_index)

    predict.__doc__ = LGBMModel.predict.__doc__

    def predict_proba(
        self,
        X: _LGBM_ScikitMatrixLike,
        raw_score: bool = False,
        start_iteration: int = 0,
        num_iteration: Optional[int] = None,
        pred_leaf: bool = False,
        pred_contrib: bool = False,
        validate_features: bool = False,
        **kwargs: Any,
    ):
        """Docstring is set after definition, using a template."""
        result = super().predict(
            X=X,
            raw_score=raw_score,
            start_iteration=start_iteration,
            num_iteration=num_iteration,
            pred_leaf=pred_leaf,
            pred_contrib=pred_contrib,
            validate_features=validate_features,
            **kwargs,
        )
        if callable(self._objective) and not (raw_score or pred_leaf or pred_contrib):
            _log_warning(
                "Cannot compute class probabilities or labels "
                "due to the usage of customized objective function.\n"
                "Returning raw scores instead."
            )
            return result
        elif self._n_classes > 2 or raw_score or pred_leaf or pred_contrib:  # type: ignore [operator]
            return result
        else:
            return np.vstack((1.0 - result, result)).transpose()

    predict_proba.__doc__ = _lgbmmodel_doc_predict.format(
        description="Return the predicted probability for each class for each sample.",
        X_shape="numpy array, pandas DataFrame, H2O DataTable's Frame , scipy.sparse, list of lists of int or float of shape = [n_samples, n_features]",
        output_name="predicted_probability",
        predicted_result_shape="array-like of shape = [n_samples] or shape = [n_samples, n_classes]",
        X_leaves_shape="array-like of shape = [n_samples, n_trees] or shape = [n_samples, n_trees * n_classes]",
        X_SHAP_values_shape="array-like of shape = [n_samples, n_features + 1] or shape = [n_samples, (n_features + 1) * n_classes] or list with n_classes length of such objects",
    )

    @property
    def classes_(self) -> np.ndarray:
        """:obj:`array` of shape = [n_classes]: The class label array."""
        if not self.__sklearn_is_fitted__():
            raise LGBMNotFittedError("No classes found. Need to call fit beforehand.")
        return self._classes  # type: ignore[return-value]

    @property
    def n_classes_(self) -> int:
        """:obj:`int`: The number of classes."""
        if not self.__sklearn_is_fitted__():
            raise LGBMNotFittedError("No classes found. Need to call fit beforehand.")
        return self._n_classes


class LGBMRanker(LGBMModel):
    """LightGBM ranker.

    .. warning::

        scikit-learn doesn't support ranking applications yet,
        therefore this class is not really compatible with the sklearn ecosystem.
        Please use this class mainly for training and applying ranking models in common sklearnish way.
    """

    def fit(  # type: ignore[override]
        self,
        X: _LGBM_ScikitMatrixLike,
        y: _LGBM_LabelType,
        sample_weight: Optional[_LGBM_WeightType] = None,
        init_score: Optional[_LGBM_InitScoreType] = None,
        group: Optional[_LGBM_GroupType] = None,
        eval_set: Optional[List[_LGBM_ScikitValidSet]] = None,
        eval_names: Optional[List[str]] = None,
        eval_sample_weight: Optional[List[_LGBM_WeightType]] = None,
        eval_init_score: Optional[List[_LGBM_InitScoreType]] = None,
        eval_group: Optional[List[_LGBM_GroupType]] = None,
        eval_metric: Optional[_LGBM_ScikitEvalMetricType] = None,
        eval_at: Union[List[int], Tuple[int, ...]] = (1, 2, 3, 4, 5),
        feature_name: _LGBM_FeatureNameConfiguration = "auto",
        categorical_feature: _LGBM_CategoricalFeatureConfiguration = "auto",
        callbacks: Optional[List[Callable]] = None,
        init_model: Optional[Union[str, Path, Booster, LGBMModel]] = None,
    ) -> "LGBMRanker":
        """Docstring is inherited from the LGBMModel."""
        # check group data
        if group is None:
            raise ValueError("Should set group for ranking task")

        if eval_set is not None:
            if eval_group is None:
                raise ValueError("Eval_group cannot be None when eval_set is not None")
            elif len(eval_group) != len(eval_set):
                raise ValueError("Length of eval_group should be equal to eval_set")
            elif (
                isinstance(eval_group, dict)
                and any(i not in eval_group or eval_group[i] is None for i in range(len(eval_group)))
                or isinstance(eval_group, list)
                and any(group is None for group in eval_group)
            ):
                raise ValueError(
                    "Should set group for all eval datasets for ranking task; "
                    "if you use dict, the index should start from 0"
                )

        self._eval_at = eval_at
        super().fit(
            X,
            y,
            sample_weight=sample_weight,
            init_score=init_score,
            group=group,
            eval_set=eval_set,
            eval_names=eval_names,
            eval_sample_weight=eval_sample_weight,
            eval_init_score=eval_init_score,
            eval_group=eval_group,
            eval_metric=eval_metric,
            feature_name=feature_name,
            categorical_feature=categorical_feature,
            callbacks=callbacks,
            init_model=init_model,
        )
        return self

    _base_doc = LGBMModel.fit.__doc__.replace("self : LGBMModel", "self : LGBMRanker")  # type: ignore
    fit.__doc__ = (
        _base_doc[: _base_doc.find("eval_class_weight :")]  # type: ignore
        + _base_doc[_base_doc.find("eval_init_score :") :]
    )  # type: ignore
    _base_doc = fit.__doc__
    _before_feature_name, _feature_name, _after_feature_name = _base_doc.partition("feature_name :")
    fit.__doc__ = f"""{_before_feature_name}eval_at : list or tuple of int, optional (default=(1, 2, 3, 4, 5))
        The evaluation positions of the specified metric.
    {_feature_name}{_after_feature_name}"""<|MERGE_RESOLUTION|>--- conflicted
+++ resolved
@@ -477,13 +477,8 @@
         reg_lambda: float = 0.0,
         random_state: Optional[Union[int, np.random.RandomState, "np.random.Generator"]] = None,
         n_jobs: Optional[int] = None,
-<<<<<<< HEAD
-        importance_type: str = 'split',
-        **kwargs: Any
-=======
         importance_type: str = "split",
-        **kwargs,
->>>>>>> dd31208a
+        **kwargs: Any,
     ):
         r"""Construct a gradient boosting model.
 
