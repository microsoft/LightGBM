/*!
 * Copyright (c) 2016 Microsoft Corporation. All rights reserved.
 * Licensed under the MIT License. See LICENSE file in the project root for license information.
 */
#include "serial_tree_learner.h"

#include <LightGBM/network.h>
#include <LightGBM/objective_function.h>
#include <LightGBM/utils/array_args.h>
#include <LightGBM/utils/common.h>

#include <algorithm>
#include <queue>
#include <set>
#include <unordered_map>
#include <utility>
#include <numeric> 

#include "cost_effective_gradient_boosting.hpp"
#include "memory_restricted_forest.hpp"

namespace LightGBM {

SerialTreeLearner::SerialTreeLearner(const Config* config)
    : config_(config), col_sampler_(config) {
  gradient_discretizer_ = nullptr;
}

SerialTreeLearner::~SerialTreeLearner() {
}

void SerialTreeLearner::Init(const Dataset* train_data, bool is_constant_hessian) {
  train_data_ = train_data;
  num_data_ = train_data_->num_data();
  num_features_ = train_data_->num_features();
  int max_cache_size = 0;
  // Get the max size of pool
  if (config_->histogram_pool_size <= 0) {
    max_cache_size = config_->num_leaves;
  } else {
    size_t total_histogram_size = 0;
    for (int i = 0; i < train_data_->num_features(); ++i) {
      total_histogram_size += kHistEntrySize * train_data_->FeatureNumBin(i);
    }
    max_cache_size = static_cast<int>(config_->histogram_pool_size * 1024 * 1024 / total_histogram_size);
  }
  // at least need 2 leaves
  max_cache_size = std::max(2, max_cache_size);
  max_cache_size = std::min(max_cache_size, config_->num_leaves);

  // push split information for all leaves
  best_split_per_leaf_.resize(config_->num_leaves);
  constraints_.reset(LeafConstraintsBase::Create(config_, config_->num_leaves, train_data_->num_features()));

  // initialize splits for leaf
  smaller_leaf_splits_.reset(new LeafSplits(train_data_->num_data(), config_));
  larger_leaf_splits_.reset(new LeafSplits(train_data_->num_data(), config_));

  // initialize data partition
  data_partition_.reset(new DataPartition(num_data_, config_->num_leaves));
  col_sampler_.SetTrainingData(train_data_);
  // initialize ordered gradients and hessians
  ordered_gradients_.resize(num_data_);
  ordered_hessians_.resize(num_data_);

  if (config_->use_quantized_grad) {
    gradient_discretizer_.reset(new GradientDiscretizer(config_->num_grad_quant_bins, config_->num_iterations, config_->seed, is_constant_hessian, config_->stochastic_rounding));
    gradient_discretizer_->Init(num_data_, config_->num_leaves, num_features_, train_data_);
  }

  GetShareStates(train_data_, is_constant_hessian, true);
  histogram_pool_.DynamicChangeSize(train_data_,
  share_state_->num_hist_total_bin(),
  share_state_->feature_hist_offsets(),
  config_, max_cache_size, config_->num_leaves);
  Log::Info("Number of data points in the train set: %d, number of used features: %d", num_data_, num_features_);
  if (CostEfficientGradientBoosting::IsEnable(config_)) {
    cegb_.reset(new CostEfficientGradientBoosting(this));
    cegb_->Init();
  }
  if (MemoryRestrictedForest::IsEnable(config_)) {
    mrf_.reset(new MemoryRestrictedForest(this));
    mrf_->Init();
  }

  /*[tinygbdt] BEGIN: Initializing global variables */
  features_used_global_.clear();
  features_used_global_.resize(train_data->num_features());
  splits_used_global_.clear();
  /*! \brief storing fully grown tree
  *  naive approach using a simple array, probably better use vector (combined with structs)  
  *  TODO: catch the case that num_iterations and max_depth are not set (e.g. only init if certain param is set that defaults them to non-zero values)
  */
  // number of nodes for a fully grown tree 
  int nodes = pow(2.0, (1.0+(config_->max_depth)))-1;
  // tree with num_iterations trees, nodes corresponding to max_depth and 2 variables (feature, split value)
  int full_tree[config_->num_iterations][nodes][2];
  /*[tinygbdt] END */

}

void SerialTreeLearner::GetShareStates(const Dataset* dataset,
                                       bool is_constant_hessian,
                                       bool is_first_time) {
  if (is_first_time) {
    if (config_->use_quantized_grad) {
      share_state_.reset(dataset->GetShareStates<true, 32>(
        reinterpret_cast<score_t*>(gradient_discretizer_->ordered_int_gradients_and_hessians()), nullptr,
        col_sampler_.is_feature_used_bytree(), is_constant_hessian,
        config_->force_col_wise, config_->force_row_wise, config_->num_grad_quant_bins));
    } else {
      share_state_.reset(dataset->GetShareStates<false, 0>(
          ordered_gradients_.data(), ordered_hessians_.data(),
          col_sampler_.is_feature_used_bytree(), is_constant_hessian,
          config_->force_col_wise, config_->force_row_wise, config_->num_grad_quant_bins));
    }
  } else {
    CHECK_NOTNULL(share_state_);
    // cannot change is_hist_col_wise during training
    if (config_->use_quantized_grad) {
      share_state_.reset(dataset->GetShareStates<true, 32>(
          reinterpret_cast<score_t*>(gradient_discretizer_->ordered_int_gradients_and_hessians()), nullptr,
          col_sampler_.is_feature_used_bytree(), is_constant_hessian,
          share_state_->is_col_wise, !share_state_->is_col_wise, config_->num_grad_quant_bins));
    } else {
      share_state_.reset(dataset->GetShareStates<false, 0>(
          ordered_gradients_.data(), ordered_hessians_.data(), col_sampler_.is_feature_used_bytree(),
          is_constant_hessian, share_state_->is_col_wise,
          !share_state_->is_col_wise, config_->num_grad_quant_bins));
    }
  }
  CHECK_NOTNULL(share_state_);
}

void SerialTreeLearner::ResetTrainingDataInner(const Dataset* train_data,
                                               bool is_constant_hessian,
                                               bool reset_multi_val_bin) {
  train_data_ = train_data;
  num_data_ = train_data_->num_data();
  CHECK_EQ(num_features_, train_data_->num_features());

  // initialize splits for leaf
  smaller_leaf_splits_->ResetNumData(num_data_);
  larger_leaf_splits_->ResetNumData(num_data_);

  // initialize data partition
  data_partition_->ResetNumData(num_data_);
  if (reset_multi_val_bin) {
    col_sampler_.SetTrainingData(train_data_);
    GetShareStates(train_data_, is_constant_hessian, false);
  }

  // initialize ordered gradients and hessians
  ordered_gradients_.resize(num_data_);
  ordered_hessians_.resize(num_data_);
  if (cegb_ != nullptr) {
    cegb_->Init();
  }
  if (mrf_ != nullptr) {
    mrf_->Init();
  }
}

void SerialTreeLearner::ResetConfig(const Config* config) {
  if (config_->num_leaves != config->num_leaves) {
    config_ = config;
    int max_cache_size = 0;
    // Get the max size of pool
    if (config->histogram_pool_size <= 0) {
      max_cache_size = config_->num_leaves;
    } else {
      size_t total_histogram_size = 0;
      for (int i = 0; i < train_data_->num_features(); ++i) {
        total_histogram_size += kHistEntrySize * train_data_->FeatureNumBin(i);
      }
      max_cache_size = static_cast<int>(config_->histogram_pool_size * 1024 * 1024 / total_histogram_size);
    }
    // at least need 2 leaves
    max_cache_size = std::max(2, max_cache_size);
    max_cache_size = std::min(max_cache_size, config_->num_leaves);
    histogram_pool_.DynamicChangeSize(train_data_,
    share_state_->num_hist_total_bin(),
    share_state_->feature_hist_offsets(),
    config_, max_cache_size, config_->num_leaves);

    // push split information for all leaves
    best_split_per_leaf_.resize(config_->num_leaves);
    data_partition_->ResetLeaves(config_->num_leaves);
  } else {
    config_ = config;
  }
  col_sampler_.SetConfig(config_);
  histogram_pool_.ResetConfig(train_data_, config_);
  if (CostEfficientGradientBoosting::IsEnable(config_)) {
    if (cegb_ == nullptr) {
      cegb_.reset(new CostEfficientGradientBoosting(this));
    }
    cegb_->Init();
  }
  if (MemoryRestrictedForest::IsEnable(config_)) {
    if (mrf_ == nullptr) {
      mrf_.reset(new MemoryRestrictedForest(this));
    }
    mrf_->Init();
  }
  constraints_.reset(LeafConstraintsBase::Create(config_, config_->num_leaves, train_data_->num_features()));
}

Tree* SerialTreeLearner::Train(const score_t* gradients, const score_t *hessians, bool /*is_first_tree*/) {
  Common::FunctionTimer fun_timer("SerialTreeLearner::Train", global_timer);
  gradients_ = gradients;
  hessians_ = hessians;
  int num_threads = OMP_NUM_THREADS();
  if (share_state_->num_threads != num_threads && share_state_->num_threads > 0) {
    Log::Warning(
        "Detected that num_threads changed during training (from %d to %d), "
        "it may cause unexpected errors.",
        share_state_->num_threads, num_threads);
  }
  share_state_->num_threads = num_threads;

  if (config_->use_quantized_grad) {
    gradient_discretizer_->DiscretizeGradients(num_data_, gradients_, hessians_);
  }

  // some initial works before training
  BeforeTrain();

  bool track_branch_features = !(config_->interaction_constraints_vector.empty());
  auto tree = std::unique_ptr<Tree>(new Tree(config_->num_leaves, track_branch_features, false));
  auto tree_ptr = tree.get();
  constraints_->ShareTreePointer(tree_ptr);

  // root leaf
  int left_leaf = 0;
  int cur_depth = 1;
  // only root leaf can be splitted on first time
  int right_leaf = -1;

  int init_splits = ForceSplits(tree_ptr, &left_leaf, &right_leaf, &cur_depth);

  for (int split = init_splits; split < config_->num_leaves - 1; ++split) {
    // some initial works before finding best split
    if (BeforeFindBestSplit(tree_ptr, left_leaf, right_leaf)) {
      // find best threshold for every feature
      FindBestSplits(tree_ptr);
    }
    // Get a leaf with max split gain
    int best_leaf = static_cast<int>(ArrayArgs<SplitInfo>::ArgMax(best_split_per_leaf_));
    // Get split information for best leaf
    const SplitInfo& best_leaf_SplitInfo = best_split_per_leaf_[best_leaf];
    // cannot split, quit
    if (best_leaf_SplitInfo.gain <= 0.0) {
      Log::Warning("No further splits with positive gain, best gain: %f", best_leaf_SplitInfo.gain);
      break;
    }
    // split tree with best leaf
    Log::Debug("best leaf: %d, left leaf: %i, right leaf: %u", best_leaf, left_leaf, right_leaf);
    Split(tree_ptr, best_leaf, &left_leaf, &right_leaf);
    cur_depth = std::max(cur_depth, tree->leaf_depth(left_leaf));
  }

  if (config_->use_quantized_grad && config_->quant_train_renew_leaf) {
    gradient_discretizer_->RenewIntGradTreeOutput(tree.get(), config_, data_partition_.get(), gradients_, hessians_,
      [this] (int leaf_index) { return GetGlobalDataCountInLeaf(leaf_index); });
  }

  // [tinygbdt]
  int precision = 2;
  tree->ToArrayPointer(precision);

  Log::Debug("Trained a tree with leaves = %d and depth = %d", tree->num_leaves(), cur_depth);

  std::stringstream ss_f;
  int total_features = 0;
  for(size_t i = 0; i < features_used_global_.size(); ++i)
  {
    if(i != 0) {
      ss_f << " ";
    }
    ss_f << features_used_global_[i];
    if (features_used_global_[i] != 0) {
      total_features++;
    }    
  }
  std::string s_f = ss_f.str();
  // std::cout << s_f << std::endl;
  Log::Debug("Times a feature was used: %s", s_f.c_str());  
  Log::Debug("No. of features used: %d", total_features); 
  Log::Debug("Total split points: %u", std::accumulate(splits_used_global_.begin(), splits_used_global_.end(), 0)); 
  Log::Debug("#Split values used: %u", splits_used_global_.size());

  return tree.release();
}

Tree* SerialTreeLearner::FitByExistingTree(const Tree* old_tree, const score_t* gradients, const score_t *hessians) const {
  auto tree = std::unique_ptr<Tree>(new Tree(*old_tree));
  CHECK_GE(data_partition_->num_leaves(), tree->num_leaves());
  OMP_INIT_EX();
  #pragma omp parallel for num_threads(OMP_NUM_THREADS()) schedule(static)
  for (int i = 0; i < tree->num_leaves(); ++i) {
    OMP_LOOP_EX_BEGIN();
    data_size_t cnt_leaf_data = 0;
    auto tmp_idx = data_partition_->GetIndexOnLeaf(i, &cnt_leaf_data);
    double sum_grad = 0.0f;
    double sum_hess = kEpsilon;
    for (data_size_t j = 0; j < cnt_leaf_data; ++j) {
      auto idx = tmp_idx[j];
      sum_grad += gradients[idx];
      sum_hess += hessians[idx];
    }
    double output;
    if ((config_->path_smooth > kEpsilon) & (i > 0)) {
      output = FeatureHistogram::CalculateSplittedLeafOutput<true, true, true>(
          sum_grad, sum_hess, config_->lambda_l1, config_->lambda_l2,
          config_->max_delta_step, config_->path_smooth, cnt_leaf_data, tree->leaf_parent(i));
    } else {
      output = FeatureHistogram::CalculateSplittedLeafOutput<true, true, false>(
          sum_grad, sum_hess, config_->lambda_l1, config_->lambda_l2,
          config_->max_delta_step, config_->path_smooth, cnt_leaf_data, 0);
    }
    auto old_leaf_output = tree->LeafOutput(i);
    auto new_leaf_output = output * tree->shrinkage();
    tree->SetLeafOutput(i, config_->refit_decay_rate * old_leaf_output + (1.0 - config_->refit_decay_rate) * new_leaf_output);
    OMP_LOOP_EX_END();
  }
  OMP_THROW_EX();
  return tree.release();
}

Tree* SerialTreeLearner::FitByExistingTree(const Tree* old_tree, const std::vector<int>& leaf_pred,
                                           const score_t* gradients, const score_t *hessians) const {
  data_partition_->ResetByLeafPred(leaf_pred, old_tree->num_leaves());
  return FitByExistingTree(old_tree, gradients, hessians);
}

void SerialTreeLearner::BeforeTrain() {
  Common::FunctionTimer fun_timer("SerialTreeLearner::BeforeTrain", global_timer);
  // reset histogram pool
  histogram_pool_.ResetMap();

  col_sampler_.ResetByTree();
  train_data_->InitTrain(col_sampler_.is_feature_used_bytree(), share_state_.get());
  // initialize data partition
  data_partition_->Init();

  constraints_->Reset();

  // reset the splits for leaves
  for (int i = 0; i < config_->num_leaves; ++i) {
    best_split_per_leaf_[i].Reset();
  }

  // Sumup for root
  if (data_partition_->leaf_count(0) == num_data_) {
    // use all data
    if (!config_->use_quantized_grad) {
      smaller_leaf_splits_->Init(gradients_, hessians_);
    } else {
      smaller_leaf_splits_->Init(
        gradient_discretizer_->discretized_gradients_and_hessians(),
        gradient_discretizer_->grad_scale(),
        gradient_discretizer_->hess_scale());
    }
  } else {
    // use bagging, only use part of data
    if (!config_->use_quantized_grad) {
      smaller_leaf_splits_->Init(0, data_partition_.get(), gradients_, hessians_);
    } else {
      smaller_leaf_splits_->Init(
        0, data_partition_.get(),
        gradient_discretizer_->discretized_gradients_and_hessians(),
        static_cast<score_t>(gradient_discretizer_->grad_scale()),
        static_cast<score_t>(gradient_discretizer_->hess_scale()));
    }
  }

  larger_leaf_splits_->Init();

  if (cegb_ != nullptr) {
    cegb_->BeforeTrain();
  }

  if (config_->use_quantized_grad && config_->tree_learner != std::string("data")) {
    gradient_discretizer_->SetNumBitsInHistogramBin<false>(0, -1, data_partition_->leaf_count(0), 0);
  }
}

bool SerialTreeLearner::BeforeFindBestSplit(const Tree* tree, int left_leaf, int right_leaf) {
  Common::FunctionTimer fun_timer("SerialTreeLearner::BeforeFindBestSplit", global_timer);
  // check depth of current leaf
  if (config_->max_depth > 0) {
    // only need to check left leaf, since right leaf is in same level of left leaf
    if (tree->leaf_depth(left_leaf) >= config_->max_depth) {
      best_split_per_leaf_[left_leaf].gain = kMinScore;
      if (right_leaf >= 0) {
        best_split_per_leaf_[right_leaf].gain = kMinScore;
      }
      return false;
    }
  }
  data_size_t num_data_in_left_child = GetGlobalDataCountInLeaf(left_leaf);
  data_size_t num_data_in_right_child = GetGlobalDataCountInLeaf(right_leaf);
  // no enough data to continue
  if (num_data_in_right_child < static_cast<data_size_t>(config_->min_data_in_leaf * 2)
      && num_data_in_left_child < static_cast<data_size_t>(config_->min_data_in_leaf * 2)) {
    best_split_per_leaf_[left_leaf].gain = kMinScore;
    if (right_leaf >= 0) {
      best_split_per_leaf_[right_leaf].gain = kMinScore;
    }
    return false;
  }
  parent_leaf_histogram_array_ = nullptr;
  // only have root
  if (right_leaf < 0) {
    histogram_pool_.Get(left_leaf, &smaller_leaf_histogram_array_);
    larger_leaf_histogram_array_ = nullptr;
  } else if (num_data_in_left_child < num_data_in_right_child) {
    // put parent(left) leaf's histograms into larger leaf's histograms
    if (histogram_pool_.Get(left_leaf, &larger_leaf_histogram_array_)) { parent_leaf_histogram_array_ = larger_leaf_histogram_array_; }
    histogram_pool_.Move(left_leaf, right_leaf);
    histogram_pool_.Get(left_leaf, &smaller_leaf_histogram_array_);
  } else {
    // put parent(left) leaf's histograms to larger leaf's histograms
    if (histogram_pool_.Get(left_leaf, &larger_leaf_histogram_array_)) { parent_leaf_histogram_array_ = larger_leaf_histogram_array_; }
    histogram_pool_.Get(right_leaf, &smaller_leaf_histogram_array_);
  }
  return true;
}

void SerialTreeLearner::FindBestSplits(const Tree* tree) {
  FindBestSplits(tree, nullptr);
}

void SerialTreeLearner::FindBestSplits(const Tree* tree, const std::set<int>* force_features) {
  std::vector<int8_t> is_feature_used(num_features_, 0);
  #pragma omp parallel for num_threads(OMP_NUM_THREADS()) schedule(static, 256) if (num_features_ >= 512)
  for (int feature_index = 0; feature_index < num_features_; ++feature_index) {
    if (!col_sampler_.is_feature_used_bytree()[feature_index] && (force_features == nullptr || force_features->find(feature_index) == force_features->end())) continue;
    if (parent_leaf_histogram_array_ != nullptr
        && !parent_leaf_histogram_array_[feature_index].is_splittable()) {
      smaller_leaf_histogram_array_[feature_index].set_is_splittable(false);
      continue;
    }
    is_feature_used[feature_index] = 1;
  }
  bool use_subtract = parent_leaf_histogram_array_ != nullptr;

  ConstructHistograms(is_feature_used, use_subtract);
  FindBestSplitsFromHistograms(is_feature_used, use_subtract, tree);
}

void SerialTreeLearner::ConstructHistograms(
    const std::vector<int8_t>& is_feature_used, bool use_subtract) {
  Common::FunctionTimer fun_timer("SerialTreeLearner::ConstructHistograms",
                                  global_timer);
  // construct smaller leaf
  if (config_->use_quantized_grad) {
    const uint8_t smaller_leaf_num_bits = gradient_discretizer_->GetHistBitsInLeaf<false>(smaller_leaf_splits_->leaf_index());
    hist_t* ptr_smaller_leaf_hist_data =
        smaller_leaf_num_bits <= 16 ?
        reinterpret_cast<hist_t*>(smaller_leaf_histogram_array_[0].RawDataInt16() - kHistOffset) :
        reinterpret_cast<hist_t*>(smaller_leaf_histogram_array_[0].RawDataInt32() - kHistOffset);
    #define SMALLER_LEAF_ARGS \
      is_feature_used, smaller_leaf_splits_->data_indices(), \
      smaller_leaf_splits_->num_data_in_leaf(), \
      reinterpret_cast<const score_t*>(gradient_discretizer_->discretized_gradients_and_hessians()), \
      nullptr, \
      reinterpret_cast<score_t*>(gradient_discretizer_->ordered_int_gradients_and_hessians()), \
      nullptr, \
      share_state_.get(), \
      reinterpret_cast<hist_t*>(ptr_smaller_leaf_hist_data)
    if (smaller_leaf_num_bits <= 16) {
      train_data_->ConstructHistograms<true, 16>(SMALLER_LEAF_ARGS);
    } else {
      train_data_->ConstructHistograms<true, 32>(SMALLER_LEAF_ARGS);
    }
    #undef SMALLER_LEAF_ARGS
    if (larger_leaf_histogram_array_ && !use_subtract) {
      const uint8_t larger_leaf_num_bits = gradient_discretizer_->GetHistBitsInLeaf<false>(larger_leaf_splits_->leaf_index());
      hist_t* ptr_larger_leaf_hist_data =
        larger_leaf_num_bits <= 16 ?
        reinterpret_cast<hist_t*>(larger_leaf_histogram_array_[0].RawDataInt16() - kHistOffset) :
        reinterpret_cast<hist_t*>(larger_leaf_histogram_array_[0].RawDataInt32() - kHistOffset);
      #define LARGER_LEAF_ARGS \
        is_feature_used, larger_leaf_splits_->data_indices(), \
        larger_leaf_splits_->num_data_in_leaf(), \
        reinterpret_cast<const score_t*>(gradient_discretizer_->discretized_gradients_and_hessians()), \
        nullptr, \
        reinterpret_cast<score_t*>(gradient_discretizer_->ordered_int_gradients_and_hessians()), \
        nullptr, \
        share_state_.get(), \
        reinterpret_cast<hist_t*>(ptr_larger_leaf_hist_data)
      if (larger_leaf_num_bits <= 16) {
        train_data_->ConstructHistograms<true, 16>(LARGER_LEAF_ARGS);
      } else {
        train_data_->ConstructHistograms<true, 32>(LARGER_LEAF_ARGS);
      }
      #undef LARGER_LEAF_ARGS
    }
  } else {
    hist_t* ptr_smaller_leaf_hist_data =
        smaller_leaf_histogram_array_[0].RawData() - kHistOffset;
    train_data_->ConstructHistograms<false, 0>(
        is_feature_used, smaller_leaf_splits_->data_indices(),
        smaller_leaf_splits_->num_data_in_leaf(), gradients_, hessians_,
        ordered_gradients_.data(), ordered_hessians_.data(), share_state_.get(),
        ptr_smaller_leaf_hist_data);
    if (larger_leaf_histogram_array_ != nullptr && !use_subtract) {
      // construct larger leaf
      hist_t* ptr_larger_leaf_hist_data =
          larger_leaf_histogram_array_[0].RawData() - kHistOffset;
      train_data_->ConstructHistograms<false, 0>(
          is_feature_used, larger_leaf_splits_->data_indices(),
          larger_leaf_splits_->num_data_in_leaf(), gradients_, hessians_,
          ordered_gradients_.data(), ordered_hessians_.data(), share_state_.get(),
          ptr_larger_leaf_hist_data);
    }
  }
}

void SerialTreeLearner::FindBestSplitsFromHistograms(
    const std::vector<int8_t>& is_feature_used, bool use_subtract, const Tree* tree) {
  Common::FunctionTimer fun_timer(
      "SerialTreeLearner::FindBestSplitsFromHistograms", global_timer);
  std::vector<SplitInfo> smaller_best(share_state_->num_threads);
  std::vector<SplitInfo> larger_best(share_state_->num_threads);
  std::vector<int8_t> smaller_node_used_features = col_sampler_.GetByNode(tree, smaller_leaf_splits_->leaf_index());
  std::vector<int8_t> larger_node_used_features;
  double smaller_leaf_parent_output = GetParentOutput(tree, smaller_leaf_splits_.get());
  double larger_leaf_parent_output = 0;
  if (larger_leaf_splits_ != nullptr && larger_leaf_splits_->leaf_index() >= 0) {
    larger_leaf_parent_output = GetParentOutput(tree, larger_leaf_splits_.get());
  }
  if (larger_leaf_splits_->leaf_index() >= 0) {
    larger_node_used_features = col_sampler_.GetByNode(tree, larger_leaf_splits_->leaf_index());
  }

  if (use_subtract && config_->use_quantized_grad) {
    const int parent_index = std::min(smaller_leaf_splits_->leaf_index(), larger_leaf_splits_->leaf_index());
    const uint8_t parent_hist_bits = gradient_discretizer_->GetHistBitsInNode<false>(parent_index);
    const uint8_t larger_hist_bits = gradient_discretizer_->GetHistBitsInLeaf<false>(larger_leaf_splits_->leaf_index());
    if (parent_hist_bits > 16 && larger_hist_bits <= 16) {
      OMP_INIT_EX();
      #pragma omp parallel for schedule(static) num_threads(share_state_->num_threads)
      for (int feature_index = 0; feature_index < num_features_; ++feature_index) {
        OMP_LOOP_EX_BEGIN();
        if (!is_feature_used[feature_index]) {
          continue;
        }
        larger_leaf_histogram_array_[feature_index].CopyToBuffer(gradient_discretizer_->GetChangeHistBitsBuffer(feature_index));
        OMP_LOOP_EX_END();
      }
      OMP_THROW_EX();
    }
  }

  OMP_INIT_EX();
// find splits
#pragma omp parallel for schedule(static) num_threads(share_state_->num_threads)
  for (int feature_index = 0; feature_index < num_features_; ++feature_index) {
    OMP_LOOP_EX_BEGIN();
    if (!is_feature_used[feature_index]) {
      continue;
    }
    const int tid = omp_get_thread_num();
    if (config_->use_quantized_grad) {
      const uint8_t hist_bits_bin = gradient_discretizer_->GetHistBitsInLeaf<false>(smaller_leaf_splits_->leaf_index());
      const int64_t int_sum_gradient_and_hessian = smaller_leaf_splits_->int_sum_gradients_and_hessians();
      if (hist_bits_bin <= 16) {
        train_data_->FixHistogramInt<int32_t, int32_t, 16, 16>(
            feature_index, int_sum_gradient_and_hessian,
            reinterpret_cast<hist_t*>(smaller_leaf_histogram_array_[feature_index].RawDataInt16()));
      } else {
        train_data_->FixHistogramInt<int64_t, int64_t, 32, 32>(
            feature_index, int_sum_gradient_and_hessian,
            reinterpret_cast<hist_t*>(smaller_leaf_histogram_array_[feature_index].RawDataInt32()));
      }
    } else {
      train_data_->FixHistogram(
          feature_index, smaller_leaf_splits_->sum_gradients(),
          smaller_leaf_splits_->sum_hessians(),
          smaller_leaf_histogram_array_[feature_index].RawData());
    }
    int real_fidx = train_data_->RealFeatureIndex(feature_index);

    ComputeBestSplitForFeature(smaller_leaf_histogram_array_, feature_index,
                               real_fidx,
                               smaller_node_used_features[feature_index],
                               smaller_leaf_splits_->num_data_in_leaf(),
                               smaller_leaf_splits_.get(), &smaller_best[tid],
                               smaller_leaf_parent_output);

    // only has root leaf
    if (larger_leaf_splits_ == nullptr ||
        larger_leaf_splits_->leaf_index() < 0) {
      continue;
    }

    if (use_subtract) {
      if (config_->use_quantized_grad) {
        const int parent_index = std::min(smaller_leaf_splits_->leaf_index(), larger_leaf_splits_->leaf_index());
        const uint8_t parent_hist_bits = gradient_discretizer_->GetHistBitsInNode<false>(parent_index);
        const uint8_t smaller_hist_bits = gradient_discretizer_->GetHistBitsInLeaf<false>(smaller_leaf_splits_->leaf_index());
        const uint8_t larger_hist_bits = gradient_discretizer_->GetHistBitsInLeaf<false>(larger_leaf_splits_->leaf_index());
        if (parent_hist_bits <= 16) {
          CHECK_LE(smaller_hist_bits, 16);
          CHECK_LE(larger_hist_bits, 16);
          larger_leaf_histogram_array_[feature_index].Subtract<true, int32_t, int32_t, int32_t, 16, 16, 16>(
              smaller_leaf_histogram_array_[feature_index]);
        } else if (larger_hist_bits <= 16) {
          CHECK_LE(smaller_hist_bits, 16);
          larger_leaf_histogram_array_[feature_index].Subtract<true, int64_t, int32_t, int32_t, 32, 16, 16>(
              smaller_leaf_histogram_array_[feature_index], gradient_discretizer_->GetChangeHistBitsBuffer(feature_index));
        } else if (smaller_hist_bits <= 16) {
          larger_leaf_histogram_array_[feature_index].Subtract<true, int64_t, int32_t, int64_t, 32, 16, 32>(
              smaller_leaf_histogram_array_[feature_index]);
        } else {
          larger_leaf_histogram_array_[feature_index].Subtract<true, int64_t, int64_t, int64_t, 32, 32, 32>(
              smaller_leaf_histogram_array_[feature_index]);
        }
      } else {
        larger_leaf_histogram_array_[feature_index].Subtract<false>(
            smaller_leaf_histogram_array_[feature_index]);
      }
    } else {
      if (config_->use_quantized_grad) {
        const int64_t int_sum_gradient_and_hessian = larger_leaf_splits_->int_sum_gradients_and_hessians();
        const uint8_t hist_bits_bin = gradient_discretizer_->GetHistBitsInLeaf<false>(larger_leaf_splits_->leaf_index());
        if (hist_bits_bin <= 16) {
          train_data_->FixHistogramInt<int32_t, int32_t, 16, 16>(
              feature_index, int_sum_gradient_and_hessian,
              reinterpret_cast<hist_t*>(larger_leaf_histogram_array_[feature_index].RawDataInt16()));
        } else {
          train_data_->FixHistogramInt<int64_t, int64_t, 32, 32>(
              feature_index, int_sum_gradient_and_hessian,
              reinterpret_cast<hist_t*>(larger_leaf_histogram_array_[feature_index].RawDataInt32()));
        }
      } else {
        train_data_->FixHistogram(
            feature_index, larger_leaf_splits_->sum_gradients(),
            larger_leaf_splits_->sum_hessians(),
            larger_leaf_histogram_array_[feature_index].RawData());
      }
    }

    ComputeBestSplitForFeature(larger_leaf_histogram_array_, feature_index,
                               real_fidx,
                               larger_node_used_features[feature_index],
                               larger_leaf_splits_->num_data_in_leaf(),
                               larger_leaf_splits_.get(), &larger_best[tid],
                               larger_leaf_parent_output);

    OMP_LOOP_EX_END();
  }
  OMP_THROW_EX();
  auto smaller_best_idx = ArrayArgs<SplitInfo>::ArgMax(smaller_best);
  int leaf = smaller_leaf_splits_->leaf_index();
  best_split_per_leaf_[leaf] = smaller_best[smaller_best_idx];

  if (larger_leaf_splits_ != nullptr &&
      larger_leaf_splits_->leaf_index() >= 0) {
    leaf = larger_leaf_splits_->leaf_index();
    auto larger_best_idx = ArrayArgs<SplitInfo>::ArgMax(larger_best);
    best_split_per_leaf_[leaf] = larger_best[larger_best_idx];
  }
}

int32_t SerialTreeLearner::ForceSplits(Tree* tree, int* left_leaf,
                                       int* right_leaf, int *cur_depth) {
  bool abort_last_forced_split = false;
  if (forced_split_json_ == nullptr) {
    return 0;
  }
  int32_t result_count = 0;
  // start at root leaf
  *left_leaf = 0;
  std::queue<std::pair<Json, int>> q;
  Json left = *forced_split_json_;
  Json right;
  bool left_smaller = true;
  std::unordered_map<int, SplitInfo> forceSplitMap;
  q.push(std::make_pair(left, *left_leaf));

  // Histogram construction require parent features.
  std::set<int> force_split_features = FindAllForceFeatures(*forced_split_json_);
  while (!q.empty()) {
    if (BeforeFindBestSplit(tree, *left_leaf, *right_leaf)) {
      FindBestSplits(tree, &force_split_features);
    }

    // then, compute own splits
    SplitInfo left_split;
    SplitInfo right_split;

    if (!left.is_null()) {
      const int left_feature = left["feature"].int_value();
      const double left_threshold_double = left["threshold"].number_value();
      const int left_inner_feature_index = train_data_->InnerFeatureIndex(left_feature);
      const uint32_t left_threshold = train_data_->BinThreshold(
              left_inner_feature_index, left_threshold_double);
      auto leaf_histogram_array = (left_smaller) ? smaller_leaf_histogram_array_ : larger_leaf_histogram_array_;
      auto left_leaf_splits = (left_smaller) ? smaller_leaf_splits_.get() : larger_leaf_splits_.get();
      leaf_histogram_array[left_inner_feature_index].GatherInfoForThreshold(
              left_leaf_splits->sum_gradients(),
              left_leaf_splits->sum_hessians(),
              left_threshold,
              left_leaf_splits->num_data_in_leaf(),
              left_leaf_splits->weight(),
              &left_split);
      left_split.feature = left_feature;
      forceSplitMap[*left_leaf] = left_split;
      if (left_split.gain < 0) {
        forceSplitMap.erase(*left_leaf);
      }
    }

    if (!right.is_null()) {
      const int right_feature = right["feature"].int_value();
      const double right_threshold_double = right["threshold"].number_value();
      const int right_inner_feature_index = train_data_->InnerFeatureIndex(right_feature);
      const uint32_t right_threshold = train_data_->BinThreshold(
              right_inner_feature_index, right_threshold_double);
      auto leaf_histogram_array = (left_smaller) ? larger_leaf_histogram_array_ : smaller_leaf_histogram_array_;
      auto right_leaf_splits = (left_smaller) ? larger_leaf_splits_.get() : smaller_leaf_splits_.get();
      leaf_histogram_array[right_inner_feature_index].GatherInfoForThreshold(
        right_leaf_splits->sum_gradients(),
        right_leaf_splits->sum_hessians(),
        right_threshold,
        right_leaf_splits->num_data_in_leaf(),
        right_leaf_splits->weight(),
        &right_split);
      right_split.feature = right_feature;
      forceSplitMap[*right_leaf] = right_split;
      if (right_split.gain < 0) {
        forceSplitMap.erase(*right_leaf);
      }
    }

    std::pair<Json, int> pair = q.front();
    q.pop();
    int current_leaf = pair.second;
    // split info should exist because searching in bfs fashion - should have added from parent
    if (forceSplitMap.find(current_leaf) == forceSplitMap.end()) {
        abort_last_forced_split = true;
        break;
    }
    best_split_per_leaf_[current_leaf] = forceSplitMap[current_leaf];
    Split(tree, current_leaf, left_leaf, right_leaf);
    left_smaller = best_split_per_leaf_[current_leaf].left_count <
                   best_split_per_leaf_[current_leaf].right_count;
    left = Json();
    right = Json();
    if ((pair.first).object_items().count("left") > 0) {
      left = (pair.first)["left"];
      if (left.object_items().count("feature") > 0 && left.object_items().count("threshold") > 0) {
        q.push(std::make_pair(left, *left_leaf));
      }
    }
    if ((pair.first).object_items().count("right") > 0) {
      right = (pair.first)["right"];
      if (right.object_items().count("feature") > 0 && right.object_items().count("threshold") > 0) {
        q.push(std::make_pair(right, *right_leaf));
      }
    }
    result_count++;
    *(cur_depth) = std::max(*(cur_depth), tree->leaf_depth(*left_leaf));
  }
  if (abort_last_forced_split) {
    int best_leaf =
        static_cast<int>(ArrayArgs<SplitInfo>::ArgMax(best_split_per_leaf_));
    const SplitInfo& best_leaf_SplitInfo = best_split_per_leaf_[best_leaf];
    if (best_leaf_SplitInfo.gain <= 0.0) {
      Log::Warning("No further splits with positive gain, best gain: %f",
                   best_leaf_SplitInfo.gain);
      return config_->num_leaves;
    }
    Split(tree, best_leaf, left_leaf, right_leaf);
    *(cur_depth) = std::max(*(cur_depth), tree->leaf_depth(*left_leaf));
    ++result_count;
  }
  return result_count;
}

std::set<int> SerialTreeLearner::FindAllForceFeatures(Json force_split_leaf_setting) {
  std::set<int> force_features;
  std::queue<Json> force_split_leafs;

  force_split_leafs.push(force_split_leaf_setting);

  while (!force_split_leafs.empty()) {
    Json split_leaf = force_split_leafs.front();
    force_split_leafs.pop();

    const int feature_index = split_leaf["feature"].int_value();
    const int feature_inner_index = train_data_->InnerFeatureIndex(feature_index);
    force_features.insert(feature_inner_index);

    if (split_leaf.object_items().count("left") > 0) {
      force_split_leafs.push(split_leaf["left"]);
    }

    if (split_leaf.object_items().count("right") > 0) {
      force_split_leafs.push(split_leaf["right"]);
    }
  }

  return force_features;
}

void SerialTreeLearner::SplitInner(Tree* tree, int best_leaf, int* left_leaf,
                                   int* right_leaf, bool update_cnt) {
  Common::FunctionTimer fun_timer("SerialTreeLearner::SplitInner", global_timer);
  SplitInfo& best_split_info = best_split_per_leaf_[best_leaf];
  const int inner_feature_index =
      train_data_->InnerFeatureIndex(best_split_info.feature);

  /*[tinygbdt] BEGIN: update feature and split usage*/
  // TODO: check if this is the right place to update the variables or if they are altered during the split and should be updated in the end
  features_used_global_[best_split_info.feature] += 1;
  splits_used_global_.insert(best_split_info.threshold);
<<<<<<< HEAD
  // TODO: check why gain is +inf for this log; probably an indicator that this is the wrong place to update the variables
  Log::Debug("Best split. Feature: %d, Threshold: %f, Gain: %f",
=======
  Log::Debug("Best split. Feature: %d, Threshold: %f, Gain: %f", 
>>>>>>> c29292b0
              best_split_info.feature, best_split_info.threshold, best_split_info.gain);

  /*[tinygbdt] END*/


  if (cegb_ != nullptr) {
    cegb_->UpdateLeafBestSplits(tree, best_leaf, &best_split_info,
                                &best_split_per_leaf_);
  }
  *left_leaf = best_leaf;
  auto next_leaf_id = tree->NextLeafId();

  // update before tree split
  constraints_->BeforeSplit(best_leaf, next_leaf_id,
                            best_split_info.monotone_type);

  bool is_numerical_split =
      train_data_->FeatureBinMapper(inner_feature_index)->bin_type() ==
      BinType::NumericalBin;
  if (is_numerical_split) {
    auto threshold_double = train_data_->RealThreshold(
        inner_feature_index, best_split_info.threshold);
    data_partition_->Split(best_leaf, train_data_, inner_feature_index,
                           &best_split_info.threshold, 1,
                           best_split_info.default_left, next_leaf_id);
    if (update_cnt) {
      // don't need to update this in data-based parallel model
      best_split_info.left_count = data_partition_->leaf_count(*left_leaf);
      best_split_info.right_count = data_partition_->leaf_count(next_leaf_id);
    }
    // split tree, will return right leaf
    *right_leaf = tree->Split(
        best_leaf, inner_feature_index, best_split_info.feature,
        best_split_info.threshold, threshold_double,
        static_cast<double>(best_split_info.left_output),
        static_cast<double>(best_split_info.right_output),
        static_cast<data_size_t>(best_split_info.left_count),
        static_cast<data_size_t>(best_split_info.right_count),
        static_cast<double>(best_split_info.left_sum_hessian),
        static_cast<double>(best_split_info.right_sum_hessian),
        // store the true split gain in tree model
        static_cast<float>(best_split_info.gain + config_->min_gain_to_split),
        train_data_->FeatureBinMapper(inner_feature_index)->missing_type(),
        best_split_info.default_left);
  } else {
    std::vector<uint32_t> cat_bitset_inner =
        Common::ConstructBitset(best_split_info.cat_threshold.data(),
                                best_split_info.num_cat_threshold);
    std::vector<int> threshold_int(best_split_info.num_cat_threshold);
    for (int i = 0; i < best_split_info.num_cat_threshold; ++i) {
      threshold_int[i] = static_cast<int>(train_data_->RealThreshold(
          inner_feature_index, best_split_info.cat_threshold[i]));
    }
    std::vector<uint32_t> cat_bitset = Common::ConstructBitset(
        threshold_int.data(), best_split_info.num_cat_threshold);

    data_partition_->Split(best_leaf, train_data_, inner_feature_index,
                           cat_bitset_inner.data(),
                           static_cast<int>(cat_bitset_inner.size()),
                           best_split_info.default_left, next_leaf_id);

    if (update_cnt) {
      // don't need to update this in data-based parallel model
      best_split_info.left_count = data_partition_->leaf_count(*left_leaf);
      best_split_info.right_count = data_partition_->leaf_count(next_leaf_id);
    }

    *right_leaf = tree->SplitCategorical(
        best_leaf, inner_feature_index, best_split_info.feature,
        cat_bitset_inner.data(), static_cast<int>(cat_bitset_inner.size()),
        cat_bitset.data(), static_cast<int>(cat_bitset.size()),
        static_cast<double>(best_split_info.left_output),
        static_cast<double>(best_split_info.right_output),
        static_cast<data_size_t>(best_split_info.left_count),
        static_cast<data_size_t>(best_split_info.right_count),
        static_cast<double>(best_split_info.left_sum_hessian),
        static_cast<double>(best_split_info.right_sum_hessian),
        // store the true split gain in tree model
        static_cast<float>(best_split_info.gain + config_->min_gain_to_split),
        train_data_->FeatureBinMapper(inner_feature_index)->missing_type());
  }

  Log::Debug("Gain: %f", best_split_info.gain);

#ifdef DEBUG
  CHECK(*right_leaf == next_leaf_id);
#endif

  // init the leaves that used on next iteration
  if (!config_->use_quantized_grad) {
    if (best_split_info.left_count < best_split_info.right_count) {
      CHECK_GT(best_split_info.left_count, 0);
      smaller_leaf_splits_->Init(*left_leaf, data_partition_.get(),
                                 best_split_info.left_sum_gradient,
                                 best_split_info.left_sum_hessian,
                                 best_split_info.left_output);
      larger_leaf_splits_->Init(*right_leaf, data_partition_.get(),
                                best_split_info.right_sum_gradient,
                                best_split_info.right_sum_hessian,
                                best_split_info.right_output);
    } else {
      CHECK_GT(best_split_info.right_count, 0);
      smaller_leaf_splits_->Init(*right_leaf, data_partition_.get(),
                                 best_split_info.right_sum_gradient,
                                 best_split_info.right_sum_hessian,
                                 best_split_info.right_output);
      larger_leaf_splits_->Init(*left_leaf, data_partition_.get(),
                                best_split_info.left_sum_gradient,
                                best_split_info.left_sum_hessian,
                                best_split_info.left_output);
    }
  } else {
    if (best_split_info.left_count < best_split_info.right_count) {
      CHECK_GT(best_split_info.left_count, 0);
      smaller_leaf_splits_->Init(*left_leaf, data_partition_.get(),
                                 best_split_info.left_sum_gradient,
                                 best_split_info.left_sum_hessian,
                                 best_split_info.left_sum_gradient_and_hessian,
                                 best_split_info.left_output);
      larger_leaf_splits_->Init(*right_leaf, data_partition_.get(),
                                 best_split_info.right_sum_gradient,
                                 best_split_info.right_sum_hessian,
                                 best_split_info.right_sum_gradient_and_hessian,
                                 best_split_info.right_output);
    } else {
      CHECK_GT(best_split_info.right_count, 0);
      smaller_leaf_splits_->Init(*right_leaf, data_partition_.get(),
                                 best_split_info.right_sum_gradient,
                                 best_split_info.right_sum_hessian,
                                 best_split_info.right_sum_gradient_and_hessian,
                                 best_split_info.right_output);
      larger_leaf_splits_->Init(*left_leaf, data_partition_.get(),
                                best_split_info.left_sum_gradient,
                                best_split_info.left_sum_hessian,
                                best_split_info.left_sum_gradient_and_hessian,
                                best_split_info.left_output);
    }
  }
  if (config_->use_quantized_grad && config_->tree_learner != std::string("data")) {
    gradient_discretizer_->SetNumBitsInHistogramBin<false>(*left_leaf, *right_leaf,
                                                    data_partition_->leaf_count(*left_leaf),
                                                    data_partition_->leaf_count(*right_leaf));
  }

  #ifdef DEBUG
  CheckSplit(best_split_info, *left_leaf, *right_leaf);
  #endif

  auto leaves_need_update = constraints_->Update(
      is_numerical_split, *left_leaf, *right_leaf,
      best_split_info.monotone_type, best_split_info.right_output,
      best_split_info.left_output, inner_feature_index, best_split_info,
      best_split_per_leaf_);
  // update leave outputs if needed
  for (auto leaf : leaves_need_update) {
    RecomputeBestSplitForLeaf(tree, leaf, &best_split_per_leaf_[leaf]);
  }
  if (mrf_ != nullptr) {
    mrf_->InsertSplitInfo(best_split_info, tree);
  }
}

void SerialTreeLearner::RenewTreeOutput(Tree* tree, const ObjectiveFunction* obj, std::function<double(const label_t*, int)> residual_getter,
                                        data_size_t total_num_data, const data_size_t* bag_indices, data_size_t bag_cnt, const double* /*train_score*/) const {
  if (obj != nullptr && obj->IsRenewTreeOutput()) {
    CHECK_LE(tree->num_leaves(), data_partition_->num_leaves());
    const data_size_t* bag_mapper = nullptr;
    if (total_num_data != num_data_) {
      CHECK_EQ(bag_cnt, num_data_);
      bag_mapper = bag_indices;
    }
    std::vector<int> n_nozeroworker_perleaf(tree->num_leaves(), 1);
    int num_machines = Network::num_machines();
    #pragma omp parallel for num_threads(OMP_NUM_THREADS()) schedule(static)
    for (int i = 0; i < tree->num_leaves(); ++i) {
      const double output = static_cast<double>(tree->LeafOutput(i));
      data_size_t cnt_leaf_data = 0;
      auto index_mapper = data_partition_->GetIndexOnLeaf(i, &cnt_leaf_data);
      if (cnt_leaf_data > 0) {
        // bag_mapper[index_mapper[i]]
        const double new_output = obj->RenewTreeOutput(output, residual_getter, index_mapper, bag_mapper, cnt_leaf_data);
        tree->SetLeafOutput(i, new_output);
      } else {
        CHECK_GT(num_machines, 1);
        tree->SetLeafOutput(i, 0.0);
        n_nozeroworker_perleaf[i] = 0;
      }
    }
    if (num_machines > 1) {
      std::vector<double> outputs(tree->num_leaves());
      for (int i = 0; i < tree->num_leaves(); ++i) {
        outputs[i] = static_cast<double>(tree->LeafOutput(i));
      }
      outputs = Network::GlobalSum(&outputs);
      n_nozeroworker_perleaf = Network::GlobalSum(&n_nozeroworker_perleaf);
      for (int i = 0; i < tree->num_leaves(); ++i) {
        tree->SetLeafOutput(i, outputs[i] / n_nozeroworker_perleaf[i]);
      }
    }
  }
}

void SerialTreeLearner::ComputeBestSplitForFeature(
    FeatureHistogram* histogram_array_, int feature_index, int real_fidx,
    int8_t is_feature_used, int num_data, const LeafSplits* leaf_splits,
    SplitInfo* best_split, double parent_output) {
  bool is_feature_numerical = train_data_->FeatureBinMapper(feature_index)
                                  ->bin_type() == BinType::NumericalBin;
  if (is_feature_numerical & !config_->monotone_constraints.empty()) {
    constraints_->RecomputeConstraintsIfNeeded(
        constraints_.get(), feature_index, ~(leaf_splits->leaf_index()),
        train_data_->FeatureNumBin(feature_index));
  }
  SplitInfo new_split;
  if (config_->use_quantized_grad) {
    const uint8_t hist_bits_bin = gradient_discretizer_->GetHistBitsInLeaf<false>(leaf_splits->leaf_index());
    histogram_array_[feature_index].FindBestThresholdInt(
        leaf_splits->int_sum_gradients_and_hessians(),
        gradient_discretizer_->grad_scale(),
        gradient_discretizer_->hess_scale(),
        hist_bits_bin,
        hist_bits_bin,
        num_data,
        constraints_->GetFeatureConstraint(leaf_splits->leaf_index(), feature_index), parent_output, &new_split);
  } else {
    histogram_array_[feature_index].FindBestThreshold(
        leaf_splits->sum_gradients(), leaf_splits->sum_hessians(), num_data,
        constraints_->GetFeatureConstraint(leaf_splits->leaf_index(), feature_index), parent_output, &new_split);
  }
  new_split.feature = real_fidx;

  /*[tinygbdt] BEGIN: if feature/split is not already used, the model should pay a price
  * TODO: better save penalties in variables and only use condition if penalties are not 0
  */
  // !!! The feature penalty is already implemented by cegb_penalty_feature_coupled parameter (different costs for each feature can be set)
  if (features_used_global_[feature_index] == 0){
      Log::Debug("Gain no penalty: %f", new_split.gain);
      new_split.gain -= config_->tinygbdt_penalty_feature;
      Log::Debug("Gain with penalty: %f", new_split.gain);
  }

  // TODO: this (probably?) leads to a split not being made because of the decreased gain, but the idea is to reuse a threshold (i.e. make a split but with an existing threshold). 
  // elaborate this
  if (splits_used_global_.find(new_split.threshold) == splits_used_global_.end()) {
    Log::Debug("Gain no penalty: %f", new_split.gain);
    new_split.gain -= config_->tinygbdt_penalty_split;
    Log::Debug("Gain with penalty: %f", new_split.gain);
  }
  /*[tinygbdt] END */


  if (cegb_ != nullptr) {
    new_split.gain -=
        cegb_->DeltaGain(feature_index, real_fidx, leaf_splits->leaf_index(),
                         num_data, new_split);
  }
  if (new_split.monotone_type != 0) {
    double penalty = constraints_->ComputeMonotoneSplitGainPenalty(
        leaf_splits->leaf_index(), config_->monotone_penalty);
    new_split.gain *= penalty;
  }
  // it is needed to filter the features after the above code.
  // Otherwise, the `is_splittable` in `FeatureHistogram` will be wrong, and cause some features being accidentally filtered in the later nodes.
  if (new_split > *best_split && is_feature_used) {
    *best_split = new_split;
  }
}

double SerialTreeLearner::GetParentOutput(const Tree* tree, const LeafSplits* leaf_splits) const {
  double parent_output;
  if (tree->num_leaves() == 1) {
    // for root leaf the "parent" output is its own output because we don't apply any smoothing to the root
    parent_output = FeatureHistogram::CalculateSplittedLeafOutput<true, true, true, false>(
      leaf_splits->sum_gradients(), leaf_splits->sum_hessians(), config_->lambda_l1,
      config_->lambda_l2, config_->max_delta_step, BasicConstraint(),
      config_->path_smooth, static_cast<data_size_t>(leaf_splits->num_data_in_leaf()), 0);
  } else {
    parent_output = leaf_splits->weight();
  }
  return parent_output;
}

void SerialTreeLearner::RecomputeBestSplitForLeaf(Tree* tree, int leaf, SplitInfo* split) {
  FeatureHistogram* histogram_array_;
  if (!histogram_pool_.Get(leaf, &histogram_array_)) {
    Log::Warning(
        "Get historical Histogram for leaf %d failed, will skip the "
        "``RecomputeBestSplitForLeaf``",
        leaf);
    return;
  }
  double sum_gradients = split->left_sum_gradient + split->right_sum_gradient;
  double sum_hessians = split->left_sum_hessian + split->right_sum_hessian;
  int num_data = split->left_count + split->right_count;

  std::vector<SplitInfo> bests(share_state_->num_threads);
  LeafSplits leaf_splits(num_data, config_);
  leaf_splits.Init(leaf, sum_gradients, sum_hessians);

  // can't use GetParentOutput because leaf_splits doesn't have weight property set
  double parent_output = 0;
  if (config_->path_smooth > kEpsilon) {
    parent_output = FeatureHistogram::CalculateSplittedLeafOutput<true, true, true, false>(
      sum_gradients, sum_hessians, config_->lambda_l1, config_->lambda_l2, config_->max_delta_step,
      BasicConstraint(), config_->path_smooth, static_cast<data_size_t>(num_data), 0);
  }

  OMP_INIT_EX();
  // find splits
  std::vector<int8_t> node_used_features = col_sampler_.GetByNode(tree, leaf);
  #pragma omp parallel for schedule(static) num_threads(share_state_->num_threads)
  for (int feature_index = 0; feature_index < num_features_; ++feature_index) {
    OMP_LOOP_EX_BEGIN();
    if (!col_sampler_.is_feature_used_bytree()[feature_index] ||
        !histogram_array_[feature_index].is_splittable()) {
      continue;
    }
    const int tid = omp_get_thread_num();
    int real_fidx = train_data_->RealFeatureIndex(feature_index);
    ComputeBestSplitForFeature(histogram_array_, feature_index, real_fidx, node_used_features[feature_index],
                               num_data, &leaf_splits, &bests[tid], parent_output);

    OMP_LOOP_EX_END();
  }
  OMP_THROW_EX();
  auto best_idx = ArrayArgs<SplitInfo>::ArgMax(bests);
  *split = bests[best_idx];
}

#ifdef DEBUG
void SerialTreeLearner::CheckSplit(const SplitInfo& best_split_info, const int left_leaf_index, const int right_leaf_index) {
  data_size_t num_data_in_left = 0;
  data_size_t num_data_in_right = 0;
  const data_size_t* data_indices_in_left = data_partition_->GetIndexOnLeaf(left_leaf_index, &num_data_in_left);
  const data_size_t* data_indices_in_right = data_partition_->GetIndexOnLeaf(right_leaf_index, &num_data_in_right);
  if (config_->use_quantized_grad) {
    int32_t sum_left_gradient = 0;
    int32_t sum_left_hessian = 0;
    int32_t sum_right_gradient = 0;
    int32_t sum_right_hessian = 0;
    const int8_t* discretized_grad_and_hess = gradient_discretizer_->discretized_gradients_and_hessians();
    for (data_size_t i = 0; i < num_data_in_left; ++i) {
      const data_size_t index = data_indices_in_left[i];
      sum_left_gradient += discretized_grad_and_hess[2 * index + 1];
      sum_left_hessian += discretized_grad_and_hess[2 * index];
    }
    for (data_size_t i = 0; i < num_data_in_right; ++i) {
      const data_size_t index = data_indices_in_right[i];
      sum_right_gradient += discretized_grad_and_hess[2 * index + 1];
      sum_right_hessian += discretized_grad_and_hess[2 * index];
    }
    Log::Warning("============================ start leaf split info ============================");
    Log::Warning("left_leaf_index = %d, right_leaf_index = %d", left_leaf_index, right_leaf_index);
    Log::Warning("num_data_in_left = %d, num_data_in_right = %d", num_data_in_left, num_data_in_right);
    Log::Warning("sum_left_gradient = %d, best_split_info->left_sum_gradient_and_hessian.gradient = %d", sum_left_gradient,
      static_cast<int32_t>(best_split_info.left_sum_gradient_and_hessian >> 32));
    Log::Warning("sum_left_hessian = %d, best_split_info->left_sum_gradient_and_hessian.hessian = %d", sum_left_hessian,
      static_cast<int32_t>(best_split_info.left_sum_gradient_and_hessian & 0x00000000ffffffff));
    Log::Warning("sum_right_gradient = %d, best_split_info->right_sum_gradient_and_hessian.gradient = %d", sum_right_gradient,
      static_cast<int32_t>(best_split_info.right_sum_gradient_and_hessian >> 32));
    Log::Warning("sum_right_hessian = %d, best_split_info->right_sum_gradient_and_hessian.hessian = %d", sum_right_hessian,
      static_cast<int32_t>(best_split_info.right_sum_gradient_and_hessian & 0x00000000ffffffff));
    CHECK_EQ(num_data_in_left, best_split_info.left_count);
    CHECK_EQ(num_data_in_right, best_split_info.right_count);
    CHECK_EQ(sum_left_gradient, static_cast<int32_t>(best_split_info.left_sum_gradient_and_hessian >> 32))
    CHECK_EQ(sum_left_hessian, static_cast<int32_t>(best_split_info.left_sum_gradient_and_hessian & 0x00000000ffffffff));
    CHECK_EQ(sum_right_gradient, static_cast<int32_t>(best_split_info.right_sum_gradient_and_hessian >> 32));
    CHECK_EQ(sum_right_hessian, static_cast<int32_t>(best_split_info.right_sum_gradient_and_hessian & 0x00000000ffffffff));
    Log::Warning("============================ end leaf split info ============================");
  }
}
#endif

}  // namespace LightGBM<|MERGE_RESOLUTION|>--- conflicted
+++ resolved
@@ -819,12 +819,8 @@
   // TODO: check if this is the right place to update the variables or if they are altered during the split and should be updated in the end
   features_used_global_[best_split_info.feature] += 1;
   splits_used_global_.insert(best_split_info.threshold);
-<<<<<<< HEAD
-  // TODO: check why gain is +inf for this log; probably an indicator that this is the wrong place to update the variables
-  Log::Debug("Best split. Feature: %d, Threshold: %f, Gain: %f",
-=======
+
   Log::Debug("Best split. Feature: %d, Threshold: %f, Gain: %f", 
->>>>>>> c29292b0
               best_split_info.feature, best_split_info.threshold, best_split_info.gain);
 
   /*[tinygbdt] END*/
