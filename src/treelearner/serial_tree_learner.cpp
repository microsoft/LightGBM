--- conflicted
+++ resolved
@@ -208,17 +208,10 @@
   // some initial works before training
   BeforeTrain();
 
-<<<<<<< HEAD
   bool track_branch_features = (config_->linear_tree) || !(config_->interaction_constraints_vector.empty());
   auto tree = std::unique_ptr<Tree>(new Tree(config_->num_leaves, track_branch_features, config_->linear_tree));
-  auto tree_prt = tree.get();
-  constraints_->ShareTreePointer(tree_prt);
-=======
-  bool track_branch_features = !(config_->interaction_constraints_vector.empty());
-  auto tree = std::unique_ptr<Tree>(new Tree(config_->num_leaves, track_branch_features));
   auto tree_ptr = tree.get();
   constraints_->ShareTreePointer(tree_ptr);
->>>>>>> 7be57d77
 
   // root leaf
   int left_leaf = 0;
@@ -252,19 +245,19 @@
     bool has_nan = false;
     if (any_nan_) {
       for (int i = 0; i < tree->num_leaves() - 1 ; ++i) {
-        if (contains_nan_[tree_prt->split_feature_inner(i)]) {
+        if (contains_nan_[tree_ptr->split_feature_inner(i)]) {
           has_nan = true;
           break;
         }
       }
     }
 
-    GetLeafMap(tree_prt);
+    GetLeafMap(tree_ptr);
 
     if (has_nan) {
-      CalculateLinear<true>(tree_prt, false, gradients_, hessians_, is_first_tree);
+      CalculateLinear<true>(tree_ptr, false, gradients_, hessians_, is_first_tree);
     } else {
-      CalculateLinear<false>(tree_prt, false, gradients_, hessians_, is_first_tree);
+      CalculateLinear<false>(tree_ptr, false, gradients_, hessians_, is_first_tree);
     }
   }
 
