--- conflicted
+++ resolved
@@ -135,13 +135,8 @@
 build_args <- "_lightgbm"
 lib_folder <- file.path(source_dir, fsep = "/")
 
-<<<<<<< HEAD
-# add in arguments passed in by command-line arguments
-# build_r.R replaces the line below
-=======
 # add in command-line arguments
 # NOTE: build_r.R replaces the line below
->>>>>>> a2ed9fe4
 command_line_args <- NULL
 cmake_args <- c(cmake_args, command_line_args)
 
