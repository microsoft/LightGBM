--- conflicted
+++ resolved
@@ -3670,7 +3670,6 @@
             params = self._get_loaded_param()
         elif model_str is not None:
             self.model_from_string(model_str)
-<<<<<<< HEAD
             # ensure params are updated on the C++ side
             # NOTE: models loaded from file are initially set to "boosting: GBDT", so "boosting"
             #       shouldn't be passed through here
@@ -3679,11 +3678,6 @@
             self.reset_parameter(params)
             if boosting_type is not None:
                 params["boosting"] = boosting_type
-=======
-            if params:
-                _log_warning("Ignoring params argument, using parameters from model string.")
-            params = self._get_loaded_param()
->>>>>>> 8d4ac686
         else:
             raise TypeError(
                 "Need at least one training dataset or model file or model string to create Booster instance"
