--- conflicted
+++ resolved
@@ -50,78 +50,20 @@
 
 }
 
-<<<<<<< HEAD
 int Tree::Split(int leaf, int feature, int real_feature, uint32_t threshold_bin,
                 double threshold_double, double left_value, double right_value,
-                data_size_t left_cnt, data_size_t right_cnt, double gain,
-                uint32_t zero_bin, uint32_t default_bin_for_zero, double default_value) {
-  Split(leaf, feature, real_feature, left_value, right_value, left_cnt, right_cnt, gain, zero_bin, default_bin_for_zero, default_value);
+                data_size_t left_cnt, data_size_t right_cnt, double gain, MissingType missing_type, bool default_left) {
+  Split(leaf, feature, real_feature, left_value, right_value, left_cnt, right_cnt, gain, missing_type, default_left);
   threshold_in_bin_[num_leaves_ - 1] = threshold_bin;
   threshold_[num_leaves_ - 1] = Common::AvoidInf(threshold_double);
   ++num_leaves_;
   return num_leaves_ - 1;
 }
-=======
-int Tree::Split(int leaf, int feature, BinType bin_type, uint32_t threshold_bin, int real_feature, double threshold_double, 
-                double left_value, double right_value, data_size_t left_cnt, data_size_t right_cnt, double gain,
-                MissingType missing_type, bool default_left) {
-  int new_node_idx = num_leaves_ - 1;
-  // update parent info
-  int parent = leaf_parent_[leaf];
-  if (parent >= 0) {
-    // if cur node is left child
-    if (left_child_[parent] == ~leaf) {
-      left_child_[parent] = new_node_idx;
-    } else {
-      right_child_[parent] = new_node_idx;
-    }
-  }
-  // add new node
-  split_feature_inner_[new_node_idx] = feature;
-  split_feature_[new_node_idx] = real_feature;
-
-  decision_type_[new_node_idx] = 0;
-  if (bin_type == BinType::NumericalBin) {
-    SetDecisionType(&decision_type_[new_node_idx], false, kCategoricalMask);
-  } else {
-    has_categorical_ = true;
-    SetDecisionType(&decision_type_[new_node_idx], true, kCategoricalMask);
-  }
-  SetDecisionType(&decision_type_[new_node_idx], default_left, kDefaultLeftMask);
-  if (missing_type == MissingType::None) {
-    SetMissingType(&decision_type_[new_node_idx], 0);
-  } else if (missing_type == MissingType::Zero) {
-    SetMissingType(&decision_type_[new_node_idx], 1);
-  } else if (missing_type == MissingType::NaN) {
-    SetMissingType(&decision_type_[new_node_idx], 2);
-  }
-
-  threshold_in_bin_[new_node_idx] = threshold_bin;
-  threshold_[new_node_idx] = Common::AvoidInf(threshold_double);
-  split_gain_[new_node_idx] = Common::AvoidInf(gain);
-  // add two new leaves
-  left_child_[new_node_idx] = ~leaf;
-  right_child_[new_node_idx] = ~num_leaves_;
-  // update new leaves
-  leaf_parent_[leaf] = new_node_idx;
-  leaf_parent_[num_leaves_] = new_node_idx;
-  // save current leaf value to internal node before change
-  internal_value_[new_node_idx] = leaf_value_[leaf];
-  internal_count_[new_node_idx] = left_cnt + right_cnt;
-  leaf_value_[leaf] = std::isnan(left_value) ? 0.0f : left_value;
-  leaf_count_[leaf] = left_cnt;
-  leaf_value_[num_leaves_] = std::isnan(right_value) ? 0.0f : right_value;
-  leaf_count_[num_leaves_] = right_cnt;
-  // update leaf depth
-  leaf_depth_[num_leaves_] = leaf_depth_[leaf] + 1;
-  leaf_depth_[leaf]++;
->>>>>>> 00cb04a2
 
 int Tree::SplitCategorical(int leaf, int feature, int real_feature, const uint32_t* threshold_bin,
                      const double* threshold_double, int num_threshold, double left_value, double right_value,
-                     data_size_t left_cnt, data_size_t right_cnt, double gain,
-                     uint32_t zero_bin, uint32_t default_bin_for_zero, double default_value) {
-  Split(leaf, feature, real_feature, left_value, right_value, left_cnt, right_cnt, gain, zero_bin, default_bin_for_zero, default_value);
+                     data_size_t left_cnt, data_size_t right_cnt, double gain) {
+  Split(leaf, feature, real_feature, left_value, right_value, left_cnt, right_cnt, gain, MissingType::None, false);
   threshold_in_bin_[num_leaves_ - 1] = *threshold_bin;
   threshold_[num_leaves_ - 1] = Common::AvoidInf(*threshold_double);
   ++num_leaves_;
