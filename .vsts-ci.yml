trigger:
  branches:
    include:
    - master
  tags:
    include:
    - v*
pr:
- master
variables:
  AZURE: 'true'
  PYTHON_VERSION: 3.8
  CONDA_ENV: test-env
resources:
  containers:
  - container: ubuntu1404
    image: lightgbm/vsts-agent:ubuntu-14.04
  - container: ubuntu-latest
    image: 'ubuntu:latest'
    options: "--name ci-container -v /usr/bin/docker:/tmp/docker:ro"
jobs:
###########################################
- job: Linux
###########################################
  variables:
    COMPILER: gcc
    SETUP_CONDA: 'false'
    OS_NAME: 'linux'
    PRODUCES_ARTIFACTS: 'true'
  pool: sh-ubuntu
  container: ubuntu1404
  strategy:
    matrix:
      regular:
        TASK: regular
      sdist:
        TASK: sdist
      bdist:
        TASK: bdist
        PYTHON_VERSION: 3.7
      inference:
        TASK: if-else
      mpi_source:
        TASK: mpi
        METHOD: source
      gpu_source:
        TASK: gpu
        METHOD: source
<<<<<<< HEAD
        PYTHON_VERSION: 3.6
      swig:
        TASK: swig
=======
>>>>>>> f997a069
  steps:
  - script: |
      echo "##vso[task.setvariable variable=BUILD_DIRECTORY]$BUILD_SOURCESDIRECTORY"
      echo "##vso[task.setvariable variable=LGB_VER]$(head -n 1 VERSION.txt)"
      echo "##vso[task.prependpath]$CONDA/bin"
      AMDAPPSDK_PATH=$BUILD_SOURCESDIRECTORY/AMDAPPSDK
      echo "##vso[task.setvariable variable=AMDAPPSDK_PATH]$AMDAPPSDK_PATH"
      LD_LIBRARY_PATH=$AMDAPPSDK_PATH/lib/x86_64:$LD_LIBRARY_PATH
      echo "##vso[task.setvariable variable=LD_LIBRARY_PATH]$LD_LIBRARY_PATH"
      echo "##vso[task.setvariable variable=OPENCL_VENDOR_PATH]$AMDAPPSDK_PATH/etc/OpenCL/vendors"
    displayName: 'Set variables'
  - bash: $(Build.SourcesDirectory)/.ci/setup.sh
    displayName: Setup
  - bash: $(Build.SourcesDirectory)/.ci/test.sh
    displayName: Test
  - task: PublishBuildArtifacts@1
    condition: and(succeeded(), in(variables['TASK'], 'regular', 'sdist', 'bdist', 'swig'), not(startsWith(variables['Build.SourceBranch'], 'refs/pull/')))
    inputs:
      pathtoPublish: '$(Build.ArtifactStagingDirectory)'
      artifactName: PackageAssets
      artifactType: container
###########################################
- job: Linux_latest
###########################################
  variables:
    COMPILER: clang
    DEBIAN_FRONTEND: 'noninteractive'
    IN_UBUNTU_LATEST_CONTAINER: 'true'
    OS_NAME: 'linux'
    SETUP_CONDA: 'true'
  pool: sh-ubuntu
  container: ubuntu-latest
  strategy:
    matrix:
      regular:
        TASK: regular
        PYTHON_VERSION: 3.6
      sdist:
        TASK: sdist
      bdist:
        TASK: bdist
      inference:
        TASK: if-else
      mpi_source:
        TASK: mpi
        METHOD: source
      mpi_pip:
        TASK: mpi
        METHOD: pip
        PYTHON_VERSION: 3.7
      mpi_wheel:
        TASK: mpi
        METHOD: wheel
        PYTHON_VERSION: 3.7
      gpu_source:
        TASK: gpu
        METHOD: source
      gpu_pip:
        TASK: gpu
        METHOD: pip
        PYTHON_VERSION: 3.6
      gpu_wheel:
        TASK: gpu
        METHOD: wheel
        PYTHON_VERSION: 3.7
  steps:
  - script: |
      echo "##vso[task.setvariable variable=BUILD_DIRECTORY]$BUILD_SOURCESDIRECTORY"
      echo "##vso[task.setvariable variable=LGB_VER]$(head -n 1 VERSION.txt)"
      CONDA=$HOME/miniconda
      echo "##vso[task.setvariable variable=CONDA]$CONDA"
      echo "##vso[task.prependpath]$CONDA/bin"
      AMDAPPSDK_PATH=$BUILD_SOURCESDIRECTORY/AMDAPPSDK
      echo "##vso[task.setvariable variable=AMDAPPSDK_PATH]$AMDAPPSDK_PATH"
      LD_LIBRARY_PATH=$AMDAPPSDK_PATH/lib/x86_64:$LD_LIBRARY_PATH
      echo "##vso[task.setvariable variable=LD_LIBRARY_PATH]$LD_LIBRARY_PATH"
      echo "##vso[task.setvariable variable=OPENCL_VENDOR_PATH]$AMDAPPSDK_PATH/etc/OpenCL/vendors"
    displayName: 'Set variables'
  # https://github.com/microsoft/azure-pipelines-agent/issues/2043#issuecomment-687983301
  - script: |
      /tmp/docker exec -t -u 0 ci-container \
      sh -c "apt-get update && apt-get -o Dpkg::Options::="--force-confold" -y install sudo"
    displayName: 'Install sudo'
  - bash: $(Build.SourcesDirectory)/.ci/setup.sh
    displayName: Setup
  - bash: $(Build.SourcesDirectory)/.ci/test.sh
    displayName: Test
###########################################
- job: MacOS
###########################################
  variables:
    COMPILER: clang
    OS_NAME: 'macos'
    PRODUCES_ARTIFACTS: 'true'
  pool:
    vmImage: 'macOS-10.14'
  strategy:
    matrix:
      regular:
        TASK: regular
        PYTHON_VERSION: 3.7
      sdist:
        TASK: sdist
      bdist:
        TASK: bdist
      swig:
        TASK: swig
  steps:
  - script: |
      echo "##vso[task.setvariable variable=BUILD_DIRECTORY]$BUILD_SOURCESDIRECTORY"
      echo "##vso[task.setvariable variable=LGB_VER]$(head -n 1 VERSION.txt)"
      CONDA=$AGENT_HOMEDIRECTORY/miniconda
      echo "##vso[task.setvariable variable=CONDA]$CONDA"
      echo "##vso[task.prependpath]$CONDA/bin"
      echo "##vso[task.setvariable variable=JAVA_HOME]$JAVA_HOME_8_X64"
    displayName: 'Set variables'
  - bash: $(Build.SourcesDirectory)/.ci/setup.sh
    displayName: Setup
  - bash: $(Build.SourcesDirectory)/.ci/test.sh
    displayName: Test
  - task: PublishBuildArtifacts@1
    condition: and(succeeded(), in(variables['TASK'], 'regular', 'bdist', 'swig'), not(startsWith(variables['Build.SourceBranch'], 'refs/pull/')))
    inputs:
      pathtoPublish: '$(Build.ArtifactStagingDirectory)'
      artifactName: PackageAssets
      artifactType: container
###########################################
- job: Windows
###########################################
  pool:
    vmImage: 'vs2017-win2016'
  strategy:
    matrix:
      regular:
        TASK: regular
        PYTHON_VERSION: 3.6
      sdist:
        TASK: sdist
      bdist:
        TASK: bdist
      swig:
        TASK: swig
  steps:
  - powershell: |
      Write-Host "##vso[task.prependpath]$env:CONDA\Scripts"
    displayName: 'Set Variables'
  - script: |
      cmd /c "powershell -ExecutionPolicy Bypass -File %BUILD_SOURCESDIRECTORY%/.ci/install_opencl.ps1"
    condition: eq(variables['TASK'], 'bdist')
    displayName: 'Install OpenCL'
  - script: |
      cmd /c "conda init powershell"
      cmd /c "powershell -ExecutionPolicy Bypass -File %BUILD_SOURCESDIRECTORY%/.ci/test_windows.ps1"
    displayName: Test
  - task: PublishBuildArtifacts@1
    condition: and(succeeded(), in(variables['TASK'], 'regular', 'bdist', 'swig'), not(startsWith(variables['Build.SourceBranch'], 'refs/pull/')))
    inputs:
      pathtoPublish: '$(Build.ArtifactStagingDirectory)'
      artifactName: PackageAssets
      artifactType: container

###########################################
- job: Package
###########################################
  dependsOn:
  - Linux
  - Linux_latest
  - MacOS
  - Windows
  condition: and(succeeded(), not(startsWith(variables['Build.SourceBranch'], 'refs/pull/')))
  pool:
    vmImage: 'vs2017-win2016'
  steps:
  # Download all agent packages from all previous phases
  - task: DownloadBuildArtifacts@0
    displayName: Download package assets
    inputs:
      artifactName: PackageAssets
      downloadPath: $(Build.SourcesDirectory)/binaries
  - script: |
      python %BUILD_SOURCESDIRECTORY%/.nuget/create_nuget.py %BUILD_SOURCESDIRECTORY%/binaries/PackageAssets
    displayName: 'Create NuGet configuration files'
  - task: NuGetCommand@2
    inputs:
      command: pack
      packagesToPack: '$(Build.SourcesDirectory)/.nuget/*.nuspec'
      packDestination: '$(Build.ArtifactStagingDirectory)'
  - task: PublishBuildArtifacts@1
    inputs:
      pathtoPublish: '$(Build.ArtifactStagingDirectory)'
      artifactName: NuGet
      artifactType: container
  - task: GitHubRelease@0
    displayName: 'Create GitHub Release'
    condition: and(succeeded(), startsWith(variables['Build.SourceBranch'], 'refs/tags/v'))
    inputs:
      gitHubConnection: guolinke
      repositoryName: '$(Build.Repository.Name)'
      action: 'create'
      target: '$(Build.SourceVersion)'
      tagSource: 'auto'
      title: '$(Build.SourceBranchName)'
      assets: |
        $(Build.SourcesDirectory)/binaries/PackageAssets/*
        $(Build.ArtifactStagingDirectory)/*.nupkg
      assetUploadMode: 'delete'
      isDraft: true
      isPreRelease: false
      addChangeLog: false<|MERGE_RESOLUTION|>--- conflicted
+++ resolved
@@ -46,12 +46,8 @@
       gpu_source:
         TASK: gpu
         METHOD: source
-<<<<<<< HEAD
-        PYTHON_VERSION: 3.6
       swig:
         TASK: swig
-=======
->>>>>>> f997a069
   steps:
   - script: |
       echo "##vso[task.setvariable variable=BUILD_DIRECTORY]$BUILD_SOURCESDIRECTORY"
@@ -166,6 +162,7 @@
       CONDA=$AGENT_HOMEDIRECTORY/miniconda
       echo "##vso[task.setvariable variable=CONDA]$CONDA"
       echo "##vso[task.prependpath]$CONDA/bin"
+      echo "##vso[task.prependpath]$(brew --prefix swig@3)/bin"
       echo "##vso[task.setvariable variable=JAVA_HOME]$JAVA_HOME_8_X64"
     displayName: 'Set variables'
   - bash: $(Build.SourcesDirectory)/.ci/setup.sh
