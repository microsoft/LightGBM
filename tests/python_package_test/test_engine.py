--- conflicted
+++ resolved
@@ -938,13 +938,8 @@
     assert "error" in gbm.best_score[valid_set_name]
 
 
-<<<<<<< HEAD
-@pytest.mark.parametrize("early_stopping_min_delta", [1e3, 0.0])
-def test_early_stopping_min_delta_via_global_params(early_stopping_min_delta):
-=======
 @pytest.mark.parametrize("early_stopping_round", [-10, -1, 0, None, "None"])
 def test_early_stopping_is_not_enabled_for_non_positive_stopping_rounds(early_stopping_round):
->>>>>>> 89824a6c
     X, y = load_breast_cancer(return_X_y=True)
     num_trees = 5
     params = {
@@ -952,26 +947,13 @@
         "objective": "binary",
         "metric": "None",
         "verbose": -1,
-<<<<<<< HEAD
-        "early_stopping_round": 2,
-        "early_stopping_min_delta": early_stopping_min_delta,
-=======
         "early_stopping_round": early_stopping_round,
         "first_metric_only": True,
->>>>>>> 89824a6c
     }
     X_train, X_test, y_train, y_test = train_test_split(X, y, test_size=0.1, random_state=42)
     lgb_train = lgb.Dataset(X_train, y_train)
     lgb_eval = lgb.Dataset(X_test, y_test, reference=lgb_train)
     valid_set_name = "valid_set"
-<<<<<<< HEAD
-    gbm = lgb.train(params, lgb_train, feval=decreasing_metric, valid_sets=lgb_eval, valid_names=valid_set_name)
-    if early_stopping_min_delta == 0:
-        assert gbm.best_iteration == num_trees
-    else:
-        assert gbm.best_iteration == 1
-    assert f"[early_stopping_min_delta: {early_stopping_min_delta:.0f}]" in gbm.model_to_string()
-=======
 
     if early_stopping_round is None:
         gbm = lgb.train(
@@ -1002,7 +984,6 @@
         )
         assert gbm.params["early_stopping_round"] == early_stopping_round
         assert gbm.num_trees() == num_trees
->>>>>>> 89824a6c
 
 
 @pytest.mark.parametrize("first_only", [True, False])
@@ -1084,6 +1065,30 @@
         assert np.less_equal(last_score, best_score + min_delta).any()
     else:
         assert np.greater_equal(last_score, best_score - min_delta).any()
+
+
+@pytest.mark.parametrize("early_stopping_min_delta", [1e3, 0.0])
+def test_early_stopping_min_delta_via_global_params(early_stopping_min_delta):
+    X, y = load_breast_cancer(return_X_y=True)
+    num_trees = 5
+    params = {
+        "num_trees": num_trees,
+        "objective": "binary",
+        "metric": "None",
+        "verbose": -1,
+        "early_stopping_round": 2,
+        "early_stopping_min_delta": early_stopping_min_delta,
+    }
+    X_train, X_test, y_train, y_test = train_test_split(X, y, test_size=0.1, random_state=42)
+    lgb_train = lgb.Dataset(X_train, y_train)
+    lgb_eval = lgb.Dataset(X_test, y_test, reference=lgb_train)
+    valid_set_name = "valid_set"
+    gbm = lgb.train(params, lgb_train, feval=decreasing_metric, valid_sets=lgb_eval, valid_names=valid_set_name)
+    if early_stopping_min_delta == 0:
+        assert gbm.best_iteration == num_trees
+    else:
+        assert gbm.best_iteration == 1
+    assert f"[early_stopping_min_delta: {early_stopping_min_delta:.0f}]" in gbm.model_to_string()
 
 
 def test_early_stopping_can_be_triggered_via_custom_callback():
