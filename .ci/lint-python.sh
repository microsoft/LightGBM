#!/bin/sh

<<<<<<< HEAD
set -e -E -u

echo "running ruff"
ruff check \
    --config=./python-package/pyproject.toml \
    . \
|| exit 1
echo "done running ruff"

echo "running isort"
isort \
    --check-only \
    --settings-path=./python-package/pyproject.toml \
    . \
|| exit 1
echo "done running isort"
=======
echo "running pre-commit checks"
pre-commit run --all-files || exit 1
echo "done running pre-commit checks"
>>>>>>> 6330d626

echo "running mypy"
mypy \
    --config-file=./python-package/pyproject.toml \
    ./python-package \
|| true
echo "done running mypy"<|MERGE_RESOLUTION|>--- conflicted
+++ resolved
@@ -1,27 +1,10 @@
 #!/bin/sh
 
-<<<<<<< HEAD
 set -e -E -u
 
-echo "running ruff"
-ruff check \
-    --config=./python-package/pyproject.toml \
-    . \
-|| exit 1
-echo "done running ruff"
-
-echo "running isort"
-isort \
-    --check-only \
-    --settings-path=./python-package/pyproject.toml \
-    . \
-|| exit 1
-echo "done running isort"
-=======
 echo "running pre-commit checks"
 pre-commit run --all-files || exit 1
 echo "done running pre-commit checks"
->>>>>>> 6330d626
 
 echo "running mypy"
 mypy \
