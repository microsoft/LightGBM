# coding: utf-8
import copy
import itertools
import json
import math
import pickle
import platform
import random
import re
from os import getenv
from pathlib import Path
from shutil import copyfile

import numpy as np
import psutil
import pytest
from scipy.sparse import csr_matrix, isspmatrix_csc, isspmatrix_csr
from sklearn.datasets import load_svmlight_file, make_blobs, make_classification, make_multilabel_classification
from sklearn.metrics import average_precision_score, log_loss, mean_absolute_error, mean_squared_error, roc_auc_score
from sklearn.model_selection import GroupKFold, TimeSeriesSplit, train_test_split

import lightgbm as lgb
from lightgbm.compat import PANDAS_INSTALLED, pd_DataFrame, pd_Series

from .utils import (
    SERIALIZERS,
    assert_all_trees_valid,
    assert_silent,
    dummy_obj,
    load_breast_cancer,
    load_digits,
    load_iris,
    logistic_sigmoid,
    make_synthetic_regression,
    mse_obj,
    pickle_and_unpickle_object,
    sklearn_multiclass_custom_objective,
    softmax,
)

decreasing_generator = itertools.count(0, -1)


def logloss_obj(preds, train_data):
    y_true = train_data.get_label()
    y_pred = logistic_sigmoid(preds)
    grad = y_pred - y_true
    hess = y_pred * (1.0 - y_pred)
    return grad, hess


def multi_logloss(y_true, y_pred):
    return np.mean([-math.log(y_pred[i][y]) for i, y in enumerate(y_true)])


def top_k_error(y_true, y_pred, k):
    if k == y_pred.shape[1]:
        return 0
    max_rest = np.max(-np.partition(-y_pred, k)[:, k:], axis=1)
    return 1 - np.mean((y_pred[np.arange(len(y_true)), y_true] > max_rest))


def constant_metric(preds, train_data):
    return ("error", 0.0, False)


def constant_metric_multi(preds, train_data):
    return [
        ("important_metric", 1.5, False),
        ("irrelevant_metric", 7.8, False),
    ]


def decreasing_metric(preds, train_data):
    return ("decreasing_metric", next(decreasing_generator), False)


def categorize(continuous_x):
    return np.digitize(continuous_x, bins=np.arange(0, 1, 0.01))


def test_binary():
    X, y = load_breast_cancer(return_X_y=True)
    X_train, X_test, y_train, y_test = train_test_split(X, y, test_size=0.1, random_state=42)
    params = {
        "objective": "binary",
        "metric": "binary_logloss",
        "verbose": -1,
        "num_iteration": 50,  # test num_iteration in dict here
    }
    lgb_train = lgb.Dataset(X_train, y_train)
    lgb_eval = lgb.Dataset(X_test, y_test, reference=lgb_train)
    evals_result = {}
    gbm = lgb.train(
        params, lgb_train, num_boost_round=20, valid_sets=lgb_eval, callbacks=[lgb.record_evaluation(evals_result)]
    )
    ret = log_loss(y_test, gbm.predict(X_test))
    assert ret < 0.14
    assert len(evals_result["valid_0"]["binary_logloss"]) == 50
    assert evals_result["valid_0"]["binary_logloss"][-1] == pytest.approx(ret)


def test_rf():
    X, y = load_breast_cancer(return_X_y=True)
    X_train, X_test, y_train, y_test = train_test_split(X, y, test_size=0.1, random_state=42)
    params = {
        "boosting_type": "rf",
        "objective": "binary",
        "bagging_freq": 1,
        "bagging_fraction": 0.5,
        "feature_fraction": 0.5,
        "num_leaves": 50,
        "metric": "binary_logloss",
        "verbose": -1,
    }
    lgb_train = lgb.Dataset(X_train, y_train)
    lgb_eval = lgb.Dataset(X_test, y_test, reference=lgb_train)
    evals_result = {}
    gbm = lgb.train(
        params, lgb_train, num_boost_round=50, valid_sets=lgb_eval, callbacks=[lgb.record_evaluation(evals_result)]
    )
    ret = log_loss(y_test, gbm.predict(X_test))
    assert ret < 0.19
    assert evals_result["valid_0"]["binary_logloss"][-1] == pytest.approx(ret)


@pytest.mark.parametrize("objective", ["regression", "regression_l1", "huber", "fair", "poisson", "quantile"])
def test_regression(objective):
    X, y = make_synthetic_regression()
    y = np.abs(y)
    X_train, X_test, y_train, y_test = train_test_split(X, y, test_size=0.1, random_state=42)
    params = {"objective": objective, "metric": "l2", "verbose": -1}
    lgb_train = lgb.Dataset(X_train, y_train)
    lgb_eval = lgb.Dataset(X_test, y_test, reference=lgb_train)
    evals_result = {}
    gbm = lgb.train(
        params, lgb_train, num_boost_round=50, valid_sets=lgb_eval, callbacks=[lgb.record_evaluation(evals_result)]
    )
    ret = mean_squared_error(y_test, gbm.predict(X_test))
    if objective == "huber":
        assert ret < 430
    elif objective == "fair":
        assert ret < 296
    elif objective == "poisson":
        assert ret < 193
    elif objective == "quantile":
        assert ret < 1311
    else:
        assert ret < 343
    assert evals_result["valid_0"]["l2"][-1] == pytest.approx(ret)


def test_missing_value_handle():
    X_train = np.zeros((100, 1))
    y_train = np.zeros(100)
    trues = random.sample(range(100), 20)
    for idx in trues:
        X_train[idx, 0] = np.nan
        y_train[idx] = 1
    lgb_train = lgb.Dataset(X_train, y_train)
    lgb_eval = lgb.Dataset(X_train, y_train)

    params = {"metric": "l2", "verbose": -1, "boost_from_average": False}
    evals_result = {}
    gbm = lgb.train(
        params, lgb_train, num_boost_round=20, valid_sets=lgb_eval, callbacks=[lgb.record_evaluation(evals_result)]
    )
    ret = mean_squared_error(y_train, gbm.predict(X_train))
    assert ret < 0.005
    assert evals_result["valid_0"]["l2"][-1] == pytest.approx(ret)


def test_missing_value_handle_more_na():
    X_train = np.ones((100, 1))
    y_train = np.ones(100)
    trues = random.sample(range(100), 80)
    for idx in trues:
        X_train[idx, 0] = np.nan
        y_train[idx] = 0
    lgb_train = lgb.Dataset(X_train, y_train)
    lgb_eval = lgb.Dataset(X_train, y_train)

    params = {"metric": "l2", "verbose": -1, "boost_from_average": False}
    evals_result = {}
    gbm = lgb.train(
        params, lgb_train, num_boost_round=20, valid_sets=lgb_eval, callbacks=[lgb.record_evaluation(evals_result)]
    )
    ret = mean_squared_error(y_train, gbm.predict(X_train))
    assert ret < 0.005
    assert evals_result["valid_0"]["l2"][-1] == pytest.approx(ret)


def test_missing_value_handle_na():
    x = [0, 1, 2, 3, 4, 5, 6, 7, np.nan]
    y = [1, 1, 1, 1, 0, 0, 0, 0, 1]

    X_train = np.array(x).reshape(len(x), 1)
    y_train = np.array(y)
    lgb_train = lgb.Dataset(X_train, y_train)
    lgb_eval = lgb.Dataset(X_train, y_train)

    params = {
        "objective": "regression",
        "metric": "auc",
        "verbose": -1,
        "boost_from_average": False,
        "min_data": 1,
        "num_leaves": 2,
        "learning_rate": 1,
        "min_data_in_bin": 1,
        "zero_as_missing": False,
    }
    evals_result = {}
    gbm = lgb.train(
        params, lgb_train, num_boost_round=1, valid_sets=lgb_eval, callbacks=[lgb.record_evaluation(evals_result)]
    )
    pred = gbm.predict(X_train)
    np.testing.assert_allclose(pred, y)
    ret = roc_auc_score(y_train, pred)
    assert ret > 0.999
    assert evals_result["valid_0"]["auc"][-1] == pytest.approx(ret)


def test_missing_value_handle_zero():
    x = [0, 1, 2, 3, 4, 5, 6, 7, np.nan]
    y = [0, 1, 1, 1, 0, 0, 0, 0, 0]

    X_train = np.array(x).reshape(len(x), 1)
    y_train = np.array(y)
    lgb_train = lgb.Dataset(X_train, y_train)
    lgb_eval = lgb.Dataset(X_train, y_train)

    params = {
        "objective": "regression",
        "metric": "auc",
        "verbose": -1,
        "boost_from_average": False,
        "min_data": 1,
        "num_leaves": 2,
        "learning_rate": 1,
        "min_data_in_bin": 1,
        "zero_as_missing": True,
    }
    evals_result = {}
    gbm = lgb.train(
        params, lgb_train, num_boost_round=1, valid_sets=lgb_eval, callbacks=[lgb.record_evaluation(evals_result)]
    )
    pred = gbm.predict(X_train)
    np.testing.assert_allclose(pred, y)
    ret = roc_auc_score(y_train, pred)
    assert ret > 0.999
    assert evals_result["valid_0"]["auc"][-1] == pytest.approx(ret)


def test_missing_value_handle_none():
    x = [0, 1, 2, 3, 4, 5, 6, 7, np.nan]
    y = [0, 1, 1, 1, 0, 0, 0, 0, 0]

    X_train = np.array(x).reshape(len(x), 1)
    y_train = np.array(y)
    lgb_train = lgb.Dataset(X_train, y_train)
    lgb_eval = lgb.Dataset(X_train, y_train)

    params = {
        "objective": "regression",
        "metric": "auc",
        "verbose": -1,
        "boost_from_average": False,
        "min_data": 1,
        "num_leaves": 2,
        "learning_rate": 1,
        "min_data_in_bin": 1,
        "use_missing": False,
    }
    evals_result = {}
    gbm = lgb.train(
        params, lgb_train, num_boost_round=1, valid_sets=lgb_eval, callbacks=[lgb.record_evaluation(evals_result)]
    )
    pred = gbm.predict(X_train)
    assert pred[0] == pytest.approx(pred[1])
    assert pred[-1] == pytest.approx(pred[0])
    ret = roc_auc_score(y_train, pred)
    assert ret > 0.83
    assert evals_result["valid_0"]["auc"][-1] == pytest.approx(ret)


@pytest.mark.parametrize(
    "use_quantized_grad",
    [
        pytest.param(
            True,
            marks=pytest.mark.skipif(
                getenv("TASK", "") == "cuda",
                reason="Skip because quantized training with categorical features is not supported for cuda version",
            ),
        ),
        False,
    ],
)
def test_categorical_handle(use_quantized_grad):
    x = [0, 1, 2, 3, 4, 5, 6, 7]
    y = [0, 1, 0, 1, 0, 1, 0, 1]

    X_train = np.array(x).reshape(len(x), 1)
    y_train = np.array(y)
    lgb_train = lgb.Dataset(X_train, y_train)
    lgb_eval = lgb.Dataset(X_train, y_train)

    params = {
        "objective": "regression",
        "metric": "auc",
        "verbose": -1,
        "boost_from_average": False,
        "min_data": 1,
        "num_leaves": 2,
        "learning_rate": 1,
        "min_data_in_bin": 1,
        "min_data_per_group": 1,
        "cat_smooth": 1,
        "cat_l2": 0,
        "max_cat_to_onehot": 1,
        "zero_as_missing": True,
        "categorical_column": 0,
        "use_quantized_grad": use_quantized_grad,
    }
    evals_result = {}
    gbm = lgb.train(
        params, lgb_train, num_boost_round=1, valid_sets=lgb_eval, callbacks=[lgb.record_evaluation(evals_result)]
    )
    pred = gbm.predict(X_train)
    np.testing.assert_allclose(pred, y)
    ret = roc_auc_score(y_train, pred)
    assert ret > 0.999
    assert evals_result["valid_0"]["auc"][-1] == pytest.approx(ret)


@pytest.mark.parametrize(
    "use_quantized_grad",
    [
        pytest.param(
            True,
            marks=pytest.mark.skipif(
                getenv("TASK", "") == "cuda",
                reason="Skip because quantized training with categorical features is not supported for cuda version",
            ),
        ),
        False,
    ],
)
def test_categorical_handle_na(use_quantized_grad):
    x = [0, np.nan, 0, np.nan, 0, np.nan]
    y = [0, 1, 0, 1, 0, 1]

    X_train = np.array(x).reshape(len(x), 1)
    y_train = np.array(y)
    lgb_train = lgb.Dataset(X_train, y_train)
    lgb_eval = lgb.Dataset(X_train, y_train)

    params = {
        "objective": "regression",
        "metric": "auc",
        "verbose": -1,
        "boost_from_average": False,
        "min_data": 1,
        "num_leaves": 2,
        "learning_rate": 1,
        "min_data_in_bin": 1,
        "min_data_per_group": 1,
        "cat_smooth": 1,
        "cat_l2": 0,
        "max_cat_to_onehot": 1,
        "zero_as_missing": False,
        "categorical_column": 0,
        "use_quantized_grad": use_quantized_grad,
    }
    evals_result = {}
    gbm = lgb.train(
        params, lgb_train, num_boost_round=1, valid_sets=lgb_eval, callbacks=[lgb.record_evaluation(evals_result)]
    )
    pred = gbm.predict(X_train)
    np.testing.assert_allclose(pred, y)
    ret = roc_auc_score(y_train, pred)
    assert ret > 0.999
    assert evals_result["valid_0"]["auc"][-1] == pytest.approx(ret)


@pytest.mark.parametrize(
    "use_quantized_grad",
    [
        pytest.param(
            True,
            marks=pytest.mark.skipif(
                getenv("TASK", "") == "cuda",
                reason="Skip because quantized training with categorical features is not supported for cuda version",
            ),
        ),
        False,
    ],
)
def test_categorical_non_zero_inputs(use_quantized_grad):
    x = [1, 1, 1, 1, 1, 1, 2, 2]
    y = [1, 1, 1, 1, 1, 1, 0, 0]

    X_train = np.array(x).reshape(len(x), 1)
    y_train = np.array(y)
    lgb_train = lgb.Dataset(X_train, y_train)
    lgb_eval = lgb.Dataset(X_train, y_train)

    params = {
        "objective": "regression",
        "metric": "auc",
        "verbose": -1,
        "boost_from_average": False,
        "min_data": 1,
        "num_leaves": 2,
        "learning_rate": 1,
        "min_data_in_bin": 1,
        "min_data_per_group": 1,
        "cat_smooth": 1,
        "cat_l2": 0,
        "max_cat_to_onehot": 1,
        "zero_as_missing": False,
        "categorical_column": 0,
        "use_quantized_grad": use_quantized_grad,
    }
    evals_result = {}
    gbm = lgb.train(
        params, lgb_train, num_boost_round=1, valid_sets=lgb_eval, callbacks=[lgb.record_evaluation(evals_result)]
    )
    pred = gbm.predict(X_train)
    np.testing.assert_allclose(pred, y)
    ret = roc_auc_score(y_train, pred)
    assert ret > 0.999
    assert evals_result["valid_0"]["auc"][-1] == pytest.approx(ret)


def test_multiclass():
    X, y = load_digits(n_class=10, return_X_y=True)
    X_train, X_test, y_train, y_test = train_test_split(X, y, test_size=0.1, random_state=42)
    params = {"objective": "multiclass", "metric": "multi_logloss", "num_class": 10, "verbose": -1}
    lgb_train = lgb.Dataset(X_train, y_train, params=params)
    lgb_eval = lgb.Dataset(X_test, y_test, reference=lgb_train, params=params)
    evals_result = {}
    gbm = lgb.train(
        params, lgb_train, num_boost_round=50, valid_sets=lgb_eval, callbacks=[lgb.record_evaluation(evals_result)]
    )
    ret = multi_logloss(y_test, gbm.predict(X_test))
    assert ret < 0.16
    assert evals_result["valid_0"]["multi_logloss"][-1] == pytest.approx(ret)


def test_multiclass_rf():
    X, y = load_digits(n_class=10, return_X_y=True)
    X_train, X_test, y_train, y_test = train_test_split(X, y, test_size=0.1, random_state=42)
    params = {
        "boosting_type": "rf",
        "objective": "multiclass",
        "metric": "multi_logloss",
        "bagging_freq": 1,
        "bagging_fraction": 0.6,
        "feature_fraction": 0.6,
        "num_class": 10,
        "num_leaves": 50,
        "min_data": 1,
        "verbose": -1,
        "gpu_use_dp": True,
    }
    lgb_train = lgb.Dataset(X_train, y_train, params=params)
    lgb_eval = lgb.Dataset(X_test, y_test, reference=lgb_train, params=params)
    evals_result = {}
    gbm = lgb.train(
        params, lgb_train, num_boost_round=50, valid_sets=lgb_eval, callbacks=[lgb.record_evaluation(evals_result)]
    )
    ret = multi_logloss(y_test, gbm.predict(X_test))
    assert ret < 0.23
    assert evals_result["valid_0"]["multi_logloss"][-1] == pytest.approx(ret)


def test_multiclass_prediction_early_stopping():
    X, y = load_digits(n_class=10, return_X_y=True)
    X_train, X_test, y_train, y_test = train_test_split(X, y, test_size=0.1, random_state=42)
    params = {"objective": "multiclass", "metric": "multi_logloss", "num_class": 10, "verbose": -1}
    lgb_train = lgb.Dataset(X_train, y_train, params=params)
    gbm = lgb.train(params, lgb_train, num_boost_round=50)

    pred_parameter = {"pred_early_stop": True, "pred_early_stop_freq": 5, "pred_early_stop_margin": 1.5}
    ret = multi_logloss(y_test, gbm.predict(X_test, **pred_parameter))
    assert ret < 0.8
    assert ret > 0.6  # loss will be higher than when evaluating the full model

    pred_parameter["pred_early_stop_margin"] = 5.5
    ret = multi_logloss(y_test, gbm.predict(X_test, **pred_parameter))
    assert ret < 0.2


def test_multi_class_error():
    X, y = load_digits(n_class=10, return_X_y=True)
    params = {"objective": "multiclass", "num_classes": 10, "metric": "multi_error", "num_leaves": 4, "verbose": -1}
    lgb_data = lgb.Dataset(X, label=y)
    est = lgb.train(params, lgb_data, num_boost_round=10)
    predict_default = est.predict(X)
    results = {}
    est = lgb.train(
        dict(params, multi_error_top_k=1),
        lgb_data,
        num_boost_round=10,
        valid_sets=[lgb_data],
        callbacks=[lgb.record_evaluation(results)],
    )
    predict_1 = est.predict(X)
    # check that default gives same result as k = 1
    np.testing.assert_allclose(predict_1, predict_default)
    # check against independent calculation for k = 1
    err = top_k_error(y, predict_1, 1)
    assert results["training"]["multi_error"][-1] == pytest.approx(err)
    # check against independent calculation for k = 2
    results = {}
    est = lgb.train(
        dict(params, multi_error_top_k=2),
        lgb_data,
        num_boost_round=10,
        valid_sets=[lgb_data],
        callbacks=[lgb.record_evaluation(results)],
    )
    predict_2 = est.predict(X)
    err = top_k_error(y, predict_2, 2)
    assert results["training"]["multi_error@2"][-1] == pytest.approx(err)
    # check against independent calculation for k = 10
    results = {}
    est = lgb.train(
        dict(params, multi_error_top_k=10),
        lgb_data,
        num_boost_round=10,
        valid_sets=[lgb_data],
        callbacks=[lgb.record_evaluation(results)],
    )
    predict_3 = est.predict(X)
    err = top_k_error(y, predict_3, 10)
    assert results["training"]["multi_error@10"][-1] == pytest.approx(err)
    # check cases where predictions are equal
    X = np.array([[0, 0], [0, 0]])
    y = np.array([0, 1])
    lgb_data = lgb.Dataset(X, label=y)
    params["num_classes"] = 2
    results = {}
    lgb.train(params, lgb_data, num_boost_round=10, valid_sets=[lgb_data], callbacks=[lgb.record_evaluation(results)])
    assert results["training"]["multi_error"][-1] == pytest.approx(1)
    results = {}
    lgb.train(
        dict(params, multi_error_top_k=2),
        lgb_data,
        num_boost_round=10,
        valid_sets=[lgb_data],
        callbacks=[lgb.record_evaluation(results)],
    )
    assert results["training"]["multi_error@2"][-1] == pytest.approx(0)


@pytest.mark.skipif(
    getenv("TASK", "") == "cuda", reason="Skip due to differences in implementation details of CUDA version"
)
def test_auc_mu(rng):
    # should give same result as binary auc for 2 classes
    X, y = load_digits(n_class=10, return_X_y=True)
    y_new = np.zeros((len(y)))
    y_new[y != 0] = 1
    lgb_X = lgb.Dataset(X, label=y_new)
    params = {"objective": "multiclass", "metric": "auc_mu", "verbose": -1, "num_classes": 2, "seed": 0}
    results_auc_mu = {}
    lgb.train(params, lgb_X, num_boost_round=10, valid_sets=[lgb_X], callbacks=[lgb.record_evaluation(results_auc_mu)])
    params = {"objective": "binary", "metric": "auc", "verbose": -1, "seed": 0}
    results_auc = {}
    lgb.train(params, lgb_X, num_boost_round=10, valid_sets=[lgb_X], callbacks=[lgb.record_evaluation(results_auc)])
    np.testing.assert_allclose(results_auc_mu["training"]["auc_mu"], results_auc["training"]["auc"])
    # test the case where all predictions are equal
    lgb_X = lgb.Dataset(X[:10], label=y_new[:10])
    params = {
        "objective": "multiclass",
        "metric": "auc_mu",
        "verbose": -1,
        "num_classes": 2,
        "min_data_in_leaf": 20,
        "seed": 0,
    }
    results_auc_mu = {}
    lgb.train(params, lgb_X, num_boost_round=10, valid_sets=[lgb_X], callbacks=[lgb.record_evaluation(results_auc_mu)])
    assert results_auc_mu["training"]["auc_mu"][-1] == pytest.approx(0.5)
    # test that weighted data gives different auc_mu
    lgb_X = lgb.Dataset(X, label=y)
    lgb_X_weighted = lgb.Dataset(X, label=y, weight=np.abs(rng.standard_normal(size=y.shape)))
    results_unweighted = {}
    results_weighted = {}
    params = dict(params, num_classes=10, num_leaves=5)
    lgb.train(
        params, lgb_X, num_boost_round=10, valid_sets=[lgb_X], callbacks=[lgb.record_evaluation(results_unweighted)]
    )
    lgb.train(
        params,
        lgb_X_weighted,
        num_boost_round=10,
        valid_sets=[lgb_X_weighted],
        callbacks=[lgb.record_evaluation(results_weighted)],
    )
    assert results_weighted["training"]["auc_mu"][-1] < 1
    assert results_unweighted["training"]["auc_mu"][-1] != results_weighted["training"]["auc_mu"][-1]
    # test that equal data weights give same auc_mu as unweighted data
    lgb_X_weighted = lgb.Dataset(X, label=y, weight=np.ones(y.shape) * 0.5)
    lgb.train(
        params,
        lgb_X_weighted,
        num_boost_round=10,
        valid_sets=[lgb_X_weighted],
        callbacks=[lgb.record_evaluation(results_weighted)],
    )
    assert results_unweighted["training"]["auc_mu"][-1] == pytest.approx(
        results_weighted["training"]["auc_mu"][-1], abs=1e-5
    )
    # should give 1 when accuracy = 1
    X = X[:10, :]
    y = y[:10]
    lgb_X = lgb.Dataset(X, label=y)
    params = {"objective": "multiclass", "metric": "auc_mu", "num_classes": 10, "min_data_in_leaf": 1, "verbose": -1}
    results = {}
    lgb.train(params, lgb_X, num_boost_round=100, valid_sets=[lgb_X], callbacks=[lgb.record_evaluation(results)])
    assert results["training"]["auc_mu"][-1] == pytest.approx(1)
    # test loading class weights
    Xy = np.loadtxt(
        str(Path(__file__).absolute().parents[2] / "examples" / "multiclass_classification" / "multiclass.train")
    )
    y = Xy[:, 0]
    X = Xy[:, 1:]
    lgb_X = lgb.Dataset(X, label=y)
    params = {
        "objective": "multiclass",
        "metric": "auc_mu",
        "auc_mu_weights": [0, 2, 2, 2, 2, 1, 0, 1, 1, 1, 1, 1, 0, 1, 1, 1, 1, 1, 0, 1, 1, 1, 1, 1, 0],
        "num_classes": 5,
        "verbose": -1,
        "seed": 0,
    }
    results_weight = {}
    lgb.train(params, lgb_X, num_boost_round=5, valid_sets=[lgb_X], callbacks=[lgb.record_evaluation(results_weight)])
    params["auc_mu_weights"] = []
    results_no_weight = {}
    lgb.train(
        params, lgb_X, num_boost_round=5, valid_sets=[lgb_X], callbacks=[lgb.record_evaluation(results_no_weight)]
    )
    assert results_weight["training"]["auc_mu"][-1] != results_no_weight["training"]["auc_mu"][-1]


def test_ranking_prediction_early_stopping():
    rank_example_dir = Path(__file__).absolute().parents[2] / "examples" / "lambdarank"
    X_train, y_train = load_svmlight_file(str(rank_example_dir / "rank.train"))
    q_train = np.loadtxt(str(rank_example_dir / "rank.train.query"))
    X_test, _ = load_svmlight_file(str(rank_example_dir / "rank.test"))
    params = {"objective": "rank_xendcg", "verbose": -1}
    lgb_train = lgb.Dataset(X_train, y_train, group=q_train, params=params)
    gbm = lgb.train(params, lgb_train, num_boost_round=50)

    pred_parameter = {"pred_early_stop": True, "pred_early_stop_freq": 5, "pred_early_stop_margin": 1.5}
    ret_early = gbm.predict(X_test, **pred_parameter)

    pred_parameter["pred_early_stop_margin"] = 5.5
    ret_early_more_strict = gbm.predict(X_test, **pred_parameter)
    with pytest.raises(AssertionError):  # noqa: PT011
        np.testing.assert_allclose(ret_early, ret_early_more_strict)


# Simulates position bias for a given ranking dataset.
# The output dataset is identical to the input one with the exception for the relevance labels.
# The new labels are generated according to an instance of a cascade user model:
# for each query, the user is simulated to be traversing the list of documents ranked by a baseline ranker
# (in our example it is simply the ordering by some feature correlated with relevance, e.g., 34)
# and clicks on that document (new_label=1) with some probability 'pclick' depending on its true relevance;
# at each position the user may stop the traversal with some probability pstop. For the non-clicked documents,
# new_label=0. Thus the generated new labels are biased towards the baseline ranker.
# The positions of the documents in the ranked lists produced by the baseline, are returned.
def simulate_position_bias(file_dataset_in, file_query_in, file_dataset_out, baseline_feature):
    # a mapping of a document's true relevance (defined on a 5-grade scale) into the probability of clicking it
    def get_pclick(label):
        if label == 0:
            return 0.4
        elif label == 1:
            return 0.6
        elif label == 2:
            return 0.7
        elif label == 3:
            return 0.8
        else:
            return 0.9

    # an instantiation of a cascade model where the user stops with probability 0.2 after observing each document
    pstop = 0.2

    f_dataset_in = open(file_dataset_in, "r")
    f_dataset_out = open(file_dataset_out, "w")
    random.seed(10)
    positions_all = []
    for line in open(file_query_in):
        docs_num = int(line)
        lines = []
        index_values = []
        positions = [0] * docs_num
        for index in range(docs_num):
            features = f_dataset_in.readline().split()
            lines.append(features)
            val = 0.0
            for feature_val in features:
                feature_val_split = feature_val.split(":")
                if int(feature_val_split[0]) == baseline_feature:
                    val = float(feature_val_split[1])
            index_values.append([index, val])
        index_values.sort(key=lambda x: -x[1])
        stop = False
        for pos in range(docs_num):
            index = index_values[pos][0]
            new_label = 0
            if not stop:
                label = int(lines[index][0])
                pclick = get_pclick(label)
                if random.random() < pclick:
                    new_label = 1
                stop = random.random() < pstop
            lines[index][0] = str(new_label)
            positions[index] = pos
        for features in lines:
            f_dataset_out.write(" ".join(features) + "\n")
        positions_all.extend(positions)
    f_dataset_out.close()
    return positions_all


@pytest.mark.skipif(
    getenv("TASK", "") == "cuda", reason="Positions in learning to rank is not supported in CUDA version yet"
)
def test_ranking_with_position_information_with_file(tmp_path):
    rank_example_dir = Path(__file__).absolute().parents[2] / "examples" / "lambdarank"
    params = {
        "objective": "lambdarank",
        "verbose": -1,
        "eval_at": [3],
        "metric": "ndcg",
        "bagging_freq": 1,
        "bagging_fraction": 0.9,
        "min_data_in_leaf": 50,
        "min_sum_hessian_in_leaf": 5.0,
    }

    # simulate position bias for the train dataset and put the train dataset with biased labels to temp directory
    positions = simulate_position_bias(
        str(rank_example_dir / "rank.train"),
        str(rank_example_dir / "rank.train.query"),
        str(tmp_path / "rank.train"),
        baseline_feature=34,
    )
    copyfile(str(rank_example_dir / "rank.train.query"), str(tmp_path / "rank.train.query"))
    copyfile(str(rank_example_dir / "rank.test"), str(tmp_path / "rank.test"))
    copyfile(str(rank_example_dir / "rank.test.query"), str(tmp_path / "rank.test.query"))

    lgb_train = lgb.Dataset(str(tmp_path / "rank.train"), params=params)
    lgb_valid = [lgb_train.create_valid(str(tmp_path / "rank.test"))]
    gbm_baseline = lgb.train(params, lgb_train, valid_sets=lgb_valid, num_boost_round=50)

    f_positions_out = open(str(tmp_path / "rank.train.position"), "w")
    for pos in positions:
        f_positions_out.write(str(pos) + "\n")
    f_positions_out.close()

    lgb_train = lgb.Dataset(str(tmp_path / "rank.train"), params=params)
    lgb_valid = [lgb_train.create_valid(str(tmp_path / "rank.test"))]
    gbm_unbiased_with_file = lgb.train(params, lgb_train, valid_sets=lgb_valid, num_boost_round=50)

    # the performance of the unbiased LambdaMART should outperform the plain LambdaMART on the dataset with position bias
    assert gbm_baseline.best_score["valid_0"]["ndcg@3"] + 0.03 <= gbm_unbiased_with_file.best_score["valid_0"]["ndcg@3"]

    # add extra row to position file
    with open(str(tmp_path / "rank.train.position"), "a") as file:
        file.write("pos_1000\n")
        file.close()
    lgb_train = lgb.Dataset(str(tmp_path / "rank.train"), params=params)
    lgb_valid = [lgb_train.create_valid(str(tmp_path / "rank.test"))]
    with pytest.raises(lgb.basic.LightGBMError, match=r"Positions size \(3006\) doesn't match data size"):
        lgb.train(params, lgb_train, valid_sets=lgb_valid, num_boost_round=50)


@pytest.mark.skipif(
    getenv("TASK", "") == "cuda", reason="Positions in learning to rank is not supported in CUDA version yet"
)
def test_ranking_with_position_information_with_dataset_constructor(tmp_path):
    rank_example_dir = Path(__file__).absolute().parents[2] / "examples" / "lambdarank"
    params = {
        "objective": "lambdarank",
        "verbose": -1,
        "eval_at": [3],
        "metric": "ndcg",
        "bagging_freq": 1,
        "bagging_fraction": 0.9,
        "min_data_in_leaf": 50,
        "min_sum_hessian_in_leaf": 5.0,
        "num_threads": 1,
        "deterministic": True,
        "seed": 0,
    }

    # simulate position bias for the train dataset and put the train dataset with biased labels to temp directory
    positions = simulate_position_bias(
        str(rank_example_dir / "rank.train"),
        str(rank_example_dir / "rank.train.query"),
        str(tmp_path / "rank.train"),
        baseline_feature=34,
    )
    copyfile(str(rank_example_dir / "rank.train.query"), str(tmp_path / "rank.train.query"))
    copyfile(str(rank_example_dir / "rank.test"), str(tmp_path / "rank.test"))
    copyfile(str(rank_example_dir / "rank.test.query"), str(tmp_path / "rank.test.query"))

    lgb_train = lgb.Dataset(str(tmp_path / "rank.train"), params=params)
    lgb_valid = [lgb_train.create_valid(str(tmp_path / "rank.test"))]
    gbm_baseline = lgb.train(params, lgb_train, valid_sets=lgb_valid, num_boost_round=50)

    positions = np.array(positions)

    # test setting positions through Dataset constructor with numpy array
    lgb_train = lgb.Dataset(str(tmp_path / "rank.train"), params=params, position=positions)
    lgb_valid = [lgb_train.create_valid(str(tmp_path / "rank.test"))]
    gbm_unbiased = lgb.train(params, lgb_train, valid_sets=lgb_valid, num_boost_round=50)

    # the performance of the unbiased LambdaMART should outperform the plain LambdaMART on the dataset with position bias
    assert gbm_baseline.best_score["valid_0"]["ndcg@3"] + 0.03 <= gbm_unbiased.best_score["valid_0"]["ndcg@3"]

    if PANDAS_INSTALLED:
        # test setting positions through Dataset constructor with pandas Series
        lgb_train = lgb.Dataset(str(tmp_path / "rank.train"), params=params, position=pd_Series(positions))
        lgb_valid = [lgb_train.create_valid(str(tmp_path / "rank.test"))]
        gbm_unbiased_pandas_series = lgb.train(params, lgb_train, valid_sets=lgb_valid, num_boost_round=50)
        assert (
            gbm_unbiased.best_score["valid_0"]["ndcg@3"] == gbm_unbiased_pandas_series.best_score["valid_0"]["ndcg@3"]
        )

    # test setting positions through set_position
    lgb_train = lgb.Dataset(str(tmp_path / "rank.train"), params=params)
    lgb_valid = [lgb_train.create_valid(str(tmp_path / "rank.test"))]
    lgb_train.set_position(positions)
    gbm_unbiased_set_position = lgb.train(params, lgb_train, valid_sets=lgb_valid, num_boost_round=50)
    assert gbm_unbiased.best_score["valid_0"]["ndcg@3"] == gbm_unbiased_set_position.best_score["valid_0"]["ndcg@3"]

    # test get_position works
    positions_from_get = lgb_train.get_position()
    np.testing.assert_array_equal(positions_from_get, positions)


def test_early_stopping():
    X, y = load_breast_cancer(return_X_y=True)
    params = {"objective": "binary", "metric": "binary_logloss", "verbose": -1}
    X_train, X_test, y_train, y_test = train_test_split(X, y, test_size=0.1, random_state=42)
    lgb_train = lgb.Dataset(X_train, y_train)
    lgb_eval = lgb.Dataset(X_test, y_test, reference=lgb_train)
    valid_set_name = "valid_set"
    # no early stopping
    gbm = lgb.train(
        params,
        lgb_train,
        num_boost_round=10,
        valid_sets=lgb_eval,
        valid_names=valid_set_name,
        callbacks=[lgb.early_stopping(stopping_rounds=5)],
    )
    assert gbm.best_iteration == 10
    assert valid_set_name in gbm.best_score
    assert "binary_logloss" in gbm.best_score[valid_set_name]
    # early stopping occurs
    gbm = lgb.train(
        params,
        lgb_train,
        num_boost_round=40,
        valid_sets=lgb_eval,
        valid_names=valid_set_name,
        callbacks=[lgb.early_stopping(stopping_rounds=5)],
    )
    assert gbm.best_iteration <= 39
    assert valid_set_name in gbm.best_score
    assert "binary_logloss" in gbm.best_score[valid_set_name]


@pytest.mark.parametrize("use_valid", [True, False])
def test_early_stopping_ignores_training_set(use_valid):
    x = np.linspace(-1, 1, 100)
    X = x.reshape(-1, 1)
    y = x**2
    X_train, X_valid = X[:80], X[80:]
    y_train, y_valid = y[:80], y[80:]
    train_ds = lgb.Dataset(X_train, y_train)
    valid_ds = lgb.Dataset(X_valid, y_valid)
    valid_sets = [train_ds]
    valid_names = ["train"]
    if use_valid:
        valid_sets.append(valid_ds)
        valid_names.append("valid")
    eval_result = {}

    def train_fn():
        return lgb.train(
            {"num_leaves": 5},
            train_ds,
            num_boost_round=2,
            valid_sets=valid_sets,
            valid_names=valid_names,
            callbacks=[lgb.early_stopping(1), lgb.record_evaluation(eval_result)],
        )

    if use_valid:
        bst = train_fn()
        assert bst.best_iteration == 1
        assert eval_result["train"]["l2"][1] < eval_result["train"]["l2"][0]  # train improved
        assert eval_result["valid"]["l2"][1] > eval_result["valid"]["l2"][0]  # valid didn't
    else:
        with pytest.warns(UserWarning, match="Only training set found, disabling early stopping."):
            bst = train_fn()
        assert bst.current_iteration() == 2
        assert bst.best_iteration == 0


@pytest.mark.parametrize("first_metric_only", [True, False])
def test_early_stopping_via_global_params(first_metric_only):
    X, y = load_breast_cancer(return_X_y=True)
    num_trees = 5
    params = {
        "num_trees": num_trees,
        "objective": "binary",
        "metric": "None",
        "verbose": -1,
        "early_stopping_round": 2,
        "first_metric_only": first_metric_only,
    }
    X_train, X_test, y_train, y_test = train_test_split(X, y, test_size=0.1, random_state=42)
    lgb_train = lgb.Dataset(X_train, y_train)
    lgb_eval = lgb.Dataset(X_test, y_test, reference=lgb_train)
    valid_set_name = "valid_set"
    gbm = lgb.train(
        params, lgb_train, feval=[decreasing_metric, constant_metric], valid_sets=lgb_eval, valid_names=valid_set_name
    )
    if first_metric_only:
        assert gbm.best_iteration == num_trees
    else:
        assert gbm.best_iteration == 1
    assert valid_set_name in gbm.best_score
    assert "decreasing_metric" in gbm.best_score[valid_set_name]
    assert "error" in gbm.best_score[valid_set_name]


@pytest.mark.parametrize("early_stopping_round", [-10, -1, 0, None, "None"])
def test_early_stopping_is_not_enabled_for_non_positive_stopping_rounds(early_stopping_round):
    X, y = load_breast_cancer(return_X_y=True)
    num_trees = 5
    params = {
        "num_trees": num_trees,
        "objective": "binary",
        "metric": "None",
        "verbose": -1,
        "early_stopping_round": early_stopping_round,
        "first_metric_only": True,
    }
    X_train, X_test, y_train, y_test = train_test_split(X, y, test_size=0.1, random_state=42)
    lgb_train = lgb.Dataset(X_train, y_train)
    lgb_eval = lgb.Dataset(X_test, y_test, reference=lgb_train)
    valid_set_name = "valid_set"

    if early_stopping_round is None:
        gbm = lgb.train(
            params,
            lgb_train,
            feval=[constant_metric],
            valid_sets=lgb_eval,
            valid_names=valid_set_name,
        )
        assert "early_stopping_round" not in gbm.params
        assert gbm.num_trees() == num_trees
    elif early_stopping_round == "None":
        with pytest.raises(TypeError, match="early_stopping_round should be an integer. Got 'str'"):
            gbm = lgb.train(
                params,
                lgb_train,
                feval=[constant_metric],
                valid_sets=lgb_eval,
                valid_names=valid_set_name,
            )
    elif early_stopping_round <= 0:
        gbm = lgb.train(
            params,
            lgb_train,
            feval=[constant_metric],
            valid_sets=lgb_eval,
            valid_names=valid_set_name,
        )
        assert gbm.params["early_stopping_round"] == early_stopping_round
        assert gbm.num_trees() == num_trees


@pytest.mark.parametrize("first_only", [True, False])
@pytest.mark.parametrize("single_metric", [True, False])
@pytest.mark.parametrize("greater_is_better", [True, False])
def test_early_stopping_min_delta(first_only, single_metric, greater_is_better):
    if single_metric and not first_only:
        pytest.skip("first_metric_only doesn't affect single metric.")
    metric2min_delta = {
        "auc": 0.001,
        "binary_logloss": 0.01,
        "average_precision": 0.001,
        "mape": 0.01,
    }
    if single_metric:
        if greater_is_better:
            metric = "auc"
        else:
            metric = "binary_logloss"
    else:
        if first_only:
            if greater_is_better:
                metric = ["auc", "binary_logloss"]
            else:
                metric = ["binary_logloss", "auc"]
        else:
            if greater_is_better:
                metric = ["auc", "average_precision"]
            else:
                metric = ["binary_logloss", "mape"]

    X, y = load_breast_cancer(return_X_y=True)
    X_train, X_valid, y_train, y_valid = train_test_split(X, y, test_size=0.2, random_state=0)
    train_ds = lgb.Dataset(X_train, y_train)
    valid_ds = lgb.Dataset(X_valid, y_valid, reference=train_ds)

    params = {"objective": "binary", "metric": metric, "verbose": -1}
    if isinstance(metric, str):
        min_delta = metric2min_delta[metric]
    elif first_only:
        min_delta = metric2min_delta[metric[0]]
    else:
        min_delta = [metric2min_delta[m] for m in metric]
    train_kwargs = {
        "params": params,
        "train_set": train_ds,
        "num_boost_round": 50,
        "valid_sets": [train_ds, valid_ds],
        "valid_names": ["training", "valid"],
    }

    # regular early stopping
    evals_result = {}
    train_kwargs["callbacks"] = [
        lgb.callback.early_stopping(10, first_only, verbose=False),
        lgb.record_evaluation(evals_result),
    ]
    bst = lgb.train(**train_kwargs)
    scores = np.vstack(list(evals_result["valid"].values())).T

    # positive min_delta
    delta_result = {}
    train_kwargs["callbacks"] = [
        lgb.callback.early_stopping(10, first_only, verbose=False, min_delta=min_delta),
        lgb.record_evaluation(delta_result),
    ]
    delta_bst = lgb.train(**train_kwargs)
    delta_scores = np.vstack(list(delta_result["valid"].values())).T

    if first_only:
        scores = scores[:, 0]
        delta_scores = delta_scores[:, 0]

    assert delta_bst.num_trees() < bst.num_trees()
    np.testing.assert_allclose(scores[: len(delta_scores)], delta_scores)
    last_score = delta_scores[-1]
    best_score = delta_scores[delta_bst.num_trees() - 1]
    if greater_is_better:
        assert np.less_equal(last_score, best_score + min_delta).any()
    else:
        assert np.greater_equal(last_score, best_score - min_delta).any()


@pytest.mark.parametrize("early_stopping_min_delta", [1e3, 0.0])
def test_early_stopping_min_delta_via_global_params(early_stopping_min_delta):
    X, y = load_breast_cancer(return_X_y=True)
    num_trees = 5
    params = {
        "num_trees": num_trees,
        "num_leaves": 5,
        "objective": "binary",
        "metric": "None",
        "verbose": -1,
        "early_stopping_round": 2,
        "early_stopping_min_delta": early_stopping_min_delta,
    }
    X_train, X_test, y_train, y_test = train_test_split(X, y, test_size=0.1, random_state=42)
    lgb_train = lgb.Dataset(X_train, y_train)
    lgb_eval = lgb.Dataset(X_test, y_test, reference=lgb_train)
    gbm = lgb.train(params, lgb_train, feval=decreasing_metric, valid_sets=lgb_eval)
    if early_stopping_min_delta == 0:
        assert gbm.best_iteration == num_trees
    else:
        assert gbm.best_iteration == 1


def test_early_stopping_can_be_triggered_via_custom_callback():
    X, y = make_synthetic_regression()

    def _early_stop_after_seventh_iteration(env):
        if env.iteration == 6:
            exc = lgb.EarlyStopException(
                best_iteration=6, best_score=[("some_validation_set", "some_metric", 0.708, True)]
            )
            raise exc

    bst = lgb.train(
        params={"objective": "regression", "verbose": -1, "num_leaves": 2},
        train_set=lgb.Dataset(X, label=y),
        num_boost_round=23,
        callbacks=[_early_stop_after_seventh_iteration],
    )
    assert bst.num_trees() == 7
    assert bst.best_score["some_validation_set"]["some_metric"] == 0.708
    assert bst.best_iteration == 7
    assert bst.current_iteration() == 7


def test_continue_train(tmp_path):
    X, y = make_synthetic_regression()
    X_train, X_test, y_train, y_test = train_test_split(X, y, test_size=0.1, random_state=42)
    params = {"objective": "regression", "metric": "l1", "verbose": -1}
    lgb_train = lgb.Dataset(X_train, y_train, free_raw_data=False)
    lgb_eval = lgb.Dataset(X_test, y_test, reference=lgb_train, free_raw_data=False)
    init_gbm = lgb.train(params, lgb_train, num_boost_round=20)
    model_path = tmp_path / "model.txt"
    init_gbm.save_model(model_path)
    evals_result = {}
    gbm = lgb.train(
        params,
        lgb_train,
        num_boost_round=30,
        valid_sets=lgb_eval,
        # test custom eval metrics
        feval=(lambda p, d: ("custom_mae", mean_absolute_error(p, d.get_label()), False)),
        callbacks=[lgb.record_evaluation(evals_result)],
        init_model=model_path,
    )
    ret = mean_absolute_error(y_test, gbm.predict(X_test))
    assert ret < 13.6
    assert evals_result["valid_0"]["l1"][-1] == pytest.approx(ret)
    np.testing.assert_allclose(evals_result["valid_0"]["l1"], evals_result["valid_0"]["custom_mae"])


def test_continue_train_reused_dataset():
    X, y = make_synthetic_regression()
    params = {"objective": "regression", "verbose": -1}
    lgb_train = lgb.Dataset(X, y, free_raw_data=False)
    init_gbm = lgb.train(params, lgb_train, num_boost_round=5)
    init_gbm_2 = lgb.train(params, lgb_train, num_boost_round=5, init_model=init_gbm)
    init_gbm_3 = lgb.train(params, lgb_train, num_boost_round=5, init_model=init_gbm_2)
    gbm = lgb.train(params, lgb_train, num_boost_round=5, init_model=init_gbm_3)
    assert gbm.current_iteration() == 20


def test_continue_train_dart():
    X, y = make_synthetic_regression()
    X_train, X_test, y_train, y_test = train_test_split(X, y, test_size=0.1, random_state=42)
    params = {"boosting_type": "dart", "objective": "regression", "metric": "l1", "verbose": -1}
    lgb_train = lgb.Dataset(X_train, y_train, free_raw_data=False)
    lgb_eval = lgb.Dataset(X_test, y_test, reference=lgb_train, free_raw_data=False)
    init_gbm = lgb.train(params, lgb_train, num_boost_round=50)
    evals_result = {}
    gbm = lgb.train(
        params,
        lgb_train,
        num_boost_round=50,
        valid_sets=lgb_eval,
        callbacks=[lgb.record_evaluation(evals_result)],
        init_model=init_gbm,
    )
    ret = mean_absolute_error(y_test, gbm.predict(X_test))
    assert ret < 13.6
    assert evals_result["valid_0"]["l1"][-1] == pytest.approx(ret)


def test_continue_train_multiclass():
    X, y = load_iris(return_X_y=True)
    X_train, X_test, y_train, y_test = train_test_split(X, y, test_size=0.1, random_state=42)
    params = {"objective": "multiclass", "metric": "multi_logloss", "num_class": 3, "verbose": -1}
    lgb_train = lgb.Dataset(X_train, y_train, params=params, free_raw_data=False)
    lgb_eval = lgb.Dataset(X_test, y_test, reference=lgb_train, params=params, free_raw_data=False)
    init_gbm = lgb.train(params, lgb_train, num_boost_round=20)
    evals_result = {}
    gbm = lgb.train(
        params,
        lgb_train,
        num_boost_round=30,
        valid_sets=lgb_eval,
        callbacks=[lgb.record_evaluation(evals_result)],
        init_model=init_gbm,
    )
    ret = multi_logloss(y_test, gbm.predict(X_test))
    assert ret < 0.1
    assert evals_result["valid_0"]["multi_logloss"][-1] == pytest.approx(ret)


def test_cv():
    X_train, y_train = make_synthetic_regression()
    params = {"verbose": -1}
    lgb_train = lgb.Dataset(X_train, y_train)
    # shuffle = False, override metric in params
    params_with_metric = {"metric": "l2", "verbose": -1}
    cv_res = lgb.cv(
        params_with_metric, lgb_train, num_boost_round=10, nfold=3, stratified=False, shuffle=False, metrics="l1"
    )
    assert "valid l1-mean" in cv_res
    assert "valid l2-mean" not in cv_res
    assert len(cv_res["valid l1-mean"]) == 10
    # shuffle = True, callbacks
    cv_res = lgb.cv(
        params,
        lgb_train,
        num_boost_round=10,
        nfold=3,
        stratified=False,
        shuffle=True,
        metrics="l1",
        callbacks=[lgb.reset_parameter(learning_rate=lambda i: 0.1 - 0.001 * i)],
    )
    assert "valid l1-mean" in cv_res
    assert len(cv_res["valid l1-mean"]) == 10
    # enable display training loss
    cv_res = lgb.cv(
        params_with_metric,
        lgb_train,
        num_boost_round=10,
        nfold=3,
        stratified=False,
        shuffle=False,
        metrics="l1",
        eval_train_metric=True,
    )
    assert "train l1-mean" in cv_res
    assert "valid l1-mean" in cv_res
    assert "train l2-mean" not in cv_res
    assert "valid l2-mean" not in cv_res
    assert len(cv_res["train l1-mean"]) == 10
    assert len(cv_res["valid l1-mean"]) == 10
    # self defined folds
    tss = TimeSeriesSplit(3)
    folds = tss.split(X_train)
    cv_res_gen = lgb.cv(params_with_metric, lgb_train, num_boost_round=10, folds=folds)
    cv_res_obj = lgb.cv(params_with_metric, lgb_train, num_boost_round=10, folds=tss)
    np.testing.assert_allclose(cv_res_gen["valid l2-mean"], cv_res_obj["valid l2-mean"])
    # LambdaRank
    rank_example_dir = Path(__file__).absolute().parents[2] / "examples" / "lambdarank"
    X_train, y_train = load_svmlight_file(str(rank_example_dir / "rank.train"))
    q_train = np.loadtxt(str(rank_example_dir / "rank.train.query"))
    params_lambdarank = {"objective": "lambdarank", "verbose": -1, "eval_at": 3}
    lgb_train = lgb.Dataset(X_train, y_train, group=q_train)
    # ... with l2 metric
    cv_res_lambda = lgb.cv(params_lambdarank, lgb_train, num_boost_round=10, nfold=3, metrics="l2")
    assert len(cv_res_lambda) == 2
    assert not np.isnan(cv_res_lambda["valid l2-mean"]).any()
    # ... with NDCG (default) metric
    cv_res_lambda = lgb.cv(params_lambdarank, lgb_train, num_boost_round=10, nfold=3)
    assert len(cv_res_lambda) == 2
    assert not np.isnan(cv_res_lambda["valid ndcg@3-mean"]).any()
    # self defined folds with lambdarank
    cv_res_lambda_obj = lgb.cv(params_lambdarank, lgb_train, num_boost_round=10, folds=GroupKFold(n_splits=3))
    np.testing.assert_allclose(cv_res_lambda["valid ndcg@3-mean"], cv_res_lambda_obj["valid ndcg@3-mean"])


def test_cv_works_with_init_model(tmp_path):
    X, y = make_synthetic_regression()
    params = {"objective": "regression", "verbose": -1}
    num_train_rounds = 2
    lgb_train = lgb.Dataset(X, y, free_raw_data=False)
    bst = lgb.train(params=params, train_set=lgb_train, num_boost_round=num_train_rounds)
    preds_raw = bst.predict(X, raw_score=True)
    model_path_txt = str(tmp_path / "lgb.model")
    bst.save_model(model_path_txt)

    num_cv_rounds = 5
    cv_kwargs = {
        "num_boost_round": num_cv_rounds,
        "nfold": 3,
        "stratified": False,
        "shuffle": False,
        "seed": 708,
        "return_cvbooster": True,
        "params": params,
    }

    # init_model from an in-memory Booster
    cv_res = lgb.cv(train_set=lgb_train, init_model=bst, **cv_kwargs)
    cv_bst_w_in_mem_init_model = cv_res["cvbooster"]
    assert cv_bst_w_in_mem_init_model.current_iteration() == [num_train_rounds + num_cv_rounds] * 3
    for booster in cv_bst_w_in_mem_init_model.boosters:
        np.testing.assert_allclose(preds_raw, booster.predict(X, raw_score=True, num_iteration=num_train_rounds))

    # init_model from a text file
    cv_res = lgb.cv(train_set=lgb_train, init_model=model_path_txt, **cv_kwargs)
    cv_bst_w_file_init_model = cv_res["cvbooster"]
    assert cv_bst_w_file_init_model.current_iteration() == [num_train_rounds + num_cv_rounds] * 3
    for booster in cv_bst_w_file_init_model.boosters:
        np.testing.assert_allclose(preds_raw, booster.predict(X, raw_score=True, num_iteration=num_train_rounds))

    # predictions should be identical
    for i in range(3):
        np.testing.assert_allclose(
            cv_bst_w_in_mem_init_model.boosters[i].predict(X), cv_bst_w_file_init_model.boosters[i].predict(X)
        )


def test_cvbooster():
    X, y = load_breast_cancer(return_X_y=True)
    X_train, X_test, y_train, y_test = train_test_split(X, y, test_size=0.1, random_state=42)
    params = {
        "objective": "binary",
        "metric": "binary_logloss",
        "verbose": -1,
    }
    nfold = 3
    lgb_train = lgb.Dataset(X_train, y_train)
    # with early stopping
    cv_res = lgb.cv(
        params,
        lgb_train,
        num_boost_round=25,
        nfold=nfold,
        callbacks=[lgb.early_stopping(stopping_rounds=5)],
        return_cvbooster=True,
    )
    assert "cvbooster" in cv_res
    cvb = cv_res["cvbooster"]
    assert isinstance(cvb, lgb.CVBooster)
    assert isinstance(cvb.boosters, list)
    assert len(cvb.boosters) == nfold
    assert all(isinstance(bst, lgb.Booster) for bst in cvb.boosters)
    assert cvb.best_iteration > 0
    # predict by each fold booster
    preds = cvb.predict(X_test)
    assert isinstance(preds, list)
    assert len(preds) == nfold
    # check that each booster predicted using the best iteration
    for fold_preds, bst in zip(preds, cvb.boosters):
        assert bst.best_iteration == cvb.best_iteration
        expected = bst.predict(X_test, num_iteration=cvb.best_iteration)
        np.testing.assert_allclose(fold_preds, expected)
    # fold averaging
    avg_pred = np.mean(preds, axis=0)
    ret = log_loss(y_test, avg_pred)
    assert ret < 0.13
    # without early stopping
    cv_res = lgb.cv(params, lgb_train, num_boost_round=20, nfold=3, return_cvbooster=True)
    cvb = cv_res["cvbooster"]
    assert cvb.best_iteration == -1
    preds = cvb.predict(X_test)
    avg_pred = np.mean(preds, axis=0)
    ret = log_loss(y_test, avg_pred)
    assert ret < 0.15


def test_cvbooster_save_load(tmp_path):
    X, y = load_breast_cancer(return_X_y=True)
    X_train, X_test, y_train, _ = train_test_split(X, y, test_size=0.1, random_state=42)
    params = {
        "objective": "binary",
        "metric": "binary_logloss",
        "verbose": -1,
    }
    nfold = 3
    lgb_train = lgb.Dataset(X_train, y_train)

    cv_res = lgb.cv(
        params,
        lgb_train,
        num_boost_round=10,
        nfold=nfold,
        callbacks=[lgb.early_stopping(stopping_rounds=5)],
        return_cvbooster=True,
    )
    cvbooster = cv_res["cvbooster"]
    preds = cvbooster.predict(X_test)
    best_iteration = cvbooster.best_iteration

    model_path_txt = str(tmp_path / "lgb.model")

    cvbooster.save_model(model_path_txt)
    model_string = cvbooster.model_to_string()
    del cvbooster

    cvbooster_from_txt_file = lgb.CVBooster(model_file=model_path_txt)
    cvbooster_from_string = lgb.CVBooster().model_from_string(model_string)
    for cvbooster_loaded in [cvbooster_from_txt_file, cvbooster_from_string]:
        assert best_iteration == cvbooster_loaded.best_iteration
        np.testing.assert_array_equal(preds, cvbooster_loaded.predict(X_test))


@pytest.mark.parametrize("serializer", SERIALIZERS)
def test_cvbooster_picklable(serializer):
    X, y = load_breast_cancer(return_X_y=True)
    X_train, X_test, y_train, _ = train_test_split(X, y, test_size=0.1, random_state=42)
    params = {
        "objective": "binary",
        "metric": "binary_logloss",
        "verbose": -1,
    }
    nfold = 3
    lgb_train = lgb.Dataset(X_train, y_train)

    cv_res = lgb.cv(
        params,
        lgb_train,
        num_boost_round=10,
        nfold=nfold,
        callbacks=[lgb.early_stopping(stopping_rounds=5)],
        return_cvbooster=True,
    )
    cvbooster = cv_res["cvbooster"]
    preds = cvbooster.predict(X_test)
    best_iteration = cvbooster.best_iteration

    cvbooster_from_disk = pickle_and_unpickle_object(obj=cvbooster, serializer=serializer)
    del cvbooster

    assert best_iteration == cvbooster_from_disk.best_iteration

    preds_from_disk = cvbooster_from_disk.predict(X_test)
    np.testing.assert_array_equal(preds, preds_from_disk)


def test_feature_name():
    X_train, y_train = make_synthetic_regression()
    params = {"verbose": -1}
    feature_names = [f"f_{i}" for i in range(X_train.shape[-1])]
    lgb_train = lgb.Dataset(X_train, y_train, feature_name=feature_names)
    gbm = lgb.train(params, lgb_train, num_boost_round=5)
    assert feature_names == gbm.feature_name()
    # test feature_names with whitespaces
    feature_names_with_space = [f"f {i}" for i in range(X_train.shape[-1])]
    lgb_train.set_feature_name(feature_names_with_space)
    gbm = lgb.train(params, lgb_train, num_boost_round=5)
    assert feature_names == gbm.feature_name()


def test_feature_name_with_non_ascii(rng, tmp_path):
    X_train = rng.normal(size=(100, 4))
    y_train = rng.normal(size=(100,))
    # This has non-ascii strings.
    feature_names = ["F_零", "F_一", "F_二", "F_三"]
    params = {"verbose": -1}
    lgb_train = lgb.Dataset(X_train, y_train, feature_name=feature_names)

    gbm = lgb.train(params, lgb_train, num_boost_round=5)
    assert feature_names == gbm.feature_name()
    model_path_txt = str(tmp_path / "lgb.model")
    gbm.save_model(model_path_txt)

    gbm2 = lgb.Booster(model_file=model_path_txt)
    assert feature_names == gbm2.feature_name()


def test_parameters_are_loaded_from_model_file(tmp_path, capsys, rng):
    X = np.hstack(
        [
            rng.uniform(size=(100, 1)),
            rng.integers(low=0, high=5, size=(100, 2)),
        ]
    )
    y = rng.uniform(size=(100,))
    ds = lgb.Dataset(X, y, categorical_feature=[1, 2])
    params = {
        "bagging_fraction": 0.8,
        "bagging_freq": 2,
        "boosting": "rf",
        "feature_contri": [0.5, 0.5, 0.5],
        "feature_fraction": 0.7,
        "boost_from_average": False,
        "interaction_constraints": [[0, 1], [0]],
        "metric": ["l2", "rmse"],
        "num_leaves": 5,
        "num_threads": 1,
        "verbosity": 0,
    }
    model_file = tmp_path / "model.txt"
    orig_bst = lgb.train(params, ds, num_boost_round=1)
    orig_bst.save_model(model_file)
    with model_file.open("rt") as f:
        model_contents = f.readlines()
    params_start = model_contents.index("parameters:\n")
    model_contents.insert(params_start + 1, "[max_conflict_rate: 0]\n")
    with model_file.open("wt") as f:
        f.writelines(model_contents)
    bst = lgb.Booster(model_file=model_file)
    expected_msg = "[LightGBM] [Warning] Ignoring unrecognized parameter 'max_conflict_rate' found in model string."
    stdout = capsys.readouterr().out
    assert expected_msg in stdout
    set_params = {k: bst.params[k] for k in params.keys()}
    assert set_params == params
    assert bst.params["categorical_feature"] == [1, 2]

    # check that passing parameters to the constructor raises warning and ignores them
    with pytest.warns(UserWarning, match="Ignoring params argument, using parameters from model file."):
        bst2 = lgb.Booster(params={"num_leaves": 7}, model_file=model_file)
    assert bst.params == bst2.params

    # check inference isn't affected by unknown parameter
    orig_preds = orig_bst.predict(X)
    preds = bst.predict(X)
    np.testing.assert_allclose(preds, orig_preds)


def test_string_serialized_params_retrieval(rng):
    # Random train data
    train_x = rng.random((500, 3))
    train_y = rng.integers(0, 1, 500)
    train_data = lgb.Dataset(train_x, train_y)

    # Parameters
    params = {
        "boosting": "gbdt",
        "deterministic": True,
        "feature_contri": [0.5] * train_x.shape[1],
        "interaction_constraints": [[0, 1], [0]],
        "objective": "binary",
        "metric": ["auc"],
        "num_leaves": 7,
        "learning_rate": 0.05,
        "feature_fraction": 0.9,
        "bagging_fraction": 0.8,
        "bagging_freq": 5,
        "verbosity": -100,
    }

    # train a model and serialize it to a string in memory
    model = lgb.train(params, train_data, num_boost_round=2)
    model_serialized = model.model_to_string()

    # load a new model with the string
    with pytest.warns(UserWarning, match="Ignoring params argument, using parameters from model string."):
        new_model = lgb.Booster(params={"num_leaves": 32}, model_str=model_serialized)

    assert new_model.params["boosting"] == "gbdt"
    assert new_model.params["deterministic"] is True
    assert new_model.params["feature_contri"] == [0.5] * train_x.shape[1]
    assert new_model.params["interaction_constraints"] == [[0, 1], [0]]
    assert new_model.params["objective"] == "binary"
    assert new_model.params["metric"] == ["auc"]
    assert new_model.params["num_leaves"] == 7
    assert new_model.params["learning_rate"] == 0.05
    assert new_model.params["feature_fraction"] == 0.9
    assert new_model.params["bagging_fraction"] == 0.8
    assert new_model.params["bagging_freq"] == 5
    assert new_model.params["verbosity"] == -100


def test_save_load_copy_pickle(tmp_path):
    def train_and_predict(init_model=None, return_model=False):
        X, y = make_synthetic_regression()
        X_train, X_test, y_train, y_test = train_test_split(X, y, test_size=0.1, random_state=42)
        params = {"objective": "regression", "metric": "l2", "verbose": -1}
        lgb_train = lgb.Dataset(X_train, y_train)
        gbm_template = lgb.train(params, lgb_train, num_boost_round=10, init_model=init_model)
        return gbm_template if return_model else mean_squared_error(y_test, gbm_template.predict(X_test))

    gbm = train_and_predict(return_model=True)
    ret_origin = train_and_predict(init_model=gbm)
    other_ret = []
    model_path_txt = str(tmp_path / "lgb.model")
    gbm.save_model(model_path_txt)
    with open(model_path_txt) as f:  # check all params are logged into model file correctly
        assert f.read().find("[num_iterations: 10]") != -1
    other_ret.append(train_and_predict(init_model=model_path_txt))
    gbm_load = lgb.Booster(model_file=model_path_txt)
    other_ret.append(train_and_predict(init_model=gbm_load))
    other_ret.append(train_and_predict(init_model=copy.copy(gbm)))
    other_ret.append(train_and_predict(init_model=copy.deepcopy(gbm)))
    model_path_pkl = str(tmp_path / "lgb.pkl")
    with open(model_path_pkl, "wb") as f:
        pickle.dump(gbm, f)
    with open(model_path_pkl, "rb") as f:
        gbm_pickle = pickle.load(f)
    other_ret.append(train_and_predict(init_model=gbm_pickle))
    gbm_pickles = pickle.loads(pickle.dumps(gbm))
    other_ret.append(train_and_predict(init_model=gbm_pickles))
    for ret in other_ret:
        assert ret_origin == pytest.approx(ret)


def test_all_expected_params_are_written_out_to_model_text(tmp_path):
    X, y = make_synthetic_regression()
    params = {
        "objective": "mape",
        "metric": ["l2", "mae"],
        "seed": 708,
        "data_sample_strategy": "bagging",
        "sub_row": 0.8234,
        "verbose": -1,
    }
    dtrain = lgb.Dataset(data=X, label=y)
    gbm = lgb.train(params=params, train_set=dtrain, num_boost_round=3)

    model_txt_from_memory = gbm.model_to_string()
    model_file = tmp_path / "out.model"
    gbm.save_model(filename=model_file)
    with open(model_file, "r") as f:
        model_txt_from_file = f.read()

    assert model_txt_from_memory == model_txt_from_file

    # entries whose values should reflect params passed to lgb.train()
    non_default_param_entries = [
        "[objective: mape]",
        # 'l1' was passed in with alias 'mae'
        "[metric: l2,l1]",
        "[data_sample_strategy: bagging]",
        "[seed: 708]",
        # NOTE: this was passed in with alias 'sub_row'
        "[bagging_fraction: 0.8234]",
        "[num_iterations: 3]",
    ]

    # entries with default values of params
    default_param_entries = [
        "[boosting: gbdt]",
        "[tree_learner: serial]",
        "[data: ]",
        "[valid: ]",
        "[learning_rate: 0.1]",
        "[num_leaves: 31]",
        "[num_threads: 0]",
        "[deterministic: 0]",
        "[histogram_pool_size: -1]",
        "[max_depth: -1]",
        "[min_data_in_leaf: 20]",
        "[min_sum_hessian_in_leaf: 0.001]",
        "[pos_bagging_fraction: 1]",
        "[neg_bagging_fraction: 1]",
        "[bagging_freq: 0]",
        "[bagging_seed: 15415]",
        "[feature_fraction: 1]",
        "[feature_fraction_bynode: 1]",
        "[feature_fraction_seed: 32671]",
        "[extra_trees: 0]",
        "[extra_seed: 6642]",
        "[early_stopping_round: 0]",
        "[early_stopping_min_delta: 0]",
        "[first_metric_only: 0]",
        "[max_delta_step: 0]",
        "[lambda_l1: 0]",
        "[lambda_l2: 0]",
        "[linear_lambda: 0]",
        "[min_gain_to_split: 0]",
        "[drop_rate: 0.1]",
        "[max_drop: 50]",
        "[skip_drop: 0.5]",
        "[xgboost_dart_mode: 0]",
        "[uniform_drop: 0]",
        "[drop_seed: 20623]",
        "[top_rate: 0.2]",
        "[other_rate: 0.1]",
        "[min_data_per_group: 100]",
        "[max_cat_threshold: 32]",
        "[cat_l2: 10]",
        "[cat_smooth: 10]",
        "[max_cat_to_onehot: 4]",
        "[top_k: 20]",
        "[monotone_constraints: ]",
        "[monotone_constraints_method: basic]",
        "[monotone_penalty: 0]",
        "[feature_contri: ]",
        "[forcedsplits_filename: ]",
        "[refit_decay_rate: 0.9]",
        "[cegb_tradeoff: 1]",
        "[cegb_penalty_split: 0]",
        "[cegb_penalty_feature_lazy: ]",
        "[cegb_penalty_feature_coupled: ]",
        "[path_smooth: 0]",
        "[interaction_constraints: ]",
        "[verbosity: -1]",
        "[saved_feature_importance_type: 0]",
        "[use_quantized_grad: 0]",
        "[num_grad_quant_bins: 4]",
        "[quant_train_renew_leaf: 0]",
        "[stochastic_rounding: 1]",
        "[linear_tree: 0]",
        "[max_bin: 255]",
        "[max_bin_by_feature: ]",
        "[min_data_in_bin: 3]",
        "[bin_construct_sample_cnt: 200000]",
        "[data_random_seed: 2350]",
        "[is_enable_sparse: 1]",
        "[enable_bundle: 1]",
        "[use_missing: 1]",
        "[zero_as_missing: 0]",
        "[feature_pre_filter: 1]",
        "[pre_partition: 0]",
        "[two_round: 0]",
        "[header: 0]",
        "[label_column: ]",
        "[weight_column: ]",
        "[group_column: ]",
        "[ignore_column: ]",
        "[categorical_feature: ]",
        "[forcedbins_filename: ]",
        "[precise_float_parser: 0]",
        "[parser_config_file: ]",
        "[objective_seed: 4309]",
        "[num_class: 1]",
        "[is_unbalance: 0]",
        "[scale_pos_weight: 1]",
        "[sigmoid: 1]",
        "[boost_from_average: 1]",
        "[reg_sqrt: 0]",
        "[alpha: 0.9]",
        "[fair_c: 1]",
        "[poisson_max_delta_step: 0.7]",
        "[tweedie_variance_power: 1.5]",
        "[lambdarank_truncation_level: 30]",
        "[lambdarank_norm: 1]",
        "[label_gain: ]",
        "[lambdarank_position_bias_regularization: 0]",
        "[eval_at: ]",
        "[multi_error_top_k: 1]",
        "[auc_mu_weights: ]",
        "[num_machines: 1]",
        "[local_listen_port: 12400]",
        "[time_out: 120]",
        "[machine_list_filename: ]",
        "[machines: ]",
        "[gpu_platform_id: -1]",
        "[gpu_device_id: -1]",
        "[num_gpu: 1]",
    ]
    all_param_entries = non_default_param_entries + default_param_entries

    # add device-specific entries
    #
    # passed-in force_col_wise / force_row_wise parameters are ignored on CUDA and GPU builds...
    # https://github.com/microsoft/LightGBM/blob/1d7ee63686272bceffd522284127573b511df6be/src/io/config.cpp#L375-L377
    if getenv("TASK", "") == "cuda":
        device_entries = ["[force_col_wise: 0]", "[force_row_wise: 1]", "[device_type: cuda]", "[gpu_use_dp: 1]"]
    elif getenv("TASK", "") == "gpu":
        device_entries = ["[force_col_wise: 1]", "[force_row_wise: 0]", "[device_type: gpu]", "[gpu_use_dp: 0]"]
    else:
        device_entries = ["[force_col_wise: 0]", "[force_row_wise: 0]", "[device_type: cpu]", "[gpu_use_dp: 0]"]

    all_param_entries += device_entries

    # check that model text has all expected param entries
    for param_str in all_param_entries:
        assert param_str in model_txt_from_file
        assert param_str in model_txt_from_memory

    # since Booster.model_to_string() is used when pickling, check that parameters all
    # roundtrip pickling successfully too
    gbm_pkl = pickle_and_unpickle_object(gbm, serializer="joblib")
    model_txt_from_memory = gbm_pkl.model_to_string()
    model_file = tmp_path / "out-pkl.model"
    gbm_pkl.save_model(filename=model_file)
    with open(model_file, "r") as f:
        model_txt_from_file = f.read()

    for param_str in all_param_entries:
        assert param_str in model_txt_from_file
        assert param_str in model_txt_from_memory


# why fixed seed?
# sometimes there is no difference how cols are treated (cat or not cat)
def test_pandas_categorical(rng_fixed_seed, tmp_path):
    pd = pytest.importorskip("pandas")
    X = pd.DataFrame(
        {
            "A": rng_fixed_seed.permutation(["a", "b", "c", "d"] * 75),  # str
            "B": rng_fixed_seed.permutation([1, 2, 3] * 100),  # int
            "C": rng_fixed_seed.permutation([0.1, 0.2, -0.1, -0.1, 0.2] * 60),  # float
            "D": rng_fixed_seed.permutation([True, False] * 150),  # bool
            "E": pd.Categorical(rng_fixed_seed.permutation(["z", "y", "x", "w", "v"] * 60), ordered=True),
        }
    )  # str and ordered categorical
    y = rng_fixed_seed.permutation([0, 1] * 150)
    X_test = pd.DataFrame(
        {
            "A": rng_fixed_seed.permutation(["a", "b", "e"] * 20),  # unseen category
            "B": rng_fixed_seed.permutation([1, 3] * 30),
            "C": rng_fixed_seed.permutation([0.1, -0.1, 0.2, 0.2] * 15),
            "D": rng_fixed_seed.permutation([True, False] * 30),
            "E": pd.Categorical(rng_fixed_seed.permutation(["z", "y"] * 30), ordered=True),
        }
    )
    cat_cols_actual = ["A", "B", "C", "D"]
    cat_cols_to_store = cat_cols_actual + ["E"]
    X[cat_cols_actual] = X[cat_cols_actual].astype("category")
    X_test[cat_cols_actual] = X_test[cat_cols_actual].astype("category")
    cat_values = [X[col].cat.categories.tolist() for col in cat_cols_to_store]
    params = {"objective": "binary", "metric": "binary_logloss", "verbose": -1}
    lgb_train = lgb.Dataset(X, y)
    gbm0 = lgb.train(params, lgb_train, num_boost_round=10)
    pred0 = gbm0.predict(X_test)
    assert lgb_train.categorical_feature == "auto"
    lgb_train = lgb.Dataset(
        X, pd.DataFrame(y), categorical_feature=[0]
    )  # also test that label can be one-column pd.DataFrame
    gbm1 = lgb.train(params, lgb_train, num_boost_round=10)
    pred1 = gbm1.predict(X_test)
    assert lgb_train.categorical_feature == [0]
    lgb_train = lgb.Dataset(X, pd.Series(y), categorical_feature=["A"])  # also test that label can be pd.Series
    gbm2 = lgb.train(params, lgb_train, num_boost_round=10)
    pred2 = gbm2.predict(X_test)
    assert lgb_train.categorical_feature == ["A"]
    lgb_train = lgb.Dataset(X, y, categorical_feature=["A", "B", "C", "D"])
    gbm3 = lgb.train(params, lgb_train, num_boost_round=10)
    pred3 = gbm3.predict(X_test)
    assert lgb_train.categorical_feature == ["A", "B", "C", "D"]
    categorical_model_path = tmp_path / "categorical.model"
    gbm3.save_model(categorical_model_path)
    gbm4 = lgb.Booster(model_file=categorical_model_path)
    pred4 = gbm4.predict(X_test)
    model_str = gbm4.model_to_string()
    gbm4.model_from_string(model_str)
    pred5 = gbm4.predict(X_test)
    gbm5 = lgb.Booster(model_str=model_str)
    pred6 = gbm5.predict(X_test)
    lgb_train = lgb.Dataset(X, y, categorical_feature=["A", "B", "C", "D", "E"])
    gbm6 = lgb.train(params, lgb_train, num_boost_round=10)
    pred7 = gbm6.predict(X_test)
    assert lgb_train.categorical_feature == ["A", "B", "C", "D", "E"]
    lgb_train = lgb.Dataset(X, y, categorical_feature=[])
    gbm7 = lgb.train(params, lgb_train, num_boost_round=10)
    pred8 = gbm7.predict(X_test)
    assert lgb_train.categorical_feature == []
    with pytest.raises(AssertionError):  # noqa: PT011
        np.testing.assert_allclose(pred0, pred1)
    with pytest.raises(AssertionError):  # noqa: PT011
        np.testing.assert_allclose(pred0, pred2)
    np.testing.assert_allclose(pred1, pred2)
    np.testing.assert_allclose(pred0, pred3)
    np.testing.assert_allclose(pred0, pred4)
    np.testing.assert_allclose(pred0, pred5)
    np.testing.assert_allclose(pred0, pred6)
    with pytest.raises(AssertionError):  # noqa: PT011
        np.testing.assert_allclose(pred0, pred7)  # ordered cat features aren't treated as cat features by default
    with pytest.raises(AssertionError):  # noqa: PT011
        np.testing.assert_allclose(pred0, pred8)
    assert gbm0.pandas_categorical == cat_values
    assert gbm1.pandas_categorical == cat_values
    assert gbm2.pandas_categorical == cat_values
    assert gbm3.pandas_categorical == cat_values
    assert gbm4.pandas_categorical == cat_values
    assert gbm5.pandas_categorical == cat_values
    assert gbm6.pandas_categorical == cat_values
    assert gbm7.pandas_categorical == cat_values


def test_pandas_sparse(rng):
    pd = pytest.importorskip("pandas")
    X = pd.DataFrame(
        {
            "A": pd.arrays.SparseArray(rng.permutation([0, 1, 2] * 100)),
            "B": pd.arrays.SparseArray(rng.permutation([0.0, 0.1, 0.2, -0.1, 0.2] * 60)),
            "C": pd.arrays.SparseArray(rng.permutation([True, False] * 150)),
        }
    )
    y = pd.Series(pd.arrays.SparseArray(rng.permutation([0, 1] * 150)))
    X_test = pd.DataFrame(
        {
            "A": pd.arrays.SparseArray(rng.permutation([0, 2] * 30)),
            "B": pd.arrays.SparseArray(rng.permutation([0.0, 0.1, 0.2, -0.1] * 15)),
            "C": pd.arrays.SparseArray(rng.permutation([True, False] * 30)),
        }
    )
    for dtype in pd.concat([X.dtypes, X_test.dtypes, pd.Series(y.dtypes)]):
        assert isinstance(dtype, pd.SparseDtype)
    params = {"objective": "binary", "verbose": -1}
    lgb_train = lgb.Dataset(X, y)
    gbm = lgb.train(params, lgb_train, num_boost_round=10)
    pred_sparse = gbm.predict(X_test, raw_score=True)
    if hasattr(X_test, "sparse"):
        pred_dense = gbm.predict(X_test.sparse.to_dense(), raw_score=True)
    else:
        pred_dense = gbm.predict(X_test.to_dense(), raw_score=True)
    np.testing.assert_allclose(pred_sparse, pred_dense)


def test_reference_chain(rng):
    X = rng.normal(size=(100, 2))
    y = rng.normal(size=(100,))
    tmp_dat = lgb.Dataset(X, y)
    # take subsets and train
    tmp_dat_train = tmp_dat.subset(np.arange(80))
    tmp_dat_val = tmp_dat.subset(np.arange(80, 100)).subset(np.arange(18))
    params = {"objective": "regression_l2", "metric": "rmse"}
    evals_result = {}
    lgb.train(
        params,
        tmp_dat_train,
        num_boost_round=20,
        valid_sets=[tmp_dat_train, tmp_dat_val],
        callbacks=[lgb.record_evaluation(evals_result)],
    )
    assert len(evals_result["training"]["rmse"]) == 20
    assert len(evals_result["valid_1"]["rmse"]) == 20


def test_contribs():
    X, y = load_breast_cancer(return_X_y=True)
    X_train, X_test, y_train, y_test = train_test_split(X, y, test_size=0.1, random_state=42)
    params = {
        "objective": "binary",
        "metric": "binary_logloss",
        "verbose": -1,
    }
    lgb_train = lgb.Dataset(X_train, y_train)
    gbm = lgb.train(params, lgb_train, num_boost_round=20)

    assert (
        np.linalg.norm(gbm.predict(X_test, raw_score=True) - np.sum(gbm.predict(X_test, pred_contrib=True), axis=1))
        < 1e-4
    )


def test_contribs_sparse():
    n_features = 20
    n_samples = 100
    # generate CSR sparse dataset
    X, y = make_multilabel_classification(
        n_samples=n_samples, sparse=True, n_features=n_features, n_classes=1, n_labels=2
    )
    y = y.flatten()
    X_train, X_test, y_train, y_test = train_test_split(X, y, test_size=0.1, random_state=42)
    params = {
        "objective": "binary",
        "verbose": -1,
    }
    lgb_train = lgb.Dataset(X_train, y_train)
    gbm = lgb.train(params, lgb_train, num_boost_round=20)
    contribs_csr = gbm.predict(X_test, pred_contrib=True)
    assert isspmatrix_csr(contribs_csr)
    # convert data to dense and get back same contribs
    contribs_dense = gbm.predict(X_test.toarray(), pred_contrib=True)
    # validate the values are the same
    if platform.machine() == "aarch64":
        np.testing.assert_allclose(contribs_csr.toarray(), contribs_dense, rtol=1, atol=1e-12)
    else:
        np.testing.assert_allclose(contribs_csr.toarray(), contribs_dense)
    assert np.linalg.norm(gbm.predict(X_test, raw_score=True) - np.sum(contribs_dense, axis=1)) < 1e-4
    # validate using CSC matrix
    X_test_csc = X_test.tocsc()
    contribs_csc = gbm.predict(X_test_csc, pred_contrib=True)
    assert isspmatrix_csc(contribs_csc)
    # validate the values are the same
    if platform.machine() == "aarch64":
        np.testing.assert_allclose(contribs_csc.toarray(), contribs_dense, rtol=1, atol=1e-12)
    else:
        np.testing.assert_allclose(contribs_csc.toarray(), contribs_dense)


def test_contribs_sparse_multiclass():
    n_features = 20
    n_samples = 100
    n_labels = 4
    # generate CSR sparse dataset
    X, y = make_multilabel_classification(
        n_samples=n_samples, sparse=True, n_features=n_features, n_classes=1, n_labels=n_labels
    )
    y = y.flatten()
    X_train, X_test, y_train, y_test = train_test_split(X, y, test_size=0.1, random_state=42)
    params = {
        "objective": "multiclass",
        "num_class": n_labels,
        "verbose": -1,
    }
    lgb_train = lgb.Dataset(X_train, y_train)
    gbm = lgb.train(params, lgb_train, num_boost_round=20)
    contribs_csr = gbm.predict(X_test, pred_contrib=True)
    assert isinstance(contribs_csr, list)
    for perclass_contribs_csr in contribs_csr:
        assert isspmatrix_csr(perclass_contribs_csr)
    # convert data to dense and get back same contribs
    contribs_dense = gbm.predict(X_test.toarray(), pred_contrib=True)
    # validate the values are the same
    contribs_csr_array = np.swapaxes(np.array([sparse_array.toarray() for sparse_array in contribs_csr]), 0, 1)
    contribs_csr_arr_re = contribs_csr_array.reshape(
        (contribs_csr_array.shape[0], contribs_csr_array.shape[1] * contribs_csr_array.shape[2])
    )
    if platform.machine() == "aarch64":
        np.testing.assert_allclose(contribs_csr_arr_re, contribs_dense, rtol=1, atol=1e-12)
    else:
        np.testing.assert_allclose(contribs_csr_arr_re, contribs_dense)
    contribs_dense_re = contribs_dense.reshape(contribs_csr_array.shape)
    assert np.linalg.norm(gbm.predict(X_test, raw_score=True) - np.sum(contribs_dense_re, axis=2)) < 1e-4
    # validate using CSC matrix
    X_test_csc = X_test.tocsc()
    contribs_csc = gbm.predict(X_test_csc, pred_contrib=True)
    assert isinstance(contribs_csc, list)
    for perclass_contribs_csc in contribs_csc:
        assert isspmatrix_csc(perclass_contribs_csc)
    # validate the values are the same
    contribs_csc_array = np.swapaxes(np.array([sparse_array.toarray() for sparse_array in contribs_csc]), 0, 1)
    contribs_csc_array = contribs_csc_array.reshape(
        (contribs_csc_array.shape[0], contribs_csc_array.shape[1] * contribs_csc_array.shape[2])
    )
    if platform.machine() == "aarch64":
        np.testing.assert_allclose(contribs_csc_array, contribs_dense, rtol=1, atol=1e-12)
    else:
        np.testing.assert_allclose(contribs_csc_array, contribs_dense)


# @pytest.mark.skipif(psutil.virtual_memory().available / 1024 / 1024 / 1024 < 3, reason="not enough RAM")
# def test_int32_max_sparse_contribs(rng):
#     params = {"objective": "binary"}
#     train_features = rng.uniform(size=(100, 1000))
#     train_targets = [0] * 50 + [1] * 50
#     lgb_train = lgb.Dataset(train_features, train_targets)
#     gbm = lgb.train(params, lgb_train, num_boost_round=2)
#     csr_input_shape = (3000000, 1000)
#     test_features = csr_matrix(csr_input_shape)
#     for i in range(0, csr_input_shape[0], csr_input_shape[0] // 6):
#         for j in range(0, 1000, 100):
#             test_features[i, j] = random.random()
#     y_pred_csr = gbm.predict(test_features, pred_contrib=True)
#     # Note there is an extra column added to the output for the expected value
#     csr_output_shape = (csr_input_shape[0], csr_input_shape[1] + 1)
#     assert y_pred_csr.shape == csr_output_shape
#     y_pred_csc = gbm.predict(test_features.tocsc(), pred_contrib=True)
#     # Note output CSC shape should be same as CSR output shape
#     assert y_pred_csc.shape == csr_output_shape


def test_sliced_data(rng):
    def train_and_get_predictions(features, labels):
        dataset = lgb.Dataset(features, label=labels)
        lgb_params = {
            "application": "binary",
            "verbose": -1,
            "min_data": 5,
        }
        gbm = lgb.train(
            params=lgb_params,
            train_set=dataset,
            num_boost_round=10,
        )
        return gbm.predict(features)

    num_samples = 100
    features = rng.uniform(size=(num_samples, 5))
    positive_samples = int(num_samples * 0.25)
    labels = np.append(
        np.ones(positive_samples, dtype=np.float32), np.zeros(num_samples - positive_samples, dtype=np.float32)
    )
    # test sliced labels
    origin_pred = train_and_get_predictions(features, labels)
    stacked_labels = np.column_stack((labels, np.ones(num_samples, dtype=np.float32)))
    sliced_labels = stacked_labels[:, 0]
    sliced_pred = train_and_get_predictions(features, sliced_labels)
    np.testing.assert_allclose(origin_pred, sliced_pred)
    # append some columns
    stacked_features = np.column_stack((np.ones(num_samples, dtype=np.float32), features))
    stacked_features = np.column_stack((np.ones(num_samples, dtype=np.float32), stacked_features))
    stacked_features = np.column_stack((stacked_features, np.ones(num_samples, dtype=np.float32)))
    stacked_features = np.column_stack((stacked_features, np.ones(num_samples, dtype=np.float32)))
    # append some rows
    stacked_features = np.concatenate((np.ones(9, dtype=np.float32).reshape((1, 9)), stacked_features), axis=0)
    stacked_features = np.concatenate((np.ones(9, dtype=np.float32).reshape((1, 9)), stacked_features), axis=0)
    stacked_features = np.concatenate((stacked_features, np.ones(9, dtype=np.float32).reshape((1, 9))), axis=0)
    stacked_features = np.concatenate((stacked_features, np.ones(9, dtype=np.float32).reshape((1, 9))), axis=0)
    # test sliced 2d matrix
    sliced_features = stacked_features[2:102, 2:7]
    assert np.all(sliced_features == features)
    sliced_pred = train_and_get_predictions(sliced_features, sliced_labels)
    np.testing.assert_allclose(origin_pred, sliced_pred)
    # test sliced CSR
    stacked_csr = csr_matrix(stacked_features)
    sliced_csr = stacked_csr[2:102, 2:7]
    assert np.all(sliced_csr == features)
    sliced_pred = train_and_get_predictions(sliced_csr, sliced_labels)
    np.testing.assert_allclose(origin_pred, sliced_pred)


def test_init_with_subset(tmp_path, rng):
    data = rng.uniform(size=(50, 2))
    y = [1] * 25 + [0] * 25
    lgb_train = lgb.Dataset(data, y, free_raw_data=False)
    subset_index_1 = rng.choice(a=np.arange(50), size=30, replace=False)
    subset_data_1 = lgb_train.subset(subset_index_1)
    subset_index_2 = rng.choice(a=np.arange(50), size=20, replace=False)
    subset_data_2 = lgb_train.subset(subset_index_2)
    params = {"objective": "binary", "verbose": -1}
    init_gbm = lgb.train(params=params, train_set=subset_data_1, num_boost_round=10, keep_training_booster=True)
    lgb.train(params=params, train_set=subset_data_2, num_boost_round=10, init_model=init_gbm)
    assert lgb_train.get_data().shape[0] == 50
    assert subset_data_1.get_data().shape[0] == 30
    assert subset_data_2.get_data().shape[0] == 20
    lgb_train_data = str(tmp_path / "lgb_train_data.bin")
    lgb_train.save_binary(lgb_train_data)
    lgb_train_from_file = lgb.Dataset(lgb_train_data, free_raw_data=False)
    subset_data_3 = lgb_train_from_file.subset(subset_index_1)
    subset_data_4 = lgb_train_from_file.subset(subset_index_2)
    init_gbm_2 = lgb.train(params=params, train_set=subset_data_3, num_boost_round=10, keep_training_booster=True)
    with np.testing.assert_raises_regex(lgb.basic.LightGBMError, "Unknown format of training data"):
        lgb.train(params=params, train_set=subset_data_4, num_boost_round=10, init_model=init_gbm_2)
    assert lgb_train_from_file.get_data() == lgb_train_data
    assert subset_data_3.get_data() == lgb_train_data
    assert subset_data_4.get_data() == lgb_train_data


def test_training_on_constructed_subset_without_params(rng):
    X = rng.uniform(size=(100, 10))
    y = rng.uniform(size=(100,))
    lgb_data = lgb.Dataset(X, y)
    subset_indices = [1, 2, 3, 4]
    subset = lgb_data.subset(subset_indices).construct()
    bst = lgb.train({}, subset, num_boost_round=1)
    assert subset.get_params() == {}
    assert subset.num_data() == len(subset_indices)
    assert bst.current_iteration() == 1


def generate_trainset_for_monotone_constraints_tests(x3_to_category=True):
    number_of_dpoints = 3000
    rng = np.random.default_rng()
    x1_positively_correlated_with_y = rng.uniform(size=number_of_dpoints)
    x2_negatively_correlated_with_y = rng.uniform(size=number_of_dpoints)
    x3_negatively_correlated_with_y = rng.uniform(size=number_of_dpoints)
    x = np.column_stack(
        (
            x1_positively_correlated_with_y,
            x2_negatively_correlated_with_y,
            categorize(x3_negatively_correlated_with_y) if x3_to_category else x3_negatively_correlated_with_y,
        )
    )

    zs = rng.normal(loc=0.0, scale=0.01, size=number_of_dpoints)
    scales = 10.0 * (rng.uniform(size=6) + 0.5)
    y = (
        scales[0] * x1_positively_correlated_with_y
        + np.sin(scales[1] * np.pi * x1_positively_correlated_with_y)
        - scales[2] * x2_negatively_correlated_with_y
        - np.cos(scales[3] * np.pi * x2_negatively_correlated_with_y)
        - scales[4] * x3_negatively_correlated_with_y
        - np.cos(scales[5] * np.pi * x3_negatively_correlated_with_y)
        + zs
    )
    categorical_features = []
    if x3_to_category:
        categorical_features = [2]
    return lgb.Dataset(x, label=y, categorical_feature=categorical_features, free_raw_data=False)


@pytest.mark.skipif(getenv("TASK", "") == "cuda", reason="Monotone constraints are not yet supported by CUDA version")
@pytest.mark.parametrize("test_with_categorical_variable", [True, False])
def test_monotone_constraints(test_with_categorical_variable):
    def is_increasing(y):
        return (np.diff(y) >= 0.0).all()

    def is_decreasing(y):
        return (np.diff(y) <= 0.0).all()

    def is_non_monotone(y):
        return (np.diff(y) < 0.0).any() and (np.diff(y) > 0.0).any()

    def is_correctly_constrained(learner, x3_to_category=True):
        iterations = 10
        n = 1000
        variable_x = np.linspace(0, 1, n).reshape((n, 1))
        fixed_xs_values = np.linspace(0, 1, n)
        for i in range(iterations):
            fixed_x = fixed_xs_values[i] * np.ones((n, 1))
            monotonically_increasing_x = np.column_stack((variable_x, fixed_x, fixed_x))
            monotonically_increasing_y = learner.predict(monotonically_increasing_x)
            monotonically_decreasing_x = np.column_stack((fixed_x, variable_x, fixed_x))
            monotonically_decreasing_y = learner.predict(monotonically_decreasing_x)
            non_monotone_x = np.column_stack(
                (
                    fixed_x,
                    fixed_x,
                    categorize(variable_x) if x3_to_category else variable_x,
                )
            )
            non_monotone_y = learner.predict(non_monotone_x)
            if not (
                is_increasing(monotonically_increasing_y)
                and is_decreasing(monotonically_decreasing_y)
                and is_non_monotone(non_monotone_y)
            ):
                return False
        return True

    def are_interactions_enforced(gbm, feature_sets):
        def parse_tree_features(gbm):
            # trees start at position 1.
            tree_str = gbm.model_to_string().split("Tree")[1:]
            feature_sets = []
            for tree in tree_str:
                # split_features are in 4th line.
                features = tree.splitlines()[3].split("=")[1].split(" ")
                features = {f"Column_{f}" for f in features}
                feature_sets.append(features)
            return np.array(feature_sets)

        def has_interaction(treef):
            n = 0
            for fs in feature_sets:
                if len(treef.intersection(fs)) > 0:
                    n += 1
            return n > 1

        tree_features = parse_tree_features(gbm)
        has_interaction_flag = np.array([has_interaction(treef) for treef in tree_features])

        return not has_interaction_flag.any()

    trainset = generate_trainset_for_monotone_constraints_tests(test_with_categorical_variable)
    for test_with_interaction_constraints in [True, False]:
        error_msg = (
            f"Model not correctly constrained (test_with_interaction_constraints={test_with_interaction_constraints})"
        )
        for monotone_constraints_method in ["basic", "intermediate", "advanced"]:
            params = {
                "min_data": 20,
                "num_leaves": 20,
                "monotone_constraints": [1, -1, 0],
                "monotone_constraints_method": monotone_constraints_method,
                "use_missing": False,
            }
            if test_with_interaction_constraints:
                params["interaction_constraints"] = [[0], [1], [2]]
            constrained_model = lgb.train(params, trainset)
            assert is_correctly_constrained(constrained_model, test_with_categorical_variable), error_msg
            if test_with_interaction_constraints:
                feature_sets = [["Column_0"], ["Column_1"], "Column_2"]
                assert are_interactions_enforced(constrained_model, feature_sets)


@pytest.mark.skipif(getenv("TASK", "") == "cuda", reason="Monotone constraints are not yet supported by CUDA version")
def test_monotone_penalty():
    def are_first_splits_non_monotone(tree, n, monotone_constraints):
        if n <= 0:
            return True
        if "leaf_value" in tree:
            return True
        if monotone_constraints[tree["split_feature"]] != 0:
            return False
        return are_first_splits_non_monotone(
            tree["left_child"], n - 1, monotone_constraints
        ) and are_first_splits_non_monotone(tree["right_child"], n - 1, monotone_constraints)

    def are_there_monotone_splits(tree, monotone_constraints):
        if "leaf_value" in tree:
            return False
        if monotone_constraints[tree["split_feature"]] != 0:
            return True
        return are_there_monotone_splits(tree["left_child"], monotone_constraints) or are_there_monotone_splits(
            tree["right_child"], monotone_constraints
        )

    max_depth = 5
    monotone_constraints = [1, -1, 0]
    penalization_parameter = 2.0
    trainset = generate_trainset_for_monotone_constraints_tests(x3_to_category=False)
    for monotone_constraints_method in ["basic", "intermediate", "advanced"]:
        params = {
            "max_depth": max_depth,
            "monotone_constraints": monotone_constraints,
            "monotone_penalty": penalization_parameter,
            "monotone_constraints_method": monotone_constraints_method,
        }
        constrained_model = lgb.train(params, trainset, 10)
        dumped_model = constrained_model.dump_model()["tree_info"]
        for tree in dumped_model:
            assert are_first_splits_non_monotone(
                tree["tree_structure"], int(penalization_parameter), monotone_constraints
            )
            assert are_there_monotone_splits(tree["tree_structure"], monotone_constraints)


# test if a penalty as high as the depth indeed prohibits all monotone splits
@pytest.mark.skipif(getenv("TASK", "") == "cuda", reason="Monotone constraints are not yet supported by CUDA version")
def test_monotone_penalty_max():
    max_depth = 5
    monotone_constraints = [1, -1, 0]
    penalization_parameter = max_depth
    trainset_constrained_model = generate_trainset_for_monotone_constraints_tests(x3_to_category=False)
    x = trainset_constrained_model.data
    y = trainset_constrained_model.label
    x3_negatively_correlated_with_y = x[:, 2]
    trainset_unconstrained_model = lgb.Dataset(x3_negatively_correlated_with_y.reshape(-1, 1), label=y)
    params_constrained_model = {
        "monotone_constraints": monotone_constraints,
        "monotone_penalty": penalization_parameter,
        "max_depth": max_depth,
        "gpu_use_dp": True,
    }
    params_unconstrained_model = {
        "max_depth": max_depth,
        "gpu_use_dp": True,
    }

    unconstrained_model = lgb.train(params_unconstrained_model, trainset_unconstrained_model, 10)
    unconstrained_model_predictions = unconstrained_model.predict(x3_negatively_correlated_with_y.reshape(-1, 1))

    for monotone_constraints_method in ["basic", "intermediate", "advanced"]:
        params_constrained_model["monotone_constraints_method"] = monotone_constraints_method
        # The penalization is so high that the first 2 features should not be used here
        constrained_model = lgb.train(params_constrained_model, trainset_constrained_model, 10)

        # Check that a very high penalization is the same as not using the features at all
        np.testing.assert_array_equal(constrained_model.predict(x), unconstrained_model_predictions)


def test_max_bin_by_feature():
    col1 = np.arange(0, 100)[:, np.newaxis]
    col2 = np.zeros((100, 1))
    col2[20:] = 1
    X = np.concatenate([col1, col2], axis=1)
    y = np.arange(0, 100)
    params = {
        "objective": "regression_l2",
        "verbose": -1,
        "num_leaves": 100,
        "min_data_in_leaf": 1,
        "min_sum_hessian_in_leaf": 0,
        "min_data_in_bin": 1,
        "max_bin_by_feature": [100, 2],
    }
    lgb_data = lgb.Dataset(X, label=y)
    est = lgb.train(params, lgb_data, num_boost_round=1)
    assert len(np.unique(est.predict(X))) == 100
    params["max_bin_by_feature"] = [2, 100]
    lgb_data = lgb.Dataset(X, label=y)
    est = lgb.train(params, lgb_data, num_boost_round=1)
    assert len(np.unique(est.predict(X))) == 3


def test_small_max_bin(rng_fixed_seed):
    y = rng_fixed_seed.choice([0, 1], 100)
    x = np.ones((100, 1))
    x[:30, 0] = -1
    x[60:, 0] = 2
    params = {"objective": "binary", "seed": 0, "min_data_in_leaf": 1, "verbose": -1, "max_bin": 2}
    lgb_x = lgb.Dataset(x, label=y)
    lgb.train(params, lgb_x, num_boost_round=5)
    x[0, 0] = np.nan
    params["max_bin"] = 3
    lgb_x = lgb.Dataset(x, label=y)
    lgb.train(params, lgb_x, num_boost_round=5)


def test_refit():
    X, y = load_breast_cancer(return_X_y=True)
    X_train, X_test, y_train, y_test = train_test_split(X, y, test_size=0.1, random_state=42)
    params = {"objective": "binary", "metric": "binary_logloss", "verbose": -1, "min_data": 10}
    lgb_train = lgb.Dataset(X_train, y_train)
    gbm = lgb.train(params, lgb_train, num_boost_round=20)
    err_pred = log_loss(y_test, gbm.predict(X_test))
    new_gbm = gbm.refit(X_test, y_test)
    new_err_pred = log_loss(y_test, new_gbm.predict(X_test))
    assert err_pred > new_err_pred


def test_refit_with_one_tree_regression():
    X, y = make_synthetic_regression(n_samples=1_000, n_features=2)
    lgb_train = lgb.Dataset(X, label=y)
    params = {"objective": "regression", "verbosity": -1}
    model = lgb.train(params, lgb_train, num_boost_round=1)
    model_refit = model.refit(X, y)
    assert isinstance(model_refit, lgb.Booster)


def test_refit_with_one_tree_binary_classification():
    X, y = load_breast_cancer(return_X_y=True)
    lgb_train = lgb.Dataset(X, label=y)
    params = {"objective": "binary", "verbosity": -1}
    model = lgb.train(params, lgb_train, num_boost_round=1)
    model_refit = model.refit(X, y)
    assert isinstance(model_refit, lgb.Booster)


def test_refit_with_one_tree_multiclass_classification():
    X, y = load_iris(return_X_y=True)
    lgb_train = lgb.Dataset(X, y)
    params = {"objective": "multiclass", "num_class": 3, "verbose": -1}
    model = lgb.train(params, lgb_train, num_boost_round=1)
    model_refit = model.refit(X, y)
    assert isinstance(model_refit, lgb.Booster)


def test_refit_dataset_params(rng):
    # check refit accepts dataset_params
    X, y = load_breast_cancer(return_X_y=True)
    lgb_train = lgb.Dataset(X, y, init_score=np.zeros(y.size))
    train_params = {"objective": "binary", "verbose": -1, "seed": 123}
    gbm = lgb.train(train_params, lgb_train, num_boost_round=10)
    non_weight_err_pred = log_loss(y, gbm.predict(X))
    refit_weight = rng.uniform(size=(y.shape[0],))
    dataset_params = {
        "max_bin": 260,
        "min_data_in_bin": 5,
        "data_random_seed": 123,
    }
    new_gbm = gbm.refit(
        data=X,
        label=y,
        weight=refit_weight,
        dataset_params=dataset_params,
        decay_rate=0.0,
    )
    weight_err_pred = log_loss(y, new_gbm.predict(X))
    train_set_params = new_gbm.train_set.get_params()
    stored_weights = new_gbm.train_set.get_weight()
    assert weight_err_pred != non_weight_err_pred
    assert train_set_params["max_bin"] == 260
    assert train_set_params["min_data_in_bin"] == 5
    assert train_set_params["data_random_seed"] == 123
    np.testing.assert_allclose(stored_weights, refit_weight)


@pytest.mark.parametrize("boosting_type", ["rf", "dart"])
def test_mape_for_specific_boosting_types(boosting_type):
    X, y = make_synthetic_regression()
    y = abs(y)
    params = {
        "boosting_type": boosting_type,
        "objective": "mape",
        "verbose": -1,
        "bagging_freq": 1,
        "bagging_fraction": 0.8,
        "feature_fraction": 0.8,
        "boost_from_average": True,
    }
    lgb_train = lgb.Dataset(X, y)
    gbm = lgb.train(params, lgb_train, num_boost_round=20)
    pred = gbm.predict(X)
    pred_mean = pred.mean()
    # the following checks that dart and rf with mape can predict outside the 0-1 range
    # https://github.com/microsoft/LightGBM/issues/1579
    assert pred_mean > 8


def check_constant_features(y_true, expected_pred, more_params):
    X_train = np.ones((len(y_true), 1))
    y_train = np.array(y_true)
    params = {
        "objective": "regression",
        "num_class": 1,
        "verbose": -1,
        "min_data": 1,
        "num_leaves": 2,
        "learning_rate": 1,
        "min_data_in_bin": 1,
        "boost_from_average": True,
    }
    params.update(more_params)
    lgb_train = lgb.Dataset(X_train, y_train, params=params)
    gbm = lgb.train(params, lgb_train, num_boost_round=2)
    pred = gbm.predict(X_train)
    assert np.allclose(pred, expected_pred)


def test_constant_features_regression():
    params = {"objective": "regression"}
    check_constant_features([0.0, 10.0, 0.0, 10.0], 5.0, params)
    check_constant_features([0.0, 1.0, 2.0, 3.0], 1.5, params)
    check_constant_features([-1.0, 1.0, -2.0, 2.0], 0.0, params)


def test_constant_features_binary():
    params = {"objective": "binary"}
    check_constant_features([0.0, 10.0, 0.0, 10.0], 0.5, params)
    check_constant_features([0.0, 1.0, 2.0, 3.0], 0.75, params)


def test_constant_features_multiclass():
    params = {"objective": "multiclass", "num_class": 3}
    check_constant_features([0.0, 1.0, 2.0, 0.0], [0.5, 0.25, 0.25], params)
    check_constant_features([0.0, 1.0, 2.0, 1.0], [0.25, 0.5, 0.25], params)


def test_constant_features_multiclassova():
    params = {"objective": "multiclassova", "num_class": 3}
    check_constant_features([0.0, 1.0, 2.0, 0.0], [0.5, 0.25, 0.25], params)
    check_constant_features([0.0, 1.0, 2.0, 1.0], [0.25, 0.5, 0.25], params)


def test_fpreproc():
    def preprocess_data(dtrain, dtest, params):
        train_data = dtrain.construct().get_data()
        test_data = dtest.construct().get_data()
        train_data[:, 0] += 1
        test_data[:, 0] += 1
        dtrain.label[-5:] = 3
        dtest.label[-5:] = 3
        dtrain = lgb.Dataset(train_data, dtrain.label)
        dtest = lgb.Dataset(test_data, dtest.label, reference=dtrain)
        params["num_class"] = 4
        return dtrain, dtest, params

    X, y = load_iris(return_X_y=True)
    dataset = lgb.Dataset(X, y, free_raw_data=False)
    params = {"objective": "multiclass", "num_class": 3, "verbose": -1}
    results = lgb.cv(params, dataset, num_boost_round=10, fpreproc=preprocess_data)
    assert "valid multi_logloss-mean" in results
    assert len(results["valid multi_logloss-mean"]) == 10


def test_metrics():
    X, y = load_digits(n_class=2, return_X_y=True)
    X_train, X_test, y_train, y_test = train_test_split(X, y, test_size=0.1, random_state=42)
    lgb_train = lgb.Dataset(X_train, y_train)
    lgb_valid = lgb.Dataset(X_test, y_test, reference=lgb_train)

    evals_result = {}
    params_dummy_obj_verbose = {"verbose": -1, "objective": dummy_obj}
    params_obj_verbose = {"objective": "binary", "verbose": -1}
    params_obj_metric_log_verbose = {"objective": "binary", "metric": "binary_logloss", "verbose": -1}
    params_obj_metric_err_verbose = {"objective": "binary", "metric": "binary_error", "verbose": -1}
    params_obj_metric_inv_verbose = {"objective": "binary", "metric": "invalid_metric", "verbose": -1}
    params_obj_metric_quant_verbose = {"objective": "regression", "metric": "quantile", "verbose": 2}
    params_obj_metric_multi_verbose = {
        "objective": "binary",
        "metric": ["binary_logloss", "binary_error"],
        "verbose": -1,
    }
    params_obj_metric_none_verbose = {"objective": "binary", "metric": "None", "verbose": -1}
    params_dummy_obj_metric_log_verbose = {"objective": dummy_obj, "metric": "binary_logloss", "verbose": -1}
    params_dummy_obj_metric_err_verbose = {"objective": dummy_obj, "metric": "binary_error", "verbose": -1}
    params_dummy_obj_metric_inv_verbose = {"objective": dummy_obj, "metric_types": "invalid_metric", "verbose": -1}
    params_dummy_obj_metric_multi_verbose = {
        "objective": dummy_obj,
        "metric": ["binary_logloss", "binary_error"],
        "verbose": -1,
    }
    params_dummy_obj_metric_none_verbose = {"objective": dummy_obj, "metric": "None", "verbose": -1}

    def get_cv_result(params=params_obj_verbose, **kwargs):
        return lgb.cv(params, lgb_train, num_boost_round=2, **kwargs)

    def train_booster(params=params_obj_verbose, **kwargs):
        lgb.train(
            params,
            lgb_train,
            num_boost_round=2,
            valid_sets=[lgb_valid],
            callbacks=[lgb.record_evaluation(evals_result)],
            **kwargs,
        )

    # no custom objective, no feval
    # default metric
    res = get_cv_result()
    assert len(res) == 2
    assert "valid binary_logloss-mean" in res

    # non-default metric in params
    res = get_cv_result(params=params_obj_metric_err_verbose)
    assert len(res) == 2
    assert "valid binary_error-mean" in res

    # default metric in args
    res = get_cv_result(metrics="binary_logloss")
    assert len(res) == 2
    assert "valid binary_logloss-mean" in res

    # non-default metric in args
    res = get_cv_result(metrics="binary_error")
    assert len(res) == 2
    assert "valid binary_error-mean" in res

    # metric in args overwrites one in params
    res = get_cv_result(params=params_obj_metric_inv_verbose, metrics="binary_error")
    assert len(res) == 2
    assert "valid binary_error-mean" in res

    # metric in args overwrites one in params
    res = get_cv_result(params=params_obj_metric_quant_verbose)
    assert len(res) == 2
    assert "valid quantile-mean" in res

    # multiple metrics in params
    res = get_cv_result(params=params_obj_metric_multi_verbose)
    assert len(res) == 4
    assert "valid binary_logloss-mean" in res
    assert "valid binary_error-mean" in res

    # multiple metrics in args
    res = get_cv_result(metrics=["binary_logloss", "binary_error"])
    assert len(res) == 4
    assert "valid binary_logloss-mean" in res
    assert "valid binary_error-mean" in res

    # remove default metric by 'None' in list
    res = get_cv_result(metrics=["None"])
    assert len(res) == 0

    # remove default metric by 'None' aliases
    for na_alias in ("None", "na", "null", "custom"):
        res = get_cv_result(metrics=na_alias)
        assert len(res) == 0

    # custom objective, no feval
    # no default metric
    res = get_cv_result(params=params_dummy_obj_verbose)
    assert len(res) == 0

    # metric in params
    res = get_cv_result(params=params_dummy_obj_metric_err_verbose)
    assert len(res) == 2
    assert "valid binary_error-mean" in res

    # metric in args
    res = get_cv_result(params=params_dummy_obj_verbose, metrics="binary_error")
    assert len(res) == 2
    assert "valid binary_error-mean" in res

    # metric in args overwrites its' alias in params
    res = get_cv_result(params=params_dummy_obj_metric_inv_verbose, metrics="binary_error")
    assert len(res) == 2
    assert "valid binary_error-mean" in res

    # multiple metrics in params
    res = get_cv_result(params=params_dummy_obj_metric_multi_verbose)
    assert len(res) == 4
    assert "valid binary_logloss-mean" in res
    assert "valid binary_error-mean" in res

    # multiple metrics in args
    res = get_cv_result(params=params_dummy_obj_verbose, metrics=["binary_logloss", "binary_error"])
    assert len(res) == 4
    assert "valid binary_logloss-mean" in res
    assert "valid binary_error-mean" in res

    # no custom objective, feval
    # default metric with custom one
    res = get_cv_result(feval=constant_metric)
    assert len(res) == 4
    assert "valid binary_logloss-mean" in res
    assert "valid error-mean" in res

    # non-default metric in params with custom one
    res = get_cv_result(params=params_obj_metric_err_verbose, feval=constant_metric)
    assert len(res) == 4
    assert "valid binary_error-mean" in res
    assert "valid error-mean" in res

    # default metric in args with custom one
    res = get_cv_result(metrics="binary_logloss", feval=constant_metric)
    assert len(res) == 4
    assert "valid binary_logloss-mean" in res
    assert "valid error-mean" in res

    # default metric in args with 1 custom function returning a list of 2 metrics
    res = get_cv_result(metrics="binary_logloss", feval=constant_metric_multi)
    assert len(res) == 6
    assert "valid binary_logloss-mean" in res
    assert res["valid important_metric-mean"] == [1.5, 1.5]
    assert res["valid irrelevant_metric-mean"] == [7.8, 7.8]

    # non-default metric in args with custom one
    res = get_cv_result(metrics="binary_error", feval=constant_metric)
    assert len(res) == 4
    assert "valid binary_error-mean" in res
    assert "valid error-mean" in res

    # metric in args overwrites one in params, custom one is evaluated too
    res = get_cv_result(params=params_obj_metric_inv_verbose, metrics="binary_error", feval=constant_metric)
    assert len(res) == 4
    assert "valid binary_error-mean" in res
    assert "valid error-mean" in res

    # multiple metrics in params with custom one
    res = get_cv_result(params=params_obj_metric_multi_verbose, feval=constant_metric)
    assert len(res) == 6
    assert "valid binary_logloss-mean" in res
    assert "valid binary_error-mean" in res
    assert "valid error-mean" in res

    # multiple metrics in args with custom one
    res = get_cv_result(metrics=["binary_logloss", "binary_error"], feval=constant_metric)
    assert len(res) == 6
    assert "valid binary_logloss-mean" in res
    assert "valid binary_error-mean" in res
    assert "valid error-mean" in res

    # custom metric is evaluated despite 'None' is passed
    res = get_cv_result(metrics=["None"], feval=constant_metric)
    assert len(res) == 2
    assert "valid error-mean" in res

    # custom objective, feval
    # no default metric, only custom one
    res = get_cv_result(params=params_dummy_obj_verbose, feval=constant_metric)
    assert len(res) == 2
    assert "valid error-mean" in res

    # metric in params with custom one
    res = get_cv_result(params=params_dummy_obj_metric_err_verbose, feval=constant_metric)
    assert len(res) == 4
    assert "valid binary_error-mean" in res
    assert "valid error-mean" in res

    # metric in args with custom one
    res = get_cv_result(params=params_dummy_obj_verbose, feval=constant_metric, metrics="binary_error")
    assert len(res) == 4
    assert "valid binary_error-mean" in res
    assert "valid error-mean" in res

    # metric in args overwrites one in params, custom one is evaluated too
    res = get_cv_result(params=params_dummy_obj_metric_inv_verbose, feval=constant_metric, metrics="binary_error")
    assert len(res) == 4
    assert "valid binary_error-mean" in res
    assert "valid error-mean" in res

    # multiple metrics in params with custom one
    res = get_cv_result(params=params_dummy_obj_metric_multi_verbose, feval=constant_metric)
    assert len(res) == 6
    assert "valid binary_logloss-mean" in res
    assert "valid binary_error-mean" in res
    assert "valid error-mean" in res

    # multiple metrics in args with custom one
    res = get_cv_result(
        params=params_dummy_obj_verbose, feval=constant_metric, metrics=["binary_logloss", "binary_error"]
    )
    assert len(res) == 6
    assert "valid binary_logloss-mean" in res
    assert "valid binary_error-mean" in res
    assert "valid error-mean" in res

    # custom metric is evaluated despite 'None' is passed
    res = get_cv_result(params=params_dummy_obj_metric_none_verbose, feval=constant_metric)
    assert len(res) == 2
    assert "valid error-mean" in res

    # no custom objective, no feval
    # default metric
    train_booster()
    assert len(evals_result["valid_0"]) == 1
    assert "binary_logloss" in evals_result["valid_0"]

    # default metric in params
    train_booster(params=params_obj_metric_log_verbose)
    assert len(evals_result["valid_0"]) == 1
    assert "binary_logloss" in evals_result["valid_0"]

    # non-default metric in params
    train_booster(params=params_obj_metric_err_verbose)
    assert len(evals_result["valid_0"]) == 1
    assert "binary_error" in evals_result["valid_0"]

    # multiple metrics in params
    train_booster(params=params_obj_metric_multi_verbose)
    assert len(evals_result["valid_0"]) == 2
    assert "binary_logloss" in evals_result["valid_0"]
    assert "binary_error" in evals_result["valid_0"]

    # remove default metric by 'None' aliases
    for na_alias in ("None", "na", "null", "custom"):
        params = {"objective": "binary", "metric": na_alias, "verbose": -1}
        train_booster(params=params)
        assert len(evals_result) == 0

    # custom objective, no feval
    # no default metric
    train_booster(params=params_dummy_obj_verbose)
    assert len(evals_result) == 0

    # metric in params
    train_booster(params=params_dummy_obj_metric_log_verbose)
    assert len(evals_result["valid_0"]) == 1
    assert "binary_logloss" in evals_result["valid_0"]

    # multiple metrics in params
    train_booster(params=params_dummy_obj_metric_multi_verbose)
    assert len(evals_result["valid_0"]) == 2
    assert "binary_logloss" in evals_result["valid_0"]
    assert "binary_error" in evals_result["valid_0"]

    # no custom objective, feval
    # default metric with custom one
    train_booster(feval=constant_metric)
    assert len(evals_result["valid_0"]) == 2
    assert "binary_logloss" in evals_result["valid_0"]
    assert "error" in evals_result["valid_0"]

    # default metric in params with custom one
    train_booster(params=params_obj_metric_log_verbose, feval=constant_metric)
    assert len(evals_result["valid_0"]) == 2
    assert "binary_logloss" in evals_result["valid_0"]
    assert "error" in evals_result["valid_0"]

    # default metric in params with custom function returning a list of 2 metrics
    train_booster(params=params_obj_metric_log_verbose, feval=constant_metric_multi)
    assert len(evals_result["valid_0"]) == 3
    assert "binary_logloss" in evals_result["valid_0"]
    assert evals_result["valid_0"]["important_metric"] == [1.5, 1.5]
    assert evals_result["valid_0"]["irrelevant_metric"] == [7.8, 7.8]

    # non-default metric in params with custom one
    train_booster(params=params_obj_metric_err_verbose, feval=constant_metric)
    assert len(evals_result["valid_0"]) == 2
    assert "binary_error" in evals_result["valid_0"]
    assert "error" in evals_result["valid_0"]

    # multiple metrics in params with custom one
    train_booster(params=params_obj_metric_multi_verbose, feval=constant_metric)
    assert len(evals_result["valid_0"]) == 3
    assert "binary_logloss" in evals_result["valid_0"]
    assert "binary_error" in evals_result["valid_0"]
    assert "error" in evals_result["valid_0"]

    # custom metric is evaluated despite 'None' is passed
    train_booster(params=params_obj_metric_none_verbose, feval=constant_metric)
    assert len(evals_result) == 1
    assert "error" in evals_result["valid_0"]

    # custom objective, feval
    # no default metric, only custom one
    train_booster(params=params_dummy_obj_verbose, feval=constant_metric)
    assert len(evals_result["valid_0"]) == 1
    assert "error" in evals_result["valid_0"]

    # metric in params with custom one
    train_booster(params=params_dummy_obj_metric_log_verbose, feval=constant_metric)
    assert len(evals_result["valid_0"]) == 2
    assert "binary_logloss" in evals_result["valid_0"]
    assert "error" in evals_result["valid_0"]

    # multiple metrics in params with custom one
    train_booster(params=params_dummy_obj_metric_multi_verbose, feval=constant_metric)
    assert len(evals_result["valid_0"]) == 3
    assert "binary_logloss" in evals_result["valid_0"]
    assert "binary_error" in evals_result["valid_0"]
    assert "error" in evals_result["valid_0"]

    # custom metric is evaluated despite 'None' is passed
    train_booster(params=params_dummy_obj_metric_none_verbose, feval=constant_metric)
    assert len(evals_result) == 1
    assert "error" in evals_result["valid_0"]

    X, y = load_digits(n_class=3, return_X_y=True)
    lgb_train = lgb.Dataset(X, y)

    obj_multi_aliases = ["multiclass", "softmax", "multiclassova", "multiclass_ova", "ova", "ovr"]
    for obj_multi_alias in obj_multi_aliases:
        # Custom objective replaces multiclass
        params_obj_class_3_verbose = {"objective": obj_multi_alias, "num_class": 3, "verbose": -1}
        params_dummy_obj_class_3_verbose = {"objective": dummy_obj, "num_class": 3, "verbose": -1}
        params_dummy_obj_class_1_verbose = {"objective": dummy_obj, "num_class": 1, "verbose": -1}
        params_obj_verbose = {"objective": obj_multi_alias, "verbose": -1}
        params_dummy_obj_verbose = {"objective": dummy_obj, "verbose": -1}
        # multiclass default metric
        res = get_cv_result(params_obj_class_3_verbose)
        assert len(res) == 2
        assert "valid multi_logloss-mean" in res
        # multiclass default metric with custom one
        res = get_cv_result(params_obj_class_3_verbose, feval=constant_metric)
        assert len(res) == 4
        assert "valid multi_logloss-mean" in res
        assert "valid error-mean" in res
        # multiclass metric alias with custom one for custom objective
        res = get_cv_result(params_dummy_obj_class_3_verbose, feval=constant_metric)
        assert len(res) == 2
        assert "valid error-mean" in res
        # no metric for invalid class_num
        res = get_cv_result(params_dummy_obj_class_1_verbose)
        assert len(res) == 0
        # custom metric for invalid class_num
        res = get_cv_result(params_dummy_obj_class_1_verbose, feval=constant_metric)
        assert len(res) == 2
        assert "valid error-mean" in res
        # multiclass metric alias with custom one with invalid class_num
        with pytest.raises(lgb.basic.LightGBMError, match="Multiclass objective and metrics don't match"):
            get_cv_result(params_dummy_obj_class_1_verbose, metrics=obj_multi_alias, feval=constant_metric)
        # multiclass default metric without num_class
        with pytest.raises(
            lgb.basic.LightGBMError,
            match="Number of classes should be specified and greater than 1 for multiclass training",
        ):
            get_cv_result(params_obj_verbose)
        for metric_multi_alias in obj_multi_aliases + ["multi_logloss"]:
            # multiclass metric alias
            res = get_cv_result(params_obj_class_3_verbose, metrics=metric_multi_alias)
            assert len(res) == 2
            assert "valid multi_logloss-mean" in res
        # multiclass metric
        res = get_cv_result(params_obj_class_3_verbose, metrics="multi_error")
        assert len(res) == 2
        assert "valid multi_error-mean" in res
        # non-valid metric for multiclass objective
        with pytest.raises(lgb.basic.LightGBMError, match="Multiclass objective and metrics don't match"):
            get_cv_result(params_obj_class_3_verbose, metrics="binary_logloss")
    params_class_3_verbose = {"num_class": 3, "verbose": -1}
    # non-default num_class for default objective
    with pytest.raises(lgb.basic.LightGBMError, match="Number of classes must be 1 for non-multiclass training"):
        get_cv_result(params_class_3_verbose)
    # no metric with non-default num_class for custom objective
    res = get_cv_result(params_dummy_obj_class_3_verbose)
    assert len(res) == 0
    for metric_multi_alias in obj_multi_aliases + ["multi_logloss"]:
        # multiclass metric alias for custom objective
        res = get_cv_result(params_dummy_obj_class_3_verbose, metrics=metric_multi_alias)
        assert len(res) == 2
        assert "valid multi_logloss-mean" in res
    # multiclass metric for custom objective
    res = get_cv_result(params_dummy_obj_class_3_verbose, metrics="multi_error")
    assert len(res) == 2
    assert "valid multi_error-mean" in res
    # binary metric with non-default num_class for custom objective
    with pytest.raises(lgb.basic.LightGBMError, match="Multiclass objective and metrics don't match"):
        get_cv_result(params_dummy_obj_class_3_verbose, metrics="binary_error")


def test_multiple_feval_train():
    X, y = load_breast_cancer(return_X_y=True)

    params = {"verbose": -1, "objective": "binary", "metric": "binary_logloss"}

    X_train, X_validation, y_train, y_validation = train_test_split(X, y, test_size=0.2)

    train_dataset = lgb.Dataset(data=X_train, label=y_train)
    validation_dataset = lgb.Dataset(data=X_validation, label=y_validation, reference=train_dataset)
    evals_result = {}
    lgb.train(
        params=params,
        train_set=train_dataset,
        valid_sets=validation_dataset,
        num_boost_round=5,
        feval=[constant_metric, decreasing_metric],
        callbacks=[lgb.record_evaluation(evals_result)],
    )

    assert len(evals_result["valid_0"]) == 3
    assert "binary_logloss" in evals_result["valid_0"]
    assert "error" in evals_result["valid_0"]
    assert "decreasing_metric" in evals_result["valid_0"]


def test_objective_callable_train_binary_classification():
    X, y = load_breast_cancer(return_X_y=True)
    params = {"verbose": -1, "objective": logloss_obj, "learning_rate": 0.01}
    train_dataset = lgb.Dataset(X, y)
    booster = lgb.train(params=params, train_set=train_dataset, num_boost_round=20)
    y_pred = logistic_sigmoid(booster.predict(X))
    logloss_error = log_loss(y, y_pred)
    rocauc_error = roc_auc_score(y, y_pred)
    assert booster.params["objective"] == "none"
    assert logloss_error == pytest.approx(0.547907)
    assert rocauc_error == pytest.approx(0.995944)


def test_objective_callable_train_regression():
    X, y = make_synthetic_regression()
    params = {"verbose": -1, "objective": mse_obj}
    lgb_train = lgb.Dataset(X, y)
    booster = lgb.train(params, lgb_train, num_boost_round=20)
    y_pred = booster.predict(X)
    mse_error = mean_squared_error(y, y_pred)
    assert booster.params["objective"] == "none"
    assert mse_error == pytest.approx(286.724194)


def test_objective_callable_cv_binary_classification():
    X, y = load_breast_cancer(return_X_y=True)
    params = {"verbose": -1, "objective": logloss_obj, "learning_rate": 0.01}
    train_dataset = lgb.Dataset(X, y)
    cv_res = lgb.cv(params, train_dataset, num_boost_round=20, nfold=3, return_cvbooster=True)
    cv_booster = cv_res["cvbooster"].boosters
    cv_logloss_errors = [log_loss(y, logistic_sigmoid(cb.predict(X))) < 0.56 for cb in cv_booster]
    cv_objs = [cb.params["objective"] == "none" for cb in cv_booster]
    assert all(cv_objs)
    assert all(cv_logloss_errors)


def test_objective_callable_cv_regression():
    X, y = make_synthetic_regression()
    lgb_train = lgb.Dataset(X, y)
    params = {"verbose": -1, "objective": mse_obj}
    cv_res = lgb.cv(params, lgb_train, num_boost_round=20, nfold=3, stratified=False, return_cvbooster=True)
    cv_booster = cv_res["cvbooster"].boosters
    cv_mse_errors = [mean_squared_error(y, cb.predict(X)) < 463 for cb in cv_booster]
    cv_objs = [cb.params["objective"] == "none" for cb in cv_booster]
    assert all(cv_objs)
    assert all(cv_mse_errors)


def test_multiple_feval_cv():
    X, y = load_breast_cancer(return_X_y=True)

    params = {"verbose": -1, "objective": "binary", "metric": "binary_logloss"}

    train_dataset = lgb.Dataset(data=X, label=y)

    cv_results = lgb.cv(
        params=params, train_set=train_dataset, num_boost_round=5, feval=[constant_metric, decreasing_metric]
    )

    # Expect three metrics but mean and stdv for each metric
    assert len(cv_results) == 6
    assert "valid binary_logloss-mean" in cv_results
    assert "valid error-mean" in cv_results
    assert "valid decreasing_metric-mean" in cv_results
    assert "valid binary_logloss-stdv" in cv_results
    assert "valid error-stdv" in cv_results
    assert "valid decreasing_metric-stdv" in cv_results


def test_default_objective_and_metric():
    X, y = load_breast_cancer(return_X_y=True)
    X_train, X_test, y_train, y_test = train_test_split(X, y, test_size=0.2)
    train_dataset = lgb.Dataset(data=X_train, label=y_train)
    validation_dataset = lgb.Dataset(data=X_test, label=y_test, reference=train_dataset)
    evals_result = {}
    params = {"verbose": -1}
    lgb.train(
        params=params,
        train_set=train_dataset,
        valid_sets=validation_dataset,
        num_boost_round=5,
        callbacks=[lgb.record_evaluation(evals_result)],
    )

    assert "valid_0" in evals_result
    assert len(evals_result["valid_0"]) == 1
    assert "l2" in evals_result["valid_0"]
    assert len(evals_result["valid_0"]["l2"]) == 5


@pytest.mark.parametrize("use_weight", [True, False])
def test_multiclass_custom_objective(use_weight):
    def custom_obj(y_pred, ds):
        y_true = ds.get_label()
        weight = ds.get_weight()
        grad, hess = sklearn_multiclass_custom_objective(y_true, y_pred, weight)
        return grad, hess

    centers = [[-4, -4], [4, 4], [-4, 4]]
    X, y = make_blobs(n_samples=1_000, centers=centers, random_state=42)
    weight = np.full_like(y, 2)
    ds = lgb.Dataset(X, y)
    if use_weight:
        ds.set_weight(weight)
    params = {"objective": "multiclass", "num_class": 3, "num_leaves": 7}
    builtin_obj_bst = lgb.train(params, ds, num_boost_round=10)
    builtin_obj_preds = builtin_obj_bst.predict(X)

    params["objective"] = custom_obj
    custom_obj_bst = lgb.train(params, ds, num_boost_round=10)
    custom_obj_preds = softmax(custom_obj_bst.predict(X))

    np.testing.assert_allclose(builtin_obj_preds, custom_obj_preds, rtol=0.01)


@pytest.mark.parametrize("use_weight", [True, False])
def test_multiclass_custom_eval(use_weight):
    def custom_eval(y_pred, ds):
        y_true = ds.get_label()
        weight = ds.get_weight()  # weight is None when not set
        loss = log_loss(y_true, y_pred, sample_weight=weight)
        return "custom_logloss", loss, False

    centers = [[-4, -4], [4, 4], [-4, 4]]
    X, y = make_blobs(n_samples=1_000, centers=centers, random_state=42)
    weight = np.full_like(y, 2)
    X_train, X_valid, y_train, y_valid, weight_train, weight_valid = train_test_split(
        X, y, weight, test_size=0.2, random_state=0
    )
    train_ds = lgb.Dataset(X_train, y_train)
    valid_ds = lgb.Dataset(X_valid, y_valid, reference=train_ds)
    if use_weight:
        train_ds.set_weight(weight_train)
        valid_ds.set_weight(weight_valid)
    params = {"objective": "multiclass", "num_class": 3, "num_leaves": 7}
    eval_result = {}
    bst = lgb.train(
        params,
        train_ds,
        num_boost_round=10,
        valid_sets=[train_ds, valid_ds],
        valid_names=["train", "valid"],
        feval=custom_eval,
        callbacks=[lgb.record_evaluation(eval_result)],
        keep_training_booster=True,
    )

    for key, ds in zip(["train", "valid"], [train_ds, valid_ds]):
        np.testing.assert_allclose(eval_result[key]["multi_logloss"], eval_result[key]["custom_logloss"])
        _, metric, value, _ = bst.eval(ds, key, feval=custom_eval)[1]  # first element is multi_logloss
        assert metric == "custom_logloss"
        np.testing.assert_allclose(value, eval_result[key][metric][-1])


@pytest.mark.skipif(psutil.virtual_memory().available / 1024 / 1024 / 1024 < 3, reason="not enough RAM")
def test_model_size():
    X, y = make_synthetic_regression()
    data = lgb.Dataset(X, y)
    bst = lgb.train({"verbose": -1}, data, num_boost_round=2)
    y_pred = bst.predict(X)
    model_str = bst.model_to_string()
    one_tree = model_str[model_str.find("Tree=1") : model_str.find("end of trees")]
    one_tree_size = len(one_tree)
    one_tree = one_tree.replace("Tree=1", "Tree={}")
    multiplier = 100
    total_trees = multiplier + 2
    try:
        before_tree_sizes = model_str[: model_str.find("tree_sizes")]
        trees = model_str[model_str.find("Tree=0") : model_str.find("end of trees")]
        more_trees = (one_tree * multiplier).format(*range(2, total_trees))
        after_trees = model_str[model_str.find("end of trees") :]
        num_end_spaces = 2**31 - one_tree_size * total_trees
        new_model_str = f"{before_tree_sizes}\n\n{trees}{more_trees}{after_trees}{'':{num_end_spaces}}"
        assert len(new_model_str) > 2**31
        bst.model_from_string(new_model_str)
        assert bst.num_trees() == total_trees
        y_pred_new = bst.predict(X, num_iteration=2)
        np.testing.assert_allclose(y_pred, y_pred_new)
    except MemoryError:
        pytest.skipTest("not enough RAM")


@pytest.mark.skipif(
    getenv("TASK", "") == "cuda", reason="Skip due to differences in implementation details of CUDA version"
)
def test_get_split_value_histogram(rng_fixed_seed):
    X, y = make_synthetic_regression()
    X = np.repeat(X, 3, axis=0)
    y = np.repeat(y, 3, axis=0)
    X[:, 2] = np.random.default_rng(0).integers(0, 20, size=X.shape[0])
    lgb_train = lgb.Dataset(X, y, categorical_feature=[2])
    gbm = lgb.train({"verbose": -1}, lgb_train, num_boost_round=20)
    # test XGBoost-style return value
    params = {"feature": 0, "xgboost_style": True}
    assert gbm.get_split_value_histogram(**params).shape == (12, 2)
    assert gbm.get_split_value_histogram(bins=999, **params).shape == (12, 2)
    assert gbm.get_split_value_histogram(bins=-1, **params).shape == (1, 2)
    assert gbm.get_split_value_histogram(bins=0, **params).shape == (1, 2)
    assert gbm.get_split_value_histogram(bins=1, **params).shape == (1, 2)
    assert gbm.get_split_value_histogram(bins=2, **params).shape == (2, 2)
    assert gbm.get_split_value_histogram(bins=6, **params).shape == (6, 2)
    assert gbm.get_split_value_histogram(bins=7, **params).shape == (7, 2)
    if lgb.compat.PANDAS_INSTALLED:
        np.testing.assert_allclose(
            gbm.get_split_value_histogram(0, xgboost_style=True).values,
            gbm.get_split_value_histogram(gbm.feature_name()[0], xgboost_style=True).values,
        )
        np.testing.assert_allclose(
            gbm.get_split_value_histogram(X.shape[-1] - 1, xgboost_style=True).values,
            gbm.get_split_value_histogram(gbm.feature_name()[X.shape[-1] - 1], xgboost_style=True).values,
        )
    else:
        np.testing.assert_allclose(
            gbm.get_split_value_histogram(0, xgboost_style=True),
            gbm.get_split_value_histogram(gbm.feature_name()[0], xgboost_style=True),
        )
        np.testing.assert_allclose(
            gbm.get_split_value_histogram(X.shape[-1] - 1, xgboost_style=True),
            gbm.get_split_value_histogram(gbm.feature_name()[X.shape[-1] - 1], xgboost_style=True),
        )
    # test numpy-style return value
    hist, bins = gbm.get_split_value_histogram(0)
    assert len(hist) == 20
    assert len(bins) == 21
    hist, bins = gbm.get_split_value_histogram(0, bins=999)
    assert len(hist) == 999
    assert len(bins) == 1000
    with pytest.raises(ValueError, match="`bins` must be positive, when an integer"):
        gbm.get_split_value_histogram(0, bins=-1)
    with pytest.raises(ValueError, match="`bins` must be positive, when an integer"):
        gbm.get_split_value_histogram(0, bins=0)
    hist, bins = gbm.get_split_value_histogram(0, bins=1)
    assert len(hist) == 1
    assert len(bins) == 2
    hist, bins = gbm.get_split_value_histogram(0, bins=2)
    assert len(hist) == 2
    assert len(bins) == 3
    hist, bins = gbm.get_split_value_histogram(0, bins=6)
    assert len(hist) == 6
    assert len(bins) == 7
    hist, bins = gbm.get_split_value_histogram(0, bins=7)
    assert len(hist) == 7
    assert len(bins) == 8
    hist_idx, bins_idx = gbm.get_split_value_histogram(0)
    hist_name, bins_name = gbm.get_split_value_histogram(gbm.feature_name()[0])
    np.testing.assert_array_equal(hist_idx, hist_name)
    np.testing.assert_allclose(bins_idx, bins_name)
    hist_idx, bins_idx = gbm.get_split_value_histogram(X.shape[-1] - 1)
    hist_name, bins_name = gbm.get_split_value_histogram(gbm.feature_name()[X.shape[-1] - 1])
    np.testing.assert_array_equal(hist_idx, hist_name)
    np.testing.assert_allclose(bins_idx, bins_name)
    # test bins string type
    hist_vals, bin_edges = gbm.get_split_value_histogram(0, bins="auto")
    hist = gbm.get_split_value_histogram(0, bins="auto", xgboost_style=True)
    if lgb.compat.PANDAS_INSTALLED:
        mask = hist_vals > 0
        np.testing.assert_array_equal(hist_vals[mask], hist["Count"].values)
        np.testing.assert_allclose(bin_edges[1:][mask], hist["SplitValue"].values)
    else:
        mask = hist_vals > 0
        np.testing.assert_array_equal(hist_vals[mask], hist[:, 1])
        np.testing.assert_allclose(bin_edges[1:][mask], hist[:, 0])
    # test histogram is disabled for categorical features
    with pytest.raises(
        lgb.basic.LightGBMError, match="Cannot compute split value histogram for the categorical feature"
    ):
        gbm.get_split_value_histogram(2)


@pytest.mark.skipif(
    getenv("TASK", "") == "cuda", reason="Skip due to differences in implementation details of CUDA version"
)
def test_early_stopping_for_only_first_metric():
    def metrics_combination_train_regression(valid_sets, metric_list, assumed_iteration, first_metric_only, feval=None):
        params = {
            "objective": "regression",
            "learning_rate": 1.1,
            "num_leaves": 10,
            "metric": metric_list,
            "verbose": -1,
            "seed": 123,
        }
        gbm = lgb.train(
            params,
            lgb_train,
            num_boost_round=25,
            valid_sets=valid_sets,
            feval=feval,
            callbacks=[lgb.early_stopping(stopping_rounds=5, first_metric_only=first_metric_only)],
        )
        assert assumed_iteration == gbm.best_iteration

    def metrics_combination_cv_regression(
        metric_list, assumed_iteration, first_metric_only, eval_train_metric, feval=None
    ):
        params = {
            "objective": "regression",
            "learning_rate": 0.9,
            "num_leaves": 10,
            "metric": metric_list,
            "verbose": -1,
            "seed": 123,
            "gpu_use_dp": True,
        }
        ret = lgb.cv(
            params,
            train_set=lgb_train,
            num_boost_round=25,
            stratified=False,
            feval=feval,
            callbacks=[lgb.early_stopping(stopping_rounds=5, first_metric_only=first_metric_only)],
            eval_train_metric=eval_train_metric,
        )
        assert assumed_iteration == len(ret[list(ret.keys())[0]])

    X, y = make_synthetic_regression()
    X_train, X_test, y_train, y_test = train_test_split(X, y, test_size=0.2, random_state=42)
    X_test1, X_test2, y_test1, y_test2 = train_test_split(X_test, y_test, test_size=0.5, random_state=73)
    lgb_train = lgb.Dataset(X_train, y_train)
    lgb_valid1 = lgb.Dataset(X_test1, y_test1, reference=lgb_train)
    lgb_valid2 = lgb.Dataset(X_test2, y_test2, reference=lgb_train)

    iter_valid1_l1 = 3
    iter_valid1_l2 = 3
    iter_valid2_l1 = 3
    iter_valid2_l2 = 15
    assert len({iter_valid1_l1, iter_valid1_l2, iter_valid2_l1, iter_valid2_l2}) == 2
    iter_min_l1 = min([iter_valid1_l1, iter_valid2_l1])
    iter_min_l2 = min([iter_valid1_l2, iter_valid2_l2])
    iter_min_valid1 = min([iter_valid1_l1, iter_valid1_l2])

    iter_cv_l1 = 15
    iter_cv_l2 = 13
    assert len({iter_cv_l1, iter_cv_l2}) == 2
    iter_cv_min = min([iter_cv_l1, iter_cv_l2])

    # test for lgb.train
    metrics_combination_train_regression(lgb_valid1, [], iter_valid1_l2, False)
    metrics_combination_train_regression(lgb_valid1, [], iter_valid1_l2, True)
    metrics_combination_train_regression(lgb_valid1, None, iter_valid1_l2, False)
    metrics_combination_train_regression(lgb_valid1, None, iter_valid1_l2, True)
    metrics_combination_train_regression(lgb_valid1, "l2", iter_valid1_l2, True)
    metrics_combination_train_regression(lgb_valid1, "l1", iter_valid1_l1, True)
    metrics_combination_train_regression(lgb_valid1, ["l2", "l1"], iter_valid1_l2, True)
    metrics_combination_train_regression(lgb_valid1, ["l1", "l2"], iter_valid1_l1, True)
    metrics_combination_train_regression(lgb_valid1, ["l2", "l1"], iter_min_valid1, False)
    metrics_combination_train_regression(lgb_valid1, ["l1", "l2"], iter_min_valid1, False)

    # test feval for lgb.train
    metrics_combination_train_regression(
        lgb_valid1,
        "None",
        1,
        False,
        feval=lambda preds, train_data: [decreasing_metric(preds, train_data), constant_metric(preds, train_data)],
    )
    metrics_combination_train_regression(
        lgb_valid1,
        "None",
        25,
        True,
        feval=lambda preds, train_data: [decreasing_metric(preds, train_data), constant_metric(preds, train_data)],
    )
    metrics_combination_train_regression(
        lgb_valid1,
        "None",
        1,
        True,
        feval=lambda preds, train_data: [constant_metric(preds, train_data), decreasing_metric(preds, train_data)],
    )

    # test with two valid data for lgb.train
    metrics_combination_train_regression([lgb_valid1, lgb_valid2], ["l2", "l1"], iter_min_l2, True)
    metrics_combination_train_regression([lgb_valid2, lgb_valid1], ["l2", "l1"], iter_min_l2, True)
    metrics_combination_train_regression([lgb_valid1, lgb_valid2], ["l1", "l2"], iter_min_l1, True)
    metrics_combination_train_regression([lgb_valid2, lgb_valid1], ["l1", "l2"], iter_min_l1, True)

    # test for lgb.cv
    metrics_combination_cv_regression(None, iter_cv_l2, True, False)
    metrics_combination_cv_regression("l2", iter_cv_l2, True, False)
    metrics_combination_cv_regression("l1", iter_cv_l1, True, False)
    metrics_combination_cv_regression(["l2", "l1"], iter_cv_l2, True, False)
    metrics_combination_cv_regression(["l1", "l2"], iter_cv_l1, True, False)
    metrics_combination_cv_regression(["l2", "l1"], iter_cv_min, False, False)
    metrics_combination_cv_regression(["l1", "l2"], iter_cv_min, False, False)
    metrics_combination_cv_regression(None, iter_cv_l2, True, True)
    metrics_combination_cv_regression("l2", iter_cv_l2, True, True)
    metrics_combination_cv_regression("l1", iter_cv_l1, True, True)
    metrics_combination_cv_regression(["l2", "l1"], iter_cv_l2, True, True)
    metrics_combination_cv_regression(["l1", "l2"], iter_cv_l1, True, True)
    metrics_combination_cv_regression(["l2", "l1"], iter_cv_min, False, True)
    metrics_combination_cv_regression(["l1", "l2"], iter_cv_min, False, True)

    # test feval for lgb.cv
    metrics_combination_cv_regression(
        "None",
        1,
        False,
        False,
        feval=lambda preds, train_data: [decreasing_metric(preds, train_data), constant_metric(preds, train_data)],
    )
    metrics_combination_cv_regression(
        "None",
        25,
        True,
        False,
        feval=lambda preds, train_data: [decreasing_metric(preds, train_data), constant_metric(preds, train_data)],
    )
    metrics_combination_cv_regression(
        "None",
        1,
        True,
        False,
        feval=lambda preds, train_data: [constant_metric(preds, train_data), decreasing_metric(preds, train_data)],
    )


def test_node_level_subcol():
    X, y = load_breast_cancer(return_X_y=True)
    X_train, X_test, y_train, y_test = train_test_split(X, y, test_size=0.1, random_state=42)
    params = {
        "objective": "binary",
        "metric": "binary_logloss",
        "feature_fraction_bynode": 0.8,
        "feature_fraction": 1.0,
        "verbose": -1,
    }
    lgb_train = lgb.Dataset(X_train, y_train)
    lgb_eval = lgb.Dataset(X_test, y_test, reference=lgb_train)
    evals_result = {}
    gbm = lgb.train(
        params, lgb_train, num_boost_round=25, valid_sets=lgb_eval, callbacks=[lgb.record_evaluation(evals_result)]
    )
    ret = log_loss(y_test, gbm.predict(X_test))
    assert ret < 0.14
    assert evals_result["valid_0"]["binary_logloss"][-1] == pytest.approx(ret)
    params["feature_fraction"] = 0.5
    gbm2 = lgb.train(params, lgb_train, num_boost_round=25)
    ret2 = log_loss(y_test, gbm2.predict(X_test))
    assert ret != ret2


def test_forced_split_feature_indices(tmp_path):
    X, y = make_synthetic_regression()
    forced_split = {
        "feature": 0,
        "threshold": 0.5,
        "left": {"feature": X.shape[1], "threshold": 0.5},
    }
    tmp_split_file = tmp_path / "forced_split.json"
    with open(tmp_split_file, "w") as f:
        f.write(json.dumps(forced_split))
    lgb_train = lgb.Dataset(X, y)
    params = {"objective": "regression", "forcedsplits_filename": tmp_split_file}
    with pytest.raises(lgb.basic.LightGBMError, match="Forced splits file includes feature index"):
        lgb.train(params, lgb_train)


def test_forced_bins():
    x = np.empty((100, 2))
    x[:, 0] = np.arange(0, 1, 0.01)
    x[:, 1] = -np.arange(0, 1, 0.01)
    y = np.arange(0, 1, 0.01)
    forcedbins_filename = Path(__file__).absolute().parents[2] / "examples" / "regression" / "forced_bins.json"
    params = {
        "objective": "regression_l1",
        "max_bin": 5,
        "forcedbins_filename": forcedbins_filename,
        "num_leaves": 2,
        "min_data_in_leaf": 1,
        "verbose": -1,
    }
    lgb_x = lgb.Dataset(x, label=y)
    est = lgb.train(params, lgb_x, num_boost_round=20)
    new_x = np.zeros((3, x.shape[1]))
    new_x[:, 0] = [0.31, 0.37, 0.41]
    predicted = est.predict(new_x)
    assert len(np.unique(predicted)) == 3
    new_x[:, 0] = [0, 0, 0]
    new_x[:, 1] = [-0.9, -0.6, -0.3]
    predicted = est.predict(new_x)
    assert len(np.unique(predicted)) == 1
    params["forcedbins_filename"] = ""
    lgb_x = lgb.Dataset(x, label=y)
    est = lgb.train(params, lgb_x, num_boost_round=20)
    predicted = est.predict(new_x)
    assert len(np.unique(predicted)) == 3
    params["forcedbins_filename"] = (
        Path(__file__).absolute().parents[2] / "examples" / "regression" / "forced_bins2.json"
    )
    params["max_bin"] = 11
    lgb_x = lgb.Dataset(x[:, :1], label=y)
    est = lgb.train(params, lgb_x, num_boost_round=50)
    predicted = est.predict(x[1:, :1])
    _, counts = np.unique(predicted, return_counts=True)
    assert min(counts) >= 9
    assert max(counts) <= 11


def test_binning_same_sign():
    # test that binning works properly for features with only positive or only negative values
    x = np.empty((99, 2))
    x[:, 0] = np.arange(0.01, 1, 0.01)
    x[:, 1] = -np.arange(0.01, 1, 0.01)
    y = np.arange(0.01, 1, 0.01)
    params = {
        "objective": "regression_l1",
        "max_bin": 5,
        "num_leaves": 2,
        "min_data_in_leaf": 1,
        "verbose": -1,
        "seed": 0,
    }
    lgb_x = lgb.Dataset(x, label=y)
    est = lgb.train(params, lgb_x, num_boost_round=20)
    new_x = np.zeros((3, 2))
    new_x[:, 0] = [-1, 0, 1]
    predicted = est.predict(new_x)
    assert predicted[0] == pytest.approx(predicted[1])
    assert predicted[1] != pytest.approx(predicted[2])
    new_x = np.zeros((3, 2))
    new_x[:, 1] = [-1, 0, 1]
    predicted = est.predict(new_x)
    assert predicted[0] != pytest.approx(predicted[1])
    assert predicted[1] == pytest.approx(predicted[2])


def test_dataset_update_params(rng):
    default_params = {
        "max_bin": 100,
        "max_bin_by_feature": [20, 10],
        "bin_construct_sample_cnt": 10000,
        "min_data_in_bin": 1,
        "use_missing": False,
        "zero_as_missing": False,
        "categorical_feature": [0],
        "feature_pre_filter": True,
        "pre_partition": False,
        "enable_bundle": True,
        "data_random_seed": 0,
        "is_enable_sparse": True,
        "header": True,
        "two_round": True,
        "label_column": 0,
        "weight_column": 0,
        "group_column": 0,
        "ignore_column": 0,
        "min_data_in_leaf": 10,
        "linear_tree": False,
        "precise_float_parser": True,
        "verbose": -1,
    }
    unchangeable_params = {
        "max_bin": 150,
        "max_bin_by_feature": [30, 5],
        "bin_construct_sample_cnt": 5000,
        "min_data_in_bin": 2,
        "use_missing": True,
        "zero_as_missing": True,
        "categorical_feature": [0, 1],
        "feature_pre_filter": False,
        "pre_partition": True,
        "enable_bundle": False,
        "data_random_seed": 1,
        "is_enable_sparse": False,
        "header": False,
        "two_round": False,
        "label_column": 1,
        "weight_column": 1,
        "group_column": 1,
        "ignore_column": 1,
        "forcedbins_filename": "/some/path/forcedbins.json",
        "min_data_in_leaf": 2,
        "linear_tree": True,
        "precise_float_parser": False,
    }
    X = rng.uniform(size=(100, 2))
    y = rng.uniform(size=(100,))

    # decreasing without freeing raw data is allowed
    lgb_data = lgb.Dataset(X, y, params=default_params, free_raw_data=False).construct()
    default_params["min_data_in_leaf"] -= 1
    lgb.train(default_params, lgb_data, num_boost_round=3)

    # decreasing before lazy init is allowed
    lgb_data = lgb.Dataset(X, y, params=default_params)
    default_params["min_data_in_leaf"] -= 1
    lgb.train(default_params, lgb_data, num_boost_round=3)

    # increasing is allowed
    default_params["min_data_in_leaf"] += 2
    lgb.train(default_params, lgb_data, num_boost_round=3)

    # decreasing with disabled filter is allowed
    default_params["feature_pre_filter"] = False
    lgb_data = lgb.Dataset(X, y, params=default_params).construct()
    default_params["min_data_in_leaf"] -= 4
    lgb.train(default_params, lgb_data, num_boost_round=3)

    # decreasing with enabled filter is disallowed;
    # also changes of other params are disallowed
    default_params["feature_pre_filter"] = True
    lgb_data = lgb.Dataset(X, y, params=default_params).construct()
    for key, value in unchangeable_params.items():
        new_params = default_params.copy()
        new_params[key] = value
        if key != "forcedbins_filename":
            param_name = key
        else:
            param_name = "forced bins"
        err_msg = (
            "Reducing `min_data_in_leaf` with `feature_pre_filter=true` may cause *"
            if key == "min_data_in_leaf"
            else f"Cannot change {param_name} *"
        )
        with np.testing.assert_raises_regex(lgb.basic.LightGBMError, err_msg):
            lgb.train(new_params, lgb_data, num_boost_round=3)


def test_dataset_params_with_reference(rng):
    default_params = {"max_bin": 100}
    X = rng.uniform(size=(100, 2))
    y = rng.uniform(size=(100,))
    X_val = rng.uniform(size=(100, 2))
    y_val = rng.uniform(size=(100,))
    lgb_train = lgb.Dataset(X, y, params=default_params, free_raw_data=False).construct()
    lgb_val = lgb.Dataset(X_val, y_val, reference=lgb_train, free_raw_data=False).construct()
    assert lgb_train.get_params() == default_params
    assert lgb_val.get_params() == default_params
    lgb.train(default_params, lgb_train, valid_sets=[lgb_val])


def test_extra_trees():
    # check extra trees increases regularization
    X, y = make_synthetic_regression()
    lgb_x = lgb.Dataset(X, label=y)
    params = {"objective": "regression", "num_leaves": 32, "verbose": -1, "extra_trees": False, "seed": 0}
    est = lgb.train(params, lgb_x, num_boost_round=10)
    predicted = est.predict(X)
    err = mean_squared_error(y, predicted)
    params["extra_trees"] = True
    est = lgb.train(params, lgb_x, num_boost_round=10)
    predicted_new = est.predict(X)
    err_new = mean_squared_error(y, predicted_new)
    assert err < err_new


def test_path_smoothing():
    # check path smoothing increases regularization
    X, y = make_synthetic_regression()
    lgb_x = lgb.Dataset(X, label=y)
    params = {"objective": "regression", "num_leaves": 32, "verbose": -1, "seed": 0}
    est = lgb.train(params, lgb_x, num_boost_round=10)
    predicted = est.predict(X)
    err = mean_squared_error(y, predicted)
    params["path_smooth"] = 1
    est = lgb.train(params, lgb_x, num_boost_round=10)
    predicted_new = est.predict(X)
    err_new = mean_squared_error(y, predicted_new)
    assert err < err_new


def test_trees_to_dataframe(rng):
    pytest.importorskip("pandas")

    def _imptcs_to_numpy(X, impcts_dict):
        cols = [f"Column_{i}" for i in range(X.shape[1])]
        return [impcts_dict.get(col, 0.0) for col in cols]

    X, y = load_breast_cancer(return_X_y=True)
    data = lgb.Dataset(X, label=y)
    num_trees = 10
    bst = lgb.train({"objective": "binary", "verbose": -1}, data, num_trees)
    tree_df = bst.trees_to_dataframe()
    split_dict = tree_df[~tree_df["split_gain"].isnull()].groupby("split_feature").size().to_dict()

    gains_dict = tree_df.groupby("split_feature")["split_gain"].sum().to_dict()

    tree_split = _imptcs_to_numpy(X, split_dict)
    tree_gains = _imptcs_to_numpy(X, gains_dict)
    mod_split = bst.feature_importance("split")
    mod_gains = bst.feature_importance("gain")
    num_trees_from_df = tree_df["tree_index"].nunique()
    obs_counts_from_df = tree_df.loc[tree_df["node_depth"] == 1, "count"].values

    np.testing.assert_equal(tree_split, mod_split)
    np.testing.assert_allclose(tree_gains, mod_gains)
    assert num_trees_from_df == num_trees
    np.testing.assert_equal(obs_counts_from_df, len(y))

    # test edge case with one leaf
    X = np.ones((10, 2))
    y = rng.uniform(size=(10,))
    data = lgb.Dataset(X, label=y)
    bst = lgb.train({"objective": "binary", "verbose": -1}, data, num_trees)
    tree_df = bst.trees_to_dataframe()

    assert len(tree_df) == 1
    assert tree_df.loc[0, "tree_index"] == 0
    assert tree_df.loc[0, "node_depth"] == 1
    assert tree_df.loc[0, "node_index"] == "0-L0"
    assert tree_df.loc[0, "value"] is not None
    for col in (
        "left_child",
        "right_child",
        "parent_index",
        "split_feature",
        "split_gain",
        "threshold",
        "decision_type",
        "missing_direction",
        "missing_type",
        "weight",
        "count",
    ):
        assert tree_df.loc[0, col] is None


def test_interaction_constraints():
    X, y = make_synthetic_regression(n_samples=200)
    num_features = X.shape[1]
    train_data = lgb.Dataset(X, label=y)
    # check that constraint containing all features is equivalent to no constraint
    params = {"verbose": -1, "seed": 0}
    est = lgb.train(params, train_data, num_boost_round=10)
    pred1 = est.predict(X)
    est = lgb.train(dict(params, interaction_constraints=[list(range(num_features))]), train_data, num_boost_round=10)
    pred2 = est.predict(X)
    np.testing.assert_allclose(pred1, pred2)
    # check that constraint partitioning the features reduces train accuracy
    est = lgb.train(dict(params, interaction_constraints=[[0, 2], [1, 3]]), train_data, num_boost_round=10)
    pred3 = est.predict(X)
    assert mean_squared_error(y, pred1) < mean_squared_error(y, pred3)
    # check that constraints consisting of single features reduce accuracy further
    est = lgb.train(
        dict(params, interaction_constraints=[[i] for i in range(num_features)]), train_data, num_boost_round=10
    )
    pred4 = est.predict(X)
    assert mean_squared_error(y, pred3) < mean_squared_error(y, pred4)
    # test that interaction constraints work when not all features are used
    X = np.concatenate([np.zeros((X.shape[0], 1)), X], axis=1)
    num_features = X.shape[1]
    train_data = lgb.Dataset(X, label=y)
    est = lgb.train(
        dict(params, interaction_constraints=[[0] + list(range(2, num_features)), [1] + list(range(2, num_features))]),
        train_data,
        num_boost_round=10,
    )


def test_linear_trees_num_threads(rng_fixed_seed):
    # check that number of threads does not affect result
    x = np.arange(0, 1000, 0.1)
    y = 2 * x + rng_fixed_seed.normal(loc=0, scale=0.1, size=(len(x),))
    x = x[:, np.newaxis]
    lgb_train = lgb.Dataset(x, label=y)
    params = {"verbose": -1, "objective": "regression", "seed": 0, "linear_tree": True, "num_threads": 2}
    est = lgb.train(params, lgb_train, num_boost_round=100)
    pred1 = est.predict(x)
    params["num_threads"] = 4
    est = lgb.train(params, lgb_train, num_boost_round=100)
    pred2 = est.predict(x)
    np.testing.assert_allclose(pred1, pred2)


def test_linear_trees(tmp_path, rng_fixed_seed):
    # check that setting linear_tree=True fits better than ordinary trees when data has linear relationship
    x = np.arange(0, 100, 0.1)
    y = 2 * x + rng_fixed_seed.normal(0, 0.1, len(x))
    x = x[:, np.newaxis]
    lgb_train = lgb.Dataset(x, label=y)
    params = {"verbose": -1, "metric": "mse", "seed": 0, "num_leaves": 2}
    est = lgb.train(params, lgb_train, num_boost_round=10)
    pred1 = est.predict(x)
    lgb_train = lgb.Dataset(x, label=y)
    res = {}
    est = lgb.train(
        dict(params, linear_tree=True),
        lgb_train,
        num_boost_round=10,
        valid_sets=[lgb_train],
        valid_names=["train"],
        callbacks=[lgb.record_evaluation(res)],
    )
    pred2 = est.predict(x)
    assert res["train"]["l2"][-1] == pytest.approx(mean_squared_error(y, pred2), abs=1e-1)
    assert mean_squared_error(y, pred2) < mean_squared_error(y, pred1)
    # test again with nans in data
    x[:10] = np.nan
    lgb_train = lgb.Dataset(x, label=y)
    est = lgb.train(params, lgb_train, num_boost_round=10)
    pred1 = est.predict(x)
    lgb_train = lgb.Dataset(x, label=y)
    res = {}
    est = lgb.train(
        dict(params, linear_tree=True),
        lgb_train,
        num_boost_round=10,
        valid_sets=[lgb_train],
        valid_names=["train"],
        callbacks=[lgb.record_evaluation(res)],
    )
    pred2 = est.predict(x)
    assert res["train"]["l2"][-1] == pytest.approx(mean_squared_error(y, pred2), abs=1e-1)
    assert mean_squared_error(y, pred2) < mean_squared_error(y, pred1)
    # test again with bagging
    res = {}
    est = lgb.train(
        dict(params, linear_tree=True, subsample=0.8, bagging_freq=1),
        lgb_train,
        num_boost_round=10,
        valid_sets=[lgb_train],
        valid_names=["train"],
        callbacks=[lgb.record_evaluation(res)],
    )
    pred = est.predict(x)
    assert res["train"]["l2"][-1] == pytest.approx(mean_squared_error(y, pred), abs=1e-1)
    # test with a feature that has only one non-nan value
    x = np.concatenate([np.ones([x.shape[0], 1]), x], 1)
    x[500:, 1] = np.nan
    y[500:] += 10
    lgb_train = lgb.Dataset(x, label=y)
    res = {}
    est = lgb.train(
        dict(params, linear_tree=True, subsample=0.8, bagging_freq=1),
        lgb_train,
        num_boost_round=10,
        valid_sets=[lgb_train],
        valid_names=["train"],
        callbacks=[lgb.record_evaluation(res)],
    )
    pred = est.predict(x)
    assert res["train"]["l2"][-1] == pytest.approx(mean_squared_error(y, pred), abs=1e-1)
    # test with a categorical feature
    x[:250, 0] = 0
    y[:250] += 10
    lgb_train = lgb.Dataset(x, label=y, categorical_feature=[0])
    est = lgb.train(
        dict(params, linear_tree=True, subsample=0.8, bagging_freq=1),
        lgb_train,
        num_boost_round=10,
    )
    # test refit: same results on same data
    est2 = est.refit(x, label=y)
    p1 = est.predict(x)
    p2 = est2.predict(x)
    assert np.mean(np.abs(p1 - p2)) < 2

    # test refit with save and load
    temp_model = str(tmp_path / "temp_model.txt")
    est.save_model(temp_model)
    est2 = lgb.Booster(model_file=temp_model)
    est2 = est2.refit(x, label=y)
    p1 = est.predict(x)
    p2 = est2.predict(x)
    assert np.mean(np.abs(p1 - p2)) < 2
    # test refit: different results training on different data
    est3 = est.refit(x[:100, :], label=y[:100])
    p3 = est3.predict(x)
    assert np.mean(np.abs(p2 - p1)) > np.abs(np.max(p3 - p1))
    # test when num_leaves - 1 < num_features and when num_leaves - 1 > num_features
    X_train, _, y_train, _ = train_test_split(*load_breast_cancer(return_X_y=True), test_size=0.1, random_state=2)
    params = {"linear_tree": True, "verbose": -1, "metric": "mse", "seed": 0}
    train_data = lgb.Dataset(
        X_train,
        label=y_train,
        params=dict(params, num_leaves=2),
        categorical_feature=[0],
    )
    est = lgb.train(params, train_data, num_boost_round=10)
    train_data = lgb.Dataset(
        X_train,
        label=y_train,
        params=dict(params, num_leaves=60),
        categorical_feature=[0],
    )
    est = lgb.train(params, train_data, num_boost_round=10)


def test_save_and_load_linear(tmp_path):
    X_train, X_test, y_train, y_test = train_test_split(
        *load_breast_cancer(return_X_y=True), test_size=0.1, random_state=2
    )
    X_train = np.concatenate([np.ones((X_train.shape[0], 1)), X_train], 1)
    X_train[: X_train.shape[0] // 2, 0] = 0
    y_train[: X_train.shape[0] // 2] = 1
    params = {"linear_tree": True}
    train_data_1 = lgb.Dataset(X_train, label=y_train, params=params, categorical_feature=[0])
    est_1 = lgb.train(params, train_data_1, num_boost_round=10)
    pred_1 = est_1.predict(X_train)

    tmp_dataset = str(tmp_path / "temp_dataset.bin")
    train_data_1.save_binary(tmp_dataset)
    train_data_2 = lgb.Dataset(tmp_dataset)
    est_2 = lgb.train(params, train_data_2, num_boost_round=10)
    pred_2 = est_2.predict(X_train)
    np.testing.assert_allclose(pred_1, pred_2)

    model_file = str(tmp_path / "model.txt")
    est_2.save_model(model_file)
    est_3 = lgb.Booster(model_file=model_file)
    pred_3 = est_3.predict(X_train)
    np.testing.assert_allclose(pred_2, pred_3)


def test_linear_single_leaf():
    X_train, y_train = load_breast_cancer(return_X_y=True)
    train_data = lgb.Dataset(X_train, label=y_train)
    params = {"objective": "binary", "linear_tree": True, "min_sum_hessian": 5000}
    bst = lgb.train(params, train_data, num_boost_round=5)
    y_pred = bst.predict(X_train)
    assert log_loss(y_train, y_pred) < 0.661


def test_linear_raises_informative_errors_on_unsupported_params():
    X, y = make_synthetic_regression()
    with pytest.raises(lgb.basic.LightGBMError, match="Cannot use regression_l1 objective when fitting linear trees"):
        lgb.train(
            train_set=lgb.Dataset(X, label=y),
            params={"linear_tree": True, "objective": "regression_l1"},
            num_boost_round=1,
        )
    with pytest.raises(lgb.basic.LightGBMError, match="zero_as_missing must be false when fitting linear trees"):
        lgb.train(
            train_set=lgb.Dataset(X, label=y),
            params={"linear_tree": True, "zero_as_missing": True},
            num_boost_round=1,
        )


def test_predict_with_start_iteration():
    def inner_test(X, y, params, early_stopping_rounds):
        X_train, X_test, y_train, y_test = train_test_split(X, y, test_size=0.1, random_state=42)
        train_data = lgb.Dataset(X_train, label=y_train)
        valid_data = lgb.Dataset(X_test, label=y_test)
        callbacks = [lgb.early_stopping(early_stopping_rounds)] if early_stopping_rounds is not None else []
        booster = lgb.train(params, train_data, num_boost_round=50, valid_sets=[valid_data], callbacks=callbacks)

        # test that the predict once with all iterations equals summed results with start_iteration and num_iteration
        all_pred = booster.predict(X, raw_score=True)
        all_pred_contrib = booster.predict(X, pred_contrib=True)
        steps = [10, 12]
        for step in steps:
            pred = np.zeros_like(all_pred)
            pred_contrib = np.zeros_like(all_pred_contrib)
            for start_iter in range(0, 50, step):
                pred += booster.predict(X, start_iteration=start_iter, num_iteration=step, raw_score=True)
                pred_contrib += booster.predict(X, start_iteration=start_iter, num_iteration=step, pred_contrib=True)
            np.testing.assert_allclose(all_pred, pred)
            np.testing.assert_allclose(all_pred_contrib, pred_contrib)
        # test the case where start_iteration <= 0, and num_iteration is None
        pred1 = booster.predict(X, start_iteration=-1)
        pred2 = booster.predict(X, num_iteration=booster.best_iteration)
        np.testing.assert_allclose(pred1, pred2)

        # test the case where start_iteration > 0, and num_iteration <= 0
        pred4 = booster.predict(X, start_iteration=10, num_iteration=-1)
        pred5 = booster.predict(X, start_iteration=10, num_iteration=90)
        pred6 = booster.predict(X, start_iteration=10, num_iteration=0)
        np.testing.assert_allclose(pred4, pred5)
        np.testing.assert_allclose(pred4, pred6)

        # test the case where start_iteration > 0, and num_iteration <= 0, with pred_leaf=True
        pred4 = booster.predict(X, start_iteration=10, num_iteration=-1, pred_leaf=True)
        pred5 = booster.predict(X, start_iteration=10, num_iteration=40, pred_leaf=True)
        pred6 = booster.predict(X, start_iteration=10, num_iteration=0, pred_leaf=True)
        np.testing.assert_allclose(pred4, pred5)
        np.testing.assert_allclose(pred4, pred6)

        # test the case where start_iteration > 0, and num_iteration <= 0, with pred_contrib=True
        pred4 = booster.predict(X, start_iteration=10, num_iteration=-1, pred_contrib=True)
        pred5 = booster.predict(X, start_iteration=10, num_iteration=40, pred_contrib=True)
        pred6 = booster.predict(X, start_iteration=10, num_iteration=0, pred_contrib=True)
        np.testing.assert_allclose(pred4, pred5)
        np.testing.assert_allclose(pred4, pred6)

    # test for regression
    X, y = make_synthetic_regression()
    params = {"objective": "regression", "verbose": -1, "metric": "l2", "learning_rate": 0.5}
    # test both with and without early stopping
    inner_test(X, y, params, early_stopping_rounds=1)
    inner_test(X, y, params, early_stopping_rounds=5)
    inner_test(X, y, params, early_stopping_rounds=None)

    # test for multi-class
    X, y = load_iris(return_X_y=True)
    params = {"objective": "multiclass", "num_class": 3, "verbose": -1, "metric": "multi_error"}
    # test both with and without early stopping
    inner_test(X, y, params, early_stopping_rounds=1)
    inner_test(X, y, params, early_stopping_rounds=5)
    inner_test(X, y, params, early_stopping_rounds=None)

    # test for binary
    X, y = load_breast_cancer(return_X_y=True)
    params = {"objective": "binary", "verbose": -1, "metric": "auc"}
    # test both with and without early stopping
    inner_test(X, y, params, early_stopping_rounds=1)
    inner_test(X, y, params, early_stopping_rounds=5)
    inner_test(X, y, params, early_stopping_rounds=None)


@pytest.mark.parametrize("use_init_score", [False, True])
def test_predict_stump(rng, use_init_score):
    X, y = load_breast_cancer(return_X_y=True)
    dataset_kwargs = {"data": X, "label": y}
    if use_init_score:
        dataset_kwargs.update({"init_score": rng.uniform(size=y.shape)})
    bst = lgb.train(
        train_set=lgb.Dataset(**dataset_kwargs),
        params={"objective": "binary", "min_data_in_leaf": X.shape[0]},
        num_boost_round=5,
    )
    # checking prediction from 1 iteration and the whole model, to prevent bugs
    # of the form "a model of n stumps predicts n * initial_score"
    preds_1 = bst.predict(X, raw_score=True, num_iteration=1)
    preds_all = bst.predict(X, raw_score=True)
    if use_init_score:
        # if init_score was provided, a model of stumps should predict all 0s
        all_zeroes = np.full_like(preds_1, fill_value=0.0)
        np.testing.assert_allclose(preds_1, all_zeroes)
        np.testing.assert_allclose(preds_all, all_zeroes)
    else:
        # if init_score was not provided, prediction for a model of stumps should be
        # the "average" of the labels
        y_avg = np.log(y.mean() / (1.0 - y.mean()))
        np.testing.assert_allclose(preds_1, np.full_like(preds_1, fill_value=y_avg))
        np.testing.assert_allclose(preds_all, np.full_like(preds_all, fill_value=y_avg))


def test_predict_regression_output_shape():
    n_samples = 1_000
    n_features = 4
    X, y = make_synthetic_regression(n_samples=n_samples, n_features=n_features)
    dtrain = lgb.Dataset(X, label=y)
    params = {"objective": "regression", "verbosity": -1}

    # 1-round model
    bst = lgb.train(params, dtrain, num_boost_round=1)
    assert bst.predict(X).shape == (n_samples,)
    assert bst.predict(X, raw_score=True).shape == (n_samples,)
    assert bst.predict(X, pred_contrib=True).shape == (n_samples, n_features + 1)
    assert bst.predict(X, pred_leaf=True).shape == (n_samples, 1)

    # 2-round model
    bst = lgb.train(params, dtrain, num_boost_round=2)
    assert bst.predict(X).shape == (n_samples,)
    assert bst.predict(X, raw_score=True).shape == (n_samples,)
    assert bst.predict(X, pred_contrib=True).shape == (n_samples, n_features + 1)
    assert bst.predict(X, pred_leaf=True).shape == (n_samples, 2)


def test_predict_binary_classification_output_shape():
    n_samples = 1_000
    n_features = 4
    X, y = make_classification(n_samples=n_samples, n_features=n_features, n_classes=2)
    dtrain = lgb.Dataset(X, label=y)
    params = {"objective": "binary", "verbosity": -1}

    # 1-round model
    bst = lgb.train(params, dtrain, num_boost_round=1)
    assert bst.predict(X).shape == (n_samples,)
    assert bst.predict(X, raw_score=True).shape == (n_samples,)
    assert bst.predict(X, pred_contrib=True).shape == (n_samples, n_features + 1)
    assert bst.predict(X, pred_leaf=True).shape == (n_samples, 1)

    # 2-round model
    bst = lgb.train(params, dtrain, num_boost_round=2)
    assert bst.predict(X).shape == (n_samples,)
    assert bst.predict(X, raw_score=True).shape == (n_samples,)
    assert bst.predict(X, pred_contrib=True).shape == (n_samples, n_features + 1)
    assert bst.predict(X, pred_leaf=True).shape == (n_samples, 2)


def test_predict_multiclass_classification_output_shape():
    n_samples = 1_000
    n_features = 10
    n_classes = 3
    X, y = make_classification(n_samples=n_samples, n_features=n_features, n_classes=n_classes, n_informative=6)
    dtrain = lgb.Dataset(X, label=y)
    params = {"objective": "multiclass", "verbosity": -1, "num_class": n_classes}

    # 1-round model
    bst = lgb.train(params, dtrain, num_boost_round=1)
    assert bst.predict(X).shape == (n_samples, n_classes)
    assert bst.predict(X, raw_score=True).shape == (n_samples, n_classes)
    assert bst.predict(X, pred_contrib=True).shape == (n_samples, n_classes * (n_features + 1))
    assert bst.predict(X, pred_leaf=True).shape == (n_samples, n_classes)

    # 2-round model
    bst = lgb.train(params, dtrain, num_boost_round=2)
    assert bst.predict(X).shape == (n_samples, n_classes)
    assert bst.predict(X, raw_score=True).shape == (n_samples, n_classes)
    assert bst.predict(X, pred_contrib=True).shape == (n_samples, n_classes * (n_features + 1))
    assert bst.predict(X, pred_leaf=True).shape == (n_samples, n_classes * 2)


def test_average_precision_metric():
    # test against sklearn average precision metric
    X, y = load_breast_cancer(return_X_y=True)
    params = {"objective": "binary", "metric": "average_precision", "verbose": -1}
    res = {}
    lgb_X = lgb.Dataset(X, label=y)
    est = lgb.train(params, lgb_X, num_boost_round=10, valid_sets=[lgb_X], callbacks=[lgb.record_evaluation(res)])
    ap = res["training"]["average_precision"][-1]
    pred = est.predict(X)
    sklearn_ap = average_precision_score(y, pred)
    assert ap == pytest.approx(sklearn_ap)
    # test that average precision is 1 where model predicts perfectly
    y = y.copy()
    y[:] = 1
    lgb_X = lgb.Dataset(X, label=y)
    lgb.train(params, lgb_X, num_boost_round=1, valid_sets=[lgb_X], callbacks=[lgb.record_evaluation(res)])
    assert res["training"]["average_precision"][-1] == pytest.approx(1)


def test_reset_params_works_with_metric_num_class_and_boosting():
    X, y = load_breast_cancer(return_X_y=True)
    dataset_params = {"max_bin": 150}
    booster_params = {
        "objective": "multiclass",
        "max_depth": 4,
        "bagging_fraction": 0.8,
        "metric": ["multi_logloss", "multi_error"],
        "boosting": "gbdt",
        "num_class": 5,
    }
    dtrain = lgb.Dataset(X, y, params=dataset_params)
    bst = lgb.Booster(params=booster_params, train_set=dtrain)

    expected_params = dict(dataset_params, **booster_params)
    assert bst.params == expected_params

    booster_params["bagging_fraction"] += 0.1
    new_bst = bst.reset_parameter(booster_params)

    expected_params = dict(dataset_params, **booster_params)
    assert bst.params == expected_params
    assert new_bst.params == expected_params


@pytest.mark.parametrize("linear_tree", [False, True])
def test_dump_model_stump(linear_tree):
    X, y = load_breast_cancer(return_X_y=True)

    train_data = lgb.Dataset(X, label=y)
    params = {"objective": "binary", "verbose": -1, "linear_tree": linear_tree, "min_data_in_leaf": len(y)}
    bst = lgb.train(params, train_data, num_boost_round=5)
    dumped_model = bst.dump_model(num_iteration=5, start_iteration=0)
    tree_structure = dumped_model["tree_info"][0]["tree_structure"]
    assert len(dumped_model["tree_info"]) == 1
    assert "leaf_value" in tree_structure
    assert tree_structure["leaf_count"] == len(y)


def test_dump_model():
    initial_score_offset = 57.5
    X, y = make_synthetic_regression()
    train_data = lgb.Dataset(X, label=y + initial_score_offset)

    params = {
        "objective": "regression",
        "verbose": -1,
        "boost_from_average": True,
    }
    bst = lgb.train(params, train_data, num_boost_round=5)
    dumped_model = bst.dump_model(num_iteration=5, start_iteration=0)
    dumped_model_str = str(dumped_model)
    assert "leaf_features" not in dumped_model_str
    assert "leaf_coeff" not in dumped_model_str
    assert "leaf_const" not in dumped_model_str
    assert "leaf_value" in dumped_model_str
    assert "leaf_count" in dumped_model_str

    for tree in dumped_model["tree_info"]:
        assert tree["tree_structure"]["internal_value"] != 0

    assert dumped_model["tree_info"][0]["tree_structure"]["internal_value"] == pytest.approx(
        initial_score_offset, abs=1
    )
    assert_all_trees_valid(dumped_model)


def test_dump_model_linear():
    X, y = load_breast_cancer(return_X_y=True)
    params = {
        "objective": "binary",
        "verbose": -1,
        "linear_tree": True,
    }
    train_data = lgb.Dataset(X, label=y)
    bst = lgb.train(params, train_data, num_boost_round=5)
    dumped_model = bst.dump_model(num_iteration=5, start_iteration=0)
    assert_all_trees_valid(dumped_model)
    dumped_model_str = str(dumped_model)
    assert "leaf_features" in dumped_model_str
    assert "leaf_coeff" in dumped_model_str
    assert "leaf_const" in dumped_model_str
    assert "leaf_value" in dumped_model_str
    assert "leaf_count" in dumped_model_str


def test_dump_model_hook():
    def hook(obj):
        if "leaf_value" in obj:
            obj["LV"] = obj["leaf_value"]
            del obj["leaf_value"]
        return obj

    X, y = load_breast_cancer(return_X_y=True)
    train_data = lgb.Dataset(X, label=y)
    params = {"objective": "binary", "verbose": -1}
    bst = lgb.train(params, train_data, num_boost_round=5)
    dumped_model_str = str(bst.dump_model(5, 0, object_hook=hook))
    assert "leaf_value" not in dumped_model_str
    assert "LV" in dumped_model_str


@pytest.mark.skipif(getenv("TASK", "") == "cuda", reason="Forced splits are not yet supported by CUDA version")
def test_force_split_with_feature_fraction(tmp_path):
    X, y = make_synthetic_regression()
    X_train, X_test, y_train, y_test = train_test_split(X, y, test_size=0.1, random_state=42)
    lgb_train = lgb.Dataset(X_train, y_train)

    forced_split = {"feature": 0, "threshold": 0.5, "right": {"feature": 2, "threshold": 10.0}}

    tmp_split_file = tmp_path / "forced_split.json"
    with open(tmp_split_file, "w") as f:
        f.write(json.dumps(forced_split))

    params = {
        "objective": "regression",
        "feature_fraction": 0.6,
        "force_col_wise": True,
        "feature_fraction_seed": 1,
        "forcedsplits_filename": tmp_split_file,
    }

    gbm = lgb.train(params, lgb_train)
    ret = mean_absolute_error(y_test, gbm.predict(X_test))
    assert ret < 15.7

    tree_info = gbm.dump_model()["tree_info"]
    assert len(tree_info) > 1
    for tree in tree_info:
        tree_structure = tree["tree_structure"]
        assert tree_structure["split_feature"] == 0


def test_goss_boosting_and_strategy_equivalent():
    X, y = make_synthetic_regression(n_samples=10_000, n_features=10, n_informative=5, random_state=42)
    X_train, X_test, y_train, y_test = train_test_split(X, y, test_size=0.1, random_state=42)
    lgb_train = lgb.Dataset(X_train, y_train)
    lgb_eval = lgb.Dataset(X_test, y_test, reference=lgb_train)
    base_params = {
        "metric": "l2",
        "verbose": -1,
        "bagging_seed": 0,
        "learning_rate": 0.05,
        "num_threads": 1,
        "force_row_wise": True,
        "gpu_use_dp": True,
    }
    params1 = {**base_params, "boosting": "goss"}
    evals_result1 = {}
    lgb.train(
        params1, lgb_train, num_boost_round=10, valid_sets=lgb_eval, callbacks=[lgb.record_evaluation(evals_result1)]
    )
    params2 = {**base_params, "data_sample_strategy": "goss"}
    evals_result2 = {}
    lgb.train(
        params2, lgb_train, num_boost_round=10, valid_sets=lgb_eval, callbacks=[lgb.record_evaluation(evals_result2)]
    )
    assert evals_result1["valid_0"]["l2"] == evals_result2["valid_0"]["l2"]


def test_sample_strategy_with_boosting():
    X, y = make_synthetic_regression(n_samples=10_000, n_features=10, n_informative=5, random_state=42)
    X_train, X_test, y_train, y_test = train_test_split(X, y, test_size=0.1, random_state=42)
    lgb_train = lgb.Dataset(X_train, y_train)
    lgb_eval = lgb.Dataset(X_test, y_test, reference=lgb_train)

    base_params = {
        "metric": "l2",
        "verbose": -1,
        "num_threads": 1,
        "force_row_wise": True,
        "gpu_use_dp": True,
    }

    params1 = {**base_params, "boosting": "dart", "data_sample_strategy": "goss"}
    evals_result = {}
    gbm = lgb.train(
        params1, lgb_train, num_boost_round=10, valid_sets=lgb_eval, callbacks=[lgb.record_evaluation(evals_result)]
    )
    eval_res1 = evals_result["valid_0"]["l2"][-1]
    test_res1 = mean_squared_error(y_test, gbm.predict(X_test))
    assert test_res1 == pytest.approx(3149.393862, abs=1.0)
    assert eval_res1 == pytest.approx(test_res1)

    params2 = {**base_params, "boosting": "gbdt", "data_sample_strategy": "goss"}
    evals_result = {}
    gbm = lgb.train(
        params2, lgb_train, num_boost_round=10, valid_sets=lgb_eval, callbacks=[lgb.record_evaluation(evals_result)]
    )
    eval_res2 = evals_result["valid_0"]["l2"][-1]
    test_res2 = mean_squared_error(y_test, gbm.predict(X_test))
    assert test_res2 == pytest.approx(2547.715968, abs=1.0)
    assert eval_res2 == pytest.approx(test_res2)

    params3 = {**base_params, "boosting": "goss", "data_sample_strategy": "goss"}
    evals_result = {}
    gbm = lgb.train(
        params3, lgb_train, num_boost_round=10, valid_sets=lgb_eval, callbacks=[lgb.record_evaluation(evals_result)]
    )
    eval_res3 = evals_result["valid_0"]["l2"][-1]
    test_res3 = mean_squared_error(y_test, gbm.predict(X_test))
    assert test_res3 == pytest.approx(2547.715968, abs=1.0)
    assert eval_res3 == pytest.approx(test_res3)

    params4 = {**base_params, "boosting": "rf", "data_sample_strategy": "goss"}
    evals_result = {}
    gbm = lgb.train(
        params4, lgb_train, num_boost_round=10, valid_sets=lgb_eval, callbacks=[lgb.record_evaluation(evals_result)]
    )
    eval_res4 = evals_result["valid_0"]["l2"][-1]
    test_res4 = mean_squared_error(y_test, gbm.predict(X_test))
    assert test_res4 == pytest.approx(2095.538735, abs=1.0)
    assert eval_res4 == pytest.approx(test_res4)

    assert test_res1 != test_res2
    assert eval_res1 != eval_res2
    assert test_res2 == test_res3
    assert eval_res2 == eval_res3
    assert eval_res1 != eval_res4
    assert test_res1 != test_res4
    assert eval_res2 != eval_res4
    assert test_res2 != test_res4

    params5 = {
        **base_params,
        "boosting": "dart",
        "data_sample_strategy": "bagging",
        "bagging_freq": 1,
        "bagging_fraction": 0.5,
    }
    evals_result = {}
    gbm = lgb.train(
        params5, lgb_train, num_boost_round=10, valid_sets=lgb_eval, callbacks=[lgb.record_evaluation(evals_result)]
    )
    eval_res5 = evals_result["valid_0"]["l2"][-1]
    test_res5 = mean_squared_error(y_test, gbm.predict(X_test))
    assert test_res5 == pytest.approx(3134.866931, abs=1.0)
    assert eval_res5 == pytest.approx(test_res5)

    params6 = {
        **base_params,
        "boosting": "gbdt",
        "data_sample_strategy": "bagging",
        "bagging_freq": 1,
        "bagging_fraction": 0.5,
    }
    evals_result = {}
    gbm = lgb.train(
        params6, lgb_train, num_boost_round=10, valid_sets=lgb_eval, callbacks=[lgb.record_evaluation(evals_result)]
    )
    eval_res6 = evals_result["valid_0"]["l2"][-1]
    test_res6 = mean_squared_error(y_test, gbm.predict(X_test))
    assert test_res6 == pytest.approx(2539.792378, abs=1.0)
    assert eval_res6 == pytest.approx(test_res6)
    assert test_res5 != test_res6
    assert eval_res5 != eval_res6

    params7 = {
        **base_params,
        "boosting": "rf",
        "data_sample_strategy": "bagging",
        "bagging_freq": 1,
        "bagging_fraction": 0.5,
    }
    evals_result = {}
    gbm = lgb.train(
        params7, lgb_train, num_boost_round=10, valid_sets=lgb_eval, callbacks=[lgb.record_evaluation(evals_result)]
    )
    eval_res7 = evals_result["valid_0"]["l2"][-1]
    test_res7 = mean_squared_error(y_test, gbm.predict(X_test))
    assert test_res7 == pytest.approx(1518.704481, abs=1.0)
    assert eval_res7 == pytest.approx(test_res7)
    assert test_res5 != test_res7
    assert eval_res5 != eval_res7
    assert test_res6 != test_res7
    assert eval_res6 != eval_res7


def test_record_evaluation_with_train():
    X, y = make_synthetic_regression()
    ds = lgb.Dataset(X, y)
    eval_result = {}
    callbacks = [lgb.record_evaluation(eval_result)]
    params = {"objective": "l2", "num_leaves": 3}
    num_boost_round = 5
    bst = lgb.train(params, ds, num_boost_round=num_boost_round, valid_sets=[ds], callbacks=callbacks)
    assert list(eval_result.keys()) == ["training"]
    train_mses = []
    for i in range(num_boost_round):
        pred = bst.predict(X, num_iteration=i + 1)
        mse = mean_squared_error(y, pred)
        train_mses.append(mse)
    np.testing.assert_allclose(eval_result["training"]["l2"], train_mses)


@pytest.mark.parametrize("train_metric", [False, True])
def test_record_evaluation_with_cv(train_metric):
    X, y = make_synthetic_regression()
    ds = lgb.Dataset(X, y)
    eval_result = {}
    callbacks = [lgb.record_evaluation(eval_result)]
    metrics = ["l2", "rmse"]
    params = {"objective": "l2", "num_leaves": 3, "metric": metrics}
    cv_hist = lgb.cv(
        params, ds, num_boost_round=5, stratified=False, callbacks=callbacks, eval_train_metric=train_metric
    )
    expected_datasets = {"valid"}
    if train_metric:
        expected_datasets.add("train")
    assert set(eval_result.keys()) == expected_datasets
    for dataset in expected_datasets:
        for metric in metrics:
            for agg in ("mean", "stdv"):
                key = f"{dataset} {metric}-{agg}"
                np.testing.assert_allclose(cv_hist[key], eval_result[dataset][f"{metric}-{agg}"])


def test_pandas_with_numpy_regular_dtypes(rng_fixed_seed):
    pd = pytest.importorskip("pandas")
    uints = ["uint8", "uint16", "uint32", "uint64"]
    ints = ["int8", "int16", "int32", "int64"]
    bool_and_floats = ["bool", "float16", "float32", "float64"]

    n_samples = 100
    # data as float64
    df = pd.DataFrame(
        {
            "x1": rng_fixed_seed.integers(low=0, high=2, size=n_samples),
            "x2": rng_fixed_seed.integers(low=1, high=3, size=n_samples),
            "x3": 10 * rng_fixed_seed.integers(low=1, high=3, size=n_samples),
            "x4": 100 * rng_fixed_seed.integers(low=1, high=3, size=n_samples),
        }
    )
    df = df.astype(np.float64)
    y = df["x1"] * (df["x2"] + df["x3"] + df["x4"])
    ds = lgb.Dataset(df, y)
    params = {"objective": "l2", "num_leaves": 31, "min_child_samples": 1}
    bst = lgb.train(params, ds, num_boost_round=5)
    preds = bst.predict(df)

    # test all features were used
    assert bst.trees_to_dataframe()["split_feature"].nunique() == df.shape[1]
    # test the score is better than predicting the mean
    baseline = np.full_like(y, y.mean())
    assert mean_squared_error(y, preds) < mean_squared_error(y, baseline)

    # test all predictions are equal using different input dtypes
    for target_dtypes in [uints, ints, bool_and_floats]:
        df2 = df.astype({f"x{i}": dtype for i, dtype in enumerate(target_dtypes, start=1)})
        assert df2.dtypes.tolist() == target_dtypes
        ds2 = lgb.Dataset(df2, y)
        bst2 = lgb.train(params, ds2, num_boost_round=5)
        preds2 = bst2.predict(df2)
        np.testing.assert_allclose(preds, preds2)


def test_pandas_nullable_dtypes(rng_fixed_seed):
    pd = pytest.importorskip("pandas")
    df = pd.DataFrame(
        {
            "x1": rng_fixed_seed.integers(low=1, high=3, size=100),
            "x2": np.linspace(-1, 1, 100),
            "x3": pd.arrays.SparseArray(rng_fixed_seed.integers(low=0, high=11, size=100)),
            "x4": rng_fixed_seed.uniform(size=(100,)) < 0.5,
        }
    )
    # introduce some missing values
    df.loc[1, "x1"] = np.nan
    df.loc[2, "x2"] = np.nan
    # in recent versions of pandas, type 'bool' is incompatible with nan values in x4
    df["x4"] = df["x4"].astype(np.float64)
    df.loc[3, "x4"] = np.nan
    y = df["x1"] * df["x2"] + df["x3"] * (1 + df["x4"])
    y = y.fillna(0)

    # train with regular dtypes
    params = {"objective": "l2", "num_leaves": 31, "min_child_samples": 1}
    ds = lgb.Dataset(df, y)
    bst = lgb.train(params, ds, num_boost_round=5)
    preds = bst.predict(df)

    # convert to nullable dtypes
    df2 = df.copy()
    df2["x1"] = df2["x1"].astype("Int32")
    df2["x2"] = df2["x2"].astype("Float64")
    df2["x4"] = df2["x4"].astype("boolean")

    # test training succeeds
    ds_nullable_dtypes = lgb.Dataset(df2, y)
    bst_nullable_dtypes = lgb.train(params, ds_nullable_dtypes, num_boost_round=5)
    preds_nullable_dtypes = bst_nullable_dtypes.predict(df2)

    trees_df = bst_nullable_dtypes.trees_to_dataframe()
    # test all features were used
    assert trees_df["split_feature"].nunique() == df.shape[1]
    # test the score is better than predicting the mean
    baseline = np.full_like(y, y.mean())
    assert mean_squared_error(y, preds) < mean_squared_error(y, baseline)

    # test equal predictions
    np.testing.assert_allclose(preds, preds_nullable_dtypes)


def test_boost_from_average_with_single_leaf_trees():
    # test data are taken from bug report
    # https://github.com/microsoft/LightGBM/issues/4708
    X = np.array(
        [
            [1021.0589, 1018.9578],
            [1023.85754, 1018.7854],
            [1024.5468, 1018.88513],
            [1019.02954, 1018.88513],
            [1016.79926, 1018.88513],
            [1007.6, 1018.88513],
        ],
        dtype=np.float32,
    )
    y = np.array([1023.8, 1024.6, 1024.4, 1023.8, 1022.0, 1014.4], dtype=np.float32)
    params = {
        "extra_trees": True,
        "min_data_in_bin": 1,
        "extra_seed": 7,
        "objective": "regression",
        "verbose": -1,
        "boost_from_average": True,
        "min_data_in_leaf": 1,
    }
    train_set = lgb.Dataset(X, y)
    model = lgb.train(params=params, train_set=train_set, num_boost_round=10)

    preds = model.predict(X)
    mean_preds = np.mean(preds)
    assert y.min() <= mean_preds <= y.max()


def test_cegb_split_buffer_clean(rng_fixed_seed):
    # modified from https://github.com/microsoft/LightGBM/issues/3679#issuecomment-938652811
    # and https://github.com/microsoft/LightGBM/pull/5087
    # test that the ``splits_per_leaf_`` of CEGB is cleaned before training a new tree
    # which is done in the fix #5164
    # without the fix:
    #    Check failed: (best_split_info.left_count) > (0)

    R, C = 1000, 100
    data = rng_fixed_seed.standard_normal(size=(R, C))
    for i in range(1, C):
        data[i] += data[0] * rng_fixed_seed.standard_normal()

    N = int(0.8 * len(data))
    train_data = data[:N]
    test_data = data[N:]
    train_y = np.sum(train_data, axis=1)
    test_y = np.sum(test_data, axis=1)

    train = lgb.Dataset(train_data, train_y, free_raw_data=True)

    params = {
        "boosting_type": "gbdt",
        "objective": "regression",
        "max_bin": 255,
        "num_leaves": 31,
        "seed": 0,
        "learning_rate": 0.1,
        "min_data_in_leaf": 0,
        "verbose": -1,
        "min_split_gain": 1000.0,
        "cegb_penalty_feature_coupled": 5 * np.arange(C),
        "cegb_penalty_split": 0.0002,
        "cegb_tradeoff": 10.0,
        "force_col_wise": True,
    }

    model = lgb.train(params, train, num_boost_round=10)
    predicts = model.predict(test_data)
    rmse = np.sqrt(mean_squared_error(test_y, predicts))
    assert rmse < 10.0


def test_verbosity_and_verbose(capsys):
    X, y = make_synthetic_regression()
    ds = lgb.Dataset(X, y)
    params = {
        "num_leaves": 3,
        "verbose": 1,
        "verbosity": 0,
    }
    lgb.train(params, ds, num_boost_round=1)
    expected_msg = "[LightGBM] [Warning] verbosity is set=0, verbose=1 will be ignored. Current value: verbosity=0"
    stdout = capsys.readouterr().out
    assert expected_msg in stdout


def test_verbosity_is_respected_when_using_custom_objective(capsys):
    X, y = make_synthetic_regression()
    ds = lgb.Dataset(X, y)
    params = {
        "objective": mse_obj,
        "nonsense": 123,
        "num_leaves": 3,
    }
    lgb.train({**params, "verbosity": -1}, ds, num_boost_round=1)
    assert_silent(capsys)
    lgb.train({**params, "verbosity": 0}, ds, num_boost_round=1)
    assert "[LightGBM] [Warning] Unknown parameter: nonsense" in capsys.readouterr().out


@pytest.mark.parametrize("verbosity_param", lgb.basic._ConfigAliases.get("verbosity"))
@pytest.mark.parametrize("verbosity", [-1, 0])
def test_verbosity_can_suppress_alias_warnings(capsys, verbosity_param, verbosity):
    X, y = make_synthetic_regression()
    ds = lgb.Dataset(X, y)
    params = {
        "num_leaves": 3,
        "subsample": 0.75,
        "bagging_fraction": 0.8,
        "force_col_wise": True,
        verbosity_param: verbosity,
    }
    lgb.train(params, ds, num_boost_round=1)
    expected_msg = (
        "[LightGBM] [Warning] bagging_fraction is set=0.8, subsample=0.75 will be ignored. "
        "Current value: bagging_fraction=0.8"
    )
    stdout = capsys.readouterr().out
    if verbosity >= 0:
        assert expected_msg in stdout
    else:
        assert re.search(r"\[LightGBM\]", stdout) is None


def test_cv_only_raises_num_rounds_warning_when_expected(capsys):
    X, y = make_synthetic_regression()
    ds = lgb.Dataset(X, y)
    base_params = {
        "num_leaves": 5,
        "objective": "regression",
        "verbosity": -1,
    }
    additional_kwargs = {"return_cvbooster": True, "stratified": False}

    # no warning: no aliases, all defaults
    cv_bst = lgb.cv({**base_params}, ds, **additional_kwargs)
    assert all(t == 100 for t in cv_bst["cvbooster"].num_trees())
    assert_silent(capsys)

    # no warning: no aliases, just num_boost_round
    cv_bst = lgb.cv({**base_params}, ds, num_boost_round=2, **additional_kwargs)
    assert all(t == 2 for t in cv_bst["cvbooster"].num_trees())
    assert_silent(capsys)

    # no warning: 1 alias + num_boost_round (both same value)
    cv_bst = lgb.cv({**base_params, "n_iter": 3}, ds, num_boost_round=3, **additional_kwargs)
    assert all(t == 3 for t in cv_bst["cvbooster"].num_trees())
    assert_silent(capsys)

    # no warning: 1 alias + num_boost_round (different values... value from params should win)
    cv_bst = lgb.cv({**base_params, "n_iter": 4}, ds, num_boost_round=3, **additional_kwargs)
    assert all(t == 4 for t in cv_bst["cvbooster"].num_trees())
    assert_silent(capsys)

    # no warning: 2 aliases (both same value)
    cv_bst = lgb.cv({**base_params, "n_iter": 3, "num_iterations": 3}, ds, **additional_kwargs)
    assert all(t == 3 for t in cv_bst["cvbooster"].num_trees())
    assert_silent(capsys)

    # no warning: 4 aliases (all same value)
    cv_bst = lgb.cv({**base_params, "n_iter": 3, "num_trees": 3, "nrounds": 3, "max_iter": 3}, ds, **additional_kwargs)
    assert all(t == 3 for t in cv_bst["cvbooster"].num_trees())
    assert_silent(capsys)

    # warning: 2 aliases (different values... "num_iterations" wins because it's the main param name)
    with pytest.warns(UserWarning, match="LightGBM will perform up to 5 boosting rounds"):
        cv_bst = lgb.cv({**base_params, "n_iter": 6, "num_iterations": 5}, ds, **additional_kwargs)
    assert all(t == 5 for t in cv_bst["cvbooster"].num_trees())
    # should not be any other logs (except the warning, intercepted by pytest)
    assert_silent(capsys)

    # warning: 2 aliases (different values... first one in the order from Config::parameter2aliases() wins)
    with pytest.warns(UserWarning, match="LightGBM will perform up to 4 boosting rounds"):
        cv_bst = lgb.cv({**base_params, "n_iter": 4, "max_iter": 5}, ds, **additional_kwargs)["cvbooster"]
    assert all(t == 4 for t in cv_bst.num_trees())
    # should not be any other logs (except the warning, intercepted by pytest)
    assert_silent(capsys)


def test_train_only_raises_num_rounds_warning_when_expected(capsys):
    X, y = make_synthetic_regression()
    ds = lgb.Dataset(X, y)
    base_params = {
        "num_leaves": 5,
        "objective": "regression",
        "verbosity": -1,
    }

    # no warning: no aliases, all defaults
    bst = lgb.train({**base_params}, ds)
    assert bst.num_trees() == 100
    assert_silent(capsys)

    # no warning: no aliases, just num_boost_round
    bst = lgb.train({**base_params}, ds, num_boost_round=2)
    assert bst.num_trees() == 2
    assert_silent(capsys)

    # no warning: 1 alias + num_boost_round (both same value)
    bst = lgb.train({**base_params, "n_iter": 3}, ds, num_boost_round=3)
    assert bst.num_trees() == 3
    assert_silent(capsys)

    # no warning: 1 alias + num_boost_round (different values... value from params should win)
    bst = lgb.train({**base_params, "n_iter": 4}, ds, num_boost_round=3)
    assert bst.num_trees() == 4
    assert_silent(capsys)

    # no warning: 2 aliases (both same value)
    bst = lgb.train({**base_params, "n_iter": 3, "num_iterations": 3}, ds)
    assert bst.num_trees() == 3
    assert_silent(capsys)

    # no warning: 4 aliases (all same value)
    bst = lgb.train({**base_params, "n_iter": 3, "num_trees": 3, "nrounds": 3, "max_iter": 3}, ds)
    assert bst.num_trees() == 3
    assert_silent(capsys)

    # warning: 2 aliases (different values... "num_iterations" wins because it's the main param name)
    with pytest.warns(UserWarning, match="LightGBM will perform up to 5 boosting rounds"):
        bst = lgb.train({**base_params, "n_iter": 6, "num_iterations": 5}, ds)
    assert bst.num_trees() == 5
    # should not be any other logs (except the warning, intercepted by pytest)
    assert_silent(capsys)

    # warning: 2 aliases (different values... first one in the order from Config::parameter2aliases() wins)
    with pytest.warns(UserWarning, match="LightGBM will perform up to 4 boosting rounds"):
        bst = lgb.train({**base_params, "n_iter": 4, "max_iter": 5}, ds)
    assert bst.num_trees() == 4
    # should not be any other logs (except the warning, intercepted by pytest)
    assert_silent(capsys)


@pytest.mark.skipif(not PANDAS_INSTALLED, reason="pandas is not installed")
def test_validate_features():
    X, y = make_synthetic_regression()
    features = ["x1", "x2", "x3", "x4"]
    df = pd_DataFrame(X, columns=features)
    ds = lgb.Dataset(df, y)
    bst = lgb.train({"num_leaves": 15, "verbose": -1}, ds, num_boost_round=10)
    assert bst.feature_name() == features

    # try to predict with a different feature
    df2 = df.rename(columns={"x3": "z"})
    with pytest.raises(lgb.basic.LightGBMError, match="Expected 'x3' at position 2 but found 'z'"):
        bst.predict(df2, validate_features=True)

    # check that disabling the check doesn't raise the error
    bst.predict(df2, validate_features=False)

    # try to refit with a different feature
    with pytest.raises(lgb.basic.LightGBMError, match="Expected 'x3' at position 2 but found 'z'"):
        bst.refit(df2, y, validate_features=True)

    # check that disabling the check doesn't raise the error
    bst.refit(df2, y, validate_features=False)


def test_train_and_cv_raise_informative_error_for_train_set_of_wrong_type():
    with pytest.raises(TypeError, match=r"train\(\) only accepts Dataset object, train_set has type 'list'\."):
        lgb.train({}, train_set=[])
    with pytest.raises(TypeError, match=r"cv\(\) only accepts Dataset object, train_set has type 'list'\."):
        lgb.cv({}, train_set=[])


@pytest.mark.parametrize("num_boost_round", [-7, -1, 0])
def test_train_and_cv_raise_informative_error_for_impossible_num_boost_round(num_boost_round):
    X, y = make_synthetic_regression(n_samples=100)
    error_msg = rf"Number of boosting rounds must be greater than 0\. Got {num_boost_round}\."
    with pytest.raises(ValueError, match=error_msg):
        lgb.train({}, train_set=lgb.Dataset(X, y), num_boost_round=num_boost_round)
    with pytest.raises(ValueError, match=error_msg):
        lgb.cv({}, train_set=lgb.Dataset(X, y), num_boost_round=num_boost_round)


def test_train_raises_informative_error_if_any_valid_sets_are_not_dataset_objects():
    X, y = make_synthetic_regression(n_samples=100)
    X_valid = X * 2.0
    with pytest.raises(
        TypeError, match=r"Every item in valid_sets must be a Dataset object\. Item 1 has type 'tuple'\."
    ):
        lgb.train(
            params={},
            train_set=lgb.Dataset(X, y),
            valid_sets=[lgb.Dataset(X_valid, y), ([1.0], [2.0]), [5.6, 5.7, 5.8]],
        )


def test_train_raises_informative_error_for_params_of_wrong_type():
    X, y = make_synthetic_regression()
    params = {"num_leaves": "too-many"}
    dtrain = lgb.Dataset(X, label=y)
    with pytest.raises(lgb.basic.LightGBMError, match='Parameter num_leaves should be of type int, got "too-many"'):
        lgb.train(params, dtrain)


def test_quantized_training():
    X, y = make_synthetic_regression()
    ds = lgb.Dataset(X, label=y)
    bst_params = {"num_leaves": 15, "verbose": -1, "seed": 0}
    bst = lgb.train(bst_params, ds, num_boost_round=10)
    rmse = np.sqrt(np.mean((bst.predict(X) - y) ** 2))
    bst_params.update(
        {
            "use_quantized_grad": True,
            "num_grad_quant_bins": 30,
            "quant_train_renew_leaf": True,
        }
    )
    quant_bst = lgb.train(bst_params, ds, num_boost_round=10)
    quant_rmse = np.sqrt(np.mean((quant_bst.predict(X) - y) ** 2))
    assert quant_rmse < rmse + 6.0


def test_bagging_by_query_in_lambdarank():
    rank_example_dir = Path(__file__).absolute().parents[2] / "examples" / "lambdarank"
    X_train, y_train = load_svmlight_file(str(rank_example_dir / "rank.train"))
    q_train = np.loadtxt(str(rank_example_dir / "rank.train.query"))
    X_test, y_test = load_svmlight_file(str(rank_example_dir / "rank.test"))
    q_test = np.loadtxt(str(rank_example_dir / "rank.test.query"))
<<<<<<< HEAD
    params = {"objective": "lambdarank", "verbose": -1, "metric": "ndcg", "ndcg_eval_at": "5"}
=======
    params = {"objective": "lambdarank", "verbose": -1, "metric": "ndcg", "ndcg_eval_at": [5]}
>>>>>>> 16ca335b
    lgb_train = lgb.Dataset(X_train, y_train, group=q_train, params=params)
    lgb_test = lgb.Dataset(X_test, y_test, group=q_test, params=params)
    gbm = lgb.train(params, lgb_train, num_boost_round=50, valid_sets=[lgb_test])
    ndcg_score = gbm.best_score["valid_0"]["ndcg@5"]

    params.update({"bagging_by_query": True, "bagging_fraction": 0.1, "bagging_freq": 1})
    gbm_bagging_by_query = lgb.train(params, lgb_train, num_boost_round=50, valid_sets=[lgb_test])
    ndcg_score_bagging_by_query = gbm_bagging_by_query.best_score["valid_0"]["ndcg@5"]

    params.update({"bagging_by_query": False, "bagging_fraction": 0.1, "bagging_freq": 1})
    gbm_no_bagging_by_query = lgb.train(params, lgb_train, num_boost_round=50, valid_sets=[lgb_test])
    ndcg_score_no_bagging_by_query = gbm_no_bagging_by_query.best_score["valid_0"]["ndcg@5"]
<<<<<<< HEAD
    print(ndcg_score_bagging_by_query, ndcg_score, ndcg_score_no_bagging_by_query)
    assert ndcg_score_bagging_by_query >= ndcg_score - 0.1
    assert ndcg_score_no_bagging_by_query >= ndcg_score - 0.1
=======
    assert ndcg_score_bagging_by_query >= ndcg_score - 0.1
    assert ndcg_score_no_bagging_by_query >= ndcg_score - 0.1


def test_equal_predict_from_row_major_and_col_major_data():
    X_row, y = make_synthetic_regression()
    assert X_row.flags["C_CONTIGUOUS"]
    assert not X_row.flags["F_CONTIGUOUS"]
    ds = lgb.Dataset(X_row, y)
    params = {"num_leaves": 8, "verbose": -1}
    bst = lgb.train(params, ds, num_boost_round=5)
    preds_row = bst.predict(X_row)

    X_col = np.asfortranarray(X_row)
    assert X_col.flags["F_CONTIGUOUS"]
    assert not X_col.flags["C_CONTIGUOUS"]
    preds_col = bst.predict(X_col)

    np.testing.assert_allclose(preds_row, preds_col)
>>>>>>> 16ca335b
<|MERGE_RESOLUTION|>--- conflicted
+++ resolved
@@ -4775,11 +4775,7 @@
     q_train = np.loadtxt(str(rank_example_dir / "rank.train.query"))
     X_test, y_test = load_svmlight_file(str(rank_example_dir / "rank.test"))
     q_test = np.loadtxt(str(rank_example_dir / "rank.test.query"))
-<<<<<<< HEAD
-    params = {"objective": "lambdarank", "verbose": -1, "metric": "ndcg", "ndcg_eval_at": "5"}
-=======
     params = {"objective": "lambdarank", "verbose": -1, "metric": "ndcg", "ndcg_eval_at": [5]}
->>>>>>> 16ca335b
     lgb_train = lgb.Dataset(X_train, y_train, group=q_train, params=params)
     lgb_test = lgb.Dataset(X_test, y_test, group=q_test, params=params)
     gbm = lgb.train(params, lgb_train, num_boost_round=50, valid_sets=[lgb_test])
@@ -4792,11 +4788,6 @@
     params.update({"bagging_by_query": False, "bagging_fraction": 0.1, "bagging_freq": 1})
     gbm_no_bagging_by_query = lgb.train(params, lgb_train, num_boost_round=50, valid_sets=[lgb_test])
     ndcg_score_no_bagging_by_query = gbm_no_bagging_by_query.best_score["valid_0"]["ndcg@5"]
-<<<<<<< HEAD
-    print(ndcg_score_bagging_by_query, ndcg_score, ndcg_score_no_bagging_by_query)
-    assert ndcg_score_bagging_by_query >= ndcg_score - 0.1
-    assert ndcg_score_no_bagging_by_query >= ndcg_score - 0.1
-=======
     assert ndcg_score_bagging_by_query >= ndcg_score - 0.1
     assert ndcg_score_no_bagging_by_query >= ndcg_score - 0.1
 
@@ -4815,5 +4806,4 @@
     assert not X_col.flags["C_CONTIGUOUS"]
     preds_col = bst.predict(X_col)
 
-    np.testing.assert_allclose(preds_row, preds_col)
->>>>>>> 16ca335b
+    np.testing.assert_allclose(preds_row, preds_col)