lgb.is.Booster <- function(x) {
  lgb.check.r6.class(x, "lgb.Booster") # Checking if it is of class lgb.Booster or not
}

lgb.is.Dataset <- function(x) {
  lgb.check.r6.class(x, "lgb.Dataset") # Checking if it is of class lgb.Dataset or not
}

lgb.is.null.handle <- function(x) {
  is.null(x) || is.na(x)
}

lgb.encode.char <- function(arr, len) {
  if (!is.raw(arr)) {
    stop("lgb.encode.char: Can only encode from raw type")
  }
  return(rawToChar(arr[seq_len(len)]))
}

# [description] Raise an error. Before raising that error, check for any error message
#               stored in a buffer on the C++ side.
lgb.last_error <- function() {
  # Perform text error buffering
  buf_len <- 200L
  act_len <- 0L
  err_msg <- raw(buf_len)
  err_msg <- .Call(
    "LGBM_GetLastError_R"
    , buf_len
    , act_len
    , err_msg
    , PACKAGE = "lib_lightgbm"
  )

  # Check error buffer
  if (act_len > buf_len) {
    buf_len <- act_len
    err_msg <- raw(buf_len)
    err_msg <- .Call(
      "LGBM_GetLastError_R"
      , buf_len
      , act_len
      , err_msg
      , PACKAGE = "lib_lightgbm"
    )
  }

  # Return error
  stop("api error: ", lgb.encode.char(err_msg, act_len))
}

lgb.call <- function(fun_name, ret, ...) {
  # Set call state to a zero value
  call_state <- 0L

  # Check for a ret call
  if (!is.null(ret)) {
    call_state <- .Call(
      fun_name
      , ...
      , ret
      , call_state
      , PACKAGE = "lib_lightgbm"
    )
  } else {
    call_state <- .Call(
      fun_name
      , ...
      , call_state
      , PACKAGE = "lib_lightgbm"
    )
  }
  call_state <- as.integer(call_state)
  # Check for call state value post call
  if (call_state != 0L) {
    lgb.last_error()
  }

  return(ret)

}

lgb.call.return.str <- function(fun_name, ...) {

  # Create buffer
  buf_len <- as.integer(1024L * 1024L)
  act_len <- 0L
  buf <- raw(buf_len)

  # Call buffer
  buf <- lgb.call(fun_name, ret = buf, ..., buf_len, act_len)

  # Check for buffer content
  if (act_len > buf_len) {
    buf_len <- act_len
    buf <- raw(buf_len)
    buf <- lgb.call(fun_name, ret = buf, ..., buf_len, act_len)
  }

  # Return encoded character
  return(lgb.encode.char(buf, act_len))

}

lgb.params2str <- function(params, ...) {

  # Check for a list as input
  if (!identical(class(params), "list")) {
    stop("params must be a list")
  }

  # Split parameter names
  names(params) <- gsub("\\.", "_", names(params))

  # Merge parameters from the params and the dots-expansion
  dot_params <- list(...)
  names(dot_params) <- gsub("\\.", "_", names(dot_params))

  # Check for identical parameters
  if (length(intersect(names(params), names(dot_params))) > 0L) {
    stop(
      "Same parameters in "
      , sQuote("params")
      , " and in the call are not allowed. Please check your "
      , sQuote("params")
      , " list"
    )
  }

  # Merge parameters
  params <- c(params, dot_params)

  # Setup temporary variable
  ret <- list()

  # Perform key value join
  for (key in names(params)) {

    # If a parameter has multiple values, join those values together with commas.
    # trimws() is necessary because format() will pad to make strings the same width
    val <- paste0(
      trimws(
        format(
          x = params[[key]]
          , scientific = FALSE
        )
      )
      , collapse = ","
    )
    if (nchar(val) <= 0L) next # Skip join

    # Join key value
    pair <- paste0(c(key, val), collapse = "=")
    ret <- c(ret, pair)

  }

  # Check ret length
  if (length(ret) == 0L) {
    return(lgb.c_str(""))
  }

  # Return string separated by a space per element
  return(lgb.c_str(paste0(ret, collapse = " ")))

}

lgb.check_interaction_constraints <- function(params, column_names) {

  # Convert interaction constraints to feature numbers
  string_constraints <- list()

  if (!is.null(params[["interaction_constraints"]])) {

    # validation
    if (!methods::is(params[["interaction_constraints"]], "list")) {
        stop("interaction_constraints must be a list")
    }
    if (!all(sapply(params[["interaction_constraints"]], function(x) {is.character(x) || is.numeric(x)}))) {
        stop("every element in interaction_constraints must be a character vector or numeric vector")
    }

    for (constraint in params[["interaction_constraints"]]) {

      # Check for character name
      if (is.character(constraint)) {

          constraint_indices <- as.integer(match(constraint, column_names) - 1L)

          # Provided indices, but some indices are not existing?
          if (sum(is.na(constraint_indices)) > 0L) {
            stop(
              "supplied an unknown feature in interaction_constraints "
              , sQuote(constraint[is.na(constraint_indices)])
            )
          }

        } else {

          # Check that constraint indices are at most number of features
          if (max(constraint) > length(column_names)) {
            stop(
              "supplied a too large value in interaction_constraints: "
              , max(constraint)
              , " but only "
              , length(column_names)
              , " features"
            )
          }

          # Store indices as [0, n-1] indexed instead of [1, n] indexed
          constraint_indices <- as.integer(constraint - 1L)

        }

        # Convert constraint to string
        constraint_string <- paste0("[", paste0(constraint_indices, collapse = ","), "]")
        string_constraints <- append(string_constraints, constraint_string)
    }

  }

  return(string_constraints)

}

lgb.c_str <- function(x) {

  # Perform character to raw conversion
  ret <- charToRaw(as.character(x))
  ret <- c(ret, as.raw(0L))
  ret

}

lgb.check.r6.class <- function(object, name) {

  # Check for non-existence of R6 class or named class
  all(c("R6", name) %in% class(object))

}

lgb.check.obj <- function(params, obj) {

  # List known objectives in a vector
  OBJECTIVES <- c(
    "regression"
    , "regression_l1"
    , "regression_l2"
    , "mean_squared_error"
    , "mse"
    , "l2_root"
    , "root_mean_squared_error"
    , "rmse"
    , "mean_absolute_error"
    , "mae"
    , "quantile"
    , "huber"
    , "fair"
    , "poisson"
    , "binary"
    , "lambdarank"
    , "multiclass"
    , "softmax"
    , "multiclassova"
    , "multiclass_ova"
    , "ova"
    , "ovr"
    , "xentropy"
    , "cross_entropy"
    , "xentlambda"
    , "cross_entropy_lambda"
    , "mean_absolute_percentage_error"
    , "mape"
    , "gamma"
    , "tweedie"
    , "rank_xendcg"
    , "xendcg"
    , "xe_ndcg"
    , "xe_ndcg_mart"
    , "xendcg_mart"
  )

  # Check whether the objective is empty or not, and take it from params if needed
  if (!is.null(obj)) {
    params$objective <- obj
  }

  # Check whether the objective is a character
  if (is.character(params$objective)) {

    # If the objective is a character, check if it is a known objective
    if (!(params$objective %in% OBJECTIVES)) {

      # Interrupt on unknown objective name
      stop("lgb.check.obj: objective name error should be one of (", paste0(OBJECTIVES, collapse = ", "), ")")

    }

  } else if (!is.function(params$objective)) {

    # If objective is not a character nor a function, then stop
    stop("lgb.check.obj: objective should be a character or a function")

  }

  # Return parameters
  return(params)

}

<<<<<<< HEAD
# [description] Take any character values from eval and store them
#               in params$metric. This has to account for the fact that
#               `eval` could be a character vector, a function, a list of functions,
#               or a list with a mix of strings and functions
=======
# [description]
#     make sure that "metric" is populated on params,
#     and add any eval values to it
# [return]
#     params, where "metric" is a list
>>>>>>> 1d59a045
lgb.check.eval <- function(params, eval) {

  if (is.null(params$metric)) {
    params$metric <- list()
  } else if (is.character(params$metric)) {
    params$metric <- as.list(params$metric)
  }

<<<<<<< HEAD
  # if 'eval' is a character vector or list, find the character
  # elements and add them to 'metric'
  if (!is.function(eval)) {
    for (i in seq_along(eval)) {
      element <- eval[[i]]
      if (is.character(element)) {
        print(paste0("Adding '", element, "' to list of metrics"))
        params$metric <- append(params$metric, element)
      }
    }
  }

  # If more than one character metric was given, then "None" should
  # not be included
  if (length(params$metric) > 1L) {
    params$metric <- Filter(
        f = function(metric) {
          metric != "None"
        }
        , x = params$metric
    )
=======
  if (is.character(eval)) {
    params$metric <- append(params$metric, eval)
>>>>>>> 1d59a045
  }

  if (identical(class(eval), "list")) {
    params$metric <- append(params$metric, unlist(eval))
  }

  return(params)
}<|MERGE_RESOLUTION|>--- conflicted
+++ resolved
@@ -309,18 +309,10 @@
 
 }
 
-<<<<<<< HEAD
 # [description] Take any character values from eval and store them
 #               in params$metric. This has to account for the fact that
 #               `eval` could be a character vector, a function, a list of functions,
 #               or a list with a mix of strings and functions
-=======
-# [description]
-#     make sure that "metric" is populated on params,
-#     and add any eval values to it
-# [return]
-#     params, where "metric" is a list
->>>>>>> 1d59a045
 lgb.check.eval <- function(params, eval) {
 
   if (is.null(params$metric)) {
@@ -329,7 +321,6 @@
     params$metric <- as.list(params$metric)
   }
 
-<<<<<<< HEAD
   # if 'eval' is a character vector or list, find the character
   # elements and add them to 'metric'
   if (!is.function(eval)) {
@@ -351,10 +342,6 @@
         }
         , x = params$metric
     )
-=======
-  if (is.character(eval)) {
-    params$metric <- append(params$metric, eval)
->>>>>>> 1d59a045
   }
 
   if (identical(class(eval), "list")) {
