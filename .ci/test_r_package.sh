#!/bin/bash

# set up R environment
CRAN_MIRROR="https://cloud.r-project.org/"
R_LIB_PATH=~/Rlib
mkdir -p $R_LIB_PATH
export R_LIBS=$R_LIB_PATH
export PATH="$R_LIB_PATH/R/bin:$PATH"

# don't fail builds for long-running examples unless they're very long.
# See https://github.com/microsoft/LightGBM/issues/4049#issuecomment-793412254.
if [[ $R_BUILD_TYPE != "cran" ]]; then
    export _R_CHECK_EXAMPLE_TIMING_THRESHOLD_=30
fi

# Get details needed for installing R components
R_MAJOR_VERSION=( ${R_VERSION//./ } )
if [[ "${R_MAJOR_VERSION}" == "3" ]]; then
    export R_MAC_VERSION=3.6.3
    export R_LINUX_VERSION="3.6.3-1bionic"
    export R_APT_REPO="bionic-cran35/"
elif [[ "${R_MAJOR_VERSION}" == "4" ]]; then
    export R_MAC_VERSION=4.1.0
    export R_LINUX_VERSION="4.1.0-1.2004.0"
    export R_APT_REPO="focal-cran40/"
else
    echo "Unrecognized R version: ${R_VERSION}"
    exit -1
fi

# installing precompiled R for Ubuntu
# https://cran.r-project.org/bin/linux/ubuntu/#installation
# adding steps from https://stackoverflow.com/a/56378217/3986677 to get latest version
#
# `devscripts` is required for 'checkbashisms' (https://github.com/r-lib/actions/issues/111)
if [[ $OS_NAME == "linux" ]]; then
    sudo apt-key adv \
        --keyserver keyserver.ubuntu.com \
        --recv-keys E298A3A825C0D65DFD57CBB651716619E084DAB9
    sudo add-apt-repository \
        "deb https://cloud.r-project.org/bin/linux/ubuntu ${R_APT_REPO}"
    sudo apt-get update
    sudo apt-get install \
        --no-install-recommends \
        -y --allow-downgrades \
            devscripts \
            r-base-dev=${R_LINUX_VERSION} \
            texinfo \
            texlive-latex-extra \
            texlive-latex-recommended \
            texlive-fonts-recommended \
            texlive-fonts-extra \
            qpdf \
            || exit -1

    if [[ $R_BUILD_TYPE == "cran" ]]; then
        sudo apt-get install \
            --no-install-recommends \
            -y \
                autoconf=$(cat R-package/AUTOCONF_UBUNTU_VERSION) \
                || exit -1
    fi
fi

# Installing R precompiled for Mac OS 10.11 or higher
if [[ $OS_NAME == "macos" ]]; then
    brew update-reset && brew update
    if [[ $R_BUILD_TYPE == "cran" ]]; then
        brew install automake
    fi
    brew install \
        checkbashisms \
        qpdf
    brew install --cask basictex
    export PATH="/Library/TeX/texbin:$PATH"
    sudo tlmgr --verify-repo=none update --self
    sudo tlmgr --verify-repo=none install inconsolata helvetic

    curl -sL https://cran.r-project.org/bin/macosx/R-${R_MAC_VERSION}.pkg -o R.pkg
    sudo installer \
        -pkg $(pwd)/R.pkg \
        -target /

    # Fix "duplicate libomp versions" issue on Mac
    # by replacing the R libomp.dylib with a symlink to the one installed with brew
    if [[ $COMPILER == "clang" ]]; then
        ver_arr=( ${R_MAC_VERSION//./ } )
        R_MAJOR_MINOR="${ver_arr[0]}.${ver_arr[1]}"
        sudo ln -sf \
            "$(brew --cellar libomp)"/*/lib/libomp.dylib \
            /Library/Frameworks/R.framework/Versions/${R_MAJOR_MINOR}/Resources/lib/libomp.dylib
    fi
fi

# Manually install Depends and Imports libraries + 'testthat'
# to avoid a CI-time dependency on devtools (for devtools::install_deps())
<<<<<<< HEAD
packages="c('data.table', 'jsonlite', 'Matrix', 'R6', 'knitr', 'rmarkdown', 'testthat')"
=======
# NOTE: testthat is not required when running rchk
if [[ "${TASK}" == "r-rchk" ]]; then
    packages="c('data.table', 'jsonlite', 'Matrix', 'R6')"
else
    packages="c('data.table', 'jsonlite', 'Matrix', 'R6', 'testthat')"
fi
>>>>>>> 661bde10
compile_from_source="both"
if [[ $OS_NAME == "macos" ]]; then
    packages+=", type = 'binary'"
    compile_from_source="never"
fi
Rscript --vanilla -e "options(install.packages.compile.from.source = '${compile_from_source}'); install.packages(${packages}, repos = '${CRAN_MIRROR}', lib = '${R_LIB_PATH}', dependencies = c('Depends', 'Imports', 'LinkingTo'), Ncpus = parallel::detectCores())" || exit -1

cd ${BUILD_DIRECTORY}

PKG_TARBALL="lightgbm_*.tar.gz"
LOG_FILE_NAME="lightgbm.Rcheck/00check.log"
if [[ $R_BUILD_TYPE == "cmake" ]]; then
    Rscript build_r.R --skip-install || exit -1
elif [[ $R_BUILD_TYPE == "cran" ]]; then

    # on Linux, we recreate configure in CI to test if
    # a change in a PR has changed configure.ac
    if [[ $OS_NAME == "linux" ]]; then
        ${BUILD_DIRECTORY}/R-package/recreate-configure.sh

        num_files_changed=$(
            git diff --name-only | wc -l
        )
        if [[ ${num_files_changed} -gt 0 ]]; then
            echo "'configure' in the R package has changed. Please recreate it and commit the changes."
            echo "Changed files:"
            git diff --compact-summary
            echo "See R-package/README.md for details on how to recreate this script."
            echo ""
            exit -1
        fi
    fi

    ./build-cran-package.sh || exit -1

    if [[ "${TASK}" == "r-rchk" ]]; then
        echo "Checking R package with rchk"
        mkdir -p packages
        cp ${PKG_TARBALL} packages
        RCHK_LOG_FILE="rchk-logs.txt"
        docker run \
            -v $(pwd)/packages:/rchk/packages \
            kalibera/rchk:latest \
            "/rchk/packages/${PKG_TARBALL}" \
        2>&1 > ${RCHK_LOG_FILE} \
        || (cat ${RCHK_LOG_FILE} && exit -1)
        cat ${RCHK_LOG_FILE}

        # the exception below is from R itself and not LightGBM:
        # https://github.com/kalibera/rchk/issues/22#issuecomment-656036156
        exit $(
            cat ${RCHK_LOG_FILE} \
            | grep -v "in function strptime_internal" \
            | grep --count -E '\[PB\]|ERROR'
        )
    fi

    # Test CRAN source .tar.gz in a directory that is not this repo or below it.
    # When people install.packages('lightgbm'), they won't have the LightGBM
    # git repo around. This is to protect against the use of relative paths
    # like ../../CMakeLists.txt that would only work if you are in the repo
    R_CMD_CHECK_DIR="${HOME}/tmp-r-cmd-check/"
    mkdir -p ${R_CMD_CHECK_DIR}
    mv ${PKG_TARBALL} ${R_CMD_CHECK_DIR}
    cd ${R_CMD_CHECK_DIR}
fi

# vignettes are only built for CRAN builds
CHECK_ARGS="--as-cran --run-donttest"
if [[ $R_BUILD_TYPE != "cran" ]]; then
    CHECK_ARGS="${CHECK_FLAGS} --ignore-vignettes"
fi

# fails tests if either ERRORs or WARNINGs are thrown by
# R CMD CHECK
check_succeeded="yes"
(
    R CMD check ${PKG_TARBALL} \
        ${CHECK_ARGS} \
    || check_succeeded="no"
) &

# R CMD check suppresses output, some CIs kill builds after
# a few minutes with no output. This trick gives R CMD check more time
#     * https://github.com/travis-ci/travis-ci/issues/4190#issuecomment-169987525
#     * https://stackoverflow.com/a/29890106/3986677
CHECK_PID=$!
while kill -0 ${CHECK_PID} >/dev/null 2>&1; do
    echo -n -e " \b"
    sleep 5
done

echo "R CMD check build logs:"
BUILD_LOG_FILE=lightgbm.Rcheck/00install.out
cat ${BUILD_LOG_FILE}

if [[ $check_succeeded == "no" ]]; then
    exit -1
fi

if grep -q -E "NOTE|WARNING|ERROR" "$LOG_FILE_NAME"; then
    echo "NOTEs, WARNINGs, or ERRORs have been found by R CMD check"
    exit -1
fi

# this check makes sure that CI builds of the CRAN package on Mac
# actually use OpenMP
if [[ $OS_NAME == "macos" ]] && [[ $R_BUILD_TYPE == "cran" ]]; then
    omp_working=$(
        cat $BUILD_LOG_FILE \
        | grep --count -E "checking whether OpenMP will work .*yes"
    )
    if [[ $omp_working -ne 1 ]]; then
        echo "OpenMP was not found, and should be when testing the CRAN package on macOS"
        exit -1
    fi
fi

# this check makes sure that no "warning: unknown pragma ignored" logs
# reach the user leading them to believe that something went wrong
if [[ $R_BUILD_TYPE == "cran" ]]; then
    pragma_warning_present=$(
        cat $BUILD_LOG_FILE \
        | grep --count -E "warning: unknown pragma ignored"
    )
    if [[ $pragma_warning_present -ne 0 ]]; then
        echo "Unknown pragma warning is present, pragmas should have been removed before build"
        exit -1
    fi
fi<|MERGE_RESOLUTION|>--- conflicted
+++ resolved
@@ -94,16 +94,12 @@
 
 # Manually install Depends and Imports libraries + 'testthat'
 # to avoid a CI-time dependency on devtools (for devtools::install_deps())
-<<<<<<< HEAD
-packages="c('data.table', 'jsonlite', 'Matrix', 'R6', 'knitr', 'rmarkdown', 'testthat')"
-=======
 # NOTE: testthat is not required when running rchk
 if [[ "${TASK}" == "r-rchk" ]]; then
-    packages="c('data.table', 'jsonlite', 'Matrix', 'R6')"
+    packages="c('data.table', 'jsonlite', 'Matrix', 'R6', 'knitr', 'rmarkdown')"
 else
-    packages="c('data.table', 'jsonlite', 'Matrix', 'R6', 'testthat')"
-fi
->>>>>>> 661bde10
+    packages="c('data.table', 'jsonlite', 'Matrix', 'R6', 'testthat', 'knitr', 'rmarkdown')"
+fi
 compile_from_source="both"
 if [[ $OS_NAME == "macos" ]]; then
     packages+=", type = 'binary'"
