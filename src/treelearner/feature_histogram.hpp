--- conflicted
+++ resolved
@@ -252,23 +252,9 @@
           cnt_cur_group = 0;
 
           double sum_right_gradient = sum_gradient - sum_left_gradient;
-<<<<<<< HEAD
-          double current_gain = GetSplitGains(sum_left_gradient, sum_left_hessian, sum_right_gradient, sum_right_hessian,
-            meta_->config->lambda_l1, l2, meta_->config->max_delta_step, min_constraint, max_constraint, 0);
-          if (current_gain <= min_gain_shift) continue;
-          is_splittable_ = true;
-          if (current_gain > best_gain) {
-            best_left_count = left_count;
-            best_sum_left_gradient = sum_left_gradient;
-            best_sum_left_hessian = sum_left_hessian;
-            best_threshold = i;
-            best_gain = current_gain;
-            best_dir = dir;
-=======
           if (!meta_->config->extra_trees || i == rand_threshold) {
             double current_gain = GetSplitGains(sum_left_gradient, sum_left_hessian, sum_right_gradient, sum_right_hessian,
-                                                meta_->config->lambda_l1, l2, meta_->config->max_delta_step,
-                                                min_constraint, max_constraint, 0);
+              meta_->config->lambda_l1, l2, meta_->config->max_delta_step, min_constraint, max_constraint, 0);
             if (current_gain <= min_gain_shift) continue;
             is_splittable_ = true;
             if (current_gain > best_gain) {
@@ -279,7 +265,6 @@
               best_gain = current_gain;
               best_dir = dir;
             }
->>>>>>> 446b8b6c
           }
         }
       }
