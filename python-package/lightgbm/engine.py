# coding: utf-8
# pylint: disable = invalid-name, W0105
"""Training Library containing training routines of LightGBM."""
from __future__ import absolute_import

import numpy as np
from .basic import LightGBMError, Predictor, Dataset, Booster, is_str
from . import callback

def _construct_dataset(X_y, reference=None,
<<<<<<< HEAD
                       params=None, other_fields=None,
=======
                       params=None, other_fields=None, 
>>>>>>> 1466f907
                       feature_name=None, categorical_feature=None,
                       predictor=None):
    if 'max_bin' in params:
        max_bin = int(params['max_bin'])
    else:
        max_bin = 255
    weight = None
    group = None
    init_score = None
    if other_fields is not None:
        if not isinstance(other_fields, dict):
            raise TypeError("other filed data should be dict type")
        weight = other_fields.get('weight', None)
        group = other_fields.get('group', None)
        init_score = other_fields.get('init_score', None)
    if is_str(X_y):
        data = X_y
        label = None
    else:
        if len(X_y) != 2:
            raise TypeError("should pass (data, label) pair")
        data = X_y[0]
        label = X_y[1]
    if reference is None:
        ret = Dataset(data, label=label, max_bin=max_bin,
                      weight=weight, group=group,
                      predictor=predictor,
                      feature_name=feature_name,
                      categorical_feature=categorical_feature,
                      params=params)
    else:
        ret = reference.create_valid(data, label=label, weight=weight,
                                     group=group, params=params)
    if init_score is not None:
        ret.set_init_score(init_score)
    return ret

def train(params, train_data, num_boost_round=100,
          valid_datas=None, valid_names=None,
          fobj=None, feval=None, init_model=None,
          train_fields=None, valid_fields=None,
          feature_name=None, categorical_feature=None,
          early_stopping_rounds=None, evals_result=None,
          verbose_eval=True, learning_rates=None, callbacks=None):
    """Train with given parameters.

    Parameters
    ----------
    params : dict
        Parameters for training.
    train_data : Dataset, tuple (X, y) or filename of data
        Data to be trained.
    num_boost_round: int
        Number of boosting iterations.
    valid_datas: list of Datasets, tuples (valid_X, valid_y) or filenames of data
        List of data to be evaluated during training
    valid_names: list of string
        Names of valid_datas
    fobj : function
        Customized objective function.
    feval : function
        Customized evaluation function.
        Note: should return (eval_name, eval_result, is_higher_better) of list of this
    init_model : file name of lightgbm model or 'Booster' instance
        model used for continued train
    train_fields : dict
        Other data file in training data. e.g. train_fields['weight'] is weight data
        Support fields: weight, group, init_score
    valid_fields : dict
        Other data file in training data. \
        e.g. valid_fields[0]['weight'] is weight data for first valid data
<<<<<<< HEAD
        Support fields: weight, group, init_score
    feature_name : list of str
            Feature names
    categorical_feature : list of str or int
        Categorical features , type int represents index, \
        type str represents feature names (need to specify feature_name as well)
=======
        support fields: weight, group, init_score
    feature_name : list of str
        feature names
    categorical_feature : list of str/int
        categorical features , int type to use index, 
        str type to use feature names (feature_name cannot be None)
>>>>>>> 1466f907
    early_stopping_rounds: int
        Activates early stopping.
        Requires at least one validation data and one metric
        If there's more than one, will check all of them
        Returns the model with (best_iter + early_stopping_rounds)
        If early stopping occurs, the model will add 'best_iteration' field
    evals_result: dict or None
        This dictionary used to store all evaluation results of all the items in valid_datas.
        Example: with a valid_datas containing [valid_set, train_set] \
        and valid_names containing ['eval', 'train'] and a paramater containing ('metric':'logloss')
        Returns: {'train': {'logloss': ['0.48253', '0.35953', ...]},
                  'eval': {'logloss': ['0.480385', '0.357756', ...]}}
        passed with None means no using this function
    verbose_eval : bool or int
        Requires at least one item in evals.
        If `verbose_eval` is True then the evaluation metric on the validation set is \
        printed at each boosting stage.
        If `verbose_eval` is an integer then the evaluation metric on the validation set \
        is printed at every given `verbose_eval` boosting stage. The last boosting stage \
        / the boosting stage found by using `early_stopping_rounds` is also printed.
        Example: with verbose_eval=4 and at least one item in evals, an evaluation metric \
        is printed every 4 boosting stages, instead of every boosting stage.
    learning_rates: list or function
        List of learning rate for each boosting round \
        or a customized function that calculates learning_rate in terms of \
        current number of round and the total number of boosting round \
        (e.g. yields learning rate decay)
        - list l: learning_rate = l[current_round]
        - function f: learning_rate = f(current_round, total_boost_round)
    callbacks : list of callback functions
        List of callback functions that are applied at end of each iteration.

    Returns
    -------
    booster : a trained booster model
    """
    """create predictor first"""
    if is_str(init_model):
        predictor = Predictor(model_file=init_model)
    elif isinstance(init_model, Booster):
        predictor = init_model.to_predictor()
    elif isinstance(init_model, Predictor):
        predictor = init_model
    else:
        predictor = None
    """create dataset"""
    if isinstance(train_data, Dataset):
        train_set = train_data
        if train_fields is not None:
            for field, data in train_fields.items():
                train_set.set_field(field, data)
    else:
<<<<<<< HEAD
        train_set = _construct_dataset(train_data, None, params,
                                       other_fields=train_fields,
=======
        train_set = _construct_dataset(train_data, None, params, 
                                       other_fields=train_fields, 
>>>>>>> 1466f907
                                       feature_name=feature_name,
                                       categorical_feature=categorical_feature,
                                       predictor=predictor)
    is_valid_contain_train = False
    train_data_name = "training"
    valid_sets = []
    name_valid_sets = []
    if valid_datas is not None:
        if isinstance(valid_datas, (Dataset, tuple)):
            valid_datas = [valid_datas]
        if isinstance(valid_names, str):
            valid_names = [valid_names]
        for i, valid_data in enumerate(valid_datas):
            other_fields = None if valid_fields is None else valid_fields.get(i, None)
            """reduce cost for prediction training data"""
            if valid_data is train_data:
                is_valid_contain_train = True
                if valid_names is not None:
                    train_data_name = valid_names[i]
                continue
            if isinstance(valid_data, Dataset):
                valid_set = valid_data
                if other_fields is not None:
                    for field, data in other_fields.items():
                        valid_set.set_field(field, data)
            else:
                valid_set = _construct_dataset(
                    valid_data,
                    train_set,
                    params,
                    other_fields=other_fields,
                    feature_name=feature_name,
                    categorical_feature=categorical_feature,
                    predictor=predictor)
            valid_sets.append(valid_set)
            if valid_names is not None and len(valid_names) > i:
                name_valid_sets.append(valid_names[i])
            else:
                name_valid_sets.append('valid_'+str(i))
    """process callbacks"""
    callbacks = [] if callbacks is None else callbacks

    # Most of legacy advanced options becomes callbacks
    if isinstance(verbose_eval, bool) and verbose_eval:
        callbacks.append(callback.print_evaluation())
    else:
        if isinstance(verbose_eval, int):
            callbacks.append(callback.print_evaluation(verbose_eval))

    if early_stopping_rounds is not None:
        callbacks.append(callback.early_stop(early_stopping_rounds,
                                             verbose=bool(verbose_eval)))
    if learning_rates is not None:
        callbacks.append(callback.reset_learning_rate(learning_rates))

    if evals_result is not None:
        callbacks.append(callback.record_evaluation(evals_result))

    callbacks_before_iter = [
        cb for cb in callbacks if cb.__dict__.get('before_iteration', False)]
    callbacks_after_iter = [
        cb for cb in callbacks if not cb.__dict__.get('before_iteration', False)]
    """construct booster"""
    if 'metric' in params:
        if is_str(params['metric']):
            params['metric'] = params['metric'].split(',')
        else:
            params['metric'] = list(params['metric'])

    booster = Booster(params=params, train_set=train_set)
    if is_valid_contain_train:
        booster.set_train_data_name(train_data_name)
    for valid_set, name_valid_set in zip(valid_sets, name_valid_sets):
        booster.add_valid(valid_set, name_valid_set)
    """start training"""
    for i in range(num_boost_round):
        for cb in callbacks_before_iter:
            cb(callback.CallbackEnv(model=booster,
                                    cvfolds=None,
                                    iteration=i,
                                    begin_iteration=0,
                                    end_iteration=num_boost_round,
                                    evaluation_result_list=None))

        booster.update(fobj=fobj)

        evaluation_result_list = []
        # check evaluation result.
        if len(valid_sets) != 0:
            if is_valid_contain_train:
                evaluation_result_list.extend(booster.eval_train(feval))
            evaluation_result_list.extend(booster.eval_valid(feval))
        try:
            for cb in callbacks_after_iter:
                cb(callback.CallbackEnv(model=booster,
                                        cvfolds=None,
                                        iteration=i,
                                        begin_iteration=0,
                                        end_iteration=num_boost_round,
                                        evaluation_result_list=evaluation_result_list))
        except callback.EarlyStopException:
            break
    if booster.attr('best_iteration') is not None:
        booster.best_iteration = int(booster.attr('best_iteration')) + 1
    else:
        booster.best_iteration = num_boost_round
    return booster


class CVBooster(object):
    """"Auxiliary datastruct to hold one fold of CV."""
    def __init__(self, train_set, valid_test, params):
        """"Initialize the CVBooster"""
        self.train_set = train_set
        self.valid_test = valid_test
        self.booster = Booster(params=params, train_set=train_set)
        self.booster.add_valid(valid_test, 'valid')

    def update(self, fobj):
        """"Update the boosters for one iteration"""
        self.booster.update(fobj=fobj)

    def eval(self, feval):
        """"Evaluate the CVBooster for one iteration."""
        return self.booster.eval_valid(feval)

try:
    from sklearn.model_selection import StratifiedKFold
    SKLEARN_StratifiedKFold = True
except ImportError:
    try:
        from sklearn.cross_validation import StratifiedKFold
        SKLEARN_StratifiedKFold = True
    except ImportError:
        SKLEARN_StratifiedKFold = False

def _make_n_folds(full_data, nfold, param, seed, fpreproc=None, stratified=False):
    """
    Make an n-fold list of CVBooster from random indices.
    """
    np.random.seed(seed)
    if stratified:
        if SKLEARN_StratifiedKFold:
            sfk = StratifiedKFold(n_splits=nfold, shuffle=True, random_state=seed)
            idset = [x[1] for x in sfk.split(X=full_data.get_label(), y=full_data.get_label())]
        else:
            raise LightGBMError('sklearn needs to be installed in order to use stratified cv')
    else:
        randidx = np.random.permutation(full_data.num_data())
        kstep = int(len(randidx) / nfold)
        idset = [randidx[(i * kstep): min(len(randidx), (i + 1) * kstep)] for i in range(nfold)]

    ret = []
    for k in range(nfold):
        train_set = full_data.subset(np.concatenate([idset[i] for i in range(nfold) if k != i]))
        valid_set = full_data.subset(idset[k])
        # run preprocessing on the data set if needed
        if fpreproc is not None:
            train_set, valid_set, tparam = fpreproc(train_set, valid_set, param.copy())
        else:
            tparam = param
        ret.append(CVBooster(train_set, valid_set, tparam))
    return ret

def _agg_cv_result(raw_results):
    """
    Aggregate cross-validation results.
    """
    cvmap = {}
    metric_type = {}
    for one_result in raw_results:
        for one_line in one_result:
            key = one_line[1]
            metric_type[key] = one_line[3]
            if key not in cvmap:
                cvmap[key] = []
            cvmap[key].append(one_line[2])
    results = []
    for k, v in cvmap.items():
        v = np.array(v)
        mean, std = np.mean(v), np.std(v)
        results.append(('cv_agg', k, mean, metric_type[k], std))
    return results

def cv(params, train_data, num_boost_round=10, nfold=5, stratified=False,
       metrics=(), fobj=None, feval=None, train_fields=None,
       feature_name=None, categorical_feature=None,
       early_stopping_rounds=None, fpreproc=None,
       verbose_eval=None, show_stdv=True, seed=0,
       callbacks=None):
    """Cross-validation with given paramaters.

    Parameters
    ----------
    params : dict
        Booster params.
    train_data : pair, (X, y) or filename of data
        Data to be trained.
    num_boost_round : int
        Number of boosting iterations.
    nfold : int
        Number of folds in CV.
    stratified : bool
        Perform stratified sampling.
    folds : a KFold or StratifiedKFold instance
        Sklearn KFolds or StratifiedKFolds.
    metrics : string or list of strings
        Evaluation metrics to be watched in CV.
    fobj : function
        Custom objective function.
    feval : function
        Custom evaluation function.
    train_fields : dict
<<<<<<< HEAD
        Other data file in training data. e.g. train_fields['weight'] is weight data
        Support fields: weight, group, init_score
    feature_name : list of str
            Feature names
    categorical_feature : list of str or int
        Categorical features , type int represents index, \
        type str represents feature names (need to specify feature_name as well)
=======
        other data file in training data. e.g. train_fields['weight'] is weight data
        support fields: weight, group, init_score
    feature_name : list of str
        feature names
    categorical_feature : list of str/int
        categorical features , int type to use index, 
        str type to use feature names (feature_name cannot be None)
>>>>>>> 1466f907
    early_stopping_rounds: int
        Activates early stopping. CV error needs to decrease at least \
        every <early_stopping_rounds> round(s) to continue.
        Last entry in evaluation history is the one from best iteration.
    fpreproc : function
        Preprocessing function that takes (dtrain, dtest, param) and returns \
        transformed versions of those.
    verbose_eval : bool, int, or None, default None
        Whether to display the progress. If None, progress will be displayed \
        when np.ndarray is returned. If True, progress will be displayed at \
        boosting stage. If an integer is given, progress will be displayed \
        at every given `verbose_eval` boosting stage.
    show_stdv : bool, default True
        Whether to display the standard deviation in progress.
        Results are not affected, and always contains std.
    seed : int
        Seed used to generate the folds (passed to numpy.random.seed).
    callbacks : list of callback functions
        List of callback functions that are applied at end of each iteration.

    Returns
    -------
    evaluation history : list(string)
    """

    if isinstance(metrics, str):
        metrics = [metrics]

    if isinstance(params, list):
        params = dict(params)

    if 'metric' not in params:
        params['metric'] = []
    else:
        if is_str(params['metric']):
            params['metric'] = params['metric'].split(',')
        else:
            params['metric'] = list(params['metric'])

    if metrics is not None and len(metrics) > 0:
        params['metric'].extend(metrics)

<<<<<<< HEAD
    train_set = _construct_dataset(train_data, None, params,
=======
    train_set = _construct_dataset(train_data, None, params, 
>>>>>>> 1466f907
								   other_fields=train_fields,
                                   feature_name=feature_name,
                                   categorical_feature=categorical_feature)

    results = {}
    cvfolds = _make_n_folds(train_set, nfold, params, seed, fpreproc, stratified)

    # setup callbacks
    callbacks = [] if callbacks is None else callbacks
    if early_stopping_rounds is not None:
        callbacks.append(callback.early_stop(early_stopping_rounds,
                                             verbose=False))
    if isinstance(verbose_eval, bool) and verbose_eval:
        callbacks.append(callback.print_evaluation(show_stdv=show_stdv))
    else:
        if isinstance(verbose_eval, int):
            callbacks.append(callback.print_evaluation(verbose_eval, show_stdv=show_stdv))

    callbacks_before_iter = [
        cb for cb in callbacks if cb.__dict__.get('before_iteration', False)]
    callbacks_after_iter = [
        cb for cb in callbacks if not cb.__dict__.get('before_iteration', False)]

    for i in range(num_boost_round):
        for cb in callbacks_before_iter:
            cb(callback.CallbackEnv(model=None,
                                    cvfolds=cvfolds,
                                    iteration=i,
                                    begin_iteration=0,
                                    end_iteration=num_boost_round,
                                    evaluation_result_list=None))
        for fold in cvfolds:
            fold.update(fobj)
        res = _agg_cv_result([f.eval(feval) for f in cvfolds])
        for _, key, mean, _, std in res:
            if key + '-mean' not in results:
                results[key + '-mean'] = []
            if key + '-std' not in results:
                results[key + '-std'] = []
            results[key + '-mean'].append(mean)
            results[key + '-std'].append(std)
        try:
            for cb in callbacks_after_iter:
                cb(callback.CallbackEnv(model=None,
                                        cvfolds=cvfolds,
                                        iteration=i,
                                        begin_iteration=0,
                                        end_iteration=num_boost_round,
                                        evaluation_result_list=res))
        except callback.EarlyStopException as e:
            for k in results:
                results[k] = results[k][:(e.best_iteration + 1)]
            break
    return results<|MERGE_RESOLUTION|>--- conflicted
+++ resolved
@@ -8,11 +8,7 @@
 from . import callback
 
 def _construct_dataset(X_y, reference=None,
-<<<<<<< HEAD
                        params=None, other_fields=None,
-=======
-                       params=None, other_fields=None, 
->>>>>>> 1466f907
                        feature_name=None, categorical_feature=None,
                        predictor=None):
     if 'max_bin' in params:
@@ -84,21 +80,12 @@
     valid_fields : dict
         Other data file in training data. \
         e.g. valid_fields[0]['weight'] is weight data for first valid data
-<<<<<<< HEAD
         Support fields: weight, group, init_score
     feature_name : list of str
-            Feature names
+        Feature names
     categorical_feature : list of str or int
-        Categorical features , type int represents index, \
+        Categorical features, type int represents index, \
         type str represents feature names (need to specify feature_name as well)
-=======
-        support fields: weight, group, init_score
-    feature_name : list of str
-        feature names
-    categorical_feature : list of str/int
-        categorical features , int type to use index, 
-        str type to use feature names (feature_name cannot be None)
->>>>>>> 1466f907
     early_stopping_rounds: int
         Activates early stopping.
         Requires at least one validation data and one metric
@@ -151,13 +138,8 @@
             for field, data in train_fields.items():
                 train_set.set_field(field, data)
     else:
-<<<<<<< HEAD
         train_set = _construct_dataset(train_data, None, params,
                                        other_fields=train_fields,
-=======
-        train_set = _construct_dataset(train_data, None, params, 
-                                       other_fields=train_fields, 
->>>>>>> 1466f907
                                        feature_name=feature_name,
                                        categorical_feature=categorical_feature,
                                        predictor=predictor)
@@ -371,23 +353,13 @@
     feval : function
         Custom evaluation function.
     train_fields : dict
-<<<<<<< HEAD
         Other data file in training data. e.g. train_fields['weight'] is weight data
         Support fields: weight, group, init_score
     feature_name : list of str
-            Feature names
+        Feature names
     categorical_feature : list of str or int
-        Categorical features , type int represents index, \
+        Categorical features, type int represents index, \
         type str represents feature names (need to specify feature_name as well)
-=======
-        other data file in training data. e.g. train_fields['weight'] is weight data
-        support fields: weight, group, init_score
-    feature_name : list of str
-        feature names
-    categorical_feature : list of str/int
-        categorical features , int type to use index, 
-        str type to use feature names (feature_name cannot be None)
->>>>>>> 1466f907
     early_stopping_rounds: int
         Activates early stopping. CV error needs to decrease at least \
         every <early_stopping_rounds> round(s) to continue.
@@ -430,11 +402,7 @@
     if metrics is not None and len(metrics) > 0:
         params['metric'].extend(metrics)
 
-<<<<<<< HEAD
     train_set = _construct_dataset(train_data, None, params,
-=======
-    train_set = _construct_dataset(train_data, None, params, 
->>>>>>> 1466f907
 								   other_fields=train_fields,
                                    feature_name=feature_name,
                                    categorical_feature=categorical_feature)
