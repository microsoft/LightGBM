# coding: utf-8
"""Tests for lightgbm.dask module"""

import inspect
import pickle
import socket
from itertools import groupby
from os import getenv
from platform import machine
from sys import platform

import pytest

import lightgbm as lgb

if not platform.startswith('linux'):
    pytest.skip('lightgbm.dask is currently supported in Linux environments', allow_module_level=True)
if not lgb.compat.DASK_INSTALLED:
    pytest.skip('Dask is not installed', allow_module_level=True)

import cloudpickle
import dask.array as da
import dask.dataframe as dd
import joblib
import numpy as np
import pandas as pd
import sklearn.utils.estimator_checks as sklearn_checks
from dask.array.utils import assert_eq
from dask.distributed import Client, LocalCluster, default_client, wait
from distributed.utils_test import client, cluster_fixture, gen_cluster, loop
from scipy.sparse import csr_matrix
from scipy.stats import spearmanr
from sklearn.datasets import make_blobs, make_regression

from .utils import make_ranking

# time, in seconds, to wait for the Dask client to close. Used to avoid teardown errors
# see https://distributed.dask.org/en/latest/api.html#distributed.Client.close
CLIENT_CLOSE_TIMEOUT = 120

tasks = ['classification', 'regression', 'ranking']
data_output = ['array', 'scipy_csr_matrix', 'dataframe', 'dataframe-with-categorical']
data_centers = [[[-4, -4], [4, 4]], [[-4, -4], [4, 4], [-4, 4]]]
group_sizes = [5, 5, 5, 10, 10, 10, 20, 20, 20, 50, 50]

pytestmark = [
    pytest.mark.skipif(getenv('TASK', '') == 'mpi', reason='Fails to run with MPI interface'),
    pytest.mark.skipif(getenv('TASK', '') == 'gpu', reason='Fails to run with GPU interface'),
    pytest.mark.skipif(machine() != 'x86_64', reason='Fails to run with non-x86_64 architecture')
]


@pytest.fixture()
def listen_port():
    listen_port.port += 10
    return listen_port.port


listen_port.port = 13000


def _create_ranking_data(n_samples=100, output='array', chunk_size=50, **kwargs):
    X, y, g = make_ranking(n_samples=n_samples, random_state=42, **kwargs)
    rnd = np.random.RandomState(42)
    w = rnd.rand(X.shape[0]) * 0.01
    g_rle = np.array([len(list(grp)) for _, grp in groupby(g)])

    if output.startswith('dataframe'):
        # add target, weight, and group to DataFrame so that partitions abide by group boundaries.
        X_df = pd.DataFrame(X, columns=[f'feature_{i}' for i in range(X.shape[1])])
        if output == 'dataframe-with-categorical':
            for i in range(5):
                col_name = "cat_col" + str(i)
                cat_values = rnd.choice(['a', 'b'], X.shape[0])
                cat_series = pd.Series(
                    cat_values,
                    dtype='category'
                )
                X_df[col_name] = cat_series
        X = X_df.copy()
        X_df = X_df.assign(y=y, g=g, w=w)

        # set_index ensures partitions are based on group id.
        # See https://stackoverflow.com/questions/49532824/dask-dataframe-split-partitions-based-on-a-column-or-function.
        X_df.set_index('g', inplace=True)
        dX = dd.from_pandas(X_df, chunksize=chunk_size)

        # separate target, weight from features.
        dy = dX['y']
        dw = dX['w']
        dX = dX.drop(columns=['y', 'w'])
        dg = dX.index.to_series()

        # encode group identifiers into run-length encoding, the format LightGBMRanker is expecting
        # so that within each partition, sum(g) = n_samples.
        dg = dg.map_partitions(lambda p: p.groupby('g', sort=False).apply(lambda z: z.shape[0]))
    elif output == 'array':
        # ranking arrays: one chunk per group. Each chunk must include all columns.
        p = X.shape[1]
        dX, dy, dw, dg = [], [], [], []
        for g_idx, rhs in enumerate(np.cumsum(g_rle)):
            lhs = rhs - g_rle[g_idx]
            dX.append(da.from_array(X[lhs:rhs, :], chunks=(rhs - lhs, p)))
            dy.append(da.from_array(y[lhs:rhs]))
            dw.append(da.from_array(w[lhs:rhs]))
            dg.append(da.from_array(np.array([g_rle[g_idx]])))

        dX = da.concatenate(dX, axis=0)
        dy = da.concatenate(dy, axis=0)
        dw = da.concatenate(dw, axis=0)
        dg = da.concatenate(dg, axis=0)
    else:
        raise ValueError('Ranking data creation only supported for Dask arrays and dataframes')

    return X, y, w, g_rle, dX, dy, dw, dg


def _create_data(objective, n_samples=100, centers=2, output='array', chunk_size=50):
    if objective == 'classification':
        X, y = make_blobs(n_samples=n_samples, centers=centers, random_state=42)
    elif objective == 'regression':
        X, y = make_regression(n_samples=n_samples, random_state=42)
    else:
        raise ValueError("Unknown objective '%s'" % objective)
    rnd = np.random.RandomState(42)
    weights = rnd.random(X.shape[0]) * 0.01

    if output == 'array':
        dX = da.from_array(X, (chunk_size, X.shape[1]))
        dy = da.from_array(y, chunk_size)
        dw = da.from_array(weights, chunk_size)
    elif output.startswith('dataframe'):
        X_df = pd.DataFrame(X, columns=['feature_%d' % i for i in range(X.shape[1])])
        if output == 'dataframe-with-categorical':
            num_cat_cols = 5
            for i in range(num_cat_cols):
                col_name = "cat_col" + str(i)
                cat_values = rnd.choice(['a', 'b'], X.shape[0])
                cat_series = pd.Series(
                    cat_values,
                    dtype='category'
                )
                X_df[col_name] = cat_series
                X = np.hstack((X, cat_series.cat.codes.values.reshape(-1, 1)))

            # for the small data sizes used in tests, it's hard to get LGBMRegressor to choose
            # categorical features for splits. So for regression tests with categorical features,
            # _create_data() returns a DataFrame with ONLY categorical features
            if objective == 'regression':
                cat_cols = [col for col in X_df.columns if col.startswith('cat_col')]
                X_df = X_df[cat_cols]
                X = X[:, -num_cat_cols:]
        y_df = pd.Series(y, name='target')
        dX = dd.from_pandas(X_df, chunksize=chunk_size)
        dy = dd.from_pandas(y_df, chunksize=chunk_size)
        dw = dd.from_array(weights, chunksize=chunk_size)
    elif output == 'scipy_csr_matrix':
        dX = da.from_array(X, chunks=(chunk_size, X.shape[1])).map_blocks(csr_matrix)
        dy = da.from_array(y, chunks=chunk_size)
        dw = da.from_array(weights, chunk_size)
    else:
        raise ValueError("Unknown output type '%s'" % output)

    return X, y, weights, dX, dy, dw


def _r2_score(dy_true, dy_pred):
    numerator = ((dy_true - dy_pred) ** 2).sum(axis=0, dtype=np.float64)
    denominator = ((dy_true - dy_pred.mean(axis=0)) ** 2).sum(axis=0, dtype=np.float64)
    return (1 - numerator / denominator).compute()


def _accuracy_score(dy_true, dy_pred):
    return da.average(dy_true == dy_pred).compute()


def _pickle(obj, filepath, serializer):
    if serializer == 'pickle':
        with open(filepath, 'wb') as f:
            pickle.dump(obj, f)
    elif serializer == 'joblib':
        joblib.dump(obj, filepath)
    elif serializer == 'cloudpickle':
        with open(filepath, 'wb') as f:
            cloudpickle.dump(obj, f)
    else:
        raise ValueError(f'Unrecognized serializer type: {serializer}')


def _unpickle(filepath, serializer):
    if serializer == 'pickle':
        with open(filepath, 'rb') as f:
            return pickle.load(f)
    elif serializer == 'joblib':
        return joblib.load(filepath)
    elif serializer == 'cloudpickle':
        with open(filepath, 'rb') as f:
            return cloudpickle.load(f)
    else:
        raise ValueError(f'Unrecognized serializer type: {serializer}')


@pytest.mark.parametrize('output', data_output)
@pytest.mark.parametrize('centers', data_centers)
def test_classifier(output, centers, client, listen_port):
    X, y, w, dX, dy, dw = _create_data(
        objective='classification',
        output=output,
        centers=centers
    )

    params = {
        "n_estimators": 10,
        "num_leaves": 10
    }

    dask_classifier = lgb.DaskLGBMClassifier(
        client=client,
        time_out=5,
        local_listen_port=listen_port,
        **params
    )
    dask_classifier = dask_classifier.fit(dX, dy, sample_weight=dw)
    p1 = dask_classifier.predict(dX)
    p1_proba = dask_classifier.predict_proba(dX).compute()
    p1_pred_leaf = dask_classifier.predict(dX, pred_leaf=True)
    p1_local = dask_classifier.to_local().predict(X)
    s1 = _accuracy_score(dy, p1)
    p1 = p1.compute()

    local_classifier = lgb.LGBMClassifier(**params)
    local_classifier.fit(X, y, sample_weight=w)
    p2 = local_classifier.predict(X)
    p2_proba = local_classifier.predict_proba(X)
    s2 = local_classifier.score(X, y)

    assert_eq(s1, s2)
    assert_eq(p1, p2)
    assert_eq(y, p1)
    assert_eq(y, p2)
    assert_eq(p1_proba, p2_proba, atol=0.3)
    assert_eq(p1_local, p2)
    assert_eq(y, p1_local)

    # pref_leaf values should have the right shape
    # and values that look like valid tree nodes
    pred_leaf_vals = p1_pred_leaf.compute()
    assert pred_leaf_vals.shape == (
        X.shape[0],
        dask_classifier.booster_.num_trees()
    )
    assert np.max(pred_leaf_vals) <= params['num_leaves']
    assert np.min(pred_leaf_vals) >= 0
    assert len(np.unique(pred_leaf_vals)) <= params['num_leaves']

    # be sure LightGBM actually used at least one categorical column,
    # and that it was correctly treated as a categorical feature
    if output == 'dataframe-with-categorical':
        cat_cols = [
            col for col in dX.columns
            if dX.dtypes[col].name == 'category'
        ]
        tree_df = dask_classifier.booster_.trees_to_dataframe()
        node_uses_cat_col = tree_df['split_feature'].isin(cat_cols)
        assert node_uses_cat_col.sum() > 0
        assert tree_df.loc[node_uses_cat_col, "decision_type"].unique()[0] == '=='

    client.close(timeout=CLIENT_CLOSE_TIMEOUT)


@pytest.mark.parametrize('output', data_output)
@pytest.mark.parametrize('centers', data_centers)
def test_classifier_pred_contrib(output, centers, client, listen_port):
    X, y, w, dX, dy, dw = _create_data(
        objective='classification',
        output=output,
        centers=centers
    )

    params = {
        "n_estimators": 10,
        "num_leaves": 10
    }

    dask_classifier = lgb.DaskLGBMClassifier(
        client=client,
        time_out=5,
        local_listen_port=listen_port,
        tree_learner='data',
        **params
    )
    dask_classifier = dask_classifier.fit(dX, dy, sample_weight=dw)
    preds_with_contrib = dask_classifier.predict(dX, pred_contrib=True).compute()

    local_classifier = lgb.LGBMClassifier(**params)
    local_classifier.fit(X, y, sample_weight=w)
    local_preds_with_contrib = local_classifier.predict(X, pred_contrib=True)

    if output == 'scipy_csr_matrix':
        preds_with_contrib = np.array(preds_with_contrib.todense())

    # be sure LightGBM actually used at least one categorical column,
    # and that it was correctly treated as a categorical feature
    if output == 'dataframe-with-categorical':
        cat_cols = [
            col for col in dX.columns
            if dX.dtypes[col].name == 'category'
        ]
        tree_df = dask_classifier.booster_.trees_to_dataframe()
        node_uses_cat_col = tree_df['split_feature'].isin(cat_cols)
        assert node_uses_cat_col.sum() > 0
        assert tree_df.loc[node_uses_cat_col, "decision_type"].unique()[0] == '=='

    # shape depends on whether it is binary or multiclass classification
    num_features = dask_classifier.n_features_
    num_classes = dask_classifier.n_classes_
    if num_classes == 2:
        expected_num_cols = num_features + 1
    else:
        expected_num_cols = (num_features + 1) * num_classes

    # * shape depends on whether it is binary or multiclass classification
    # * matrix for binary classification is of the form [feature_contrib, base_value],
    #   for multi-class it's [feat_contrib_class1, base_value_class1, feat_contrib_class2, base_value_class2, etc.]
    # * contrib outputs for distributed training are different than from local training, so we can just test
    #   that the output has the right shape and base values are in the right position
    assert preds_with_contrib.shape[1] == expected_num_cols
    assert preds_with_contrib.shape == local_preds_with_contrib.shape

    if num_classes == 2:
        assert len(np.unique(preds_with_contrib[:, num_features]) == 1)
    else:
        for i in range(num_classes):
            base_value_col = num_features * (i + 1) + i
            assert len(np.unique(preds_with_contrib[:, base_value_col]) == 1)

    client.close(timeout=CLIENT_CLOSE_TIMEOUT)


def test_training_does_not_fail_on_port_conflicts(client):
    _, _, _, dX, dy, dw = _create_data('classification', output='array')

    with socket.socket(socket.AF_INET, socket.SOCK_STREAM) as s:
        s.bind(('127.0.0.1', 12400))

        dask_classifier = lgb.DaskLGBMClassifier(
            client=client,
            time_out=5,
            local_listen_port=12400,
            n_estimators=5,
            num_leaves=5
        )
        for _ in range(5):
            dask_classifier.fit(
                X=dX,
                y=dy,
                sample_weight=dw,
            )
            assert dask_classifier.booster_

    client.close(timeout=CLIENT_CLOSE_TIMEOUT)


@pytest.mark.parametrize('output', data_output)
def test_regressor(output, client, listen_port):
    X, y, w, dX, dy, dw = _create_data(
        objective='regression',
        output=output
    )

    params = {
        "random_state": 42,
        "num_leaves": 10
    }

    dask_regressor = lgb.DaskLGBMRegressor(
        client=client,
        time_out=5,
        local_listen_port=listen_port,
        tree='data',
        **params
    )
    dask_regressor = dask_regressor.fit(dX, dy, sample_weight=dw)
    p1 = dask_regressor.predict(dX)
    p1_pred_leaf = dask_regressor.predict(dX, pred_leaf=True)

    if not output.startswith('dataframe'):
        s1 = _r2_score(dy, p1)
    p1 = p1.compute()
    p1_local = dask_regressor.to_local().predict(X)
    s1_local = dask_regressor.to_local().score(X, y)

    local_regressor = lgb.LGBMRegressor(**params)
    local_regressor.fit(X, y, sample_weight=w)
    s2 = local_regressor.score(X, y)
    p2 = local_regressor.predict(X)

    # Scores should be the same
    if not output.startswith('dataframe'):
        assert_eq(s1, s2, atol=.01)
        assert_eq(s1, s1_local, atol=.003)

    # Predictions should be roughly the same.
    assert_eq(p1, p1_local)

    # pref_leaf values should have the right shape
    # and values that look like valid tree nodes
    pred_leaf_vals = p1_pred_leaf.compute()
    assert pred_leaf_vals.shape == (
        X.shape[0],
        dask_regressor.booster_.num_trees()
    )
    assert np.max(pred_leaf_vals) <= params['num_leaves']
    assert np.min(pred_leaf_vals) >= 0
    assert len(np.unique(pred_leaf_vals)) <= params['num_leaves']

    # The checks below are skipped
    # for the categorical data case because it's difficult to get
    # a good fit from just categoricals for a regression problem
    # with small data
    if output != 'dataframe-with-categorical':
        assert_eq(y, p1, rtol=1., atol=100.)
        assert_eq(y, p2, rtol=1., atol=50.)

    # be sure LightGBM actually used at least one categorical column,
    # and that it was correctly treated as a categorical feature
    if output == 'dataframe-with-categorical':
        cat_cols = [
            col for col in dX.columns
            if dX.dtypes[col].name == 'category'
        ]
        tree_df = dask_regressor.booster_.trees_to_dataframe()
        node_uses_cat_col = tree_df['split_feature'].isin(cat_cols)
        assert node_uses_cat_col.sum() > 0
        assert tree_df.loc[node_uses_cat_col, "decision_type"].unique()[0] == '=='

    client.close(timeout=CLIENT_CLOSE_TIMEOUT)


@pytest.mark.parametrize('output', data_output)
def test_regressor_pred_contrib(output, client, listen_port):
    X, y, w, dX, dy, dw = _create_data(
        objective='regression',
        output=output
    )

    params = {
        "n_estimators": 10,
        "num_leaves": 10
    }

    dask_regressor = lgb.DaskLGBMRegressor(
        client=client,
        time_out=5,
        local_listen_port=listen_port,
        tree_learner='data',
        **params
    )
    dask_regressor = dask_regressor.fit(dX, dy, sample_weight=dw)
    preds_with_contrib = dask_regressor.predict(dX, pred_contrib=True).compute()

    local_regressor = lgb.LGBMRegressor(**params)
    local_regressor.fit(X, y, sample_weight=w)
    local_preds_with_contrib = local_regressor.predict(X, pred_contrib=True)

    if output == "scipy_csr_matrix":
        preds_with_contrib = np.array(preds_with_contrib.todense())

    # contrib outputs for distributed training are different than from local training, so we can just test
    # that the output has the right shape and base values are in the right position
    num_features = dX.shape[1]
    assert preds_with_contrib.shape[1] == num_features + 1
    assert preds_with_contrib.shape == local_preds_with_contrib.shape

    # be sure LightGBM actually used at least one categorical column,
    # and that it was correctly treated as a categorical feature
    if output == 'dataframe-with-categorical':
        cat_cols = [
            col for col in dX.columns
            if dX.dtypes[col].name == 'category'
        ]
        tree_df = dask_regressor.booster_.trees_to_dataframe()
        node_uses_cat_col = tree_df['split_feature'].isin(cat_cols)
        assert node_uses_cat_col.sum() > 0
        assert tree_df.loc[node_uses_cat_col, "decision_type"].unique()[0] == '=='

    client.close(timeout=CLIENT_CLOSE_TIMEOUT)


@pytest.mark.parametrize('output', data_output)
@pytest.mark.parametrize('alpha', [.1, .5, .9])
def test_regressor_quantile(output, client, listen_port, alpha):
    X, y, w, dX, dy, dw = _create_data(
        objective='regression',
        output=output
    )

    params = {
        "objective": "quantile",
        "alpha": alpha,
        "random_state": 42,
        "n_estimators": 10,
        "num_leaves": 10
    }

    dask_regressor = lgb.DaskLGBMRegressor(
        client=client,
        local_listen_port=listen_port,
        tree_learner_type='data_parallel',
        **params
    )
    dask_regressor = dask_regressor.fit(dX, dy, sample_weight=dw)
    p1 = dask_regressor.predict(dX).compute()
    q1 = np.count_nonzero(y < p1) / y.shape[0]

    local_regressor = lgb.LGBMRegressor(**params)
    local_regressor.fit(X, y, sample_weight=w)
    p2 = local_regressor.predict(X)
    q2 = np.count_nonzero(y < p2) / y.shape[0]

    # Quantiles should be right
    np.testing.assert_allclose(q1, alpha, atol=0.2)
    np.testing.assert_allclose(q2, alpha, atol=0.2)

    # be sure LightGBM actually used at least one categorical column,
    # and that it was correctly treated as a categorical feature
    if output == 'dataframe-with-categorical':
        cat_cols = [
            col for col in dX.columns
            if dX.dtypes[col].name == 'category'
        ]
        tree_df = dask_regressor.booster_.trees_to_dataframe()
        node_uses_cat_col = tree_df['split_feature'].isin(cat_cols)
        assert node_uses_cat_col.sum() > 0
        assert tree_df.loc[node_uses_cat_col, "decision_type"].unique()[0] == '=='

    client.close(timeout=CLIENT_CLOSE_TIMEOUT)


@pytest.mark.parametrize('output', ['array', 'dataframe', 'dataframe-with-categorical'])
@pytest.mark.parametrize('group', [None, group_sizes])
def test_ranker(output, client, listen_port, group):

    if output == 'dataframe-with-categorical':
        X, y, w, g, dX, dy, dw, dg = _create_ranking_data(
            output=output,
            group=group,
            n_features=1,
            n_informative=1
        )
    else:
        X, y, w, g, dX, dy, dw, dg = _create_ranking_data(
            output=output,
            group=group,
        )

    # rebalance small dask.Array dataset for better performance.
    if output == 'array':
        dX = dX.persist()
        dy = dy.persist()
        dw = dw.persist()
        dg = dg.persist()
        _ = wait([dX, dy, dw, dg])
        client.rebalance()

    # use many trees + leaves to overfit, help ensure that Dask data-parallel strategy matches that of
    # serial learner. See https://github.com/microsoft/LightGBM/issues/3292#issuecomment-671288210.
    params = {
        "random_state": 42,
        "n_estimators": 50,
        "num_leaves": 20,
        "min_child_samples": 1
    }

    dask_ranker = lgb.DaskLGBMRanker(
        client=client,
        time_out=5,
        local_listen_port=listen_port,
        tree_learner_type='data_parallel',
        **params
    )
    dask_ranker = dask_ranker.fit(dX, dy, sample_weight=dw, group=dg)
    rnkvec_dask = dask_ranker.predict(dX)
    rnkvec_dask = rnkvec_dask.compute()
    p1_pred_leaf = dask_ranker.predict(dX, pred_leaf=True)
    rnkvec_dask_local = dask_ranker.to_local().predict(X)

    local_ranker = lgb.LGBMRanker(**params)
    local_ranker.fit(X, y, sample_weight=w, group=g)
    rnkvec_local = local_ranker.predict(X)

    # distributed ranker should be able to rank decently well and should
    # have high rank correlation with scores from serial ranker.
    dcor = spearmanr(rnkvec_dask, y).correlation
    assert dcor > 0.6
    assert spearmanr(rnkvec_dask, rnkvec_local).correlation > 0.8
    assert_eq(rnkvec_dask, rnkvec_dask_local)

    # pref_leaf values should have the right shape
    # and values that look like valid tree nodes
    pred_leaf_vals = p1_pred_leaf.compute()
    assert pred_leaf_vals.shape == (
        X.shape[0],
        dask_ranker.booster_.num_trees()
    )
    assert np.max(pred_leaf_vals) <= params['num_leaves']
    assert np.min(pred_leaf_vals) >= 0
    assert len(np.unique(pred_leaf_vals)) <= params['num_leaves']

    # be sure LightGBM actually used at least one categorical column,
    # and that it was correctly treated as a categorical feature
    if output == 'dataframe-with-categorical':
        cat_cols = [
            col for col in dX.columns
            if dX.dtypes[col].name == 'category'
        ]
        tree_df = dask_ranker.booster_.trees_to_dataframe()
        node_uses_cat_col = tree_df['split_feature'].isin(cat_cols)
        assert node_uses_cat_col.sum() > 0
        assert tree_df.loc[node_uses_cat_col, "decision_type"].unique()[0] == '=='

    client.close(timeout=CLIENT_CLOSE_TIMEOUT)


<<<<<<< HEAD
@pytest.mark.parametrize('eval_sizes', [[0.9], [1, 0.5], [0]])
@pytest.mark.parametrize('eval_names_prefix', ['specified', None])
@pytest.mark.parametrize('task', ['classification', 'regression', 'ranking'])
def test_early_stopping(task, eval_names_prefix, eval_sizes, client, listen_port):

    # use larger number of samples to prevent faux early stopping whereby
    # boosting stops on accident because each worker has few data points and achieves 0 loss.
    n_samples = 1000
    n_eval_sets = len(eval_sizes)
    early_stopping_rounds = 1
    eval_set = []
    eval_sample_weight = []

    if eval_names_prefix:
        eval_names = [eval_names_prefix + f'_{i}' for i in range(len(eval_sizes))]
    else:
        eval_names = None

    if task == 'ranking':
        X, y, w, g, dX, dy, dw, dg = _create_ranking_data(
            n_samples=n_samples,
            output='dataframe',
            chunk_size=10,
            random_gs=True
        )
        model_factory = lgb.DaskLGBMRanker
        eval_metrics = ['ndcg', 'map']
        eval_group = []

        # create eval* datasets for ranking task.
        for eval_size in eval_sizes:
            if eval_size == 1:
                dX_e = dX
                dy_e = dy
                dw_e = dw
                dg_e = dg
            else:
                _, _, _, _, dX_e, dy_e, dw_e, dg_e = _create_ranking_data(
                    n_samples=max(10, int(n_samples * eval_size)),
                    output='dataframe',
                    chunk_size=10,
                    random_gs=True
                )
            eval_set.append((dX_e, dy_e))
            eval_sample_weight.append(dw_e)
            eval_group.append(dg_e)

    else:
        X, y, w, dX, dy, dw = _create_data(
            n_samples=n_samples,
            objective=task,
            output='array',
            chunk_size=10
        )
        dg = None
        eval_group = None
        if task == 'classification':
            model_factory = lgb.DaskLGBMClassifier
            eval_metrics = ['binary_error', 'auc']
        elif task == 'regression':
            model_factory = lgb.DaskLGBMRegressor
            eval_metrics = ['rmse']

        for eval_size in eval_sizes:
            if eval_size == 1:
                dX_e = dX
                dy_e = dy
                dw_e = dw
            else:
                _, _, _, dX_e, dy_e, dw_e = _create_data(
                    n_samples=max(10, int(n_samples * eval_size)),
                    objective=task,
                    output='array',
                    chunk_size=10
                )
            eval_set.append((dX_e, dy_e))
            eval_sample_weight.append(dw_e)

    full_trees = 200
    params = {
        "random_state": 42,
        "n_estimators": full_trees,
        "num_leaves": 31,
        "min_child_samples": 1,
        "verbose": True,
        "first_metric_only": True
    }

    dask_model = model_factory(
        client=client
        , **params
    )

    # when eval_size is exactly 1 partition, not enough eval_set data to reach each worker.
    if eval_sizes == [0]:
        with pytest.raises(RuntimeError, match='eval_set was provided but worker .* was not allocated validation data'):
            dask_model.fit(
                dX,
                dy,
                group=dg,
                eval_set=eval_set,
                eval_names=eval_names,
                eval_sample_weight=eval_sample_weight,
                eval_group=eval_group,
                eval_metric=eval_metrics,
                early_stopping_rounds=early_stopping_rounds
            )

    else:
        dask_model = dask_model.fit(
            dX,
            dy,
            group=dg,
            eval_set=eval_set,
            eval_names=eval_names,
            eval_sample_weight=eval_sample_weight,
            eval_group=eval_group,
            eval_metric=eval_metrics,
            early_stopping_rounds=early_stopping_rounds
        )
        fitted_trees = dask_model.booster_.num_trees()
        assert fitted_trees < full_trees
        assert dask_model.best_iteration_ < full_trees

        # be sure that model still produces decent output.
        p1 = dask_model.predict(dX)
        if task == 'classification':
            p1_acc = _accuracy_score(dy, p1)
            msg = f'binary accuracy score of predictions with actuals was <= 0.8 ({p1_acc})'
            assert p1_acc > 0.8, msg

        elif task == 'regression':
            p1_r2 = _r2_score(dy, p1)
            msg = f'r2 score of predictions with actuals was <= 0.8 ({p1_r2})'
            assert _r2_score(dy, p1) > 0.8, msg

        else:
            p1_cor = spearmanr(p1.compute(), y).correlation
            msg = f'spearman correlation of predictions with actuals was < 0.8 ({p1_cor})'
            assert p1_cor > 0.8, msg

        # check that evals_result contains expected eval_set names when provided.
        n_rounds_tried = dask_model.best_iteration_ + early_stopping_rounds
        evals_result = dask_model.evals_result_
        assert len(evals_result) == n_eval_sets
        evals_result_names = list(evals_result.keys())
        if eval_names:
            assert all(x in eval_names for x in evals_result_names)

        # check that evals_result names still default to "training" or "valid_xx" when eval_names not provided.
        for evals_result_name in evals_result_names:
            if not eval_names:
                assert evals_result_name.startswith('training') or evals_result_name.startswith('valid')

            # check that eval_metric(s) are contained in evals_result dicts.
            for i, eval_metric in enumerate(eval_metrics):
                assert eval_metric in evals_result[evals_result_name]

                # len of each eval_metric should be number of fitted trees + early_stopping_rounds.
                assert evals_result[evals_result_name][eval_metric] == n_rounds_tried

                # stopping decision should have been made based on the best score of the first of eval_metrics.
                if i == 0:
                    assert_eq(dask_model.best_score_, min(evals_result[evals_result_name][eval_metric]))

    client.close(timeout=CLIENT_CLOSE_TIMEOUT)


@pytest.mark.parametrize('eval_names_prefix', ['specified', None])
@pytest.mark.parametrize('task', ['classification', 'regression', 'ranking'])
def test_eval_set_without_early_stopping(eval_names_prefix, task, client, listen_port):

    n_samples = 1000
    n_eval_samples = 500
    eval_set = []
    eval_sample_weight = []

    if task == 'ranking':
        X, y, w, g, dX, dy, dw, dg = _create_ranking_data(
            n_samples=n_samples,
            output='dataframe',
            chunk_size=10,
            random_gs=True
        )
        model_factory = lgb.DaskLGBMRanker
        eval_metrics = ['ndcg', 'map']
        eval_group = []

        # create eval data.
        _, _, _, _, dX_e, dy_e, dw_e, dg_e = _create_ranking_data(
            n_samples=n_eval_samples,
            output='dataframe',
            chunk_size=10,
            random_gs=True
        )
        eval_set.append((dX_e, dy_e))
        eval_sample_weight.append(dw_e)
        eval_group.append(dg_e)

    else:
        X, y, w, dX, dy, dw = _create_data(
            n_samples=n_samples,
            objective=task,
            output='array',
            chunk_size=10
        )
        dg = None
        eval_group = None
        if task == 'classification':
            model_factory = lgb.DaskLGBMClassifier
            eval_metrics = ['binary_error', 'auc']
        elif task == 'regression':
            model_factory = lgb.DaskLGBMRegressor
            eval_metrics = ['l2', 'l1']

        _, _, _, dX_e, dy_e, dw_e = _create_data(
            n_samples=n_eval_samples,
            objective=task,
            output='array',
            chunk_size=10
        )
        eval_set.append((dX_e, dy_e))
        eval_sample_weight.append(dw_e)

    if eval_names_prefix:
        eval_names = [eval_names_prefix + f'_{i}' for i in range(len(eval_set))]
    else:
        eval_names = None

    full_trees = 100
    params = {
        "random_state": 42,
        "n_estimators": full_trees,
        "num_leaves": 31,
        "min_child_samples": 1,
        "verbose": True
    }

    dask_model = model_factory(
        client=client
        , **params
    )

    dask_model = dask_model.fit(
        dX,
        dy,
        group=dg,
        eval_set=eval_set,
        eval_names=eval_names,
        eval_sample_weight=eval_sample_weight,
        eval_group=eval_group,
        eval_metric=eval_metrics,
        early_stopping_rounds=None
    )

    # check that early stopping was not applied.
    fitted_trees = dask_model.booster_.num_trees()
    assert fitted_trees == full_trees

    # check that evals_result contains expected data.
    evals_result = dask_model.evals_result_
    evals_result_name = list(evals_result.keys())[0]
    if eval_names:
        assert evals_result_name == eval_names[0]
    else:
        assert evals_result_name == 'valid_0'
    assert all([metric in evals_result[evals_result_name] for metric in eval_metrics])
    for metric in eval_metrics:
        assert len(evals_result[evals_result_name][metric]) == full_trees

    client.close(timeout=CLIENT_CLOSE_TIMEOUT)


@pytest.mark.parametrize('task', ['classification', 'regression', 'ranking'])
=======
@pytest.mark.parametrize('task', tasks)
>>>>>>> eb5f471b
def test_training_works_if_client_not_provided_or_set_after_construction(task, listen_port, client):
    if task == 'ranking':
        _, _, _, _, dX, dy, _, dg = _create_ranking_data(
            output='array',
            group=None
        )
        model_factory = lgb.DaskLGBMRanker
    else:
        _, _, _, dX, dy, _ = _create_data(
            objective=task,
            output='array',
        )
        dg = None
        if task == 'classification':
            model_factory = lgb.DaskLGBMClassifier
        elif task == 'regression':
            model_factory = lgb.DaskLGBMRegressor

    params = {
        "time_out": 5,
        "local_listen_port": listen_port,
        "n_estimators": 1,
        "num_leaves": 2
    }

    # should be able to use the class without specifying a client
    dask_model = model_factory(**params)
    assert dask_model.client is None
    with pytest.raises(lgb.compat.LGBMNotFittedError, match='Cannot access property client_ before calling fit'):
        dask_model.client_

    dask_model.fit(dX, dy, group=dg)
    assert dask_model.fitted_
    assert dask_model.client is None
    assert dask_model.client_ == client

    preds = dask_model.predict(dX)
    assert isinstance(preds, da.Array)
    assert dask_model.fitted_
    assert dask_model.client is None
    assert dask_model.client_ == client

    local_model = dask_model.to_local()
    with pytest.raises(AttributeError):
        local_model.client
        local_model.client_

    # should be able to set client after construction
    dask_model = model_factory(**params)
    dask_model.set_params(client=client)
    assert dask_model.client == client

    with pytest.raises(lgb.compat.LGBMNotFittedError, match='Cannot access property client_ before calling fit'):
        dask_model.client_

    dask_model.fit(dX, dy, group=dg)
    assert dask_model.fitted_
    assert dask_model.client == client
    assert dask_model.client_ == client

    preds = dask_model.predict(dX)
    assert isinstance(preds, da.Array)
    assert dask_model.fitted_
    assert dask_model.client == client
    assert dask_model.client_ == client

    local_model = dask_model.to_local()
    with pytest.raises(AttributeError):
        local_model.client
        local_model.client_

    client.close(timeout=CLIENT_CLOSE_TIMEOUT)


@pytest.mark.parametrize('serializer', ['pickle', 'joblib', 'cloudpickle'])
@pytest.mark.parametrize('task', tasks)
@pytest.mark.parametrize('set_client', [True, False])
def test_model_and_local_version_are_picklable_whether_or_not_client_set_explicitly(serializer, task, set_client, listen_port, tmp_path):

    with LocalCluster(n_workers=2, threads_per_worker=1) as cluster1:
        with Client(cluster1) as client1:

            # data on cluster1
            if task == 'ranking':
                X_1, _, _, _, dX_1, dy_1, _, dg_1 = _create_ranking_data(
                    output='array',
                    group=None
                )
            else:
                X_1, _, _, dX_1, dy_1, _ = _create_data(
                    objective=task,
                    output='array',
                )
                dg_1 = None

            with LocalCluster(n_workers=2, threads_per_worker=1) as cluster2:
                with Client(cluster2) as client2:

                    # create identical data on cluster2
                    if task == 'ranking':
                        X_2, _, _, _, dX_2, dy_2, _, dg_2 = _create_ranking_data(
                            output='array',
                            group=None
                        )
                    else:
                        X_2, _, _, dX_2, dy_2, _ = _create_data(
                            objective=task,
                            output='array',
                        )
                        dg_2 = None

                    if task == 'ranking':
                        model_factory = lgb.DaskLGBMRanker
                    elif task == 'classification':
                        model_factory = lgb.DaskLGBMClassifier
                    elif task == 'regression':
                        model_factory = lgb.DaskLGBMRegressor

                    params = {
                        "time_out": 5,
                        "local_listen_port": listen_port,
                        "n_estimators": 1,
                        "num_leaves": 2
                    }

                    # at this point, the result of default_client() is client2 since it was the most recently
                    # created. So setting client to client1 here to test that you can select a non-default client
                    assert default_client() == client2
                    if set_client:
                        params.update({"client": client1})

                    # unfitted model should survive pickling round trip, and pickling
                    # shouldn't have side effects on the model object
                    dask_model = model_factory(**params)
                    local_model = dask_model.to_local()
                    if set_client:
                        assert dask_model.client == client1
                    else:
                        assert dask_model.client is None

                    with pytest.raises(lgb.compat.LGBMNotFittedError, match='Cannot access property client_ before calling fit'):
                        dask_model.client_

                    assert "client" not in local_model.get_params()
                    assert getattr(local_model, "client", None) is None

                    tmp_file = str(tmp_path / "model-1.pkl")
                    _pickle(
                        obj=dask_model,
                        filepath=tmp_file,
                        serializer=serializer
                    )
                    model_from_disk = _unpickle(
                        filepath=tmp_file,
                        serializer=serializer
                    )

                    local_tmp_file = str(tmp_path / "local-model-1.pkl")
                    _pickle(
                        obj=local_model,
                        filepath=local_tmp_file,
                        serializer=serializer
                    )
                    local_model_from_disk = _unpickle(
                        filepath=local_tmp_file,
                        serializer=serializer
                    )

                    assert model_from_disk.client is None

                    if set_client:
                        assert dask_model.client == client1
                    else:
                        assert dask_model.client is None

                    with pytest.raises(lgb.compat.LGBMNotFittedError, match='Cannot access property client_ before calling fit'):
                        dask_model.client_

                    # client will always be None after unpickling
                    if set_client:
                        from_disk_params = model_from_disk.get_params()
                        from_disk_params.pop("client", None)
                        dask_params = dask_model.get_params()
                        dask_params.pop("client", None)
                        assert from_disk_params == dask_params
                    else:
                        assert model_from_disk.get_params() == dask_model.get_params()
                    assert local_model_from_disk.get_params() == local_model.get_params()

                    # fitted model should survive pickling round trip, and pickling
                    # shouldn't have side effects on the model object
                    if set_client:
                        dask_model.fit(dX_1, dy_1, group=dg_1)
                    else:
                        dask_model.fit(dX_2, dy_2, group=dg_2)
                    local_model = dask_model.to_local()

                    assert "client" not in local_model.get_params()
                    with pytest.raises(AttributeError):
                        local_model.client
                        local_model.client_

                    tmp_file2 = str(tmp_path / "model-2.pkl")
                    _pickle(
                        obj=dask_model,
                        filepath=tmp_file2,
                        serializer=serializer
                    )
                    fitted_model_from_disk = _unpickle(
                        filepath=tmp_file2,
                        serializer=serializer
                    )

                    local_tmp_file2 = str(tmp_path / "local-model-2.pkl")
                    _pickle(
                        obj=local_model,
                        filepath=local_tmp_file2,
                        serializer=serializer
                    )
                    local_fitted_model_from_disk = _unpickle(
                        filepath=local_tmp_file2,
                        serializer=serializer
                    )

                    if set_client:
                        assert dask_model.client == client1
                        assert dask_model.client_ == client1
                    else:
                        assert dask_model.client is None
                        assert dask_model.client_ == default_client()
                        assert dask_model.client_ == client2

                    assert isinstance(fitted_model_from_disk, model_factory)
                    assert fitted_model_from_disk.client is None
                    assert fitted_model_from_disk.client_ == default_client()
                    assert fitted_model_from_disk.client_ == client2

                    # client will always be None after unpickling
                    if set_client:
                        from_disk_params = fitted_model_from_disk.get_params()
                        from_disk_params.pop("client", None)
                        dask_params = dask_model.get_params()
                        dask_params.pop("client", None)
                        assert from_disk_params == dask_params
                    else:
                        assert fitted_model_from_disk.get_params() == dask_model.get_params()
                    assert local_fitted_model_from_disk.get_params() == local_model.get_params()

                    if set_client:
                        preds_orig = dask_model.predict(dX_1).compute()
                        preds_loaded_model = fitted_model_from_disk.predict(dX_1).compute()
                        preds_orig_local = local_model.predict(X_1)
                        preds_loaded_model_local = local_fitted_model_from_disk.predict(X_1)
                    else:
                        preds_orig = dask_model.predict(dX_2).compute()
                        preds_loaded_model = fitted_model_from_disk.predict(dX_2).compute()
                        preds_orig_local = local_model.predict(X_2)
                        preds_loaded_model_local = local_fitted_model_from_disk.predict(X_2)

                    assert_eq(preds_orig, preds_loaded_model)
                    assert_eq(preds_orig_local, preds_loaded_model_local)


def test_find_open_port_works(listen_port):
    worker_ip = '127.0.0.1'
    with socket.socket(socket.AF_INET, socket.SOCK_STREAM) as s:
        s.bind((worker_ip, listen_port))
        new_port = lgb.dask._find_open_port(
            worker_ip=worker_ip,
            local_listen_port=listen_port,
            ports_to_skip=set()
        )
        assert listen_port < new_port < listen_port + 1000

    with socket.socket(socket.AF_INET, socket.SOCK_STREAM) as s_1:
        s_1.bind((worker_ip, listen_port))
        with socket.socket(socket.AF_INET, socket.SOCK_STREAM) as s_2:
            s_2.bind((worker_ip, listen_port + 1))
            new_port = lgb.dask._find_open_port(
                worker_ip=worker_ip,
                local_listen_port=listen_port,
                ports_to_skip=set()
            )
            assert listen_port + 1 < new_port < listen_port + 1000


def test_warns_and_continues_on_unrecognized_tree_learner(client):
    X = da.random.random((1e3, 10))
    y = da.random.random((1e3, 1))
    dask_regressor = lgb.DaskLGBMRegressor(
        client=client,
        time_out=5,
        local_listen_port=1234,
        tree_learner='some-nonsense-value',
        n_estimators=1,
        num_leaves=2
    )
    with pytest.warns(UserWarning, match='Parameter tree_learner set to some-nonsense-value'):
        dask_regressor = dask_regressor.fit(X, y)

    assert dask_regressor.fitted_

    client.close(timeout=CLIENT_CLOSE_TIMEOUT)


def test_warns_but_makes_no_changes_for_feature_or_voting_tree_learner(client):
    X = da.random.random((1e3, 10))
    y = da.random.random((1e3, 1))
    for tree_learner in ['feature_parallel', 'voting']:
        dask_regressor = lgb.DaskLGBMRegressor(
            client=client,
            time_out=5,
            local_listen_port=1234,
            tree_learner=tree_learner,
            n_estimators=1,
            num_leaves=2
        )
        with pytest.warns(UserWarning, match='Support for tree_learner %s in lightgbm' % tree_learner):
            dask_regressor = dask_regressor.fit(X, y)

        assert dask_regressor.fitted_
        assert dask_regressor.get_params()['tree_learner'] == tree_learner

    client.close(timeout=CLIENT_CLOSE_TIMEOUT)


@gen_cluster(client=True, timeout=None)
def test_errors(c, s, a, b):
    def f(part):
        raise Exception('foo')

    df = dd.demo.make_timeseries()
    df = df.map_partitions(f, meta=df._meta)
    with pytest.raises(Exception) as info:
        yield lgb.dask._train(
            client=c,
            data=df,
            label=df.x,
            params={},
            model_factory=lgb.LGBMClassifier
        )
        assert 'foo' in str(info.value)


@pytest.mark.parametrize('task', tasks)
@pytest.mark.parametrize('output', data_output)
def test_training_succeeds_even_if_some_workers_do_not_have_any_data(client, task, output):
    if task == 'ranking' and output == 'scipy_csr_matrix':
        pytest.skip('LGBMRanker is not currently tested on sparse matrices')

    def collection_to_single_partition(collection):
        """Merge the parts of a Dask collection into a single partition."""
        if collection is None:
            return
        if isinstance(collection, da.Array):
            return collection.rechunk(*collection.shape)
        return collection.repartition(npartitions=1)

    if task == 'ranking':
        X, y, w, g, dX, dy, dw, dg = _create_ranking_data(
            output=output,
            group=None
        )
        dask_model_factory = lgb.DaskLGBMRanker
        local_model_factory = lgb.LGBMRanker
    else:
        X, y, w, dX, dy, dw = _create_data(
            objective=task,
            output=output
        )
        g = None
        dg = None
        if task == 'classification':
            dask_model_factory = lgb.DaskLGBMClassifier
            local_model_factory = lgb.LGBMClassifier
        elif task == 'regression':
            dask_model_factory = lgb.DaskLGBMRegressor
            local_model_factory = lgb.LGBMRegressor

    dX = collection_to_single_partition(dX)
    dy = collection_to_single_partition(dy)
    dw = collection_to_single_partition(dw)
    dg = collection_to_single_partition(dg)

    n_workers = len(client.scheduler_info()['workers'])
    assert n_workers > 1
    assert dX.npartitions == 1

    params = {
        'time_out': 5,
        'random_state': 42,
        'num_leaves': 10
    }

    dask_model = dask_model_factory(tree='data', client=client, **params)
    dask_model.fit(dX, dy, group=dg, sample_weight=dw)
    dask_preds = dask_model.predict(dX).compute()

    local_model = local_model_factory(**params)
    if task == 'ranking':
        local_model.fit(X, y, group=g, sample_weight=w)
    else:
        local_model.fit(X, y, sample_weight=w)
    local_preds = local_model.predict(X)

    assert assert_eq(dask_preds, local_preds)

    client.close(timeout=CLIENT_CLOSE_TIMEOUT)


@pytest.mark.parametrize(
    "classes",
    [
        (lgb.DaskLGBMClassifier, lgb.LGBMClassifier),
        (lgb.DaskLGBMRegressor, lgb.LGBMRegressor),
        (lgb.DaskLGBMRanker, lgb.LGBMRanker)
    ]
)
def test_dask_classes_and_sklearn_equivalents_have_identical_constructors_except_client_arg(classes):
    dask_spec = inspect.getfullargspec(classes[0])
    sklearn_spec = inspect.getfullargspec(classes[1])
    assert dask_spec.varargs == sklearn_spec.varargs
    assert dask_spec.varkw == sklearn_spec.varkw
    assert dask_spec.kwonlyargs == sklearn_spec.kwonlyargs
    assert dask_spec.kwonlydefaults == sklearn_spec.kwonlydefaults

    # "client" should be the only different, and the final argument
    assert dask_spec.args[:-1] == sklearn_spec.args
    assert dask_spec.defaults[:-1] == sklearn_spec.defaults
    assert dask_spec.args[-1] == 'client'
    assert dask_spec.defaults[-1] is None


@pytest.mark.parametrize(
    "methods",
    [
        (lgb.DaskLGBMClassifier.fit, lgb.LGBMClassifier.fit),
        (lgb.DaskLGBMClassifier.predict, lgb.LGBMClassifier.predict),
        (lgb.DaskLGBMClassifier.predict_proba, lgb.LGBMClassifier.predict_proba),
        (lgb.DaskLGBMRegressor.fit, lgb.LGBMRegressor.fit),
        (lgb.DaskLGBMRegressor.predict, lgb.LGBMRegressor.predict),
        (lgb.DaskLGBMRanker.fit, lgb.LGBMRanker.fit),
        (lgb.DaskLGBMRanker.predict, lgb.LGBMRanker.predict)
    ]
)
def test_dask_methods_and_sklearn_equivalents_have_similar_signatures(methods):
    dask_spec = inspect.getfullargspec(methods[0])
    sklearn_spec = inspect.getfullargspec(methods[1])
    dask_params = inspect.signature(methods[0]).parameters
    sklearn_params = inspect.signature(methods[1]).parameters
    assert dask_spec.args == sklearn_spec.args[:len(dask_spec.args)]
    assert dask_spec.varargs == sklearn_spec.varargs
    if sklearn_spec.varkw:
        assert dask_spec.varkw == sklearn_spec.varkw[:len(dask_spec.varkw)]
    assert dask_spec.kwonlyargs == sklearn_spec.kwonlyargs
    assert dask_spec.kwonlydefaults == sklearn_spec.kwonlydefaults
    for param in dask_spec.args:
        error_msg = f"param '{param}' has different default values in the methods"
        assert dask_params[param].default == sklearn_params[param].default, error_msg


def sklearn_checks_to_run():
    check_names = [
        "check_estimator_get_tags_default_keys",
        "check_get_params_invariance",
        "check_set_params"
    ]
    for check_name in check_names:
        check_func = getattr(sklearn_checks, check_name, None)
        if check_func:
            yield check_func


def _tested_estimators():
    for Estimator in [lgb.DaskLGBMClassifier, lgb.DaskLGBMRegressor]:
        yield Estimator()


@pytest.mark.parametrize("estimator", _tested_estimators())
@pytest.mark.parametrize("check", sklearn_checks_to_run())
def test_sklearn_integration(estimator, check, client):
    estimator.set_params(local_listen_port=18000, time_out=5)
    name = type(estimator).__name__
    check(name, estimator)
    client.close(timeout=CLIENT_CLOSE_TIMEOUT)


# this test is separate because it takes a not-yet-constructed estimator
@pytest.mark.parametrize("estimator", list(_tested_estimators()))
def test_parameters_default_constructible(estimator):
    name, Estimator = estimator.__class__.__name__, estimator.__class__
    sklearn_checks.check_parameters_default_constructible(name, Estimator)<|MERGE_RESOLUTION|>--- conflicted
+++ resolved
@@ -622,11 +622,10 @@
     client.close(timeout=CLIENT_CLOSE_TIMEOUT)
 
 
-<<<<<<< HEAD
+@pytest.mark.parametrize('task', tasks)
 @pytest.mark.parametrize('eval_sizes', [[0.9], [1, 0.5], [0]])
 @pytest.mark.parametrize('eval_names_prefix', ['specified', None])
-@pytest.mark.parametrize('task', ['classification', 'regression', 'ranking'])
-def test_early_stopping(task, eval_names_prefix, eval_sizes, client, listen_port):
+def test_eval_set_with_early_stopping(task, eval_sizes, eval_names_prefix, client, listen_port):
 
     # use larger number of samples to prevent faux early stopping whereby
     # boosting stops on accident because each worker has few data points and achieves 0 loss.
@@ -708,7 +707,8 @@
         "num_leaves": 31,
         "min_child_samples": 1,
         "verbose": True,
-        "first_metric_only": True
+        "first_metric_only": True,
+        "local_listen_port": listen_port
     }
 
     dask_model = model_factory(
@@ -778,22 +778,23 @@
                 assert evals_result_name.startswith('training') or evals_result_name.startswith('valid')
 
             # check that eval_metric(s) are contained in evals_result dicts.
-            for i, eval_metric in enumerate(eval_metrics):
-                assert eval_metric in evals_result[evals_result_name]
+            for i, metric in enumerate(eval_metrics):
+                assert metric in evals_result[evals_result_name]
 
                 # len of each eval_metric should be number of fitted trees + early_stopping_rounds.
-                assert evals_result[evals_result_name][eval_metric] == n_rounds_tried
+                assert len(evals_result[evals_result_name][metric]) == n_rounds_tried
 
                 # stopping decision should have been made based on the best score of the first of eval_metrics.
                 if i == 0:
-                    assert_eq(dask_model.best_score_, min(evals_result[evals_result_name][eval_metric]))
+                    best_score = dask_model.best_score_[evals_result_name][metric]
+                    assert_eq(best_score, min(evals_result[evals_result_name][metric]))
 
     client.close(timeout=CLIENT_CLOSE_TIMEOUT)
 
 
+@pytest.mark.parametrize('task', tasks)
 @pytest.mark.parametrize('eval_names_prefix', ['specified', None])
-@pytest.mark.parametrize('task', ['classification', 'regression', 'ranking'])
-def test_eval_set_without_early_stopping(eval_names_prefix, task, client, listen_port):
+def test_eval_set_without_early_stopping(task, eval_names_prefix, client, listen_port):
 
     n_samples = 1000
     n_eval_samples = 500
@@ -881,8 +882,9 @@
     # check that early stopping was not applied.
     fitted_trees = dask_model.booster_.num_trees()
     assert fitted_trees == full_trees
-
-    # check that evals_result contains expected data.
+    assert dask_model.best_iteration_ is None
+
+    # check that evals_result_ contains expected data.
     evals_result = dask_model.evals_result_
     evals_result_name = list(evals_result.keys())[0]
     if eval_names:
@@ -896,10 +898,7 @@
     client.close(timeout=CLIENT_CLOSE_TIMEOUT)
 
 
-@pytest.mark.parametrize('task', ['classification', 'regression', 'ranking'])
-=======
 @pytest.mark.parametrize('task', tasks)
->>>>>>> eb5f471b
 def test_training_works_if_client_not_provided_or_set_after_construction(task, listen_port, client):
     if task == 'ranking':
         _, _, _, _, dX, dy, _, dg = _create_ranking_data(
