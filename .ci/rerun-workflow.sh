--- conflicted
+++ resolved
@@ -32,10 +32,6 @@
 # This expansion trims a leading '{org}:' from 'pr_branch' if one is present.
 pr_branch_no_fork_prefix="${pr_branch/*:/}"
 
-<<<<<<< HEAD
-EXPECTED_RUN_NAME="R valgrind tests (pr-number=7068)"
-=======
->>>>>>> 03bb5475
 RUN_ID=$(
   gh run list                              \
     --repo 'microsoft/LightGBM'            \
