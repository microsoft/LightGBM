--- conflicted
+++ resolved
@@ -152,13 +152,10 @@
 
 The `build_r.R` script builds the package in a temporary directory called `lightgbm_r`. It will destroy and recreate that directory each time you run the script. That script supports the following command-line options:
 
-<<<<<<< HEAD
 - `--no-build-vignettes`: Skip building vignettes.
-=======
 - `-j[jobs]`: number of threads to use when compiling LightGBM. E.g., `-j4` will try to compile 4 objects at a time.
     - by default, this script uses single-thread compilation
     - for best results, set `-j` to the number of physical CPUs
->>>>>>> 5b587333
 - `--skip-install`: Build the package tarball, but do not install it.
 - `--use-gpu`: Build a GPU-enabled version of the library.
 - `--use-mingw`: Force the use of MinGW toolchain, regardless of R version.
