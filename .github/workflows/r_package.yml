--- conflicted
+++ resolved
@@ -191,11 +191,7 @@
       - name: Install packages
         shell: bash
         run: |
-<<<<<<< HEAD
-          Rscript -e "install.packages(c('R6', 'data.table', 'jsonlite', 'knitr', 'rmarkdown', 'testthat'), repos = 'https://cran.r-project.org', Ncpus = parallel::detectCores())"
-=======
-          Rscript -e "install.packages(c('R6', 'data.table', 'jsonlite', 'Matrix', 'testthat'), repos = 'https://cran.r-project.org', Ncpus = parallel::detectCores())"
->>>>>>> 67f2cb31
+          Rscript -e "install.packages(c('R6', 'data.table', 'jsonlite', 'knitr', 'Matrix', 'rmarkdown', 'testthat'), repos = 'https://cran.r-project.org', Ncpus = parallel::detectCores())"
           sh build-cran-package.sh
           Rdevel CMD INSTALL lightgbm_*.tar.gz || exit -1
       - name: Run tests with sanitizers
@@ -225,11 +221,7 @@
         shell: bash
         run: |
           export PATH=/opt/R-devel/bin/:${PATH}
-<<<<<<< HEAD
-          Rscript -e "install.packages(c('R6', 'data.table', 'jsonlite', 'knitr', 'rmarkdown', 'testthat'), repos = 'https://cran.r-project.org', Ncpus = parallel::detectCores())"
-=======
-          Rscript -e "install.packages(c('R6', 'data.table', 'jsonlite', 'Matrix', 'testthat'), repos = 'https://cran.r-project.org', Ncpus = parallel::detectCores())"
->>>>>>> 67f2cb31
+          Rscript -e "install.packages(c('R6', 'data.table', 'jsonlite', 'knitr', 'Matrix', 'rmarkdown', 'testthat'), repos = 'https://cran.r-project.org', Ncpus = parallel::detectCores())"
           sh build-cran-package.sh
           R CMD check --as-cran --run-donttest lightgbm_*.tar.gz || exit -1
           if grep -q -E "NOTE|WARNING|ERROR" lightgbm.Rcheck/00check.log; then
