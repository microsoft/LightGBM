#!/bin/bash

<<<<<<< HEAD
ARCH=$(uname -m)
echo "--- detected arch: ${ARCH}"
echo ""
=======
set -e -E -u -o pipefail

# defaults
AZURE=${AZURE:-"false"}
IN_UBUNTU_BASE_CONTAINER=${IN_UBUNTU_BASE_CONTAINER:-"false"}
SETUP_CONDA=${SETUP_CONDA:-"true"}

ARCH=$(uname -m)

>>>>>>> c5595b59

if [[ $OS_NAME == "macos" ]]; then
    if  [[ $COMPILER == "clang" ]]; then
        brew install libomp
        if [[ $AZURE == "true" ]]; then
            sudo xcode-select -s /Applications/Xcode_11.7.app/Contents/Developer || exit 1
        fi
    else  # gcc
        # Check https://github.com/actions/runner-images/tree/main/images/macos for available
        # versions of Xcode
        sudo xcode-select -s /Applications/Xcode_14.3.1.app/Contents/Developer || exit 1
        if [[ $TASK != "mpi" ]]; then
            brew install gcc
        fi
    fi
    if [[ $TASK == "mpi" ]]; then
        brew install open-mpi
    fi
    if [[ $TASK == "swig" ]]; then
        brew install swig
    fi
    curl \
        -sL \
        -o miniforge.sh \
        https://github.com/conda-forge/miniforge/releases/latest/download/Miniforge3-MacOSX-${ARCH}.sh
else  # Linux
    if [[ $IN_UBUNTU_BASE_CONTAINER == "true" ]]; then
        # fixes error "unable to initialize frontend: Dialog"
        # https://github.com/moby/moby/issues/27988#issuecomment-462809153
        echo 'debconf debconf/frontend select Noninteractive' | sudo debconf-set-selections

        sudo apt-get update
        sudo apt-get install --no-install-recommends -y \
            software-properties-common

        sudo apt-get install --no-install-recommends -y \
            apt-utils \
            build-essential \
            ca-certificates \
            cmake \
            curl \
            git \
            iputils-ping \
            jq \
            libcurl4 \
            libicu-dev \
            libssl-dev \
            libunwind8 \
            locales \
            locales-all \
            netcat \
            unzip \
            zip || exit 1
        if [[ $COMPILER == "clang" ]]; then
            sudo apt-get install --no-install-recommends -y \
                clang \
                libomp-dev
        elif [[ $COMPILER == "clang-17" ]]; then
            sudo apt-get install wget
            wget -qO- https://apt.llvm.org/llvm-snapshot.gpg.key | sudo tee /etc/apt/trusted.gpg.d/apt.llvm.org.asc
            sudo apt-add-repository deb http://apt.llvm.org/jammy/ llvm-toolchain-jammy-17 main
            sudo apt-add-repository deb-src http://apt.llvm.org/jammy/ llvm-toolchain-jammy-17 main
            sudo apt-get update
            sudo apt-get install -y clang-17
            sudo apt-get install --no-install-recommends -y libomp-17-dev
        fi

        export LANG="en_US.UTF-8"
        sudo update-locale LANG=${LANG}
        export LC_ALL="${LANG}"
    fi
    if [[ $TASK == "r-package" ]] && [[ $COMPILER == "clang" ]]; then
        sudo apt-get install --no-install-recommends -y \
            libomp-dev
    fi
    if [[ $TASK == "mpi" ]]; then
        if [[ $IN_UBUNTU_BASE_CONTAINER == "true" ]]; then
            sudo apt-get update
            sudo apt-get install --no-install-recommends -y \
                libopenmpi-dev \
                openmpi-bin
        else  # in manylinux image
            sudo yum update -y
            sudo yum install -y \
                openmpi-devel \
            || exit 1
        fi
    fi
    if [[ $TASK == "gpu" ]]; then
        if [[ $IN_UBUNTU_BASE_CONTAINER == "true" ]]; then
            sudo apt-get update
            sudo apt-get install --no-install-recommends -y \
                libboost1.74-dev \
                libboost-filesystem1.74-dev \
                ocl-icd-opencl-dev
        else  # in manylinux image
            sudo yum update -y
            sudo yum install -y \
                boost-devel \
                ocl-icd-devel \
                opencl-headers \
            || exit 1
        fi
    fi
    if [[ $TASK == "gpu" || $TASK == "bdist" ]]; then
        if [[ $IN_UBUNTU_BASE_CONTAINER == "true" ]]; then
            sudo apt-get update
            sudo apt-get install --no-install-recommends -y \
                pocl-opencl-icd
        elif [[ $(uname -m) == "x86_64" ]]; then
            sudo yum update -y
            sudo yum install -y \
                ocl-icd-devel \
                opencl-headers \
            || exit 1
        fi
    fi
    if [[ $TASK == "cuda" ]]; then
        echo 'debconf debconf/frontend select Noninteractive' | debconf-set-selections
        apt-get update
        apt-get install --no-install-recommends -y \
            curl \
            lsb-release \
            software-properties-common
        if [[ $COMPILER == "clang" ]]; then
            apt-get install --no-install-recommends -y \
                clang \
                libomp-dev
        fi
        curl -sL https://apt.kitware.com/keys/kitware-archive-latest.asc | apt-key add -
        apt-add-repository "deb https://apt.kitware.com/ubuntu/ $(lsb_release -cs) main" -y
        apt-get update
        apt-get install --no-install-recommends -y \
            cmake
    fi
    if [[ $SETUP_CONDA != "false" ]]; then
        curl \
            -sL \
            -o miniforge.sh \
            https://github.com/conda-forge/miniforge/releases/latest/download/Miniforge3-Linux-${ARCH}.sh
    fi
fi

if [[ "${TASK}" != "r-package" ]] && [[ "${TASK}" != "r-rchk" ]]; then
    if [[ $SETUP_CONDA != "false" ]]; then
        sh miniforge.sh -b -p $CONDA
    fi
    conda config --set always_yes yes --set changeps1 no
    conda update -q -y conda
fi<|MERGE_RESOLUTION|>--- conflicted
+++ resolved
@@ -1,10 +1,5 @@
 #!/bin/bash
 
-<<<<<<< HEAD
-ARCH=$(uname -m)
-echo "--- detected arch: ${ARCH}"
-echo ""
-=======
 set -e -E -u -o pipefail
 
 # defaults
@@ -13,8 +8,6 @@
 SETUP_CONDA=${SETUP_CONDA:-"true"}
 
 ARCH=$(uname -m)
-
->>>>>>> c5595b59
 
 if [[ $OS_NAME == "macos" ]]; then
     if  [[ $COMPILER == "clang" ]]; then
