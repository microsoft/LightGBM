/*!
 * Copyright (c) 2016 Microsoft Corporation. All rights reserved.
 * Licensed under the MIT License. See LICENSE file in the project root for license information.
 */
#include "gbdt.h"

#include <LightGBM/metric.h>
#include <LightGBM/network.h>
#include <LightGBM/objective_function.h>
#include <LightGBM/prediction_early_stop.h>
#include <LightGBM/utils/common.h>
#include <LightGBM/utils/openmp_wrapper.h>
#include <LightGBM/sample_strategy.h>

#include <chrono>
#include <ctime>
#include <sstream>

namespace LightGBM {

Common::Timer global_timer;

int LGBM_config_::current_device = lgbm_device_cpu;
int LGBM_config_::current_learner = use_cpu_learner;

GBDT::GBDT()
    : iter_(0),
      train_data_(nullptr),
      config_(nullptr),
      objective_function_(nullptr),
      early_stopping_round_(0),
      es_first_metric_only_(false),
      max_feature_idx_(0),
      num_tree_per_iteration_(1),
      num_class_(1),
      num_iteration_for_pred_(0),
      shrinkage_rate_(0.1f),
      num_init_iteration_(0) {
  average_output_ = false;
  tree_learner_ = nullptr;
  linear_tree_ = false;
  data_sample_strategy_.reset(nullptr);
  gradients_pointer_ = nullptr;
  hessians_pointer_ = nullptr;
  boosting_on_gpu_ = false;
}

GBDT::~GBDT() {
}

void GBDT::Init(const Config* config, const Dataset* train_data, const ObjectiveFunction* objective_function,
                const std::vector<const Metric*>& training_metrics) {
  CHECK_NOTNULL(train_data);
  train_data_ = train_data;
  if (!config->monotone_constraints.empty()) {
    CHECK_EQ(static_cast<size_t>(train_data_->num_total_features()), config->monotone_constraints.size());
  }
  if (!config->feature_contri.empty()) {
    CHECK_EQ(static_cast<size_t>(train_data_->num_total_features()), config->feature_contri.size());
  }
  iter_ = 0;
  num_iteration_for_pred_ = 0;
  max_feature_idx_ = 0;
  num_class_ = config->num_class;
  config_ = std::unique_ptr<Config>(new Config(*config));
  early_stopping_round_ = config_->early_stopping_round;
  es_first_metric_only_ = config_->first_metric_only;
  shrinkage_rate_ = config_->learning_rate;

  if (config_->device_type == std::string("cuda") || config_->device_type == std::string("cuda_exp")) {
    LGBM_config_::current_learner = use_cuda_learner;
    #ifdef USE_CUDA_EXP
    if (config_->device_type == std::string("cuda_exp")) {
      const int gpu_device_id = config_->gpu_device_id >= 0 ? config_->gpu_device_id : 0;
      CUDASUCCESS_OR_FATAL(cudaSetDevice(gpu_device_id));
    }
    #endif  // USE_CUDA_EXP
  }

  // load forced_splits file
  if (!config->forcedsplits_filename.empty()) {
    std::ifstream forced_splits_file(config->forcedsplits_filename.c_str());
    std::stringstream buffer;
    buffer << forced_splits_file.rdbuf();
    std::string err;
    forced_splits_json_ = Json::parse(buffer.str(), &err);
  }

  objective_function_ = objective_function;
  num_tree_per_iteration_ = num_class_;
  if (objective_function_ != nullptr) {
    num_tree_per_iteration_ = objective_function_->NumModelPerIteration();
    if (objective_function_->IsRenewTreeOutput() && !config->monotone_constraints.empty()) {
      Log::Fatal("Cannot use ``monotone_constraints`` in %s objective, please disable it.", objective_function_->GetName());
    }
  }

  data_sample_strategy_.reset(SampleStrategy::CreateSampleStrategy(config_.get(), train_data_, objective_function_, num_tree_per_iteration_));
  is_constant_hessian_ = GetIsConstHessian(objective_function);

  boosting_on_gpu_ = objective_function_ != nullptr && objective_function_->IsCUDAObjective() &&
                     !data_sample_strategy_->IsHessianChange();  // for sample strategy with Hessian change, fall back to boosting on CPU

  tree_learner_ = std::unique_ptr<TreeLearner>(TreeLearner::CreateTreeLearner(config_->tree_learner, config_->device_type,
                                                                              config_.get(), boosting_on_gpu_));

  // init tree learner
  tree_learner_->Init(train_data_, is_constant_hessian_);
  tree_learner_->SetForcedSplit(&forced_splits_json_);

  // push training metrics
  training_metrics_.clear();
  for (const auto& metric : training_metrics) {
    training_metrics_.push_back(metric);
  }
  training_metrics_.shrink_to_fit();

  #ifdef USE_CUDA_EXP
  if (config_->device_type == std::string("cuda_exp")) {
    train_score_updater_.reset(new CUDAScoreUpdater(train_data_, num_tree_per_iteration_, boosting_on_gpu_));
  } else {
  #endif  // USE_CUDA_EXP
    train_score_updater_.reset(new ScoreUpdater(train_data_, num_tree_per_iteration_));
  #ifdef USE_CUDA_EXP
  }
  #endif  // USE_CUDA_EXP

  num_data_ = train_data_->num_data();

  // get max feature index
  max_feature_idx_ = train_data_->num_total_features() - 1;
  // get label index
  label_idx_ = train_data_->label_idx();
  // get feature names
  feature_names_ = train_data_->feature_names();
  feature_infos_ = train_data_->feature_infos();
  monotone_constraints_ = config->monotone_constraints;
  // get parser config file content
  parser_config_str_ = train_data_->parser_config_str();

  // if need bagging, create buffer
  data_sample_strategy_->ResetSampleConfig(config_.get(), true);
  ResetGradientBuffers();

  class_need_train_ = std::vector<bool>(num_tree_per_iteration_, true);
  if (objective_function_ != nullptr && objective_function_->SkipEmptyClass()) {
    CHECK_EQ(num_tree_per_iteration_, num_class_);
    for (int i = 0; i < num_class_; ++i) {
      class_need_train_[i] = objective_function_->ClassNeedTrain(i);
    }
  }

  if (config_->linear_tree) {
    linear_tree_ = true;
  }
}

void GBDT::AddValidDataset(const Dataset* valid_data,
                           const std::vector<const Metric*>& valid_metrics) {
  if (!train_data_->CheckAlign(*valid_data)) {
    Log::Fatal("Cannot add validation data, since it has different bin mappers with training data");
  }
  // for a validation dataset, we need its score and metric
  auto new_score_updater =
    #ifdef USE_CUDA_EXP
    config_->device_type == std::string("cuda_exp") ?
    std::unique_ptr<CUDAScoreUpdater>(new CUDAScoreUpdater(valid_data, num_tree_per_iteration_,
      objective_function_ != nullptr && objective_function_->IsCUDAObjective())) :
    #endif  // USE_CUDA_EXP
    std::unique_ptr<ScoreUpdater>(new ScoreUpdater(valid_data, num_tree_per_iteration_));
  // update score
  for (int i = 0; i < iter_; ++i) {
    for (int cur_tree_id = 0; cur_tree_id < num_tree_per_iteration_; ++cur_tree_id) {
      auto curr_tree = (i + num_init_iteration_) * num_tree_per_iteration_ + cur_tree_id;
      new_score_updater->AddScore(models_[curr_tree].get(), cur_tree_id);
    }
  }
  valid_score_updater_.push_back(std::move(new_score_updater));
  valid_metrics_.emplace_back();
  for (const auto& metric : valid_metrics) {
    valid_metrics_.back().push_back(metric);
  }
  valid_metrics_.back().shrink_to_fit();

  if (early_stopping_round_ > 0) {
    auto num_metrics = valid_metrics.size();
    if (es_first_metric_only_) { num_metrics = 1; }
    best_iter_.emplace_back(num_metrics, 0);
    best_score_.emplace_back(num_metrics, kMinScore);
    best_msg_.emplace_back(num_metrics);
  }
}

void GBDT::Boosting() {
  Common::FunctionTimer fun_timer("GBDT::Boosting", global_timer);
  if (objective_function_ == nullptr) {
    Log::Fatal("No objective function provided");
  }
  // objective function will calculate gradients and hessians
  int64_t num_score = 0;
  objective_function_->
    GetGradients(GetTrainingScore(&num_score), gradients_pointer_, hessians_pointer_);
}

void GBDT::Train(int snapshot_freq, const std::string& model_output_path) {
  Common::FunctionTimer fun_timer("GBDT::Train", global_timer);
  bool is_finished = false;
  auto start_time = std::chrono::steady_clock::now();
  for (int iter = 0; iter < config_->num_iterations && !is_finished; ++iter) {
    is_finished = TrainOneIter(nullptr, nullptr);
    if (!is_finished) {
      is_finished = EvalAndCheckEarlyStopping();
    }
    auto end_time = std::chrono::steady_clock::now();
    // output used time per iteration
    Log::Info("%f seconds elapsed, finished iteration %d", std::chrono::duration<double,
              std::milli>(end_time - start_time) * 1e-3, iter + 1);
    if (snapshot_freq > 0
        && (iter + 1) % snapshot_freq == 0) {
      std::string snapshot_out = model_output_path + ".snapshot_iter_" + std::to_string(iter + 1);
      SaveModelToFile(0, -1, config_->saved_feature_importance_type, snapshot_out.c_str());
    }
  }
}

void GBDT::RefitTree(const std::vector<std::vector<int>>& tree_leaf_prediction) {
  CHECK_GT(tree_leaf_prediction.size(), 0);
  CHECK_EQ(static_cast<size_t>(num_data_), tree_leaf_prediction.size());
  CHECK_EQ(static_cast<size_t>(models_.size()), tree_leaf_prediction[0].size());
  int num_iterations = static_cast<int>(models_.size() / num_tree_per_iteration_);
  std::vector<int> leaf_pred(num_data_);
  if (linear_tree_) {
    std::vector<int> max_leaves_by_thread = std::vector<int>(OMP_NUM_THREADS(), 0);
    #pragma omp parallel for schedule(static)
    for (int i = 0; i < static_cast<int>(tree_leaf_prediction.size()); ++i) {
      int tid = omp_get_thread_num();
      for (size_t j = 0; j < tree_leaf_prediction[i].size(); ++j) {
        max_leaves_by_thread[tid] = std::max(max_leaves_by_thread[tid], tree_leaf_prediction[i][j]);
      }
    }
    int max_leaves = *std::max_element(max_leaves_by_thread.begin(), max_leaves_by_thread.end());
    max_leaves += 1;
    tree_learner_->InitLinear(train_data_, max_leaves);
  }
  for (int iter = 0; iter < num_iterations; ++iter) {
    Boosting();
    for (int tree_id = 0; tree_id < num_tree_per_iteration_; ++tree_id) {
      int model_index = iter * num_tree_per_iteration_ + tree_id;
      #pragma omp parallel for schedule(static)
      for (int i = 0; i < num_data_; ++i) {
        leaf_pred[i] = tree_leaf_prediction[i][model_index];
        CHECK_LT(leaf_pred[i], models_[model_index]->num_leaves());
      }
      size_t offset = static_cast<size_t>(tree_id) * num_data_;
      auto grad = gradients_pointer_ + offset;
      auto hess = hessians_pointer_ + offset;
      auto new_tree = tree_learner_->FitByExistingTree(models_[model_index].get(), leaf_pred, grad, hess);
      train_score_updater_->AddScore(tree_learner_.get(), new_tree, tree_id);
      models_[model_index].reset(new_tree);
    }
  }
}

/* If the custom "average" is implemented it will be used in place of the label average (if enabled)
*
* An improvement to this is to have options to explicitly choose
* (i) standard average
* (ii) custom average if available
* (iii) any user defined scalar bias (e.g. using a new option "init_score" that overrides (i) and (ii) )
*
* (i) and (ii) could be selected as say "auto_init_score" = 0 or 1 etc..
*
*/
double ObtainAutomaticInitialScore(const ObjectiveFunction* fobj, int class_id) {
  double init_score = 0.0;
  if (fobj != nullptr) {
    init_score = fobj->BoostFromScore(class_id);
  }
  if (Network::num_machines() > 1) {
    init_score = Network::GlobalSyncUpByMean(init_score);
  }
  return init_score;
}

double GBDT::BoostFromAverage(int class_id, bool update_scorer) {
  Common::FunctionTimer fun_timer("GBDT::BoostFromAverage", global_timer);
  // boosting from average label; or customized "average" if implemented for the current objective
  if (models_.empty() && !train_score_updater_->has_init_score() && objective_function_ != nullptr) {
    if (config_->boost_from_average || (train_data_ != nullptr && train_data_->num_features() == 0)) {
      double init_score = ObtainAutomaticInitialScore(objective_function_, class_id);
      if (std::fabs(init_score) > kEpsilon) {
        if (update_scorer) {
          train_score_updater_->AddScore(init_score, class_id);
          for (auto& score_updater : valid_score_updater_) {
            score_updater->AddScore(init_score, class_id);
          }
        }
        Log::Info("Start training from score %lf", init_score);
        return init_score;
      }
    } else if (std::string(objective_function_->GetName()) == std::string("regression_l1")
               || std::string(objective_function_->GetName()) == std::string("quantile")
               || std::string(objective_function_->GetName()) == std::string("mape")) {
      Log::Warning("Disabling boost_from_average in %s may cause the slow convergence", objective_function_->GetName());
    }
  }
  return 0.0f;
}

bool GBDT::TrainOneIter(const score_t* gradients, const score_t* hessians) {
  Common::FunctionTimer fun_timer("GBDT::TrainOneIter", global_timer);
  std::vector<double> init_scores(num_tree_per_iteration_, 0.0);
  // boosting first
  if (gradients == nullptr || hessians == nullptr) {
    for (int cur_tree_id = 0; cur_tree_id < num_tree_per_iteration_; ++cur_tree_id) {
      init_scores[cur_tree_id] = BoostFromAverage(cur_tree_id, true);
    }
    Boosting();
    gradients = gradients_pointer_;
    hessians = hessians_pointer_;
  } else {
    // use customized objective function
    CHECK(objective_function_ == nullptr);
    if (data_sample_strategy_->IsHessianChange()) {
      // need to copy customized gradients when using GOSS
      int64_t total_size = static_cast<int64_t>(num_data_) * num_tree_per_iteration_;
      #pragma omp parallel for schedule(static)
      for (int64_t i = 0; i < total_size; ++i) {
        gradients_[i] = gradients[i];
        hessians_[i] = hessians[i];
      }
      CHECK_EQ(gradients_pointer_, gradients_.data());
      CHECK_EQ(hessians_pointer_, hessians_.data());
      gradients = gradients_pointer_;
      hessians = hessians_pointer_;
    }
  }

  // bagging logic
  data_sample_strategy_->Bagging(iter_, tree_learner_.get(), gradients_.data(), hessians_.data());
  const bool is_use_subset = data_sample_strategy_->is_use_subset();
  const data_size_t bag_data_cnt = data_sample_strategy_->bag_data_cnt();
  const std::vector<data_size_t, Common::AlignmentAllocator<data_size_t, kAlignedSize>>& bag_data_indices = data_sample_strategy_->bag_data_indices();

  if (objective_function_ == nullptr && is_use_subset && bag_data_cnt < num_data_ && !boosting_on_gpu_ && !data_sample_strategy_->IsHessianChange()) {
    ResetGradientBuffers();
  }

  bool should_continue = false;
  for (int cur_tree_id = 0; cur_tree_id < num_tree_per_iteration_; ++cur_tree_id) {
    const size_t offset = static_cast<size_t>(cur_tree_id) * num_data_;
    std::unique_ptr<Tree> new_tree(new Tree(2, false, false));
    if (class_need_train_[cur_tree_id] && train_data_->num_features() > 0) {
      auto grad = gradients + offset;
      auto hess = hessians + offset;
      // need to copy gradients for bagging subset.
      if (is_use_subset && bag_data_cnt < num_data_ && !boosting_on_gpu_) {
        for (int i = 0; i < bag_data_cnt; ++i) {
          gradients_pointer_[offset + i] = grad[bag_data_indices[i]];
          hessians_pointer_[offset + i] = hess[bag_data_indices[i]];
        }
        grad = gradients_pointer_ + offset;
        hess = hessians_pointer_ + offset;
      }
      bool is_first_tree = models_.size() < static_cast<size_t>(num_tree_per_iteration_);
      new_tree.reset(tree_learner_->Train(grad, hess, is_first_tree));
    }

    if (new_tree->num_leaves() > 1) {
      should_continue = true;
      auto score_ptr = train_score_updater_->score() + offset;
      auto residual_getter = [score_ptr](const label_t* label, int i) {return static_cast<double>(label[i]) - score_ptr[i]; };
      tree_learner_->RenewTreeOutput(new_tree.get(), objective_function_, residual_getter,
                                     num_data_, bag_data_indices.data(), bag_data_cnt, train_score_updater_->score());
      // shrinkage by learning rate
      new_tree->Shrinkage(shrinkage_rate_);
      // update score
      UpdateScore(new_tree.get(), cur_tree_id);
      if (std::fabs(init_scores[cur_tree_id]) > kEpsilon) {
        new_tree->AddBias(init_scores[cur_tree_id]);
      }
    } else {
      // only add default score one-time
      if (models_.size() < static_cast<size_t>(num_tree_per_iteration_)) {
        if (objective_function_ != nullptr && !config_->boost_from_average && !train_score_updater_->has_init_score()) {
          init_scores[cur_tree_id] = ObtainAutomaticInitialScore(objective_function_, cur_tree_id);
          // updates scores
          train_score_updater_->AddScore(init_scores[cur_tree_id], cur_tree_id);
          for (auto& score_updater : valid_score_updater_) {
            score_updater->AddScore(init_scores[cur_tree_id], cur_tree_id);
          }
        }
        new_tree->AsConstantTree(init_scores[cur_tree_id]);
      }
    }
    // add model
    models_.push_back(std::move(new_tree));
  }

  if (!should_continue) {
    Log::Warning("Stopped training because there are no more leaves that meet the split requirements");
    if (models_.size() > static_cast<size_t>(num_tree_per_iteration_)) {
      for (int cur_tree_id = 0; cur_tree_id < num_tree_per_iteration_; ++cur_tree_id) {
        models_.pop_back();
      }
    }
    return true;
  }

  ++iter_;
  return false;
}

void GBDT::RollbackOneIter() {
  if (iter_ <= 0) { return; }
  // reset score
  for (int cur_tree_id = 0; cur_tree_id < num_tree_per_iteration_; ++cur_tree_id) {
    auto curr_tree = models_.size() - num_tree_per_iteration_ + cur_tree_id;
    models_[curr_tree]->Shrinkage(-1.0);
    train_score_updater_->AddScore(models_[curr_tree].get(), cur_tree_id);
    for (auto& score_updater : valid_score_updater_) {
      score_updater->AddScore(models_[curr_tree].get(), cur_tree_id);
    }
  }
  // remove model
  for (int cur_tree_id = 0; cur_tree_id < num_tree_per_iteration_; ++cur_tree_id) {
    models_.pop_back();
  }
  --iter_;
}

bool GBDT::EvalAndCheckEarlyStopping() {
  bool is_met_early_stopping = false;
  // print message for metric
  auto best_msg = OutputMetric(iter_);


  is_met_early_stopping = !best_msg.empty();
  if (is_met_early_stopping) {
    Log::Info("Early stopping at iteration %d, the best iteration round is %d",
              iter_, iter_ - early_stopping_round_);
    Log::Info("Output of best iteration round:\n%s", best_msg.c_str());
    // pop last early_stopping_round_ models
    for (int i = 0; i < early_stopping_round_ * num_tree_per_iteration_; ++i) {
      models_.pop_back();
    }
  }
  return is_met_early_stopping;
}

void GBDT::UpdateScore(const Tree* tree, const int cur_tree_id) {
  Common::FunctionTimer fun_timer("GBDT::UpdateScore", global_timer);
  // update training score
  if (!data_sample_strategy_->is_use_subset()) {
    train_score_updater_->AddScore(tree_learner_.get(), tree, cur_tree_id);

    const data_size_t bag_data_cnt = data_sample_strategy_->bag_data_cnt();
    // we need to predict out-of-bag scores of data for boosting
    if (num_data_ - bag_data_cnt > 0) {
      #ifdef USE_CUDA_EXP
      if (config_->device_type == std::string("cuda_exp")) {
        train_score_updater_->AddScore(tree, data_sample_strategy_->cuda_bag_data_indices().RawData() + bag_data_cnt, num_data_ - bag_data_cnt, cur_tree_id);
      } else {
      #endif  // USE_CUDA_EXP
        train_score_updater_->AddScore(tree, data_sample_strategy_->bag_data_indices().data() + bag_data_cnt, num_data_ - bag_data_cnt, cur_tree_id);
      #ifdef USE_CUDA_EXP
      }
      #endif  // USE_CUDA_EXP
    }

  } else {
    train_score_updater_->AddScore(tree, cur_tree_id);
  }


  // update validation score
  for (auto& score_updater : valid_score_updater_) {
    score_updater->AddScore(tree, cur_tree_id);
  }
}

#ifdef USE_CUDA_EXP
std::vector<double> GBDT::EvalOneMetric(const Metric* metric, const double* score, const data_size_t num_data) const {
#else
std::vector<double> GBDT::EvalOneMetric(const Metric* metric, const double* score, const data_size_t /*num_data*/) const {
#endif  // USE_CUDA_EXP
  #ifdef USE_CUDA_EXP
  const bool evaluation_on_cuda = metric->IsCUDAMetric();
  if ((boosting_on_gpu_ && evaluation_on_cuda) || (!boosting_on_gpu_ && !evaluation_on_cuda)) {
  #endif  // USE_CUDA_EXP
    return metric->Eval(score, objective_function_);
  #ifdef USE_CUDA_EXP
  } else if (boosting_on_gpu_ && !evaluation_on_cuda) {
    const size_t total_size = static_cast<size_t>(num_data) * static_cast<size_t>(num_tree_per_iteration_);
    if (total_size > host_score_.size()) {
      host_score_.resize(total_size, 0.0f);
    }
    CopyFromCUDADeviceToHost<double>(host_score_.data(), score, total_size, __FILE__, __LINE__);
    return metric->Eval(host_score_.data(), objective_function_);
  } else {
    const size_t total_size = static_cast<size_t>(num_data) * static_cast<size_t>(num_tree_per_iteration_);
    if (total_size > cuda_score_.Size()) {
      cuda_score_.Resize(total_size);
    }
    CopyFromHostToCUDADevice<double>(cuda_score_.RawData(), score, total_size, __FILE__, __LINE__);
    return metric->Eval(cuda_score_.RawData(), objective_function_);
  }
  #endif  // USE_CUDA_EXP
}

std::string GBDT::OutputMetric(int iter) {
  bool need_output = (iter % config_->metric_freq) == 0;
  std::string ret = "";
  std::stringstream msg_buf;
  std::vector<std::pair<size_t, size_t>> meet_early_stopping_pairs;
  // print training metric
  if (need_output) {
    for (auto& sub_metric : training_metrics_) {
      auto name = sub_metric->GetName();
      auto scores = EvalOneMetric(sub_metric, train_score_updater_->score(), train_score_updater_->num_data());
      for (size_t k = 0; k < name.size(); ++k) {
        std::stringstream tmp_buf;
        tmp_buf << "Iteration:" << iter
          << ", training " << name[k]
          << " : " << scores[k];
        Log::Info(tmp_buf.str().c_str());
        if (early_stopping_round_ > 0) {
          msg_buf << tmp_buf.str() << '\n';
        }
      }
    }
  }
  // print validation metric
  if (need_output || early_stopping_round_ > 0) {
    for (size_t i = 0; i < valid_metrics_.size(); ++i) {
      for (size_t j = 0; j < valid_metrics_[i].size(); ++j) {
        auto test_scores = EvalOneMetric(valid_metrics_[i][j], valid_score_updater_[i]->score(), valid_score_updater_[i]->num_data());
        auto name = valid_metrics_[i][j]->GetName();
        for (size_t k = 0; k < name.size(); ++k) {
          std::stringstream tmp_buf;
          tmp_buf << "Iteration:" << iter
            << ", valid_" << i + 1 << " " << name[k]
            << " : " << test_scores[k];
          if (need_output) {
            Log::Info(tmp_buf.str().c_str());
          }
          if (early_stopping_round_ > 0) {
            msg_buf << tmp_buf.str() << '\n';
          }
        }
        if (es_first_metric_only_ && j > 0) { continue; }
        if (ret.empty() && early_stopping_round_ > 0) {
          auto cur_score = valid_metrics_[i][j]->factor_to_bigger_better() * test_scores.back();
          if (cur_score > best_score_[i][j]) {
            best_score_[i][j] = cur_score;
            best_iter_[i][j] = iter;
            meet_early_stopping_pairs.emplace_back(i, j);
          } else {
            if (iter - best_iter_[i][j] >= early_stopping_round_) { ret = best_msg_[i][j]; }
          }
        }
      }
    }
  }
  for (auto& pair : meet_early_stopping_pairs) {
    best_msg_[pair.first][pair.second] = msg_buf.str();
  }
  return ret;
}

/*! \brief Get eval result */
std::vector<double> GBDT::GetEvalAt(int data_idx) const {
  CHECK(data_idx >= 0 && data_idx <= static_cast<int>(valid_score_updater_.size()));
  std::vector<double> ret;
  if (data_idx == 0) {
    for (auto& sub_metric : training_metrics_) {
      auto scores = EvalOneMetric(sub_metric, train_score_updater_->score(), train_score_updater_->num_data());
      for (auto score : scores) {
        ret.push_back(score);
      }
    }
  } else {
    auto used_idx = data_idx - 1;
    for (size_t j = 0; j < valid_metrics_[used_idx].size(); ++j) {
      auto test_scores = EvalOneMetric(valid_metrics_[used_idx][j], valid_score_updater_[used_idx]->score(), valid_score_updater_[used_idx]->num_data());
      for (auto score : test_scores) {
        ret.push_back(score);
      }
    }
  }
  return ret;
}

/*! \brief Get training scores result */
const double* GBDT::GetTrainingScore(int64_t* out_len) {
  *out_len = static_cast<int64_t>(train_score_updater_->num_data()) * num_class_;
  return train_score_updater_->score();
}

void GBDT::PredictContrib(const double* features, double* output) const {
  // set zero
  const int num_features = max_feature_idx_ + 1;
  std::memset(output, 0, sizeof(double) * num_tree_per_iteration_ * (num_features + 1));
  const int end_iteration_for_pred = start_iteration_for_pred_ + num_iteration_for_pred_;
  for (int i = start_iteration_for_pred_; i < end_iteration_for_pred; ++i) {
    // predict all the trees for one iteration
    for (int k = 0; k < num_tree_per_iteration_; ++k) {
      models_[i * num_tree_per_iteration_ + k]->PredictContrib(features, num_features, output + k*(num_features + 1));
    }
  }
}

void GBDT::PredictContribByMap(const std::unordered_map<int, double>& features,
                               std::vector<std::unordered_map<int, double>>* output) const {
  const int num_features = max_feature_idx_ + 1;
  const int end_iteration_for_pred = start_iteration_for_pred_ + num_iteration_for_pred_;
  for (int i = start_iteration_for_pred_; i < end_iteration_for_pred; ++i) {
    // predict all the trees for one iteration
    for (int k = 0; k < num_tree_per_iteration_; ++k) {
      models_[i * num_tree_per_iteration_ + k]->PredictContribByMap(features, num_features, &((*output)[k]));
    }
  }
}

void GBDT::GetPredictAt(int data_idx, double* out_result, int64_t* out_len) {
  CHECK(data_idx >= 0 && data_idx <= static_cast<int>(valid_score_updater_.size()));

  const double* raw_scores = nullptr;
  data_size_t num_data = 0;
  if (data_idx == 0) {
    raw_scores = GetTrainingScore(out_len);
    num_data = train_score_updater_->num_data();
  } else {
    auto used_idx = data_idx - 1;
    raw_scores = valid_score_updater_[used_idx]->score();
    num_data = valid_score_updater_[used_idx]->num_data();
    *out_len = static_cast<int64_t>(num_data) * num_class_;
  }
  #ifdef USE_CUDA_EXP
  std::vector<double> host_raw_scores;
  if (boosting_on_gpu_) {
    host_raw_scores.resize(static_cast<size_t>(*out_len), 0.0);
    CopyFromCUDADeviceToHost<double>(host_raw_scores.data(), raw_scores, static_cast<size_t>(*out_len), __FILE__, __LINE__);
    raw_scores = host_raw_scores.data();
  }
  #endif  // USE_CUDA_EXP
  if (objective_function_ != nullptr) {
    #pragma omp parallel for schedule(static)
    for (data_size_t i = 0; i < num_data; ++i) {
      std::vector<double> tree_pred(num_tree_per_iteration_);
      for (int j = 0; j < num_tree_per_iteration_; ++j) {
        tree_pred[j] = raw_scores[j * num_data + i];
      }
      std::vector<double> tmp_result(num_class_);
      objective_function_->ConvertOutput(tree_pred.data(), tmp_result.data());
      for (int j = 0; j < num_class_; ++j) {
        out_result[j * num_data + i] = static_cast<double>(tmp_result[j]);
      }
    }
  } else {
    #pragma omp parallel for schedule(static)
    for (data_size_t i = 0; i < num_data; ++i) {
      for (int j = 0; j < num_tree_per_iteration_; ++j) {
        out_result[j * num_data + i] = static_cast<double>(raw_scores[j * num_data + i]);
      }
    }
  }
}

double GBDT::GetUpperBoundValue() const {
  double max_value = 0.0;
  for (const auto &tree : models_) {
    max_value += tree->GetUpperBoundValue();
  }
  return max_value;
}

double GBDT::GetLowerBoundValue() const {
  double min_value = 0.0;
  for (const auto &tree : models_) {
    min_value += tree->GetLowerBoundValue();
  }
  return min_value;
}

void GBDT::ResetTrainingData(const Dataset* train_data, const ObjectiveFunction* objective_function,
                             const std::vector<const Metric*>& training_metrics) {
  if (train_data != train_data_ && !train_data_->CheckAlign(*train_data)) {
    Log::Fatal("Cannot reset training data, since new training data has different bin mappers");
  }

  objective_function_ = objective_function;
  data_sample_strategy_->UpdateObjectiveFunction(objective_function);
  if (objective_function_ != nullptr) {
    CHECK_EQ(num_tree_per_iteration_, objective_function_->NumModelPerIteration());
    if (objective_function_->IsRenewTreeOutput() && !config_->monotone_constraints.empty()) {
      Log::Fatal("Cannot use ``monotone_constraints`` in %s objective, please disable it.", objective_function_->GetName());
    }
  }
  is_constant_hessian_ = GetIsConstHessian(objective_function);

  // push training metrics
  training_metrics_.clear();
  for (const auto& metric : training_metrics) {
    training_metrics_.push_back(metric);
  }
  training_metrics_.shrink_to_fit();

  #ifdef USE_CUDA_EXP
  boosting_on_gpu_ = objective_function_ != nullptr && objective_function_->IsCUDAObjective() &&
                    !data_sample_strategy_->IsHessianChange();  // for sample strategy with Hessian change, fall back to boosting on CPU
  tree_learner_->ResetBoostingOnGPU(boosting_on_gpu_);
  #endif  // USE_CUDA_EXP

  if (train_data != train_data_) {
    train_data_ = train_data;
    data_sample_strategy_->UpdateTrainingData(train_data);
    // not same training data, need reset score and others
    // create score tracker
    #ifdef USE_CUDA_EXP
    if (config_->device_type == std::string("cuda_exp")) {
      train_score_updater_.reset(new CUDAScoreUpdater(train_data_, num_tree_per_iteration_, boosting_on_gpu_));
    } else {
    #endif  // USE_CUDA_EXP
      train_score_updater_.reset(new ScoreUpdater(train_data_, num_tree_per_iteration_));
    #ifdef USE_CUDA_EXP
    }
    #endif  // USE_CUDA_EXP

    // update score
    for (int i = 0; i < iter_; ++i) {
      for (int cur_tree_id = 0; cur_tree_id < num_tree_per_iteration_; ++cur_tree_id) {
        auto curr_tree = (i + num_init_iteration_) * num_tree_per_iteration_ + cur_tree_id;
        train_score_updater_->AddScore(models_[curr_tree].get(), cur_tree_id);
      }
    }

    num_data_ = train_data_->num_data();

<<<<<<< HEAD
=======
    ResetGradientBuffers();

>>>>>>> ced7b06c
    max_feature_idx_ = train_data_->num_total_features() - 1;
    label_idx_ = train_data_->label_idx();
    feature_names_ = train_data_->feature_names();
    feature_infos_ = train_data_->feature_infos();
    parser_config_str_ = train_data_->parser_config_str();

    tree_learner_->ResetTrainingData(train_data, is_constant_hessian_);
    data_sample_strategy_->ResetSampleConfig(config_.get(), true);
<<<<<<< HEAD
    ResetGradientBuffers();
=======
>>>>>>> ced7b06c
  } else {
    tree_learner_->ResetIsConstantHessian(is_constant_hessian_);
  }
}

void GBDT::ResetConfig(const Config* config) {
  auto new_config = std::unique_ptr<Config>(new Config(*config));
  if (!config->monotone_constraints.empty()) {
    CHECK_EQ(static_cast<size_t>(train_data_->num_total_features()), config->monotone_constraints.size());
  }
  if (!config->feature_contri.empty()) {
    CHECK_EQ(static_cast<size_t>(train_data_->num_total_features()), config->feature_contri.size());
  }
  if (objective_function_ != nullptr && objective_function_->IsRenewTreeOutput() && !config->monotone_constraints.empty()) {
    Log::Fatal("Cannot use ``monotone_constraints`` in %s objective, please disable it.", objective_function_->GetName());
  }
  early_stopping_round_ = new_config->early_stopping_round;
  shrinkage_rate_ = new_config->learning_rate;
  if (tree_learner_ != nullptr) {
    tree_learner_->ResetConfig(new_config.get());
  }

  boosting_on_gpu_ = objective_function_ != nullptr && objective_function_->IsCUDAObjective() &&
                    !data_sample_strategy_->IsHessianChange();  // for sample strategy with Hessian change, fall back to boosting on CPU
  tree_learner_->ResetBoostingOnGPU(boosting_on_gpu_);

  if (train_data_ != nullptr) {
    data_sample_strategy_->ResetSampleConfig(new_config.get(), false);
    if (data_sample_strategy_->NeedResizeGradients()) {
      // resize gradient vectors to copy the customized gradients for goss or bagging with subset
      ResetGradientBuffers();
    }
  }
  if (config_.get() != nullptr && config_->forcedsplits_filename != new_config->forcedsplits_filename) {
    // load forced_splits file
    if (!new_config->forcedsplits_filename.empty()) {
      std::ifstream forced_splits_file(
          new_config->forcedsplits_filename.c_str());
      std::stringstream buffer;
      buffer << forced_splits_file.rdbuf();
      std::string err;
      forced_splits_json_ = Json::parse(buffer.str(), &err);
      tree_learner_->SetForcedSplit(&forced_splits_json_);
    } else {
      forced_splits_json_ = Json();
      tree_learner_->SetForcedSplit(nullptr);
    }
  }
  config_.reset(new_config.release());
}

void GBDT::ResetGradientBuffers() {
  const size_t total_size = static_cast<size_t>(num_data_) * num_tree_per_iteration_;
  const bool is_use_subset = data_sample_strategy_->is_use_subset();
  const data_size_t bag_data_cnt = data_sample_strategy_->bag_data_cnt();
  if (objective_function_ != nullptr) {
    #ifdef USE_CUDA_EXP
    if (config_->device_type == std::string("cuda_exp") && boosting_on_gpu_) {
      if (cuda_gradients_.Size() < total_size) {
        cuda_gradients_.Resize(total_size);
        cuda_hessians_.Resize(total_size);
      }
      gradients_pointer_ = cuda_gradients_.RawData();
      hessians_pointer_ = cuda_hessians_.RawData();
    } else {
    #endif  // USE_CUDA_EXP
      if (gradients_.size() < total_size) {
        gradients_.resize(total_size);
        hessians_.resize(total_size);
      }
      gradients_pointer_ = gradients_.data();
      hessians_pointer_ = hessians_.data();
    #ifdef USE_CUDA_EXP
    }
    #endif  // USE_CUDA_EXP
  } else if (data_sample_strategy_->IsHessianChange() || (is_use_subset && bag_data_cnt < num_data_ && !boosting_on_gpu_)) {
    if (gradients_.size() < total_size) {
      gradients_.resize(total_size);
      hessians_.resize(total_size);
    }
    gradients_pointer_ = gradients_.data();
    hessians_pointer_ = hessians_.data();
  }
}

}  // namespace LightGBM<|MERGE_RESOLUTION|>--- conflicted
+++ resolved
@@ -737,11 +737,8 @@
 
     num_data_ = train_data_->num_data();
 
-<<<<<<< HEAD
-=======
     ResetGradientBuffers();
 
->>>>>>> ced7b06c
     max_feature_idx_ = train_data_->num_total_features() - 1;
     label_idx_ = train_data_->label_idx();
     feature_names_ = train_data_->feature_names();
@@ -750,10 +747,6 @@
 
     tree_learner_->ResetTrainingData(train_data, is_constant_hessian_);
     data_sample_strategy_->ResetSampleConfig(config_.get(), true);
-<<<<<<< HEAD
-    ResetGradientBuffers();
-=======
->>>>>>> ced7b06c
   } else {
     tree_learner_->ResetIsConstantHessian(is_constant_hessian_);
   }
