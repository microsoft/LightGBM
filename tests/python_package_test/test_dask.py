--- conflicted
+++ resolved
@@ -632,10 +632,9 @@
 
 
 @pytest.mark.parametrize('task', tasks)
-<<<<<<< HEAD
 @pytest.mark.parametrize('eval_sizes', [[0.9], [0.5, 1], [0]])
 @pytest.mark.parametrize('eval_names_prefix', ['specified', None])
-def test_eval_set_with_early_stopping(task, eval_sizes, eval_names_prefix, client, listen_port):
+def test_eval_set_with_early_stopping(task, eval_sizes, eval_names_prefix, client):
 
     # use larger number of samples to prevent faux early stopping whereby
     # boosting stops on accident because each worker has few data points and achieves 0 loss.
@@ -731,8 +730,7 @@
         "random_state": 42,
         "n_estimators": full_trees,
         "num_leaves": 31,
-        "first_metric_only": True,
-        "local_listen_port": listen_port
+        "first_metric_only": True
     }
 
     dask_model = model_factory(
@@ -817,14 +815,25 @@
                 # stopping decision should have been made based on the best score of the first of eval_metrics.
                 if i == 0:
                     best_score = dask_model.best_score_[evals_result_name][metric]
-                    assert_eq(best_score, min(evals_result[evals_result_name][metric]), atol=0.2)
+                    best_iter_zero_indexed = dask_model.best_iteration_ - 1
+
+                    # distinguish between is_higher_better metrics.
+                    if metric in ['ndcg']:
+                        assert_eq(best_score, max(evals_result[evals_result_name][metric]), atol=0.03)
+                        assert abs(best_iter_zero_indexed - np.argmax(evals_result[evals_result_name][metric])) \
+                               <= early_stopping_rounds
+
+                    else:
+                        assert_eq(best_score, min(evals_result[evals_result_name][metric]), atol=0.03)
+                        assert abs(best_iter_zero_indexed- np.argin(evals_result[evals_result_name][metric])) \
+                               <= early_stopping_rounds
 
     client.close(timeout=CLIENT_CLOSE_TIMEOUT)
 
 
 @pytest.mark.parametrize('task', tasks)
 @pytest.mark.parametrize('eval_names_prefix', ['specified', None])
-def test_eval_set_without_early_stopping(task, eval_names_prefix, client, listen_port):
+def test_eval_set_without_early_stopping(task, eval_names_prefix, client):
 
     n_samples = 1000
     n_eval_samples = 500
@@ -930,10 +939,7 @@
 
 
 @pytest.mark.parametrize('task', tasks)
-def test_training_works_if_client_not_provided_or_set_after_construction(task, listen_port, client):
-=======
 def test_training_works_if_client_not_provided_or_set_after_construction(task, client):
->>>>>>> 7777852a
     if task == 'ranking':
         _, _, _, _, dX, dy, _, dg = _create_ranking_data(
             output='array',
