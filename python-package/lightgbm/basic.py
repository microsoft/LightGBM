--- conflicted
+++ resolved
@@ -2199,15 +2199,11 @@
                         group_info = np.array(self.reference.group).astype(np.int32, copy=False)
                         _, self.group = np.unique(np.repeat(range(len(group_info)), repeats=group_info)[self.used_indices],
                                                   return_counts=True)
-<<<<<<< HEAD
                     if self.reference.position is not None:
                         position_info = np.array(self.reference.position).astype(np.int32, copy=False)
                         _, self.position = np.unique(np.repeat(range(len(position_info)), repeats=position_info)[self.used_indices],
                                                      return_counts=True)
-                    self.handle = ctypes.c_void_p()
-=======
                     self._handle = ctypes.c_void_p()
->>>>>>> 28e0e6f0
                     params_str = _param_dict_to_str(self.params)
                     _safe_call(_LIB.LGBM_DatasetGetSubset(
                         self.reference.construct()._handle,
