--- conflicted
+++ resolved
@@ -374,12 +374,9 @@
   }
 
   // bagging logic
-<<<<<<< HEAD
-=======
   if (!config_->bagging_by_query) {
     data_sample_strategy_->Bagging(iter_, tree_learner_.get(), gradients_.data(), hessians_.data());
   }
->>>>>>> 13fa0a3e
   const bool is_use_subset = data_sample_strategy_->is_use_subset();
   const data_size_t bag_data_cnt = data_sample_strategy_->bag_data_cnt();
   const std::vector<data_size_t, Common::AlignmentAllocator<data_size_t, kAlignedSize>>& bag_data_indices = data_sample_strategy_->bag_data_indices();
