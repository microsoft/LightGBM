# coding: utf-8
"""Wrapper for C API of LightGBM."""
import abc
import ctypes
import json
import warnings
from collections import OrderedDict
from copy import deepcopy
from enum import Enum
from functools import wraps
from os import SEEK_END, environ
from os.path import getsize
from pathlib import Path
from tempfile import NamedTemporaryFile
from typing import TYPE_CHECKING, Any, Callable, Dict, Iterable, List, Optional, Set, Tuple, Union

import numpy as np
import scipy.sparse

from .compat import PANDAS_INSTALLED, concat, dt_DataTable, pd_CategoricalDtype, pd_DataFrame, pd_Series
from .libpath import find_lib_path

if TYPE_CHECKING:
    from typing import Literal

__all__ = [
    'Booster',
    'Dataset',
    'LGBMDeprecationWarning',
    'LightGBMError',
    'register_logger',
    'Sequence',
]

_DatasetHandle = ctypes.c_void_p
_ctypes_int_ptr = Union[
    "ctypes._Pointer[ctypes.c_int32]",
    "ctypes._Pointer[ctypes.c_int64]"
]
_ctypes_int_array = Union[
    "ctypes.Array[ctypes._Pointer[ctypes.c_int32]]",
    "ctypes.Array[ctypes._Pointer[ctypes.c_int64]]"
]
_ctypes_float_ptr = Union[
    "ctypes._Pointer[ctypes.c_float]",
    "ctypes._Pointer[ctypes.c_double]"
]
_ctypes_float_array = Union[
    "ctypes.Array[ctypes._Pointer[ctypes.c_float]]",
    "ctypes.Array[ctypes._Pointer[ctypes.c_double]]"
]
_LGBM_EvalFunctionResultType = Tuple[str, float, bool]
_LGBM_BoosterBestScoreType = Dict[str, Dict[str, float]]
_LGBM_BoosterEvalMethodResultType = Tuple[str, str, float, bool]
_LGBM_CategoricalFeatureConfiguration = Union[List[str], List[int], "Literal['auto']"]
_LGBM_FeatureNameConfiguration = Union[List[str], "Literal['auto']"]
_LGBM_GroupType = Union[
    List[float],
    List[int],
    np.ndarray,
    pd_Series
]
_LGBM_InitScoreType = Union[
    List[float],
    List[List[float]],
    np.ndarray,
    pd_Series,
    pd_DataFrame,
]
_LGBM_TrainDataType = Union[
    str,
    Path,
    np.ndarray,
    pd_DataFrame,
    dt_DataTable,
    scipy.sparse.spmatrix,
    "Sequence",
    List["Sequence"],
    List[np.ndarray]
]
_LGBM_LabelType = Union[
    List[float],
    List[int],
    np.ndarray,
    pd_Series,
    pd_DataFrame
]
_LGBM_PredictDataType = Union[
    str,
    Path,
    np.ndarray,
    pd_DataFrame,
    dt_DataTable,
    scipy.sparse.spmatrix
]
_LGBM_WeightType = Union[
    List[float],
    List[int],
    np.ndarray,
    pd_Series
]
ZERO_THRESHOLD = 1e-35


def _is_zero(x: float) -> bool:
    return -ZERO_THRESHOLD <= x <= ZERO_THRESHOLD


def _get_sample_count(total_nrow: int, params: str) -> int:
    sample_cnt = ctypes.c_int(0)
    _safe_call(_LIB.LGBM_GetSampleCount(
        ctypes.c_int32(total_nrow),
        _c_str(params),
        ctypes.byref(sample_cnt),
    ))
    return sample_cnt.value


class _MissingType(Enum):
    NONE = 'None'
    NAN = 'NaN'
    ZERO = 'Zero'


class _DummyLogger:
    def info(self, msg: str) -> None:
        print(msg)

    def warning(self, msg: str) -> None:
        warnings.warn(msg, stacklevel=3)


_LOGGER: Any = _DummyLogger()
_INFO_METHOD_NAME = "info"
_WARNING_METHOD_NAME = "warning"


def _has_method(logger: Any, method_name: str) -> bool:
    return callable(getattr(logger, method_name, None))


def register_logger(
    logger: Any, info_method_name: str = "info", warning_method_name: str = "warning"
) -> None:
    """Register custom logger.

    Parameters
    ----------
    logger : Any
        Custom logger.
    info_method_name : str, optional (default="info")
        Method used to log info messages.
    warning_method_name : str, optional (default="warning")
        Method used to log warning messages.
    """
    if not _has_method(logger, info_method_name) or not _has_method(logger, warning_method_name):
        raise TypeError(
            f"Logger must provide '{info_method_name}' and '{warning_method_name}' method"
        )

    global _LOGGER, _INFO_METHOD_NAME, _WARNING_METHOD_NAME
    _LOGGER = logger
    _INFO_METHOD_NAME = info_method_name
    _WARNING_METHOD_NAME = warning_method_name


def _normalize_native_string(func: Callable[[str], None]) -> Callable[[str], None]:
    """Join log messages from native library which come by chunks."""
    msg_normalized: List[str] = []

    @wraps(func)
    def wrapper(msg: str) -> None:
        nonlocal msg_normalized
        if msg.strip() == '':
            msg = ''.join(msg_normalized)
            msg_normalized = []
            return func(msg)
        else:
            msg_normalized.append(msg)

    return wrapper


def _log_info(msg: str) -> None:
    getattr(_LOGGER, _INFO_METHOD_NAME)(msg)


def _log_warning(msg: str) -> None:
    getattr(_LOGGER, _WARNING_METHOD_NAME)(msg)


@_normalize_native_string
def _log_native(msg: str) -> None:
    getattr(_LOGGER, _INFO_METHOD_NAME)(msg)


def _log_callback(msg: bytes) -> None:
    """Redirect logs from native library into Python."""
    _log_native(str(msg.decode('utf-8')))


def _load_lib() -> ctypes.CDLL:
    """Load LightGBM library."""
    lib_path = find_lib_path()
    lib = ctypes.cdll.LoadLibrary(lib_path[0])
    lib.LGBM_GetLastError.restype = ctypes.c_char_p
    callback = ctypes.CFUNCTYPE(None, ctypes.c_char_p)
    lib.callback = callback(_log_callback)  # type: ignore[attr-defined]
    if lib.LGBM_RegisterLogCallback(lib.callback) != 0:
        raise LightGBMError(lib.LGBM_GetLastError().decode('utf-8'))
    return lib


# we don't need lib_lightgbm while building docs
_LIB: ctypes.CDLL
if environ.get('LIGHTGBM_BUILD_DOC', False):
    from unittest.mock import Mock  # isort: skip
    _LIB = Mock(ctypes.CDLL)  # type: ignore
else:
    _LIB = _load_lib()


_NUMERIC_TYPES = (int, float, bool)
_ArrayLike = Union[List, np.ndarray, pd_Series]


def _safe_call(ret: int) -> None:
    """Check the return value from C API call.

    Parameters
    ----------
    ret : int
        The return value from C API calls.
    """
    if ret != 0:
        raise LightGBMError(_LIB.LGBM_GetLastError().decode('utf-8'))


def _is_numeric(obj: Any) -> bool:
    """Check whether object is a number or not, include numpy number, etc."""
    try:
        float(obj)
        return True
    except (TypeError, ValueError):
        # TypeError: obj is not a string or a number
        # ValueError: invalid literal
        return False


def _is_numpy_1d_array(data: Any) -> bool:
    """Check whether data is a numpy 1-D array."""
    return isinstance(data, np.ndarray) and len(data.shape) == 1


def _is_numpy_column_array(data: Any) -> bool:
    """Check whether data is a column numpy array."""
    if not isinstance(data, np.ndarray):
        return False
    shape = data.shape
    return len(shape) == 2 and shape[1] == 1


def _cast_numpy_array_to_dtype(array: np.ndarray, dtype: "np.typing.DTypeLike") -> np.ndarray:
    """Cast numpy array to given dtype."""
    if array.dtype == dtype:
        return array
    return array.astype(dtype=dtype, copy=False)


def _is_1d_list(data: Any) -> bool:
    """Check whether data is a 1-D list."""
    return isinstance(data, list) and (not data or _is_numeric(data[0]))


def _is_1d_collection(data: Any) -> bool:
    """Check whether data is a 1-D collection."""
    return (
        _is_numpy_1d_array(data)
        or _is_numpy_column_array(data)
        or _is_1d_list(data)
        or isinstance(data, pd_Series)
    )


def _list_to_1d_numpy(
    data: Any,
    dtype: "np.typing.DTypeLike",
    name: str
) -> np.ndarray:
    """Convert data to numpy 1-D array."""
    if _is_numpy_1d_array(data):
        return _cast_numpy_array_to_dtype(data, dtype)
    elif _is_numpy_column_array(data):
        _log_warning('Converting column-vector to 1d array')
        array = data.ravel()
        return _cast_numpy_array_to_dtype(array, dtype)
    elif _is_1d_list(data):
        return np.array(data, dtype=dtype, copy=False)
    elif isinstance(data, pd_Series):
        _check_for_bad_pandas_dtypes(data.to_frame().dtypes)
        return np.array(data, dtype=dtype, copy=False)  # SparseArray should be supported as well
    else:
        raise TypeError(f"Wrong type({type(data).__name__}) for {name}.\n"
                        "It should be list, numpy 1-D array or pandas Series")


def _is_numpy_2d_array(data: Any) -> bool:
    """Check whether data is a numpy 2-D array."""
    return isinstance(data, np.ndarray) and len(data.shape) == 2 and data.shape[1] > 1


def _is_2d_list(data: Any) -> bool:
    """Check whether data is a 2-D list."""
    return isinstance(data, list) and len(data) > 0 and _is_1d_list(data[0])


def _is_2d_collection(data: Any) -> bool:
    """Check whether data is a 2-D collection."""
    return (
        _is_numpy_2d_array(data)
        or _is_2d_list(data)
        or isinstance(data, pd_DataFrame)
    )


def _data_to_2d_numpy(
    data: Any,
    dtype: "np.typing.DTypeLike",
    name: str
) -> np.ndarray:
    """Convert data to numpy 2-D array."""
    if _is_numpy_2d_array(data):
        return _cast_numpy_array_to_dtype(data, dtype)
    if _is_2d_list(data):
        return np.array(data, dtype=dtype)
    if isinstance(data, pd_DataFrame):
        _check_for_bad_pandas_dtypes(data.dtypes)
        return _cast_numpy_array_to_dtype(data.values, dtype)
    raise TypeError(f"Wrong type({type(data).__name__}) for {name}.\n"
                    "It should be list of lists, numpy 2-D array or pandas DataFrame")


def _cfloat32_array_to_numpy(cptr: "ctypes._Pointer", length: int) -> np.ndarray:
    """Convert a ctypes float pointer array to a numpy array."""
    if isinstance(cptr, ctypes.POINTER(ctypes.c_float)):
        return np.ctypeslib.as_array(cptr, shape=(length,)).copy()
    else:
        raise RuntimeError('Expected float pointer')


def _cfloat64_array_to_numpy(cptr: "ctypes._Pointer", length: int) -> np.ndarray:
    """Convert a ctypes double pointer array to a numpy array."""
    if isinstance(cptr, ctypes.POINTER(ctypes.c_double)):
        return np.ctypeslib.as_array(cptr, shape=(length,)).copy()
    else:
        raise RuntimeError('Expected double pointer')


def _cint32_array_to_numpy(cptr: "ctypes._Pointer", length: int) -> np.ndarray:
    """Convert a ctypes int pointer array to a numpy array."""
    if isinstance(cptr, ctypes.POINTER(ctypes.c_int32)):
        return np.ctypeslib.as_array(cptr, shape=(length,)).copy()
    else:
        raise RuntimeError('Expected int32 pointer')


def _cint64_array_to_numpy(cptr: "ctypes._Pointer", length: int) -> np.ndarray:
    """Convert a ctypes int pointer array to a numpy array."""
    if isinstance(cptr, ctypes.POINTER(ctypes.c_int64)):
        return np.ctypeslib.as_array(cptr, shape=(length,)).copy()
    else:
        raise RuntimeError('Expected int64 pointer')


def _c_str(string: str) -> ctypes.c_char_p:
    """Convert a Python string to C string."""
    return ctypes.c_char_p(string.encode('utf-8'))


def _c_array(ctype: type, values: List[Any]) -> ctypes.Array:
    """Convert a Python array to C array."""
    return (ctype * len(values))(*values)  # type: ignore[operator]


def _json_default_with_numpy(obj: Any) -> Any:
    """Convert numpy classes to JSON serializable objects."""
    if isinstance(obj, (np.integer, np.floating, np.bool_)):
        return obj.item()
    elif isinstance(obj, np.ndarray):
        return obj.tolist()
    else:
        return obj


def _to_string(x: Union[int, float, str, List]) -> str:
    if isinstance(x, list):
        val_list = ",".join(str(val) for val in x)
        return f"[{val_list}]"
    else:
        return str(x)


def _param_dict_to_str(data: Optional[Dict[str, Any]]) -> str:
    """Convert Python dictionary to string, which is passed to C API."""
    if data is None or not data:
        return ""
    pairs = []
    for key, val in data.items():
        if isinstance(val, (list, tuple, set)) or _is_numpy_1d_array(val):
            pairs.append(f"{key}={','.join(map(_to_string, val))}")
        elif isinstance(val, (str, Path, _NUMERIC_TYPES)) or _is_numeric(val):
            pairs.append(f"{key}={val}")
        elif val is not None:
            raise TypeError(f'Unknown type of parameter:{key}, got:{type(val).__name__}')
    return ' '.join(pairs)


class _TempFile:
    """Proxy class to workaround errors on Windows."""

    def __enter__(self):
        with NamedTemporaryFile(prefix="lightgbm_tmp_", delete=True) as f:
            self.name = f.name
            self.path = Path(self.name)
        return self

    def __exit__(self, exc_type, exc_val, exc_tb):
        if self.path.is_file():
            self.path.unlink()


class LightGBMError(Exception):
    """Error thrown by LightGBM."""

    pass


# DeprecationWarning is not shown by default, so let's create our own with higher level
class LGBMDeprecationWarning(UserWarning):
    """Custom deprecation warning."""

    pass


class _ConfigAliases:
    # lazy evaluation to allow import without dynamic library, e.g., for docs generation
    aliases = None

    @staticmethod
    def _get_all_param_aliases() -> Dict[str, List[str]]:
        buffer_len = 1 << 20
        tmp_out_len = ctypes.c_int64(0)
        string_buffer = ctypes.create_string_buffer(buffer_len)
        ptr_string_buffer = ctypes.c_char_p(*[ctypes.addressof(string_buffer)])
        _safe_call(_LIB.LGBM_DumpParamAliases(
            ctypes.c_int64(buffer_len),
            ctypes.byref(tmp_out_len),
            ptr_string_buffer))
        actual_len = tmp_out_len.value
        # if buffer length is not long enough, re-allocate a buffer
        if actual_len > buffer_len:
            string_buffer = ctypes.create_string_buffer(actual_len)
            ptr_string_buffer = ctypes.c_char_p(*[ctypes.addressof(string_buffer)])
            _safe_call(_LIB.LGBM_DumpParamAliases(
                ctypes.c_int64(actual_len),
                ctypes.byref(tmp_out_len),
                ptr_string_buffer))
        aliases = json.loads(
            string_buffer.value.decode('utf-8'),
            object_hook=lambda obj: {k: [k] + v for k, v in obj.items()}
        )
        return aliases

    @classmethod
    def get(cls, *args) -> Set[str]:
        if cls.aliases is None:
            cls.aliases = cls._get_all_param_aliases()
        ret = set()
        for i in args:
            ret.update(cls.get_sorted(i))
        return ret

    @classmethod
    def get_sorted(cls, name: str) -> List[str]:
        if cls.aliases is None:
            cls.aliases = cls._get_all_param_aliases()
        return cls.aliases.get(name, [name])

    @classmethod
    def get_by_alias(cls, *args) -> Set[str]:
        if cls.aliases is None:
            cls.aliases = cls._get_all_param_aliases()
        ret = set(args)
        for arg in args:
            for aliases in cls.aliases.values():
                if arg in aliases:
                    ret.update(aliases)
                    break
        return ret


def _choose_param_value(main_param_name: str, params: Dict[str, Any], default_value: Any) -> Dict[str, Any]:
    """Get a single parameter value, accounting for aliases.

    Parameters
    ----------
    main_param_name : str
        Name of the main parameter to get a value for. One of the keys of ``_ConfigAliases``.
    params : dict
        Dictionary of LightGBM parameters.
    default_value : Any
        Default value to use for the parameter, if none is found in ``params``.

    Returns
    -------
    params : dict
        A ``params`` dict with exactly one value for ``main_param_name``, and all aliases ``main_param_name`` removed.
        If both ``main_param_name`` and one or more aliases for it are found, the value of ``main_param_name`` will be preferred.
    """
    # avoid side effects on passed-in parameters
    params = deepcopy(params)

    aliases = _ConfigAliases.get_sorted(main_param_name)
    aliases = [a for a in aliases if a != main_param_name]

    # if main_param_name was provided, keep that value and remove all aliases
    if main_param_name in params.keys():
        for param in aliases:
            params.pop(param, None)
        return params

    # if main param name was not found, search for an alias
    for param in aliases:
        if param in params.keys():
            params[main_param_name] = params[param]
            break

    if main_param_name in params.keys():
        for param in aliases:
            params.pop(param, None)
        return params

    # neither of main_param_name, aliases were found
    params[main_param_name] = default_value

    return params


_MAX_INT32 = (1 << 31) - 1

"""Macro definition of data type in C API of LightGBM"""
_C_API_DTYPE_FLOAT32 = 0
_C_API_DTYPE_FLOAT64 = 1
_C_API_DTYPE_INT32 = 2
_C_API_DTYPE_INT64 = 3

"""Matrix is row major in Python"""
_C_API_IS_ROW_MAJOR = 1

"""Macro definition of prediction type in C API of LightGBM"""
_C_API_PREDICT_NORMAL = 0
_C_API_PREDICT_RAW_SCORE = 1
_C_API_PREDICT_LEAF_INDEX = 2
_C_API_PREDICT_CONTRIB = 3

"""Macro definition of sparse matrix type"""
_C_API_MATRIX_TYPE_CSR = 0
_C_API_MATRIX_TYPE_CSC = 1

"""Macro definition of feature importance type"""
_C_API_FEATURE_IMPORTANCE_SPLIT = 0
_C_API_FEATURE_IMPORTANCE_GAIN = 1

"""Data type of data field"""
_FIELD_TYPE_MAPPER = {
    "label": _C_API_DTYPE_FLOAT32,
    "weight": _C_API_DTYPE_FLOAT32,
    "init_score": _C_API_DTYPE_FLOAT64,
    "group": _C_API_DTYPE_INT32
}

"""String name to int feature importance type mapper"""
_FEATURE_IMPORTANCE_TYPE_MAPPER = {
    "split": _C_API_FEATURE_IMPORTANCE_SPLIT,
    "gain": _C_API_FEATURE_IMPORTANCE_GAIN
}


def _convert_from_sliced_object(data: np.ndarray) -> np.ndarray:
    """Fix the memory of multi-dimensional sliced object."""
    if isinstance(data, np.ndarray) and isinstance(data.base, np.ndarray):
        if not data.flags.c_contiguous:
            _log_warning("Usage of np.ndarray subset (sliced data) is not recommended "
                         "due to it will double the peak memory cost in LightGBM.")
            return np.copy(data)
    return data


def _c_float_array(
    data: np.ndarray
) -> Tuple[_ctypes_float_ptr, int, np.ndarray]:
    """Get pointer of float numpy array / list."""
    if _is_1d_list(data):
        data = np.array(data, copy=False)
    if _is_numpy_1d_array(data):
        data = _convert_from_sliced_object(data)
        assert data.flags.c_contiguous
        ptr_data: _ctypes_float_ptr
        if data.dtype == np.float32:
            ptr_data = data.ctypes.data_as(ctypes.POINTER(ctypes.c_float))
            type_data = _C_API_DTYPE_FLOAT32
        elif data.dtype == np.float64:
            ptr_data = data.ctypes.data_as(ctypes.POINTER(ctypes.c_double))
            type_data = _C_API_DTYPE_FLOAT64
        else:
            raise TypeError(f"Expected np.float32 or np.float64, met type({data.dtype})")
    else:
        raise TypeError(f"Unknown type({type(data).__name__})")
    return (ptr_data, type_data, data)  # return `data` to avoid the temporary copy is freed


def _c_int_array(
    data: np.ndarray
) -> Tuple[_ctypes_int_ptr, int, np.ndarray]:
    """Get pointer of int numpy array / list."""
    if _is_1d_list(data):
        data = np.array(data, copy=False)
    if _is_numpy_1d_array(data):
        data = _convert_from_sliced_object(data)
        assert data.flags.c_contiguous
        ptr_data: _ctypes_int_ptr
        if data.dtype == np.int32:
            ptr_data = data.ctypes.data_as(ctypes.POINTER(ctypes.c_int32))
            type_data = _C_API_DTYPE_INT32
        elif data.dtype == np.int64:
            ptr_data = data.ctypes.data_as(ctypes.POINTER(ctypes.c_int64))
            type_data = _C_API_DTYPE_INT64
        else:
            raise TypeError(f"Expected np.int32 or np.int64, met type({data.dtype})")
    else:
        raise TypeError(f"Unknown type({type(data).__name__})")
    return (ptr_data, type_data, data)  # return `data` to avoid the temporary copy is freed


def _is_allowed_numpy_dtype(dtype: type) -> bool:
    float128 = getattr(np, 'float128', type(None))
    return (
        issubclass(dtype, (np.integer, np.floating, np.bool_))
        and not issubclass(dtype, (np.timedelta64, float128))
    )


def _check_for_bad_pandas_dtypes(pandas_dtypes_series: pd_Series) -> None:
    bad_pandas_dtypes = [
        f'{column_name}: {pandas_dtype}'
        for column_name, pandas_dtype in pandas_dtypes_series.items()
        if not _is_allowed_numpy_dtype(pandas_dtype.type)
    ]
    if bad_pandas_dtypes:
        raise ValueError('pandas dtypes must be int, float or bool.\n'
                         f'Fields with bad pandas dtypes: {", ".join(bad_pandas_dtypes)}')


def _data_from_pandas(
    data,
    feature_name: Optional[_LGBM_FeatureNameConfiguration],
    categorical_feature: Optional[_LGBM_CategoricalFeatureConfiguration],
    pandas_categorical: Optional[List[List]]
):
    if isinstance(data, pd_DataFrame):
        if len(data.shape) != 2 or data.shape[0] < 1:
            raise ValueError('Input data must be 2 dimensional and non empty.')
        if feature_name == 'auto' or feature_name is None:
            data = data.rename(columns=str, copy=False)
        cat_cols = [col for col, dtype in zip(data.columns, data.dtypes) if isinstance(dtype, pd_CategoricalDtype)]
        cat_cols_not_ordered = [col for col in cat_cols if not data[col].cat.ordered]
        if pandas_categorical is None:  # train dataset
            pandas_categorical = [list(data[col].cat.categories) for col in cat_cols]
        else:
            if len(cat_cols) != len(pandas_categorical):
                raise ValueError('train and valid dataset categorical_feature do not match.')
            for col, category in zip(cat_cols, pandas_categorical):
                if list(data[col].cat.categories) != list(category):
                    data[col] = data[col].cat.set_categories(category)
        if len(cat_cols):  # cat_cols is list
            data = data.copy(deep=False)  # not alter origin DataFrame
            data[cat_cols] = data[cat_cols].apply(lambda x: x.cat.codes).replace({-1: np.nan})
        if categorical_feature is not None:
            if feature_name is None:
                feature_name = list(data.columns)
            if categorical_feature == 'auto':  # use cat cols from DataFrame
                categorical_feature = cat_cols_not_ordered
            else:  # use cat cols specified by user
                categorical_feature = list(categorical_feature)  # type: ignore[assignment]
        if feature_name == 'auto':
            feature_name = list(data.columns)
        _check_for_bad_pandas_dtypes(data.dtypes)
        df_dtypes = [dtype.type for dtype in data.dtypes]
        df_dtypes.append(np.float32)  # so that the target dtype considers floats
        target_dtype = np.find_common_type(df_dtypes, [])
        try:
            # most common case (no nullable dtypes)
            data = data.to_numpy(dtype=target_dtype, copy=False)
        except TypeError:
            # 1.0 <= pd version < 1.1 and nullable dtypes, least common case
            # raises error because array is casted to type(pd.NA) and there's no na_value argument
            data = data.astype(target_dtype, copy=False).values
        except ValueError:
            # data has nullable dtypes, but we can specify na_value argument and copy will be made
            data = data.to_numpy(dtype=target_dtype, na_value=np.nan)
    else:
        if feature_name == 'auto':
            feature_name = None
        if categorical_feature == 'auto':
            categorical_feature = None
    return data, feature_name, categorical_feature, pandas_categorical


def _dump_pandas_categorical(
    pandas_categorical: Optional[List[List]],
    file_name: Optional[Union[str, Path]] = None
) -> str:
    categorical_json = json.dumps(pandas_categorical, default=_json_default_with_numpy)
    pandas_str = f'\npandas_categorical:{categorical_json}\n'
    if file_name is not None:
        with open(file_name, 'a') as f:
            f.write(pandas_str)
    return pandas_str


def _load_pandas_categorical(
    file_name: Optional[Union[str, Path]] = None,
    model_str: Optional[str] = None
) -> Optional[List[List]]:
    pandas_key = 'pandas_categorical:'
    offset = -len(pandas_key)
    if file_name is not None:
        max_offset = -getsize(file_name)
        with open(file_name, 'rb') as f:
            while True:
                if offset < max_offset:
                    offset = max_offset
                f.seek(offset, SEEK_END)
                lines = f.readlines()
                if len(lines) >= 2:
                    break
                offset *= 2
        last_line = lines[-1].decode('utf-8').strip()
        if not last_line.startswith(pandas_key):
            last_line = lines[-2].decode('utf-8').strip()
    elif model_str is not None:
        idx = model_str.rfind('\n', 0, offset)
        last_line = model_str[idx:].strip()
    if last_line.startswith(pandas_key):
        return json.loads(last_line[len(pandas_key):])
    else:
        return None


class Sequence(abc.ABC):
    """
    Generic data access interface.

    Object should support the following operations:

    .. code-block::

        # Get total row number.
        >>> len(seq)
        # Random access by row index. Used for data sampling.
        >>> seq[10]
        # Range data access. Used to read data in batch when constructing Dataset.
        >>> seq[0:100]
        # Optionally specify batch_size to control range data read size.
        >>> seq.batch_size

    - With random access, **data sampling does not need to go through all data**.
    - With range data access, there's **no need to read all data into memory thus reduce memory usage**.

    .. versionadded:: 3.3.0

    Attributes
    ----------
    batch_size : int
        Default size of a batch.
    """

    batch_size = 4096  # Defaults to read 4K rows in each batch.

    @abc.abstractmethod
    def __getitem__(self, idx: Union[int, slice, List[int]]) -> np.ndarray:
        """Return data for given row index.

        A basic implementation should look like this:

        .. code-block:: python

            if isinstance(idx, numbers.Integral):
                return self._get_one_line(idx)
            elif isinstance(idx, slice):
                return np.stack([self._get_one_line(i) for i in range(idx.start, idx.stop)])
            elif isinstance(idx, list):
                # Only required if using ``Dataset.subset()``.
                return np.array([self._get_one_line(i) for i in idx])
            else:
                raise TypeError(f"Sequence index must be integer, slice or list, got {type(idx).__name__}")

        Parameters
        ----------
        idx : int, slice[int], list[int]
            Item index.

        Returns
        -------
        result : numpy 1-D array or numpy 2-D array
            1-D array if idx is int, 2-D array if idx is slice or list.
        """
        raise NotImplementedError("Sub-classes of lightgbm.Sequence must implement __getitem__()")

    @abc.abstractmethod
    def __len__(self) -> int:
        """Return row count of this sequence."""
        raise NotImplementedError("Sub-classes of lightgbm.Sequence must implement __len__()")


class _InnerPredictor:
    """_InnerPredictor of LightGBM.

    Not exposed to user.
    Used only for prediction, usually used for continued training.

    .. note::

        Can be converted from Booster, but cannot be converted to Booster.
    """

    def __init__(
        self,
        model_file: Optional[Union[str, Path]] = None,
        booster_handle: Optional[ctypes.c_void_p] = None,
        pred_parameter: Optional[Dict[str, Any]] = None
    ):
        """Initialize the _InnerPredictor.

        Parameters
        ----------
        model_file : str, pathlib.Path or None, optional (default=None)
            Path to the model file.
        booster_handle : object or None, optional (default=None)
            Handle of Booster.
        pred_parameter: dict or None, optional (default=None)
            Other parameters for the prediction.
        """
        self.handle = ctypes.c_void_p()
        self.__is_manage_handle = True
        if model_file is not None:
            """Prediction task"""
            out_num_iterations = ctypes.c_int(0)
            _safe_call(_LIB.LGBM_BoosterCreateFromModelfile(
                _c_str(str(model_file)),
                ctypes.byref(out_num_iterations),
                ctypes.byref(self.handle)))
            out_num_class = ctypes.c_int(0)
            _safe_call(_LIB.LGBM_BoosterGetNumClasses(
                self.handle,
                ctypes.byref(out_num_class)))
            self.num_class = out_num_class.value
            self.num_total_iteration = out_num_iterations.value
            self.pandas_categorical = _load_pandas_categorical(file_name=model_file)
        elif booster_handle is not None:
            self.__is_manage_handle = False
            self.handle = booster_handle
            out_num_class = ctypes.c_int(0)
            _safe_call(_LIB.LGBM_BoosterGetNumClasses(
                self.handle,
                ctypes.byref(out_num_class)))
            self.num_class = out_num_class.value
            self.num_total_iteration = self.current_iteration()
            self.pandas_categorical = None
        else:
            raise TypeError('Need model_file or booster_handle to create a predictor')

        pred_parameter = {} if pred_parameter is None else pred_parameter
        self.pred_parameter = _param_dict_to_str(pred_parameter)

    def __del__(self) -> None:
        try:
            if self.__is_manage_handle:
                _safe_call(_LIB.LGBM_BoosterFree(self.handle))
        except AttributeError:
            pass

    def __getstate__(self) -> Dict[str, Any]:
        this = self.__dict__.copy()
        this.pop('handle', None)
        return this

    def predict(
        self,
        data: _LGBM_PredictDataType,
        start_iteration: int = 0,
        num_iteration: int = -1,
        raw_score: bool = False,
        pred_leaf: bool = False,
        pred_contrib: bool = False,
        data_has_header: bool = False,
        validate_features: bool = False
    ) -> Union[np.ndarray, scipy.sparse.spmatrix, List[scipy.sparse.spmatrix]]:
        """Predict logic.

        Parameters
        ----------
        data : str, pathlib.Path, numpy array, pandas DataFrame, H2O DataTable's Frame or scipy.sparse
            Data source for prediction.
            If str or pathlib.Path, it represents the path to a text file (CSV, TSV, or LibSVM).
        start_iteration : int, optional (default=0)
            Start index of the iteration to predict.
        num_iteration : int, optional (default=-1)
            Iteration used for prediction.
        raw_score : bool, optional (default=False)
            Whether to predict raw scores.
        pred_leaf : bool, optional (default=False)
            Whether to predict leaf index.
        pred_contrib : bool, optional (default=False)
            Whether to predict feature contributions.
        data_has_header : bool, optional (default=False)
            Whether data has header.
            Used only for txt data.
        validate_features : bool, optional (default=False)
            If True, ensure that the features used to predict match the ones used to train.
            Used only if data is pandas DataFrame.

        Returns
        -------
        result : numpy array, scipy.sparse or list of scipy.sparse
            Prediction result.
            Can be sparse or a list of sparse objects (each element represents predictions for one class) for feature contributions (when ``pred_contrib=True``).
        """
        if isinstance(data, Dataset):
            raise TypeError("Cannot use Dataset instance for prediction, please use raw data instead")
        elif isinstance(data, pd_DataFrame) and validate_features:
            data_names = [str(x) for x in data.columns]
            ptr_names = (ctypes.c_char_p * len(data_names))()
            ptr_names[:] = [x.encode('utf-8') for x in data_names]
            _safe_call(
                _LIB.LGBM_BoosterValidateFeatureNames(
                    self.handle,
                    ptr_names,
                    ctypes.c_int(len(data_names)),
                )
            )
        data = _data_from_pandas(data, None, None, self.pandas_categorical)[0]
        predict_type = _C_API_PREDICT_NORMAL
        if raw_score:
            predict_type = _C_API_PREDICT_RAW_SCORE
        if pred_leaf:
            predict_type = _C_API_PREDICT_LEAF_INDEX
        if pred_contrib:
            predict_type = _C_API_PREDICT_CONTRIB
        int_data_has_header = 1 if data_has_header else 0

        if isinstance(data, (str, Path)):
            with _TempFile() as f:
                _safe_call(_LIB.LGBM_BoosterPredictForFile(
                    self.handle,
                    _c_str(str(data)),
                    ctypes.c_int(int_data_has_header),
                    ctypes.c_int(predict_type),
                    ctypes.c_int(start_iteration),
                    ctypes.c_int(num_iteration),
                    _c_str(self.pred_parameter),
                    _c_str(f.name)))
                preds = np.loadtxt(f.name, dtype=np.float64)
                nrow = preds.shape[0]
        elif isinstance(data, scipy.sparse.csr_matrix):
            preds, nrow = self.__pred_for_csr(
                csr=data,
                start_iteration=start_iteration,
                num_iteration=num_iteration,
                predict_type=predict_type
            )
        elif isinstance(data, scipy.sparse.csc_matrix):
            preds, nrow = self.__pred_for_csc(
                csc=data,
                start_iteration=start_iteration,
                num_iteration=num_iteration,
                predict_type=predict_type
            )
        elif isinstance(data, np.ndarray):
            preds, nrow = self.__pred_for_np2d(
                mat=data,
                start_iteration=start_iteration,
                num_iteration=num_iteration,
                predict_type=predict_type
            )
        elif isinstance(data, list):
            try:
                data = np.array(data)
            except BaseException:
                raise ValueError('Cannot convert data list to numpy array.')
            preds, nrow = self.__pred_for_np2d(
                mat=data,
                start_iteration=start_iteration,
                num_iteration=num_iteration,
                predict_type=predict_type
            )
        elif isinstance(data, dt_DataTable):
            preds, nrow = self.__pred_for_np2d(
                mat=data.to_numpy(),
                start_iteration=start_iteration,
                num_iteration=num_iteration,
                predict_type=predict_type
            )
        else:
            try:
                _log_warning('Converting data to scipy sparse matrix.')
                csr = scipy.sparse.csr_matrix(data)
            except BaseException:
                raise TypeError(f'Cannot predict data for type {type(data).__name__}')
            preds, nrow = self.__pred_for_csr(
                csr=csr,
                start_iteration=start_iteration,
                num_iteration=num_iteration,
                predict_type=predict_type
            )
        if pred_leaf:
            preds = preds.astype(np.int32)
        is_sparse = isinstance(preds, scipy.sparse.spmatrix) or isinstance(preds, list)
        if not is_sparse and preds.size != nrow:
            if preds.size % nrow == 0:
                preds = preds.reshape(nrow, -1)
            else:
                raise ValueError(f'Length of predict result ({preds.size}) cannot be divide nrow ({nrow})')
        return preds

    def __get_num_preds(
        self,
        start_iteration: int,
        num_iteration: int,
        nrow: int,
        predict_type: int
    ) -> int:
        """Get size of prediction result."""
        if nrow > _MAX_INT32:
            raise LightGBMError('LightGBM cannot perform prediction for data '
                                f'with number of rows greater than MAX_INT32 ({_MAX_INT32}).\n'
                                'You can split your data into chunks '
                                'and then concatenate predictions for them')
        n_preds = ctypes.c_int64(0)
        _safe_call(_LIB.LGBM_BoosterCalcNumPredict(
            self.handle,
            ctypes.c_int(nrow),
            ctypes.c_int(predict_type),
            ctypes.c_int(start_iteration),
            ctypes.c_int(num_iteration),
            ctypes.byref(n_preds)))
        return n_preds.value

    def __inner_predict_np2d(
        self,
        mat: np.ndarray,
        start_iteration: int,
        num_iteration: int,
        predict_type: int,
        preds: Optional[np.ndarray]
    ) -> Tuple[np.ndarray, int]:
        if mat.dtype == np.float32 or mat.dtype == np.float64:
            data = np.array(mat.reshape(mat.size), dtype=mat.dtype, copy=False)
        else:  # change non-float data to float data, need to copy
            data = np.array(mat.reshape(mat.size), dtype=np.float32)
        ptr_data, type_ptr_data, _ = _c_float_array(data)
        n_preds = self.__get_num_preds(
            start_iteration=start_iteration,
            num_iteration=num_iteration,
            nrow=mat.shape[0],
            predict_type=predict_type
        )
        if preds is None:
            preds = np.empty(n_preds, dtype=np.float64)
        elif len(preds.shape) != 1 or len(preds) != n_preds:
            raise ValueError("Wrong length of pre-allocated predict array")
        out_num_preds = ctypes.c_int64(0)
        _safe_call(_LIB.LGBM_BoosterPredictForMat(
            self.handle,
            ptr_data,
            ctypes.c_int(type_ptr_data),
            ctypes.c_int32(mat.shape[0]),
            ctypes.c_int32(mat.shape[1]),
            ctypes.c_int(_C_API_IS_ROW_MAJOR),
            ctypes.c_int(predict_type),
            ctypes.c_int(start_iteration),
            ctypes.c_int(num_iteration),
            _c_str(self.pred_parameter),
            ctypes.byref(out_num_preds),
            preds.ctypes.data_as(ctypes.POINTER(ctypes.c_double))))
        if n_preds != out_num_preds.value:
            raise ValueError("Wrong length for predict results")
        return preds, mat.shape[0]

    def __pred_for_np2d(
        self,
        mat: np.ndarray,
        start_iteration: int,
        num_iteration: int,
        predict_type: int
    ) -> Tuple[np.ndarray, int]:
        """Predict for a 2-D numpy matrix."""
        if len(mat.shape) != 2:
            raise ValueError('Input numpy.ndarray or list must be 2 dimensional')

        nrow = mat.shape[0]
        if nrow > _MAX_INT32:
            sections = np.arange(start=_MAX_INT32, stop=nrow, step=_MAX_INT32)
            # __get_num_preds() cannot work with nrow > MAX_INT32, so calculate overall number of predictions piecemeal
            n_preds = [self.__get_num_preds(start_iteration, num_iteration, i, predict_type) for i in np.diff([0] + list(sections) + [nrow])]
            n_preds_sections = np.array([0] + n_preds, dtype=np.intp).cumsum()
            preds = np.empty(sum(n_preds), dtype=np.float64)
            for chunk, (start_idx_pred, end_idx_pred) in zip(np.array_split(mat, sections),
                                                             zip(n_preds_sections, n_preds_sections[1:])):
                # avoid memory consumption by arrays concatenation operations
                self.__inner_predict_np2d(
                    mat=chunk,
                    start_iteration=start_iteration,
                    num_iteration=num_iteration,
                    predict_type=predict_type,
                    preds=preds[start_idx_pred:end_idx_pred]
                )
            return preds, nrow
        else:
            return self.__inner_predict_np2d(
                mat=mat,
                start_iteration=start_iteration,
                num_iteration=num_iteration,
                predict_type=predict_type,
                preds=None
            )

    def __create_sparse_native(
        self,
        cs: Union[scipy.sparse.csc_matrix, scipy.sparse.csr_matrix],
        out_shape: np.ndarray,
        out_ptr_indptr: "ctypes._Pointer",
        out_ptr_indices: "ctypes._Pointer",
        out_ptr_data: "ctypes._Pointer",
        indptr_type: int,
        data_type: int,
        is_csr: bool
    ) -> Union[List[scipy.sparse.csc_matrix], List[scipy.sparse.csr_matrix]]:
        # create numpy array from output arrays
        data_indices_len = out_shape[0]
        indptr_len = out_shape[1]
        if indptr_type == _C_API_DTYPE_INT32:
            out_indptr = _cint32_array_to_numpy(out_ptr_indptr, indptr_len)
        elif indptr_type == _C_API_DTYPE_INT64:
            out_indptr = _cint64_array_to_numpy(out_ptr_indptr, indptr_len)
        else:
            raise TypeError("Expected int32 or int64 type for indptr")
        if data_type == _C_API_DTYPE_FLOAT32:
            out_data = _cfloat32_array_to_numpy(out_ptr_data, data_indices_len)
        elif data_type == _C_API_DTYPE_FLOAT64:
            out_data = _cfloat64_array_to_numpy(out_ptr_data, data_indices_len)
        else:
            raise TypeError("Expected float32 or float64 type for data")
        out_indices = _cint32_array_to_numpy(out_ptr_indices, data_indices_len)
        # break up indptr based on number of rows (note more than one matrix in multiclass case)
        per_class_indptr_shape = cs.indptr.shape[0]
        # for CSC there is extra column added
        if not is_csr:
            per_class_indptr_shape += 1
        out_indptr_arrays = np.split(out_indptr, out_indptr.shape[0] / per_class_indptr_shape)
        # reformat output into a csr or csc matrix or list of csr or csc matrices
        cs_output_matrices = []
        offset = 0
        for cs_indptr in out_indptr_arrays:
            matrix_indptr_len = cs_indptr[cs_indptr.shape[0] - 1]
            cs_indices = out_indices[offset + cs_indptr[0]:offset + matrix_indptr_len]
            cs_data = out_data[offset + cs_indptr[0]:offset + matrix_indptr_len]
            offset += matrix_indptr_len
            # same shape as input csr or csc matrix except extra column for expected value
            cs_shape = [cs.shape[0], cs.shape[1] + 1]
            # note: make sure we copy data as it will be deallocated next
            if is_csr:
                cs_output_matrices.append(scipy.sparse.csr_matrix((cs_data, cs_indices, cs_indptr), cs_shape))
            else:
                cs_output_matrices.append(scipy.sparse.csc_matrix((cs_data, cs_indices, cs_indptr), cs_shape))
        # free the temporary native indptr, indices, and data
        _safe_call(_LIB.LGBM_BoosterFreePredictSparse(out_ptr_indptr, out_ptr_indices, out_ptr_data,
                                                      ctypes.c_int(indptr_type), ctypes.c_int(data_type)))
        if len(cs_output_matrices) == 1:
            return cs_output_matrices[0]
        return cs_output_matrices

    def __inner_predict_csr(
        self,
        csr: scipy.sparse.csr_matrix,
        start_iteration: int,
        num_iteration: int,
        predict_type: int,
        preds: Optional[np.ndarray]
    ) -> Tuple[np.ndarray, int]:
        nrow = len(csr.indptr) - 1
        n_preds = self.__get_num_preds(
            start_iteration=start_iteration,
            num_iteration=num_iteration,
            nrow=nrow,
            predict_type=predict_type
        )
        if preds is None:
            preds = np.empty(n_preds, dtype=np.float64)
        elif len(preds.shape) != 1 or len(preds) != n_preds:
            raise ValueError("Wrong length of pre-allocated predict array")
        out_num_preds = ctypes.c_int64(0)

        ptr_indptr, type_ptr_indptr, _ = _c_int_array(csr.indptr)
        ptr_data, type_ptr_data, _ = _c_float_array(csr.data)

        assert csr.shape[1] <= _MAX_INT32
        csr_indices = csr.indices.astype(np.int32, copy=False)

        _safe_call(_LIB.LGBM_BoosterPredictForCSR(
            self.handle,
            ptr_indptr,
            ctypes.c_int(type_ptr_indptr),
            csr_indices.ctypes.data_as(ctypes.POINTER(ctypes.c_int32)),
            ptr_data,
            ctypes.c_int(type_ptr_data),
            ctypes.c_int64(len(csr.indptr)),
            ctypes.c_int64(len(csr.data)),
            ctypes.c_int64(csr.shape[1]),
            ctypes.c_int(predict_type),
            ctypes.c_int(start_iteration),
            ctypes.c_int(num_iteration),
            _c_str(self.pred_parameter),
            ctypes.byref(out_num_preds),
            preds.ctypes.data_as(ctypes.POINTER(ctypes.c_double))))
        if n_preds != out_num_preds.value:
            raise ValueError("Wrong length for predict results")
        return preds, nrow

    def __inner_predict_csr_sparse(
        self,
        csr: scipy.sparse.csr_matrix,
        start_iteration: int,
        num_iteration: int,
        predict_type: int
    ) -> Tuple[Union[List[scipy.sparse.csc_matrix], List[scipy.sparse.csr_matrix]], int]:
        ptr_indptr, type_ptr_indptr, __ = _c_int_array(csr.indptr)
        ptr_data, type_ptr_data, _ = _c_float_array(csr.data)
        csr_indices = csr.indices.astype(np.int32, copy=False)
        matrix_type = _C_API_MATRIX_TYPE_CSR
        out_ptr_indptr: _ctypes_int_ptr
        if type_ptr_indptr == _C_API_DTYPE_INT32:
            out_ptr_indptr = ctypes.POINTER(ctypes.c_int32)()
        else:
            out_ptr_indptr = ctypes.POINTER(ctypes.c_int64)()
        out_ptr_indices = ctypes.POINTER(ctypes.c_int32)()
        out_ptr_data: _ctypes_float_ptr
        if type_ptr_data == _C_API_DTYPE_FLOAT32:
            out_ptr_data = ctypes.POINTER(ctypes.c_float)()
        else:
            out_ptr_data = ctypes.POINTER(ctypes.c_double)()
        out_shape = np.empty(2, dtype=np.int64)
        _safe_call(_LIB.LGBM_BoosterPredictSparseOutput(
            self.handle,
            ptr_indptr,
            ctypes.c_int(type_ptr_indptr),
            csr_indices.ctypes.data_as(ctypes.POINTER(ctypes.c_int32)),
            ptr_data,
            ctypes.c_int(type_ptr_data),
            ctypes.c_int64(len(csr.indptr)),
            ctypes.c_int64(len(csr.data)),
            ctypes.c_int64(csr.shape[1]),
            ctypes.c_int(predict_type),
            ctypes.c_int(start_iteration),
            ctypes.c_int(num_iteration),
            _c_str(self.pred_parameter),
            ctypes.c_int(matrix_type),
            out_shape.ctypes.data_as(ctypes.POINTER(ctypes.c_int64)),
            ctypes.byref(out_ptr_indptr),
            ctypes.byref(out_ptr_indices),
            ctypes.byref(out_ptr_data)))
        matrices = self.__create_sparse_native(
            cs=csr,
            out_shape=out_shape,
            out_ptr_indptr=out_ptr_indptr,
            out_ptr_indices=out_ptr_indices,
            out_ptr_data=out_ptr_data,
            indptr_type=type_ptr_indptr,
            data_type=type_ptr_data,
            is_csr=True
        )
        nrow = len(csr.indptr) - 1
        return matrices, nrow

    def __pred_for_csr(
        self,
        csr: scipy.sparse.csr_matrix,
        start_iteration: int,
        num_iteration: int,
        predict_type: int
    ) -> Tuple[np.ndarray, int]:
        """Predict for a CSR data."""
        if predict_type == _C_API_PREDICT_CONTRIB:
            return self.__inner_predict_csr_sparse(
                csr=csr,
                start_iteration=start_iteration,
                num_iteration=num_iteration,
                predict_type=predict_type
            )
        nrow = len(csr.indptr) - 1
        if nrow > _MAX_INT32:
            sections = [0] + list(np.arange(start=_MAX_INT32, stop=nrow, step=_MAX_INT32)) + [nrow]
            # __get_num_preds() cannot work with nrow > MAX_INT32, so calculate overall number of predictions piecemeal
            n_preds = [self.__get_num_preds(start_iteration, num_iteration, i, predict_type) for i in np.diff(sections)]
            n_preds_sections = np.array([0] + n_preds, dtype=np.intp).cumsum()
            preds = np.empty(sum(n_preds), dtype=np.float64)
            for (start_idx, end_idx), (start_idx_pred, end_idx_pred) in zip(zip(sections, sections[1:]),
                                                                            zip(n_preds_sections, n_preds_sections[1:])):
                # avoid memory consumption by arrays concatenation operations
                self.__inner_predict_csr(
                    csr=csr[start_idx:end_idx],
                    start_iteration=start_iteration,
                    num_iteration=num_iteration,
                    predict_type=predict_type,
                    preds=preds[start_idx_pred:end_idx_pred]
                )
            return preds, nrow
        else:
            return self.__inner_predict_csr(
                csr=csr,
                start_iteration=start_iteration,
                num_iteration=num_iteration,
                predict_type=predict_type,
                preds=None
            )

    def __inner_predict_sparse_csc(
        self,
        csc: scipy.sparse.csc_matrix,
        start_iteration: int,
        num_iteration: int,
        predict_type: int
    ):
        ptr_indptr, type_ptr_indptr, __ = _c_int_array(csc.indptr)
        ptr_data, type_ptr_data, _ = _c_float_array(csc.data)
        csc_indices = csc.indices.astype(np.int32, copy=False)
        matrix_type = _C_API_MATRIX_TYPE_CSC
        out_ptr_indptr: _ctypes_int_ptr
        if type_ptr_indptr == _C_API_DTYPE_INT32:
            out_ptr_indptr = ctypes.POINTER(ctypes.c_int32)()
        else:
            out_ptr_indptr = ctypes.POINTER(ctypes.c_int64)()
        out_ptr_indices = ctypes.POINTER(ctypes.c_int32)()
        out_ptr_data: _ctypes_float_ptr
        if type_ptr_data == _C_API_DTYPE_FLOAT32:
            out_ptr_data = ctypes.POINTER(ctypes.c_float)()
        else:
            out_ptr_data = ctypes.POINTER(ctypes.c_double)()
        out_shape = np.empty(2, dtype=np.int64)
        _safe_call(_LIB.LGBM_BoosterPredictSparseOutput(
            self.handle,
            ptr_indptr,
            ctypes.c_int(type_ptr_indptr),
            csc_indices.ctypes.data_as(ctypes.POINTER(ctypes.c_int32)),
            ptr_data,
            ctypes.c_int(type_ptr_data),
            ctypes.c_int64(len(csc.indptr)),
            ctypes.c_int64(len(csc.data)),
            ctypes.c_int64(csc.shape[0]),
            ctypes.c_int(predict_type),
            ctypes.c_int(start_iteration),
            ctypes.c_int(num_iteration),
            _c_str(self.pred_parameter),
            ctypes.c_int(matrix_type),
            out_shape.ctypes.data_as(ctypes.POINTER(ctypes.c_int64)),
            ctypes.byref(out_ptr_indptr),
            ctypes.byref(out_ptr_indices),
            ctypes.byref(out_ptr_data)))
        matrices = self.__create_sparse_native(
            cs=csc,
            out_shape=out_shape,
            out_ptr_indptr=out_ptr_indptr,
            out_ptr_indices=out_ptr_indices,
            out_ptr_data=out_ptr_data,
            indptr_type=type_ptr_indptr,
            data_type=type_ptr_data,
            is_csr=False
        )
        nrow = csc.shape[0]
        return matrices, nrow

    def __pred_for_csc(
        self,
        csc: scipy.sparse.csc_matrix,
        start_iteration: int,
        num_iteration: int,
        predict_type: int
    ) -> Tuple[np.ndarray, int]:
        """Predict for a CSC data."""
        nrow = csc.shape[0]
        if nrow > _MAX_INT32:
            return self.__pred_for_csr(
                csr=csc.tocsr(),
                start_iteration=start_iteration,
                num_iteration=num_iteration,
                predict_type=predict_type
            )
        if predict_type == _C_API_PREDICT_CONTRIB:
            return self.__inner_predict_sparse_csc(
                csc=csc,
                start_iteration=start_iteration,
                num_iteration=num_iteration,
                predict_type=predict_type
            )
        n_preds = self.__get_num_preds(
            start_iteration=start_iteration,
            num_iteration=num_iteration,
            nrow=nrow,
            predict_type=predict_type
        )
        preds = np.empty(n_preds, dtype=np.float64)
        out_num_preds = ctypes.c_int64(0)

        ptr_indptr, type_ptr_indptr, __ = _c_int_array(csc.indptr)
        ptr_data, type_ptr_data, _ = _c_float_array(csc.data)

        assert csc.shape[0] <= _MAX_INT32
        csc_indices = csc.indices.astype(np.int32, copy=False)

        _safe_call(_LIB.LGBM_BoosterPredictForCSC(
            self.handle,
            ptr_indptr,
            ctypes.c_int(type_ptr_indptr),
            csc_indices.ctypes.data_as(ctypes.POINTER(ctypes.c_int32)),
            ptr_data,
            ctypes.c_int(type_ptr_data),
            ctypes.c_int64(len(csc.indptr)),
            ctypes.c_int64(len(csc.data)),
            ctypes.c_int64(csc.shape[0]),
            ctypes.c_int(predict_type),
            ctypes.c_int(start_iteration),
            ctypes.c_int(num_iteration),
            _c_str(self.pred_parameter),
            ctypes.byref(out_num_preds),
            preds.ctypes.data_as(ctypes.POINTER(ctypes.c_double))))
        if n_preds != out_num_preds.value:
            raise ValueError("Wrong length for predict results")
        return preds, nrow

    def current_iteration(self) -> int:
        """Get the index of the current iteration.

        Returns
        -------
        cur_iter : int
            The index of the current iteration.
        """
        out_cur_iter = ctypes.c_int(0)
        _safe_call(_LIB.LGBM_BoosterGetCurrentIteration(
            self.handle,
            ctypes.byref(out_cur_iter)))
        return out_cur_iter.value


class Dataset:
    """Dataset in LightGBM."""

    def __init__(
        self,
        data: _LGBM_TrainDataType,
        label: Optional[_LGBM_LabelType] = None,
        reference: Optional["Dataset"] = None,
        weight: Optional[_LGBM_WeightType] = None,
        group: Optional[_LGBM_GroupType] = None,
        init_score: Optional[_LGBM_InitScoreType] = None,
        feature_name: _LGBM_FeatureNameConfiguration = 'auto',
        categorical_feature: _LGBM_CategoricalFeatureConfiguration = 'auto',
        params: Optional[Dict[str, Any]] = None,
        free_raw_data: bool = True
    ):
        """Initialize Dataset.

        Parameters
        ----------
        data : str, pathlib.Path, numpy array, pandas DataFrame, H2O DataTable's Frame, scipy.sparse, Sequence, list of Sequence or list of numpy array
            Data source of Dataset.
            If str or pathlib.Path, it represents the path to a text file (CSV, TSV, or LibSVM) or a LightGBM Dataset binary file.
        label : list, numpy 1-D array, pandas Series / one-column DataFrame or None, optional (default=None)
            Label of the data.
        reference : Dataset or None, optional (default=None)
            If this is Dataset for validation, training data should be used as reference.
        weight : list, numpy 1-D array, pandas Series or None, optional (default=None)
            Weight for each instance. Weights should be non-negative.
        group : list, numpy 1-D array, pandas Series or None, optional (default=None)
            Group/query data.
            Only used in the learning-to-rank task.
            sum(group) = n_samples.
            For example, if you have a 100-document dataset with ``group = [10, 20, 40, 10, 10, 10]``, that means that you have 6 groups,
            where the first 10 records are in the first group, records 11-30 are in the second group, records 31-70 are in the third group, etc.
        init_score : list, list of lists (for multi-class task), numpy array, pandas Series, pandas DataFrame (for multi-class task), or None, optional (default=None)
            Init score for Dataset.
        feature_name : list of str, or 'auto', optional (default="auto")
            Feature names.
            If 'auto' and data is pandas DataFrame, data columns names are used.
        categorical_feature : list of str or int, or 'auto', optional (default="auto")
            Categorical features.
            If list of int, interpreted as indices.
            If list of str, interpreted as feature names (need to specify ``feature_name`` as well).
            If 'auto' and data is pandas DataFrame, pandas unordered categorical columns are used.
            All values in categorical features will be cast to int32 and thus should be less than int32 max value (2147483647).
            Large values could be memory consuming. Consider using consecutive integers starting from zero.
            All negative values in categorical features will be treated as missing values.
            The output cannot be monotonically constrained with respect to a categorical feature.
            Floating point numbers in categorical features will be rounded towards 0.
        params : dict or None, optional (default=None)
            Other parameters for Dataset.
        free_raw_data : bool, optional (default=True)
            If True, raw data is freed after constructing inner Dataset.
        """
        self.handle: Optional[_DatasetHandle] = None
        self.data = data
        self.label = label
        self.reference = reference
        self.weight = weight
        self.group = group
        self.init_score = init_score
        self.feature_name: _LGBM_FeatureNameConfiguration = feature_name
        self.categorical_feature: _LGBM_CategoricalFeatureConfiguration = categorical_feature
        self.params = deepcopy(params)
        self.free_raw_data = free_raw_data
        self.used_indices: Optional[List[int]] = None
        self._need_slice = True
        self._predictor: Optional[_InnerPredictor] = None
        self.pandas_categorical = None
        self._params_back_up = None
        self.version = 0
        self._start_row = 0  # Used when pushing rows one by one.

    def __del__(self) -> None:
        try:
            self._free_handle()
        except AttributeError:
            pass

    def _create_sample_indices(self, total_nrow: int) -> np.ndarray:
        """Get an array of randomly chosen indices from this ``Dataset``.

        Indices are sampled without replacement.

        Parameters
        ----------
        total_nrow : int
            Total number of rows to sample from.
            If this value is greater than the value of parameter ``bin_construct_sample_cnt``, only ``bin_construct_sample_cnt`` indices will be used.
            If Dataset has multiple input data, this should be the sum of rows of every file.

        Returns
        -------
        indices : numpy array
            Indices for sampled data.
        """
        param_str = _param_dict_to_str(self.get_params())
        sample_cnt = _get_sample_count(total_nrow, param_str)
        indices = np.empty(sample_cnt, dtype=np.int32)
        ptr_data, _, _ = _c_int_array(indices)
        actual_sample_cnt = ctypes.c_int32(0)

        _safe_call(_LIB.LGBM_SampleIndices(
            ctypes.c_int32(total_nrow),
            _c_str(param_str),
            ptr_data,
            ctypes.byref(actual_sample_cnt),
        ))
        assert sample_cnt == actual_sample_cnt.value
        return indices

    def _init_from_ref_dataset(
        self,
        total_nrow: int,
        ref_dataset: _DatasetHandle
    ) -> 'Dataset':
        """Create dataset from a reference dataset.

        Parameters
        ----------
        total_nrow : int
            Number of rows expected to add to dataset.
        ref_dataset : object
            Handle of reference dataset to extract metadata from.

        Returns
        -------
        self : Dataset
            Constructed Dataset object.
        """
        self.handle = ctypes.c_void_p()
        _safe_call(_LIB.LGBM_DatasetCreateByReference(
            ref_dataset,
            ctypes.c_int64(total_nrow),
            ctypes.byref(self.handle),
        ))
        return self

    def _init_from_sample(
        self,
        sample_data: List[np.ndarray],
        sample_indices: List[np.ndarray],
        sample_cnt: int,
        total_nrow: int,
    ) -> "Dataset":
        """Create Dataset from sampled data structures.

        Parameters
        ----------
        sample_data : list of numpy array
            Sample data for each column.
        sample_indices : list of numpy array
            Sample data row index for each column.
        sample_cnt : int
            Number of samples.
        total_nrow : int
            Total number of rows for all input files.

        Returns
        -------
        self : Dataset
            Constructed Dataset object.
        """
        ncol = len(sample_indices)
        assert len(sample_data) == ncol, "#sample data column != #column indices"

        for i in range(ncol):
            if sample_data[i].dtype != np.double:
                raise ValueError(f"sample_data[{i}] type {sample_data[i].dtype} is not double")
            if sample_indices[i].dtype != np.int32:
                raise ValueError(f"sample_indices[{i}] type {sample_indices[i].dtype} is not int32")

        # c type: double**
        # each double* element points to start of each column of sample data.
        sample_col_ptr: _ctypes_float_array = (ctypes.POINTER(ctypes.c_double) * ncol)()
        # c type int**
        # each int* points to start of indices for each column
        indices_col_ptr: _ctypes_int_array = (ctypes.POINTER(ctypes.c_int32) * ncol)()
        for i in range(ncol):
            sample_col_ptr[i] = _c_float_array(sample_data[i])[0]
            indices_col_ptr[i] = _c_int_array(sample_indices[i])[0]

        num_per_col = np.array([len(d) for d in sample_indices], dtype=np.int32)
        num_per_col_ptr, _, _ = _c_int_array(num_per_col)

        self.handle = ctypes.c_void_p()
        params_str = _param_dict_to_str(self.get_params())
        _safe_call(_LIB.LGBM_DatasetCreateFromSampledColumn(
            ctypes.cast(sample_col_ptr, ctypes.POINTER(ctypes.POINTER(ctypes.c_double))),
            ctypes.cast(indices_col_ptr, ctypes.POINTER(ctypes.POINTER(ctypes.c_int32))),
            ctypes.c_int32(ncol),
            num_per_col_ptr,
            ctypes.c_int32(sample_cnt),
            ctypes.c_int32(total_nrow),
            ctypes.c_int64(total_nrow),
            _c_str(params_str),
            ctypes.byref(self.handle),
        ))
        return self

    def _push_rows(self, data: np.ndarray) -> 'Dataset':
        """Add rows to Dataset.

        Parameters
        ----------
        data : numpy 1-D array
            New data to add to the Dataset.

        Returns
        -------
        self : Dataset
            Dataset object.
        """
        nrow, ncol = data.shape
        data = data.reshape(data.size)
        data_ptr, data_type, _ = _c_float_array(data)

        _safe_call(_LIB.LGBM_DatasetPushRows(
            self.handle,
            data_ptr,
            data_type,
            ctypes.c_int32(nrow),
            ctypes.c_int32(ncol),
            ctypes.c_int32(self._start_row),
        ))
        self._start_row += nrow
        return self

    def get_params(self) -> Dict[str, Any]:
        """Get the used parameters in the Dataset.

        Returns
        -------
        params : dict
            The used parameters in this Dataset object.
        """
        if self.params is not None:
            # no min_data, nthreads and verbose in this function
            dataset_params = _ConfigAliases.get("bin_construct_sample_cnt",
                                                "categorical_feature",
                                                "data_random_seed",
                                                "enable_bundle",
                                                "feature_pre_filter",
                                                "forcedbins_filename",
                                                "group_column",
                                                "header",
                                                "ignore_column",
                                                "is_enable_sparse",
                                                "label_column",
                                                "linear_tree",
                                                "max_bin",
                                                "max_bin_by_feature",
                                                "min_data_in_bin",
                                                "pre_partition",
                                                "precise_float_parser",
                                                "two_round",
                                                "use_missing",
                                                "weight_column",
                                                "zero_as_missing")
            return {k: v for k, v in self.params.items() if k in dataset_params}
        else:
            return {}

    def _free_handle(self) -> "Dataset":
        if self.handle is not None:
            _safe_call(_LIB.LGBM_DatasetFree(self.handle))
            self.handle = None
        self._need_slice = True
        if self.used_indices is not None:
            self.data = None
        return self

    def _set_init_score_by_predictor(
        self,
        predictor: Optional[_InnerPredictor],
        data: _LGBM_TrainDataType,
        used_indices: Optional[Union[List[int], np.ndarray]]
    ) -> "Dataset":
        data_has_header = False
        if isinstance(data, (str, Path)) and self.params is not None:
            # check data has header or not
            data_has_header = any(self.params.get(alias, False) for alias in _ConfigAliases.get("header"))
        num_data = self.num_data()
        if predictor is not None:
            init_score: Union[np.ndarray, scipy.sparse.spmatrix] = predictor.predict(
                data=data,
                raw_score=True,
                data_has_header=data_has_header
            )
            init_score = init_score.ravel()
            if used_indices is not None:
                assert not self._need_slice
                if isinstance(data, (str, Path)):
                    sub_init_score = np.empty(num_data * predictor.num_class, dtype=np.float64)
                    assert num_data == len(used_indices)
                    for i in range(len(used_indices)):
                        for j in range(predictor.num_class):
                            sub_init_score[i * predictor.num_class + j] = init_score[used_indices[i] * predictor.num_class + j]
                    init_score = sub_init_score
            if predictor.num_class > 1:
                # need to regroup init_score
                new_init_score = np.empty(init_score.size, dtype=np.float64)
                for i in range(num_data):
                    for j in range(predictor.num_class):
                        new_init_score[j * num_data + i] = init_score[i * predictor.num_class + j]
                init_score = new_init_score
        elif self.init_score is not None:
            init_score = np.full_like(self.init_score, fill_value=0.0, dtype=np.float64)
        else:
            return self
        self.set_init_score(init_score)
        return self

    def _lazy_init(
        self,
        data: Optional[_LGBM_TrainDataType],
        label: Optional[_LGBM_LabelType],
        reference: Optional["Dataset"],
        weight: Optional[_LGBM_WeightType],
        group: Optional[_LGBM_GroupType],
        init_score: Optional[_LGBM_InitScoreType],
        predictor: Optional[_InnerPredictor],
        feature_name: _LGBM_FeatureNameConfiguration,
        categorical_feature: _LGBM_CategoricalFeatureConfiguration,
        params: Optional[Dict[str, Any]]
    ) -> "Dataset":
        if data is None:
            self.handle = None
            return self
        if reference is not None:
            self.pandas_categorical = reference.pandas_categorical
            categorical_feature = reference.categorical_feature
        data, feature_name, categorical_feature, self.pandas_categorical = _data_from_pandas(data=data,
                                                                                             feature_name=feature_name,
                                                                                             categorical_feature=categorical_feature,
                                                                                             pandas_categorical=self.pandas_categorical)

        # process for args
        params = {} if params is None else params
        args_names = (self.__class__._lazy_init
                      .__code__
                      .co_varnames[:self.__class__._lazy_init.__code__.co_argcount])
        for key in params.keys():
            if key in args_names:
                _log_warning(f'{key} keyword has been found in `params` and will be ignored.\n'
                             f'Please use {key} argument of the Dataset constructor to pass this parameter.')
        # get categorical features
        if categorical_feature is not None:
            categorical_indices = set()
            feature_dict = {}
            if feature_name is not None:
                feature_dict = {name: i for i, name in enumerate(feature_name)}
            for name in categorical_feature:
                if isinstance(name, str) and name in feature_dict:
                    categorical_indices.add(feature_dict[name])
                elif isinstance(name, int):
                    categorical_indices.add(name)
                else:
                    raise TypeError(f"Wrong type({type(name).__name__}) or unknown name({name}) in categorical_feature")
            if categorical_indices:
                for cat_alias in _ConfigAliases.get("categorical_feature"):
                    if cat_alias in params:
                        # If the params[cat_alias] is equal to categorical_indices, do not report the warning.
                        if not (isinstance(params[cat_alias], list) and set(params[cat_alias]) == categorical_indices):
                            _log_warning(f'{cat_alias} in param dict is overridden.')
                        params.pop(cat_alias, None)
                params['categorical_column'] = sorted(categorical_indices)

        params_str = _param_dict_to_str(params)
        self.params = params
        # process for reference dataset
        ref_dataset = None
        if isinstance(reference, Dataset):
            ref_dataset = reference.construct().handle
        elif reference is not None:
            raise TypeError('Reference dataset should be None or dataset instance')
        # start construct data
        if isinstance(data, (str, Path)):
            self.handle = ctypes.c_void_p()
            _safe_call(_LIB.LGBM_DatasetCreateFromFile(
                _c_str(str(data)),
                _c_str(params_str),
                ref_dataset,
                ctypes.byref(self.handle)))
        elif isinstance(data, scipy.sparse.csr_matrix):
            self.__init_from_csr(data, params_str, ref_dataset)
        elif isinstance(data, scipy.sparse.csc_matrix):
            self.__init_from_csc(data, params_str, ref_dataset)
        elif isinstance(data, np.ndarray):
            self.__init_from_np2d(data, params_str, ref_dataset)
        elif isinstance(data, list) and len(data) > 0:
            if all(isinstance(x, np.ndarray) for x in data):
                self.__init_from_list_np2d(data, params_str, ref_dataset)
            elif all(isinstance(x, Sequence) for x in data):
                self.__init_from_seqs(data, ref_dataset)
            else:
                raise TypeError('Data list can only be of ndarray or Sequence')
        elif isinstance(data, Sequence):
            self.__init_from_seqs([data], ref_dataset)
        elif isinstance(data, dt_DataTable):
            self.__init_from_np2d(data.to_numpy(), params_str, ref_dataset)
        else:
            try:
                csr = scipy.sparse.csr_matrix(data)
                self.__init_from_csr(csr, params_str, ref_dataset)
            except BaseException:
                raise TypeError(f'Cannot initialize Dataset from {type(data).__name__}')
        if label is not None:
            self.set_label(label)
        if self.get_label() is None:
            raise ValueError("Label should not be None")
        if weight is not None:
            self.set_weight(weight)
        if group is not None:
            self.set_group(group)
        if isinstance(predictor, _InnerPredictor):
            if self._predictor is None and init_score is not None:
                _log_warning("The init_score will be overridden by the prediction of init_model.")
            self._set_init_score_by_predictor(
                predictor=predictor,
                data=data,
                used_indices=None
            )
        elif init_score is not None:
            self.set_init_score(init_score)
        elif predictor is not None:
            raise TypeError(f'Wrong predictor type {type(predictor).__name__}')
        # set feature names
        return self.set_feature_name(feature_name)

    @staticmethod
    def _yield_row_from_seqlist(seqs: List[Sequence], indices: Iterable[int]):
        offset = 0
        seq_id = 0
        seq = seqs[seq_id]
        for row_id in indices:
            assert row_id >= offset, "sample indices are expected to be monotonic"
            while row_id >= offset + len(seq):
                offset += len(seq)
                seq_id += 1
                seq = seqs[seq_id]
            id_in_seq = row_id - offset
            row = seq[id_in_seq]
            yield row if row.flags['OWNDATA'] else row.copy()

    def __sample(self, seqs: List[Sequence], total_nrow: int) -> Tuple[List[np.ndarray], List[np.ndarray]]:
        """Sample data from seqs.

        Mimics behavior in c_api.cpp:LGBM_DatasetCreateFromMats()

        Returns
        -------
            sampled_rows, sampled_row_indices
        """
        indices = self._create_sample_indices(total_nrow)

        # Select sampled rows, transpose to column order.
        sampled = np.array(list(self._yield_row_from_seqlist(seqs, indices)))
        sampled = sampled.T

        filtered = []
        filtered_idx = []
        sampled_row_range = np.arange(len(indices), dtype=np.int32)
        for col in sampled:
            col_predicate = (np.abs(col) > ZERO_THRESHOLD) | np.isnan(col)
            filtered_col = col[col_predicate]
            filtered_row_idx = sampled_row_range[col_predicate]

            filtered.append(filtered_col)
            filtered_idx.append(filtered_row_idx)

        return filtered, filtered_idx

    def __init_from_seqs(
        self,
        seqs: List[Sequence],
        ref_dataset: Optional[_DatasetHandle]
    ) -> "Dataset":
        """
        Initialize data from list of Sequence objects.

        Sequence: Generic Data Access Object
            Supports random access and access by batch if properly defined by user

        Data scheme uniformity are trusted, not checked
        """
        total_nrow = sum(len(seq) for seq in seqs)

        # create validation dataset from ref_dataset
        if ref_dataset is not None:
            self._init_from_ref_dataset(total_nrow, ref_dataset)
        else:
            param_str = _param_dict_to_str(self.get_params())
            sample_cnt = _get_sample_count(total_nrow, param_str)

            sample_data, col_indices = self.__sample(seqs, total_nrow)
            self._init_from_sample(sample_data, col_indices, sample_cnt, total_nrow)

        for seq in seqs:
            nrow = len(seq)
            batch_size = getattr(seq, 'batch_size', None) or Sequence.batch_size
            for start in range(0, nrow, batch_size):
                end = min(start + batch_size, nrow)
                self._push_rows(seq[start:end])
        return self

    def __init_from_np2d(
        self,
        mat: np.ndarray,
        params_str: str,
        ref_dataset: Optional[_DatasetHandle]
    ) -> "Dataset":
        """Initialize data from a 2-D numpy matrix."""
        if len(mat.shape) != 2:
            raise ValueError('Input numpy.ndarray must be 2 dimensional')

        self.handle = ctypes.c_void_p()
        if mat.dtype == np.float32 or mat.dtype == np.float64:
            data = np.array(mat.reshape(mat.size), dtype=mat.dtype, copy=False)
        else:  # change non-float data to float data, need to copy
            data = np.array(mat.reshape(mat.size), dtype=np.float32)

        ptr_data, type_ptr_data, _ = _c_float_array(data)
        _safe_call(_LIB.LGBM_DatasetCreateFromMat(
            ptr_data,
            ctypes.c_int(type_ptr_data),
            ctypes.c_int32(mat.shape[0]),
            ctypes.c_int32(mat.shape[1]),
            ctypes.c_int(_C_API_IS_ROW_MAJOR),
            _c_str(params_str),
            ref_dataset,
            ctypes.byref(self.handle)))
        return self

    def __init_from_list_np2d(
        self,
        mats: List[np.ndarray],
        params_str: str,
        ref_dataset: Optional[_DatasetHandle]
    ) -> "Dataset":
        """Initialize data from a list of 2-D numpy matrices."""
        ncol = mats[0].shape[1]
        nrow = np.empty((len(mats),), np.int32)
        ptr_data: _ctypes_float_array
        if mats[0].dtype == np.float64:
            ptr_data = (ctypes.POINTER(ctypes.c_double) * len(mats))()
        else:
            ptr_data = (ctypes.POINTER(ctypes.c_float) * len(mats))()

        holders = []
        type_ptr_data = -1

        for i, mat in enumerate(mats):
            if len(mat.shape) != 2:
                raise ValueError('Input numpy.ndarray must be 2 dimensional')

            if mat.shape[1] != ncol:
                raise ValueError('Input arrays must have same number of columns')

            nrow[i] = mat.shape[0]

            if mat.dtype == np.float32 or mat.dtype == np.float64:
                mats[i] = np.array(mat.reshape(mat.size), dtype=mat.dtype, copy=False)
            else:  # change non-float data to float data, need to copy
                mats[i] = np.array(mat.reshape(mat.size), dtype=np.float32)

            chunk_ptr_data, chunk_type_ptr_data, holder = _c_float_array(mats[i])
            if type_ptr_data != -1 and chunk_type_ptr_data != type_ptr_data:
                raise ValueError('Input chunks must have same type')
            ptr_data[i] = chunk_ptr_data
            type_ptr_data = chunk_type_ptr_data
            holders.append(holder)

        self.handle = ctypes.c_void_p()
        _safe_call(_LIB.LGBM_DatasetCreateFromMats(
            ctypes.c_int32(len(mats)),
            ctypes.cast(ptr_data, ctypes.POINTER(ctypes.POINTER(ctypes.c_double))),
            ctypes.c_int(type_ptr_data),
            nrow.ctypes.data_as(ctypes.POINTER(ctypes.c_int32)),
            ctypes.c_int32(ncol),
            ctypes.c_int(_C_API_IS_ROW_MAJOR),
            _c_str(params_str),
            ref_dataset,
            ctypes.byref(self.handle)))
        return self

    def __init_from_csr(
        self,
        csr: scipy.sparse.csr_matrix,
        params_str: str,
        ref_dataset: Optional[_DatasetHandle]
    ) -> "Dataset":
        """Initialize data from a CSR matrix."""
        if len(csr.indices) != len(csr.data):
            raise ValueError(f'Length mismatch: {len(csr.indices)} vs {len(csr.data)}')
        self.handle = ctypes.c_void_p()

        ptr_indptr, type_ptr_indptr, __ = _c_int_array(csr.indptr)
        ptr_data, type_ptr_data, _ = _c_float_array(csr.data)

        assert csr.shape[1] <= _MAX_INT32
        csr_indices = csr.indices.astype(np.int32, copy=False)

        _safe_call(_LIB.LGBM_DatasetCreateFromCSR(
            ptr_indptr,
            ctypes.c_int(type_ptr_indptr),
            csr_indices.ctypes.data_as(ctypes.POINTER(ctypes.c_int32)),
            ptr_data,
            ctypes.c_int(type_ptr_data),
            ctypes.c_int64(len(csr.indptr)),
            ctypes.c_int64(len(csr.data)),
            ctypes.c_int64(csr.shape[1]),
            _c_str(params_str),
            ref_dataset,
            ctypes.byref(self.handle)))
        return self

    def __init_from_csc(
        self,
        csc: scipy.sparse.csc_matrix,
        params_str: str,
        ref_dataset: Optional[_DatasetHandle]
    ) -> "Dataset":
        """Initialize data from a CSC matrix."""
        if len(csc.indices) != len(csc.data):
            raise ValueError(f'Length mismatch: {len(csc.indices)} vs {len(csc.data)}')
        self.handle = ctypes.c_void_p()

        ptr_indptr, type_ptr_indptr, __ = _c_int_array(csc.indptr)
        ptr_data, type_ptr_data, _ = _c_float_array(csc.data)

        assert csc.shape[0] <= _MAX_INT32
        csc_indices = csc.indices.astype(np.int32, copy=False)

        _safe_call(_LIB.LGBM_DatasetCreateFromCSC(
            ptr_indptr,
            ctypes.c_int(type_ptr_indptr),
            csc_indices.ctypes.data_as(ctypes.POINTER(ctypes.c_int32)),
            ptr_data,
            ctypes.c_int(type_ptr_data),
            ctypes.c_int64(len(csc.indptr)),
            ctypes.c_int64(len(csc.data)),
            ctypes.c_int64(csc.shape[0]),
            _c_str(params_str),
            ref_dataset,
            ctypes.byref(self.handle)))
        return self

    @staticmethod
    def _compare_params_for_warning(
        params: Optional[Dict[str, Any]],
        other_params: Optional[Dict[str, Any]],
        ignore_keys: Set[str]
    ) -> bool:
        """Compare two dictionaries with params ignoring some keys.

        It is only for the warning purpose.

        Parameters
        ----------
        params : dict or None
            One dictionary with parameters to compare.
        other_params : dict or None
            Another dictionary with parameters to compare.
        ignore_keys : set
            Keys that should be ignored during comparing two dictionaries.

        Returns
        -------
        compare_result : bool
          Returns whether two dictionaries with params are equal.
        """
        if params is None:
            params = {}
        if other_params is None:
            other_params = {}
        for k in other_params:
            if k not in ignore_keys:
                if k not in params or params[k] != other_params[k]:
                    return False
        for k in params:
            if k not in ignore_keys:
                if k not in other_params or params[k] != other_params[k]:
                    return False
        return True

    def construct(self) -> "Dataset":
        """Lazy init.

        Returns
        -------
        self : Dataset
            Constructed Dataset object.
        """
        if self.handle is None:
            if self.reference is not None:
                reference_params = self.reference.get_params()
                params = self.get_params()
                if params != reference_params:
                    if not self._compare_params_for_warning(
                        params=params,
                        other_params=reference_params,
                        ignore_keys=_ConfigAliases.get("categorical_feature")
                    ):
                        _log_warning('Overriding the parameters from Reference Dataset.')
                    self._update_params(reference_params)
                if self.used_indices is None:
                    # create valid
                    self._lazy_init(data=self.data, label=self.label, reference=self.reference,
                                    weight=self.weight, group=self.group,
                                    init_score=self.init_score, predictor=self._predictor,
                                    feature_name=self.feature_name, categorical_feature='auto', params=self.params)
                else:
                    # construct subset
                    used_indices = _list_to_1d_numpy(self.used_indices, dtype=np.int32, name='used_indices')
                    assert used_indices.flags.c_contiguous
                    if self.reference.group is not None:
                        group_info = np.array(self.reference.group).astype(np.int32, copy=False)
                        _, self.group = np.unique(np.repeat(range(len(group_info)), repeats=group_info)[self.used_indices],
                                                  return_counts=True)
                    self.handle = ctypes.c_void_p()
                    params_str = _param_dict_to_str(self.params)
                    _safe_call(_LIB.LGBM_DatasetGetSubset(
                        self.reference.construct().handle,
                        used_indices.ctypes.data_as(ctypes.POINTER(ctypes.c_int32)),
                        ctypes.c_int32(used_indices.shape[0]),
                        _c_str(params_str),
                        ctypes.byref(self.handle)))
                    if not self.free_raw_data:
                        self.get_data()
                    if self.group is not None:
                        self.set_group(self.group)
                    if self.get_label() is None:
                        raise ValueError("Label should not be None.")
                    if isinstance(self._predictor, _InnerPredictor) and self._predictor is not self.reference._predictor:
                        self.get_data()
                        self._set_init_score_by_predictor(
                            predictor=self._predictor,
                            data=self.data,
                            used_indices=used_indices
                        )
            else:
                # create train
                self._lazy_init(data=self.data, label=self.label, reference=None,
                                weight=self.weight, group=self.group,
                                init_score=self.init_score, predictor=self._predictor,
                                feature_name=self.feature_name, categorical_feature=self.categorical_feature, params=self.params)
            if self.free_raw_data:
                self.data = None
            self.feature_name = self.get_feature_name()
        return self

    def create_valid(
        self,
        data: _LGBM_TrainDataType,
        label: Optional[_LGBM_LabelType] = None,
        weight: Optional[_LGBM_WeightType] = None,
        group: Optional[_LGBM_GroupType] = None,
        init_score: Optional[_LGBM_InitScoreType] = None,
        params: Optional[Dict[str, Any]] = None
    ) -> "Dataset":
        """Create validation data align with current Dataset.

        Parameters
        ----------
        data : str, pathlib.Path, numpy array, pandas DataFrame, H2O DataTable's Frame, scipy.sparse, Sequence, list of Sequence or list of numpy array
            Data source of Dataset.
            If str or pathlib.Path, it represents the path to a text file (CSV, TSV, or LibSVM) or a LightGBM Dataset binary file.
        label : list, numpy 1-D array, pandas Series / one-column DataFrame or None, optional (default=None)
            Label of the data.
        weight : list, numpy 1-D array, pandas Series or None, optional (default=None)
            Weight for each instance. Weights should be non-negative.
        group : list, numpy 1-D array, pandas Series or None, optional (default=None)
            Group/query data.
            Only used in the learning-to-rank task.
            sum(group) = n_samples.
            For example, if you have a 100-document dataset with ``group = [10, 20, 40, 10, 10, 10]``, that means that you have 6 groups,
            where the first 10 records are in the first group, records 11-30 are in the second group, records 31-70 are in the third group, etc.
        init_score : list, list of lists (for multi-class task), numpy array, pandas Series, pandas DataFrame (for multi-class task), or None, optional (default=None)
            Init score for Dataset.
        params : dict or None, optional (default=None)
            Other parameters for validation Dataset.

        Returns
        -------
        valid : Dataset
            Validation Dataset with reference to self.
        """
        ret = Dataset(data, label=label, reference=self,
                      weight=weight, group=group, init_score=init_score,
                      params=params, free_raw_data=self.free_raw_data)
        ret._predictor = self._predictor
        ret.pandas_categorical = self.pandas_categorical
        return ret

    def subset(
        self,
        used_indices: List[int],
        params: Optional[Dict[str, Any]] = None
    ) -> "Dataset":
        """Get subset of current Dataset.

        Parameters
        ----------
        used_indices : list of int
            Indices used to create the subset.
        params : dict or None, optional (default=None)
            These parameters will be passed to Dataset constructor.

        Returns
        -------
        subset : Dataset
            Subset of the current Dataset.
        """
        if params is None:
            params = self.params
        ret = Dataset(None, reference=self, feature_name=self.feature_name,
                      categorical_feature=self.categorical_feature, params=params,
                      free_raw_data=self.free_raw_data)
        ret._predictor = self._predictor
        ret.pandas_categorical = self.pandas_categorical
        ret.used_indices = sorted(used_indices)
        return ret

    def save_binary(self, filename: Union[str, Path]) -> "Dataset":
        """Save Dataset to a binary file.

        .. note::

            Please note that `init_score` is not saved in binary file.
            If you need it, please set it again after loading Dataset.

        Parameters
        ----------
        filename : str or pathlib.Path
            Name of the output file.

        Returns
        -------
        self : Dataset
            Returns self.
        """
        _safe_call(_LIB.LGBM_DatasetSaveBinary(
            self.construct().handle,
            _c_str(str(filename))))
        return self

    def _update_params(self, params: Optional[Dict[str, Any]]) -> "Dataset":
        if not params:
            return self
        params = deepcopy(params)

        def update():
            if not self.params:
                self.params = params
            else:
                self._params_back_up = deepcopy(self.params)
                self.params.update(params)

        if self.handle is None:
            update()
        elif params is not None:
            ret = _LIB.LGBM_DatasetUpdateParamChecking(
                _c_str(_param_dict_to_str(self.params)),
                _c_str(_param_dict_to_str(params)))
            if ret != 0:
                # could be updated if data is not freed
                if self.data is not None:
                    update()
                    self._free_handle()
                else:
                    raise LightGBMError(_LIB.LGBM_GetLastError().decode('utf-8'))
        return self

    def _reverse_update_params(self) -> "Dataset":
        if self.handle is None:
            self.params = deepcopy(self._params_back_up)
            self._params_back_up = None
        return self

    def set_field(
        self,
        field_name: str,
        data: Optional[Union[List[List[float]], List[List[int]], List[float], List[int], np.ndarray, pd_Series, pd_DataFrame]]
    ) -> "Dataset":
        """Set property into the Dataset.

        Parameters
        ----------
        field_name : str
            The field name of the information.
        data : list, list of lists (for multi-class task), numpy array, pandas Series, pandas DataFrame (for multi-class task), or None
            The data to be set.

        Returns
        -------
        self : Dataset
            Dataset with set property.
        """
        if self.handle is None:
            raise Exception(f"Cannot set {field_name} before construct dataset")
        if data is None:
            # set to None
            _safe_call(_LIB.LGBM_DatasetSetField(
                self.handle,
                _c_str(field_name),
                None,
                ctypes.c_int(0),
                ctypes.c_int(_FIELD_TYPE_MAPPER[field_name])))
            return self
        dtype: "np.typing.DTypeLike"
        if field_name == 'init_score':
            dtype = np.float64
            if _is_1d_collection(data):
                data = _list_to_1d_numpy(data, dtype=dtype, name=field_name)
            elif _is_2d_collection(data):
                data = _data_to_2d_numpy(data, dtype=dtype, name=field_name)
                data = data.ravel(order='F')
            else:
                raise TypeError(
                    'init_score must be list, numpy 1-D array or pandas Series.\n'
                    'In multiclass classification init_score can also be a list of lists, numpy 2-D array or pandas DataFrame.'
                )
        else:
            dtype = np.int32 if field_name == 'group' else np.float32
            data = _list_to_1d_numpy(data, dtype=dtype, name=field_name)

        ptr_data: Union[_ctypes_float_ptr, _ctypes_int_ptr]
        if data.dtype == np.float32 or data.dtype == np.float64:
            ptr_data, type_data, _ = _c_float_array(data)
        elif data.dtype == np.int32:
            ptr_data, type_data, _ = _c_int_array(data)
        else:
            raise TypeError(f"Expected np.float32/64 or np.int32, met type({data.dtype})")
        if type_data != _FIELD_TYPE_MAPPER[field_name]:
            raise TypeError("Input type error for set_field")
        _safe_call(_LIB.LGBM_DatasetSetField(
            self.handle,
            _c_str(field_name),
            ptr_data,
            ctypes.c_int(len(data)),
            ctypes.c_int(type_data)))
        self.version += 1
        return self

    def get_field(self, field_name: str) -> Optional[np.ndarray]:
        """Get property from the Dataset.

        Parameters
        ----------
        field_name : str
            The field name of the information.

        Returns
        -------
        info : numpy array or None
            A numpy array with information from the Dataset.
        """
        if self.handle is None:
            raise Exception(f"Cannot get {field_name} before construct Dataset")
        tmp_out_len = ctypes.c_int(0)
        out_type = ctypes.c_int(0)
        ret = ctypes.POINTER(ctypes.c_void_p)()
        _safe_call(_LIB.LGBM_DatasetGetField(
            self.handle,
            _c_str(field_name),
            ctypes.byref(tmp_out_len),
            ctypes.byref(ret),
            ctypes.byref(out_type)))
        if out_type.value != _FIELD_TYPE_MAPPER[field_name]:
            raise TypeError("Return type error for get_field")
        if tmp_out_len.value == 0:
            return None
        if out_type.value == _C_API_DTYPE_INT32:
            arr = _cint32_array_to_numpy(ctypes.cast(ret, ctypes.POINTER(ctypes.c_int32)), tmp_out_len.value)
        elif out_type.value == _C_API_DTYPE_FLOAT32:
            arr = _cfloat32_array_to_numpy(ctypes.cast(ret, ctypes.POINTER(ctypes.c_float)), tmp_out_len.value)
        elif out_type.value == _C_API_DTYPE_FLOAT64:
            arr = _cfloat64_array_to_numpy(ctypes.cast(ret, ctypes.POINTER(ctypes.c_double)), tmp_out_len.value)
        else:
            raise TypeError("Unknown type")
        if field_name == 'init_score':
            num_data = self.num_data()
            num_classes = arr.size // num_data
            if num_classes > 1:
                arr = arr.reshape((num_data, num_classes), order='F')
        return arr

    def set_categorical_feature(
        self,
        categorical_feature: _LGBM_CategoricalFeatureConfiguration
    ) -> "Dataset":
        """Set categorical features.

        Parameters
        ----------
        categorical_feature : list of str or int, or 'auto'
            Names or indices of categorical features.

        Returns
        -------
        self : Dataset
            Dataset with set categorical features.
        """
        if self.categorical_feature == categorical_feature:
            return self
        if self.data is not None:
            if self.categorical_feature is None:
                self.categorical_feature = categorical_feature
                return self._free_handle()
            elif categorical_feature == 'auto':
                return self
            else:
                if self.categorical_feature != 'auto':
                    _log_warning('categorical_feature in Dataset is overridden.\n'
<<<<<<< HEAD
                                 f'New categorical_feature is {sorted(list(categorical_feature))}')  # noqa: C414
=======
                                 f'New categorical_feature is {list(categorical_feature)}')
>>>>>>> 1ccc7d41
                self.categorical_feature = categorical_feature
                return self._free_handle()
        else:
            raise LightGBMError("Cannot set categorical feature after freed raw data, "
                                "set free_raw_data=False when construct Dataset to avoid this.")

    def _set_predictor(
        self,
        predictor: Optional[_InnerPredictor]
    ) -> "Dataset":
        """Set predictor for continued training.

        It is not recommended for user to call this function.
        Please use init_model argument in engine.train() or engine.cv() instead.
        """
        if predictor is None and self._predictor is None:
            return self
        elif isinstance(predictor, _InnerPredictor) and isinstance(self._predictor, _InnerPredictor):
            if (predictor == self._predictor) and (predictor.current_iteration() == self._predictor.current_iteration()):
                return self
        if self.handle is None:
            self._predictor = predictor
        elif self.data is not None:
            self._predictor = predictor
            self._set_init_score_by_predictor(
                predictor=self._predictor,
                data=self.data,
                used_indices=None
            )
        elif self.used_indices is not None and self.reference is not None and self.reference.data is not None:
            self._predictor = predictor
            self._set_init_score_by_predictor(
                predictor=self._predictor,
                data=self.reference.data,
                used_indices=self.used_indices
            )
        else:
            raise LightGBMError("Cannot set predictor after freed raw data, "
                                "set free_raw_data=False when construct Dataset to avoid this.")
        return self

    def set_reference(self, reference: "Dataset") -> "Dataset":
        """Set reference Dataset.

        Parameters
        ----------
        reference : Dataset
            Reference that is used as a template to construct the current Dataset.

        Returns
        -------
        self : Dataset
            Dataset with set reference.
        """
        self.set_categorical_feature(reference.categorical_feature) \
            .set_feature_name(reference.feature_name) \
            ._set_predictor(reference._predictor)
        # we're done if self and reference share a common upstream reference
        if self.get_ref_chain().intersection(reference.get_ref_chain()):
            return self
        if self.data is not None:
            self.reference = reference
            return self._free_handle()
        else:
            raise LightGBMError("Cannot set reference after freed raw data, "
                                "set free_raw_data=False when construct Dataset to avoid this.")

    def set_feature_name(self, feature_name: _LGBM_FeatureNameConfiguration) -> "Dataset":
        """Set feature name.

        Parameters
        ----------
        feature_name : list of str
            Feature names.

        Returns
        -------
        self : Dataset
            Dataset with set feature name.
        """
        if feature_name != 'auto':
            self.feature_name = feature_name
        if self.handle is not None and feature_name is not None and feature_name != 'auto':
            if len(feature_name) != self.num_feature():
                raise ValueError(f"Length of feature_name({len(feature_name)}) and num_feature({self.num_feature()}) don't match")
            c_feature_name = [_c_str(name) for name in feature_name]
            _safe_call(_LIB.LGBM_DatasetSetFeatureNames(
                self.handle,
                _c_array(ctypes.c_char_p, c_feature_name),
                ctypes.c_int(len(feature_name))))
        return self

    def set_label(self, label: Optional[_LGBM_LabelType]) -> "Dataset":
        """Set label of Dataset.

        Parameters
        ----------
        label : list, numpy 1-D array, pandas Series / one-column DataFrame or None
            The label information to be set into Dataset.

        Returns
        -------
        self : Dataset
            Dataset with set label.
        """
        self.label = label
        if self.handle is not None:
            if isinstance(label, pd_DataFrame):
                if len(label.columns) > 1:
                    raise ValueError('DataFrame for label cannot have multiple columns')
                _check_for_bad_pandas_dtypes(label.dtypes)
                try:
                    # most common case (no nullable dtypes)
                    label = label.to_numpy(dtype=np.float32, copy=False)
                except TypeError:
                    # 1.0 <= pd version < 1.1 and nullable dtypes, least common case
                    # raises error because array is casted to type(pd.NA) and there's no na_value argument
                    label = label.astype(np.float32, copy=False).values
                except ValueError:
                    # data has nullable dtypes, but we can specify na_value argument and copy will be made
                    label = label.to_numpy(dtype=np.float32, na_value=np.nan)
                label_array = np.ravel(label)
            else:
                label_array = _list_to_1d_numpy(label, dtype=np.float32, name='label')
            self.set_field('label', label_array)
            self.label = self.get_field('label')  # original values can be modified at cpp side
        return self

    def set_weight(
        self,
        weight: Optional[_LGBM_WeightType]
    ) -> "Dataset":
        """Set weight of each instance.

        Parameters
        ----------
        weight : list, numpy 1-D array, pandas Series or None
            Weight to be set for each data point. Weights should be non-negative.

        Returns
        -------
        self : Dataset
            Dataset with set weight.
        """
        if weight is not None and np.all(weight == 1):
            weight = None
        self.weight = weight
        if self.handle is not None and weight is not None:
            weight = _list_to_1d_numpy(weight, dtype=np.float32, name='weight')
            self.set_field('weight', weight)
            self.weight = self.get_field('weight')  # original values can be modified at cpp side
        return self

    def set_init_score(
        self,
        init_score: Optional[_LGBM_InitScoreType]
    ) -> "Dataset":
        """Set init score of Booster to start from.

        Parameters
        ----------
        init_score : list, list of lists (for multi-class task), numpy array, pandas Series, pandas DataFrame (for multi-class task), or None
            Init score for Booster.

        Returns
        -------
        self : Dataset
            Dataset with set init score.
        """
        self.init_score = init_score
        if self.handle is not None and init_score is not None:
            self.set_field('init_score', init_score)
            self.init_score = self.get_field('init_score')  # original values can be modified at cpp side
        return self

    def set_group(
        self,
        group: Optional[_LGBM_GroupType]
    ) -> "Dataset":
        """Set group size of Dataset (used for ranking).

        Parameters
        ----------
        group : list, numpy 1-D array, pandas Series or None
            Group/query data.
            Only used in the learning-to-rank task.
            sum(group) = n_samples.
            For example, if you have a 100-document dataset with ``group = [10, 20, 40, 10, 10, 10]``, that means that you have 6 groups,
            where the first 10 records are in the first group, records 11-30 are in the second group, records 31-70 are in the third group, etc.

        Returns
        -------
        self : Dataset
            Dataset with set group.
        """
        self.group = group
        if self.handle is not None and group is not None:
            group = _list_to_1d_numpy(group, dtype=np.int32, name='group')
            self.set_field('group', group)
        return self

    def get_feature_name(self) -> List[str]:
        """Get the names of columns (features) in the Dataset.

        Returns
        -------
        feature_names : list of str
            The names of columns (features) in the Dataset.
        """
        if self.handle is None:
            raise LightGBMError("Cannot get feature_name before construct dataset")
        num_feature = self.num_feature()
        tmp_out_len = ctypes.c_int(0)
        reserved_string_buffer_size = 255
        required_string_buffer_size = ctypes.c_size_t(0)
        string_buffers = [ctypes.create_string_buffer(reserved_string_buffer_size) for _ in range(num_feature)]
        ptr_string_buffers = (ctypes.c_char_p * num_feature)(*map(ctypes.addressof, string_buffers))
        _safe_call(_LIB.LGBM_DatasetGetFeatureNames(
            self.handle,
            ctypes.c_int(num_feature),
            ctypes.byref(tmp_out_len),
            ctypes.c_size_t(reserved_string_buffer_size),
            ctypes.byref(required_string_buffer_size),
            ptr_string_buffers))
        if num_feature != tmp_out_len.value:
            raise ValueError("Length of feature names doesn't equal with num_feature")
        actual_string_buffer_size = required_string_buffer_size.value
        # if buffer length is not long enough, reallocate buffers
        if reserved_string_buffer_size < actual_string_buffer_size:
            string_buffers = [ctypes.create_string_buffer(actual_string_buffer_size) for _ in range(num_feature)]
            ptr_string_buffers = (ctypes.c_char_p * num_feature)(*map(ctypes.addressof, string_buffers))
            _safe_call(_LIB.LGBM_DatasetGetFeatureNames(
                self.handle,
                ctypes.c_int(num_feature),
                ctypes.byref(tmp_out_len),
                ctypes.c_size_t(actual_string_buffer_size),
                ctypes.byref(required_string_buffer_size),
                ptr_string_buffers))
        return [string_buffers[i].value.decode('utf-8') for i in range(num_feature)]

    def get_label(self) -> Optional[np.ndarray]:
        """Get the label of the Dataset.

        Returns
        -------
        label : numpy array or None
            The label information from the Dataset.
        """
        if self.label is None:
            self.label = self.get_field('label')
        return self.label

    def get_weight(self) -> Optional[np.ndarray]:
        """Get the weight of the Dataset.

        Returns
        -------
        weight : numpy array or None
            Weight for each data point from the Dataset. Weights should be non-negative.
        """
        if self.weight is None:
            self.weight = self.get_field('weight')
        return self.weight

    def get_init_score(self) -> Optional[np.ndarray]:
        """Get the initial score of the Dataset.

        Returns
        -------
        init_score : numpy array or None
            Init score of Booster.
        """
        if self.init_score is None:
            self.init_score = self.get_field('init_score')
        return self.init_score

    def get_data(self) -> Optional[_LGBM_TrainDataType]:
        """Get the raw data of the Dataset.

        Returns
        -------
        data : str, pathlib.Path, numpy array, pandas DataFrame, H2O DataTable's Frame, scipy.sparse, Sequence, list of Sequence or list of numpy array or None
            Raw data used in the Dataset construction.
        """
        if self.handle is None:
            raise Exception("Cannot get data before construct Dataset")
        if self._need_slice and self.used_indices is not None and self.reference is not None:
            self.data = self.reference.data
            if self.data is not None:
                if isinstance(self.data, np.ndarray) or isinstance(self.data, scipy.sparse.spmatrix):
                    self.data = self.data[self.used_indices, :]
                elif isinstance(self.data, pd_DataFrame):
                    self.data = self.data.iloc[self.used_indices].copy()
                elif isinstance(self.data, dt_DataTable):
                    self.data = self.data[self.used_indices, :]
                elif isinstance(self.data, Sequence):
                    self.data = self.data[self.used_indices]
                elif isinstance(self.data, list) and len(self.data) > 0 and all(isinstance(x, Sequence) for x in self.data):
                    self.data = np.array(list(self._yield_row_from_seqlist(self.data, self.used_indices)))
                else:
                    _log_warning(f"Cannot subset {type(self.data).__name__} type of raw data.\n"
                                 "Returning original raw data")
            self._need_slice = False
        if self.data is None:
            raise LightGBMError("Cannot call `get_data` after freed raw data, "
                                "set free_raw_data=False when construct Dataset to avoid this.")
        return self.data

    def get_group(self) -> Optional[np.ndarray]:
        """Get the group of the Dataset.

        Returns
        -------
        group : numpy array or None
            Group/query data.
            Only used in the learning-to-rank task.
            sum(group) = n_samples.
            For example, if you have a 100-document dataset with ``group = [10, 20, 40, 10, 10, 10]``, that means that you have 6 groups,
            where the first 10 records are in the first group, records 11-30 are in the second group, records 31-70 are in the third group, etc.
        """
        if self.group is None:
            self.group = self.get_field('group')
            if self.group is not None:
                # group data from LightGBM is boundaries data, need to convert to group size
                self.group = np.diff(self.group)
        return self.group

    def num_data(self) -> int:
        """Get the number of rows in the Dataset.

        Returns
        -------
        number_of_rows : int
            The number of rows in the Dataset.
        """
        if self.handle is not None:
            ret = ctypes.c_int(0)
            _safe_call(_LIB.LGBM_DatasetGetNumData(self.handle,
                                                   ctypes.byref(ret)))
            return ret.value
        else:
            raise LightGBMError("Cannot get num_data before construct dataset")

    def num_feature(self) -> int:
        """Get the number of columns (features) in the Dataset.

        Returns
        -------
        number_of_columns : int
            The number of columns (features) in the Dataset.
        """
        if self.handle is not None:
            ret = ctypes.c_int(0)
            _safe_call(_LIB.LGBM_DatasetGetNumFeature(self.handle,
                                                      ctypes.byref(ret)))
            return ret.value
        else:
            raise LightGBMError("Cannot get num_feature before construct dataset")

    def feature_num_bin(self, feature: Union[int, str]) -> int:
        """Get the number of bins for a feature.

        Parameters
        ----------
        feature : int or str
            Index or name of the feature.

        Returns
        -------
        number_of_bins : int
            The number of constructed bins for the feature in the Dataset.
        """
        if self.handle is not None:
            if isinstance(feature, str):
                feature_index = self.feature_name.index(feature)
            else:
                feature_index = feature
            ret = ctypes.c_int(0)
            _safe_call(_LIB.LGBM_DatasetGetFeatureNumBin(self.handle,
                                                         ctypes.c_int(feature_index),
                                                         ctypes.byref(ret)))
            return ret.value
        else:
            raise LightGBMError("Cannot get feature_num_bin before construct dataset")

    def get_ref_chain(self, ref_limit: int = 100) -> Set["Dataset"]:
        """Get a chain of Dataset objects.

        Starts with r, then goes to r.reference (if exists),
        then to r.reference.reference, etc.
        until we hit ``ref_limit`` or a reference loop.

        Parameters
        ----------
        ref_limit : int, optional (default=100)
            The limit number of references.

        Returns
        -------
        ref_chain : set of Dataset
            Chain of references of the Datasets.
        """
        head = self
        ref_chain: Set[Dataset] = set()
        while len(ref_chain) < ref_limit:
            if isinstance(head, Dataset):
                ref_chain.add(head)
                if (head.reference is not None) and (head.reference not in ref_chain):
                    head = head.reference
                else:
                    break
            else:
                break
        return ref_chain

    def add_features_from(self, other: "Dataset") -> "Dataset":
        """Add features from other Dataset to the current Dataset.

        Both Datasets must be constructed before calling this method.

        Parameters
        ----------
        other : Dataset
            The Dataset to take features from.

        Returns
        -------
        self : Dataset
            Dataset with the new features added.
        """
        if self.handle is None or other.handle is None:
            raise ValueError('Both source and target Datasets must be constructed before adding features')
        _safe_call(_LIB.LGBM_DatasetAddFeaturesFrom(self.handle, other.handle))
        was_none = self.data is None
        old_self_data_type = type(self.data).__name__
        if other.data is None:
            self.data = None
        elif self.data is not None:
            if isinstance(self.data, np.ndarray):
                if isinstance(other.data, np.ndarray):
                    self.data = np.hstack((self.data, other.data))
                elif isinstance(other.data, scipy.sparse.spmatrix):
                    self.data = np.hstack((self.data, other.data.toarray()))
                elif isinstance(other.data, pd_DataFrame):
                    self.data = np.hstack((self.data, other.data.values))
                elif isinstance(other.data, dt_DataTable):
                    self.data = np.hstack((self.data, other.data.to_numpy()))
                else:
                    self.data = None
            elif isinstance(self.data, scipy.sparse.spmatrix):
                sparse_format = self.data.getformat()
                if isinstance(other.data, np.ndarray) or isinstance(other.data, scipy.sparse.spmatrix):
                    self.data = scipy.sparse.hstack((self.data, other.data), format=sparse_format)
                elif isinstance(other.data, pd_DataFrame):
                    self.data = scipy.sparse.hstack((self.data, other.data.values), format=sparse_format)
                elif isinstance(other.data, dt_DataTable):
                    self.data = scipy.sparse.hstack((self.data, other.data.to_numpy()), format=sparse_format)
                else:
                    self.data = None
            elif isinstance(self.data, pd_DataFrame):
                if not PANDAS_INSTALLED:
                    raise LightGBMError("Cannot add features to DataFrame type of raw data "
                                        "without pandas installed. "
                                        "Install pandas and restart your session.")
                if isinstance(other.data, np.ndarray):
                    self.data = concat((self.data, pd_DataFrame(other.data)),
                                       axis=1, ignore_index=True)
                elif isinstance(other.data, scipy.sparse.spmatrix):
                    self.data = concat((self.data, pd_DataFrame(other.data.toarray())),
                                       axis=1, ignore_index=True)
                elif isinstance(other.data, pd_DataFrame):
                    self.data = concat((self.data, other.data),
                                       axis=1, ignore_index=True)
                elif isinstance(other.data, dt_DataTable):
                    self.data = concat((self.data, pd_DataFrame(other.data.to_numpy())),
                                       axis=1, ignore_index=True)
                else:
                    self.data = None
            elif isinstance(self.data, dt_DataTable):
                if isinstance(other.data, np.ndarray):
                    self.data = dt_DataTable(np.hstack((self.data.to_numpy(), other.data)))
                elif isinstance(other.data, scipy.sparse.spmatrix):
                    self.data = dt_DataTable(np.hstack((self.data.to_numpy(), other.data.toarray())))
                elif isinstance(other.data, pd_DataFrame):
                    self.data = dt_DataTable(np.hstack((self.data.to_numpy(), other.data.values)))
                elif isinstance(other.data, dt_DataTable):
                    self.data = dt_DataTable(np.hstack((self.data.to_numpy(), other.data.to_numpy())))
                else:
                    self.data = None
            else:
                self.data = None
        if self.data is None:
            err_msg = (f"Cannot add features from {type(other.data).__name__} type of raw data to "
                       f"{old_self_data_type} type of raw data.\n")
            err_msg += ("Set free_raw_data=False when construct Dataset to avoid this"
                        if was_none else "Freeing raw data")
            _log_warning(err_msg)
        self.feature_name = self.get_feature_name()
        _log_warning("Reseting categorical features.\n"
                     "You can set new categorical features via ``set_categorical_feature`` method")
        self.categorical_feature = "auto"
        self.pandas_categorical = None
        return self

    def _dump_text(self, filename: Union[str, Path]) -> "Dataset":
        """Save Dataset to a text file.

        This format cannot be loaded back in by LightGBM, but is useful for debugging purposes.

        Parameters
        ----------
        filename : str or pathlib.Path
            Name of the output file.

        Returns
        -------
        self : Dataset
            Returns self.
        """
        _safe_call(_LIB.LGBM_DatasetDumpText(
            self.construct().handle,
            _c_str(str(filename))))
        return self


_LGBM_CustomObjectiveFunction = Callable[
    [np.ndarray, Dataset],
    Tuple[np.ndarray, np.ndarray]
]
_LGBM_CustomEvalFunction = Union[
    Callable[
        [np.ndarray, Dataset],
        _LGBM_EvalFunctionResultType
    ],
    Callable[
        [np.ndarray, Dataset],
        List[_LGBM_EvalFunctionResultType]
    ]
]


class Booster:
    """Booster in LightGBM."""

    def __init__(
        self,
        params: Optional[Dict[str, Any]] = None,
        train_set: Optional[Dataset] = None,
        model_file: Optional[Union[str, Path]] = None,
        model_str: Optional[str] = None
    ):
        """Initialize the Booster.

        Parameters
        ----------
        params : dict or None, optional (default=None)
            Parameters for Booster.
        train_set : Dataset or None, optional (default=None)
            Training dataset.
        model_file : str, pathlib.Path or None, optional (default=None)
            Path to the model file.
        model_str : str or None, optional (default=None)
            Model will be loaded from this string.
        """
        self.handle = None
        self._network = False
        self.__need_reload_eval_info = True
        self._train_data_name = "training"
        self.__set_objective_to_none = False
        self.best_iteration = -1
        self.best_score: _LGBM_BoosterBestScoreType = {}
        params = {} if params is None else deepcopy(params)
        if train_set is not None:
            # Training task
            if not isinstance(train_set, Dataset):
                raise TypeError(f'Training data should be Dataset instance, met {type(train_set).__name__}')
            params = _choose_param_value(
                main_param_name="machines",
                params=params,
                default_value=None
            )
            # if "machines" is given, assume user wants to do distributed learning, and set up network
            if params["machines"] is None:
                params.pop("machines", None)
            else:
                machines = params["machines"]
                if isinstance(machines, str):
                    num_machines_from_machine_list = len(machines.split(','))
                elif isinstance(machines, (list, set)):
                    num_machines_from_machine_list = len(machines)
                    machines = ','.join(machines)
                else:
                    raise ValueError("Invalid machines in params.")

                params = _choose_param_value(
                    main_param_name="num_machines",
                    params=params,
                    default_value=num_machines_from_machine_list
                )
                params = _choose_param_value(
                    main_param_name="local_listen_port",
                    params=params,
                    default_value=12400
                )
                self.set_network(
                    machines=machines,
                    local_listen_port=params["local_listen_port"],
                    listen_time_out=params.get("time_out", 120),
                    num_machines=params["num_machines"]
                )
            # construct booster object
            train_set.construct()
            # copy the parameters from train_set
            params.update(train_set.get_params())
            params_str = _param_dict_to_str(params)
            self.handle = ctypes.c_void_p()
            _safe_call(_LIB.LGBM_BoosterCreate(
                train_set.handle,
                _c_str(params_str),
                ctypes.byref(self.handle)))
            # save reference to data
            self.train_set = train_set
            self.valid_sets: List[Dataset] = []
            self.name_valid_sets: List[str] = []
            self.__num_dataset = 1
            self.__init_predictor = train_set._predictor
            if self.__init_predictor is not None:
                _safe_call(_LIB.LGBM_BoosterMerge(
                    self.handle,
                    self.__init_predictor.handle))
            out_num_class = ctypes.c_int(0)
            _safe_call(_LIB.LGBM_BoosterGetNumClasses(
                self.handle,
                ctypes.byref(out_num_class)))
            self.__num_class = out_num_class.value
            # buffer for inner predict
            self.__inner_predict_buffer: List[Optional[np.ndarray]] = [None]
            self.__is_predicted_cur_iter = [False]
            self.__get_eval_info()
            self.pandas_categorical = train_set.pandas_categorical
            self.train_set_version = train_set.version
        elif model_file is not None:
            # Prediction task
            out_num_iterations = ctypes.c_int(0)
            self.handle = ctypes.c_void_p()
            _safe_call(_LIB.LGBM_BoosterCreateFromModelfile(
                _c_str(str(model_file)),
                ctypes.byref(out_num_iterations),
                ctypes.byref(self.handle)))
            out_num_class = ctypes.c_int(0)
            _safe_call(_LIB.LGBM_BoosterGetNumClasses(
                self.handle,
                ctypes.byref(out_num_class)))
            self.__num_class = out_num_class.value
            self.pandas_categorical = _load_pandas_categorical(file_name=model_file)
            if params:
                _log_warning('Ignoring params argument, using parameters from model file.')
            params = self._get_loaded_param()
        elif model_str is not None:
            self.model_from_string(model_str)
        else:
            raise TypeError('Need at least one training dataset or model file or model string '
                            'to create Booster instance')
        self.params = params

    def __del__(self) -> None:
        try:
            if self._network:
                self.free_network()
        except AttributeError:
            pass
        try:
            if self.handle is not None:
                _safe_call(_LIB.LGBM_BoosterFree(self.handle))
        except AttributeError:
            pass

    def __copy__(self) -> "Booster":
        return self.__deepcopy__(None)

    def __deepcopy__(self, _) -> "Booster":
        model_str = self.model_to_string(num_iteration=-1)
        booster = Booster(model_str=model_str)
        return booster

    def __getstate__(self) -> Dict[str, Any]:
        this = self.__dict__.copy()
        handle = this['handle']
        this.pop('train_set', None)
        this.pop('valid_sets', None)
        if handle is not None:
            this["handle"] = self.model_to_string(num_iteration=-1)
        return this

    def __setstate__(self, state: Dict[str, Any]) -> None:
        model_str = state.get('handle', None)
        if model_str is not None:
            handle = ctypes.c_void_p()
            out_num_iterations = ctypes.c_int(0)
            _safe_call(_LIB.LGBM_BoosterLoadModelFromString(
                _c_str(model_str),
                ctypes.byref(out_num_iterations),
                ctypes.byref(handle)))
            state['handle'] = handle
        self.__dict__.update(state)

    def _get_loaded_param(self) -> Dict[str, Any]:
        buffer_len = 1 << 20
        tmp_out_len = ctypes.c_int64(0)
        string_buffer = ctypes.create_string_buffer(buffer_len)
        ptr_string_buffer = ctypes.c_char_p(*[ctypes.addressof(string_buffer)])
        _safe_call(_LIB.LGBM_BoosterGetLoadedParam(
            self.handle,
            ctypes.c_int64(buffer_len),
            ctypes.byref(tmp_out_len),
            ptr_string_buffer))
        actual_len = tmp_out_len.value
        # if buffer length is not long enough, re-allocate a buffer
        if actual_len > buffer_len:
            string_buffer = ctypes.create_string_buffer(actual_len)
            ptr_string_buffer = ctypes.c_char_p(*[ctypes.addressof(string_buffer)])
            _safe_call(_LIB.LGBM_BoosterGetLoadedParam(
                self.handle,
                ctypes.c_int64(actual_len),
                ctypes.byref(tmp_out_len),
                ptr_string_buffer))
        return json.loads(string_buffer.value.decode('utf-8'))

    def free_dataset(self) -> "Booster":
        """Free Booster's Datasets.

        Returns
        -------
        self : Booster
            Booster without Datasets.
        """
        self.__dict__.pop('train_set', None)
        self.__dict__.pop('valid_sets', None)
        self.__num_dataset = 0
        return self

    def _free_buffer(self) -> "Booster":
        self.__inner_predict_buffer = []
        self.__is_predicted_cur_iter = []
        return self

    def set_network(
        self,
        machines: Union[List[str], Set[str], str],
        local_listen_port: int = 12400,
        listen_time_out: int = 120,
        num_machines: int = 1
    ) -> "Booster":
        """Set the network configuration.

        Parameters
        ----------
        machines : list, set or str
            Names of machines.
        local_listen_port : int, optional (default=12400)
            TCP listen port for local machines.
        listen_time_out : int, optional (default=120)
            Socket time-out in minutes.
        num_machines : int, optional (default=1)
            The number of machines for distributed learning application.

        Returns
        -------
        self : Booster
            Booster with set network.
        """
        if isinstance(machines, (list, set)):
            machines = ','.join(machines)
        _safe_call(_LIB.LGBM_NetworkInit(_c_str(machines),
                                         ctypes.c_int(local_listen_port),
                                         ctypes.c_int(listen_time_out),
                                         ctypes.c_int(num_machines)))
        self._network = True
        return self

    def free_network(self) -> "Booster":
        """Free Booster's network.

        Returns
        -------
        self : Booster
            Booster with freed network.
        """
        _safe_call(_LIB.LGBM_NetworkFree())
        self._network = False
        return self

    def trees_to_dataframe(self) -> pd_DataFrame:
        """Parse the fitted model and return in an easy-to-read pandas DataFrame.

        The returned DataFrame has the following columns.

            - ``tree_index`` : int64, which tree a node belongs to. 0-based, so a value of ``6``, for example, means "this node is in the 7th tree".
            - ``node_depth`` : int64, how far a node is from the root of the tree. The root node has a value of ``1``, its direct children are ``2``, etc.
            - ``node_index`` : str, unique identifier for a node.
            - ``left_child`` : str, ``node_index`` of the child node to the left of a split. ``None`` for leaf nodes.
            - ``right_child`` : str, ``node_index`` of the child node to the right of a split. ``None`` for leaf nodes.
            - ``parent_index`` : str, ``node_index`` of this node's parent. ``None`` for the root node.
            - ``split_feature`` : str, name of the feature used for splitting. ``None`` for leaf nodes.
            - ``split_gain`` : float64, gain from adding this split to the tree. ``NaN`` for leaf nodes.
            - ``threshold`` : float64, value of the feature used to decide which side of the split a record will go down. ``NaN`` for leaf nodes.
            - ``decision_type`` : str, logical operator describing how to compare a value to ``threshold``.
              For example, ``split_feature = "Column_10", threshold = 15, decision_type = "<="`` means that
              records where ``Column_10 <= 15`` follow the left side of the split, otherwise follows the right side of the split. ``None`` for leaf nodes.
            - ``missing_direction`` : str, split direction that missing values should go to. ``None`` for leaf nodes.
            - ``missing_type`` : str, describes what types of values are treated as missing.
            - ``value`` : float64, predicted value for this leaf node, multiplied by the learning rate.
            - ``weight`` : float64 or int64, sum of Hessian (second-order derivative of objective), summed over observations that fall in this node.
            - ``count`` : int64, number of records in the training data that fall into this node.

        Returns
        -------
        result : pandas DataFrame
            Returns a pandas DataFrame of the parsed model.
        """
        if not PANDAS_INSTALLED:
            raise LightGBMError('This method cannot be run without pandas installed. '
                                'You must install pandas and restart your session to use this method.')

        if self.num_trees() == 0:
            raise LightGBMError('There are no trees in this Booster and thus nothing to parse')

        def _is_split_node(tree: Dict[str, Any]) -> bool:
            return 'split_index' in tree.keys()

        def create_node_record(
            tree: Dict[str, Any],
            node_depth: int = 1,
            tree_index: Optional[int] = None,
            feature_names: Optional[List[str]] = None,
            parent_node: Optional[str] = None
        ) -> Dict[str, Any]:

            def _get_node_index(
                tree: Dict[str, Any],
                tree_index: Optional[int]
            ) -> str:
                tree_num = f'{tree_index}-' if tree_index is not None else ''
                is_split = _is_split_node(tree)
                node_type = 'S' if is_split else 'L'
                # if a single node tree it won't have `leaf_index` so return 0
                node_num = tree.get('split_index' if is_split else 'leaf_index', 0)
                return f"{tree_num}{node_type}{node_num}"

            def _get_split_feature(
                tree: Dict[str, Any],
                feature_names: Optional[List[str]]
            ) -> Optional[str]:
                if _is_split_node(tree):
                    if feature_names is not None:
                        feature_name = feature_names[tree['split_feature']]
                    else:
                        feature_name = tree['split_feature']
                else:
                    feature_name = None
                return feature_name

            def _is_single_node_tree(tree: Dict[str, Any]) -> bool:
                return set(tree.keys()) == {'leaf_value'}

            # Create the node record, and populate universal data members
            node: Dict[str, Union[int, str, None]] = OrderedDict()
            node['tree_index'] = tree_index
            node['node_depth'] = node_depth
            node['node_index'] = _get_node_index(tree, tree_index)
            node['left_child'] = None
            node['right_child'] = None
            node['parent_index'] = parent_node
            node['split_feature'] = _get_split_feature(tree, feature_names)
            node['split_gain'] = None
            node['threshold'] = None
            node['decision_type'] = None
            node['missing_direction'] = None
            node['missing_type'] = None
            node['value'] = None
            node['weight'] = None
            node['count'] = None

            # Update values to reflect node type (leaf or split)
            if _is_split_node(tree):
                node['left_child'] = _get_node_index(tree['left_child'], tree_index)
                node['right_child'] = _get_node_index(tree['right_child'], tree_index)
                node['split_gain'] = tree['split_gain']
                node['threshold'] = tree['threshold']
                node['decision_type'] = tree['decision_type']
                node['missing_direction'] = 'left' if tree['default_left'] else 'right'
                node['missing_type'] = tree['missing_type']
                node['value'] = tree['internal_value']
                node['weight'] = tree['internal_weight']
                node['count'] = tree['internal_count']
            else:
                node['value'] = tree['leaf_value']
                if not _is_single_node_tree(tree):
                    node['weight'] = tree['leaf_weight']
                    node['count'] = tree['leaf_count']

            return node

        def tree_dict_to_node_list(
            tree: Dict[str, Any],
            node_depth: int = 1,
            tree_index: Optional[int] = None,
            feature_names: Optional[List[str]] = None,
            parent_node: Optional[str] = None
        ) -> List[Dict[str, Any]]:

            node = create_node_record(tree=tree,
                                      node_depth=node_depth,
                                      tree_index=tree_index,
                                      feature_names=feature_names,
                                      parent_node=parent_node)

            res = [node]

            if _is_split_node(tree):
                # traverse the next level of the tree
                children = ['left_child', 'right_child']
                for child in children:
                    subtree_list = tree_dict_to_node_list(
                        tree=tree[child],
                        node_depth=node_depth + 1,
                        tree_index=tree_index,
                        feature_names=feature_names,
                        parent_node=node['node_index']
                    )
                    # In tree format, "subtree_list" is a list of node records (dicts),
                    # and we add node to the list.
                    res.extend(subtree_list)
            return res

        model_dict = self.dump_model()
        feature_names = model_dict['feature_names']
        model_list = []
        for tree in model_dict['tree_info']:
            model_list.extend(tree_dict_to_node_list(tree=tree['tree_structure'],
                                                     tree_index=tree['tree_index'],
                                                     feature_names=feature_names))

        return pd_DataFrame(model_list, columns=model_list[0].keys())

    def set_train_data_name(self, name: str) -> "Booster":
        """Set the name to the training Dataset.

        Parameters
        ----------
        name : str
            Name for the training Dataset.

        Returns
        -------
        self : Booster
            Booster with set training Dataset name.
        """
        self._train_data_name = name
        return self

    def add_valid(self, data: Dataset, name: str) -> "Booster":
        """Add validation data.

        Parameters
        ----------
        data : Dataset
            Validation data.
        name : str
            Name of validation data.

        Returns
        -------
        self : Booster
            Booster with set validation data.
        """
        if not isinstance(data, Dataset):
            raise TypeError(f'Validation data should be Dataset instance, met {type(data).__name__}')
        if data._predictor is not self.__init_predictor:
            raise LightGBMError("Add validation data failed, "
                                "you should use same predictor for these data")
        _safe_call(_LIB.LGBM_BoosterAddValidData(
            self.handle,
            data.construct().handle))
        self.valid_sets.append(data)
        self.name_valid_sets.append(name)
        self.__num_dataset += 1
        self.__inner_predict_buffer.append(None)
        self.__is_predicted_cur_iter.append(False)
        return self

    def reset_parameter(self, params: Dict[str, Any]) -> "Booster":
        """Reset parameters of Booster.

        Parameters
        ----------
        params : dict
            New parameters for Booster.

        Returns
        -------
        self : Booster
            Booster with new parameters.
        """
        params_str = _param_dict_to_str(params)
        if params_str:
            _safe_call(_LIB.LGBM_BoosterResetParameter(
                self.handle,
                _c_str(params_str)))
        self.params.update(params)
        return self

    def update(
        self,
        train_set: Optional[Dataset] = None,
        fobj: Optional[_LGBM_CustomObjectiveFunction] = None
    ) -> bool:
        """Update Booster for one iteration.

        Parameters
        ----------
        train_set : Dataset or None, optional (default=None)
            Training data.
            If None, last training data is used.
        fobj : callable or None, optional (default=None)
            Customized objective function.
            Should accept two parameters: preds, train_data,
            and return (grad, hess).

                preds : numpy 1-D array or numpy 2-D array (for multi-class task)
                    The predicted values.
                    Predicted values are returned before any transformation,
                    e.g. they are raw margin instead of probability of positive class for binary task.
                train_data : Dataset
                    The training dataset.
                grad : numpy 1-D array or numpy 2-D array (for multi-class task)
                    The value of the first order derivative (gradient) of the loss
                    with respect to the elements of preds for each sample point.
                hess : numpy 1-D array or numpy 2-D array (for multi-class task)
                    The value of the second order derivative (Hessian) of the loss
                    with respect to the elements of preds for each sample point.

            For multi-class task, preds are numpy 2-D array of shape = [n_samples, n_classes],
            and grad and hess should be returned in the same format.

        Returns
        -------
        is_finished : bool
            Whether the update was successfully finished.
        """
        # need reset training data
        if train_set is None and self.train_set_version != self.train_set.version:
            train_set = self.train_set
            is_the_same_train_set = False
        else:
            is_the_same_train_set = train_set is self.train_set and self.train_set_version == train_set.version
        if train_set is not None and not is_the_same_train_set:
            if not isinstance(train_set, Dataset):
                raise TypeError(f'Training data should be Dataset instance, met {type(train_set).__name__}')
            if train_set._predictor is not self.__init_predictor:
                raise LightGBMError("Replace training data failed, "
                                    "you should use same predictor for these data")
            self.train_set = train_set
            _safe_call(_LIB.LGBM_BoosterResetTrainingData(
                self.handle,
                self.train_set.construct().handle))
            self.__inner_predict_buffer[0] = None
            self.train_set_version = self.train_set.version
        is_finished = ctypes.c_int(0)
        if fobj is None:
            if self.__set_objective_to_none:
                raise LightGBMError('Cannot update due to null objective function.')
            _safe_call(_LIB.LGBM_BoosterUpdateOneIter(
                self.handle,
                ctypes.byref(is_finished)))
            self.__is_predicted_cur_iter = [False for _ in range(self.__num_dataset)]
            return is_finished.value == 1
        else:
            if not self.__set_objective_to_none:
                self.reset_parameter({"objective": "none"}).__set_objective_to_none = True
            grad, hess = fobj(self.__inner_predict(0), self.train_set)
            return self.__boost(grad, hess)

    def __boost(
        self,
        grad: np.ndarray,
        hess: np.ndarray
    ) -> bool:
        """Boost Booster for one iteration with customized gradient statistics.

        .. note::

            Score is returned before any transformation,
            e.g. it is raw margin instead of probability of positive class for binary task.
            For multi-class task, score are numpy 2-D array of shape = [n_samples, n_classes],
            and grad and hess should be returned in the same format.

        Parameters
        ----------
        grad : numpy 1-D array or numpy 2-D array (for multi-class task)
            The value of the first order derivative (gradient) of the loss
            with respect to the elements of score for each sample point.
        hess : numpy 1-D array or numpy 2-D array (for multi-class task)
            The value of the second order derivative (Hessian) of the loss
            with respect to the elements of score for each sample point.

        Returns
        -------
        is_finished : bool
            Whether the boost was successfully finished.
        """
        if self.__num_class > 1:
            grad = grad.ravel(order='F')
            hess = hess.ravel(order='F')
        grad = _list_to_1d_numpy(grad, dtype=np.float32, name='gradient')
        hess = _list_to_1d_numpy(hess, dtype=np.float32, name='hessian')
        assert grad.flags.c_contiguous
        assert hess.flags.c_contiguous
        if len(grad) != len(hess):
            raise ValueError(f"Lengths of gradient ({len(grad)}) and Hessian ({len(hess)}) don't match")
        num_train_data = self.train_set.num_data()
        if len(grad) != num_train_data * self.__num_class:
            raise ValueError(
                f"Lengths of gradient ({len(grad)}) and Hessian ({len(hess)}) "
                f"don't match training data length ({num_train_data}) * "
                f"number of models per one iteration ({self.__num_class})"
            )
        is_finished = ctypes.c_int(0)
        _safe_call(_LIB.LGBM_BoosterUpdateOneIterCustom(
            self.handle,
            grad.ctypes.data_as(ctypes.POINTER(ctypes.c_float)),
            hess.ctypes.data_as(ctypes.POINTER(ctypes.c_float)),
            ctypes.byref(is_finished)))
        self.__is_predicted_cur_iter = [False for _ in range(self.__num_dataset)]
        return is_finished.value == 1

    def rollback_one_iter(self) -> "Booster":
        """Rollback one iteration.

        Returns
        -------
        self : Booster
            Booster with rolled back one iteration.
        """
        _safe_call(_LIB.LGBM_BoosterRollbackOneIter(
            self.handle))
        self.__is_predicted_cur_iter = [False for _ in range(self.__num_dataset)]
        return self

    def current_iteration(self) -> int:
        """Get the index of the current iteration.

        Returns
        -------
        cur_iter : int
            The index of the current iteration.
        """
        out_cur_iter = ctypes.c_int(0)
        _safe_call(_LIB.LGBM_BoosterGetCurrentIteration(
            self.handle,
            ctypes.byref(out_cur_iter)))
        return out_cur_iter.value

    def num_model_per_iteration(self) -> int:
        """Get number of models per iteration.

        Returns
        -------
        model_per_iter : int
            The number of models per iteration.
        """
        model_per_iter = ctypes.c_int(0)
        _safe_call(_LIB.LGBM_BoosterNumModelPerIteration(
            self.handle,
            ctypes.byref(model_per_iter)))
        return model_per_iter.value

    def num_trees(self) -> int:
        """Get number of weak sub-models.

        Returns
        -------
        num_trees : int
            The number of weak sub-models.
        """
        num_trees = ctypes.c_int(0)
        _safe_call(_LIB.LGBM_BoosterNumberOfTotalModel(
            self.handle,
            ctypes.byref(num_trees)))
        return num_trees.value

    def upper_bound(self) -> float:
        """Get upper bound value of a model.

        Returns
        -------
        upper_bound : float
            Upper bound value of the model.
        """
        ret = ctypes.c_double(0)
        _safe_call(_LIB.LGBM_BoosterGetUpperBoundValue(
            self.handle,
            ctypes.byref(ret)))
        return ret.value

    def lower_bound(self) -> float:
        """Get lower bound value of a model.

        Returns
        -------
        lower_bound : float
            Lower bound value of the model.
        """
        ret = ctypes.c_double(0)
        _safe_call(_LIB.LGBM_BoosterGetLowerBoundValue(
            self.handle,
            ctypes.byref(ret)))
        return ret.value

    def eval(
        self,
        data: Dataset,
        name: str,
        feval: Optional[Union[_LGBM_CustomEvalFunction, List[_LGBM_CustomEvalFunction]]] = None
    ) -> List[_LGBM_BoosterEvalMethodResultType]:
        """Evaluate for data.

        Parameters
        ----------
        data : Dataset
            Data for the evaluating.
        name : str
            Name of the data.
        feval : callable, list of callable, or None, optional (default=None)
            Customized evaluation function.
            Each evaluation function should accept two parameters: preds, eval_data,
            and return (eval_name, eval_result, is_higher_better) or list of such tuples.

                preds : numpy 1-D array or numpy 2-D array (for multi-class task)
                    The predicted values.
                    For multi-class task, preds are numpy 2-D array of shape = [n_samples, n_classes].
                    If custom objective function is used, predicted values are returned before any transformation,
                    e.g. they are raw margin instead of probability of positive class for binary task in this case.
                eval_data : Dataset
                    A ``Dataset`` to evaluate.
                eval_name : str
                    The name of evaluation function (without whitespace).
                eval_result : float
                    The eval result.
                is_higher_better : bool
                    Is eval result higher better, e.g. AUC is ``is_higher_better``.

        Returns
        -------
        result : list
            List with (dataset_name, eval_name, eval_result, is_higher_better) tuples.
        """
        if not isinstance(data, Dataset):
            raise TypeError("Can only eval for Dataset instance")
        data_idx = -1
        if data is self.train_set:
            data_idx = 0
        else:
            for i in range(len(self.valid_sets)):
                if data is self.valid_sets[i]:
                    data_idx = i + 1
                    break
        # need to push new valid data
        if data_idx == -1:
            self.add_valid(data, name)
            data_idx = self.__num_dataset - 1

        return self.__inner_eval(name, data_idx, feval)

    def eval_train(
        self,
        feval: Optional[Union[_LGBM_CustomEvalFunction, List[_LGBM_CustomEvalFunction]]] = None
    ) -> List[_LGBM_BoosterEvalMethodResultType]:
        """Evaluate for training data.

        Parameters
        ----------
        feval : callable, list of callable, or None, optional (default=None)
            Customized evaluation function.
            Each evaluation function should accept two parameters: preds, eval_data,
            and return (eval_name, eval_result, is_higher_better) or list of such tuples.

                preds : numpy 1-D array or numpy 2-D array (for multi-class task)
                    The predicted values.
                    For multi-class task, preds are numpy 2-D array of shape = [n_samples, n_classes].
                    If custom objective function is used, predicted values are returned before any transformation,
                    e.g. they are raw margin instead of probability of positive class for binary task in this case.
                eval_data : Dataset
                    The training dataset.
                eval_name : str
                    The name of evaluation function (without whitespace).
                eval_result : float
                    The eval result.
                is_higher_better : bool
                    Is eval result higher better, e.g. AUC is ``is_higher_better``.

        Returns
        -------
        result : list
            List with (train_dataset_name, eval_name, eval_result, is_higher_better) tuples.
        """
        return self.__inner_eval(self._train_data_name, 0, feval)

    def eval_valid(
        self,
        feval: Optional[Union[_LGBM_CustomEvalFunction, List[_LGBM_CustomEvalFunction]]] = None
    ) -> List[_LGBM_BoosterEvalMethodResultType]:
        """Evaluate for validation data.

        Parameters
        ----------
        feval : callable, list of callable, or None, optional (default=None)
            Customized evaluation function.
            Each evaluation function should accept two parameters: preds, eval_data,
            and return (eval_name, eval_result, is_higher_better) or list of such tuples.

                preds : numpy 1-D array or numpy 2-D array (for multi-class task)
                    The predicted values.
                    For multi-class task, preds are numpy 2-D array of shape = [n_samples, n_classes].
                    If custom objective function is used, predicted values are returned before any transformation,
                    e.g. they are raw margin instead of probability of positive class for binary task in this case.
                eval_data : Dataset
                    The validation dataset.
                eval_name : str
                    The name of evaluation function (without whitespace).
                eval_result : float
                    The eval result.
                is_higher_better : bool
                    Is eval result higher better, e.g. AUC is ``is_higher_better``.

        Returns
        -------
        result : list
            List with (validation_dataset_name, eval_name, eval_result, is_higher_better) tuples.
        """
        return [item for i in range(1, self.__num_dataset)
                for item in self.__inner_eval(self.name_valid_sets[i - 1], i, feval)]

    def save_model(
        self,
        filename: Union[str, Path],
        num_iteration: Optional[int] = None,
        start_iteration: int = 0,
        importance_type: str = 'split'
    ) -> "Booster":
        """Save Booster to file.

        Parameters
        ----------
        filename : str or pathlib.Path
            Filename to save Booster.
        num_iteration : int or None, optional (default=None)
            Index of the iteration that should be saved.
            If None, if the best iteration exists, it is saved; otherwise, all iterations are saved.
            If <= 0, all iterations are saved.
        start_iteration : int, optional (default=0)
            Start index of the iteration that should be saved.
        importance_type : str, optional (default="split")
            What type of feature importance should be saved.
            If "split", result contains numbers of times the feature is used in a model.
            If "gain", result contains total gains of splits which use the feature.

        Returns
        -------
        self : Booster
            Returns self.
        """
        if num_iteration is None:
            num_iteration = self.best_iteration
        importance_type_int = _FEATURE_IMPORTANCE_TYPE_MAPPER[importance_type]
        _safe_call(_LIB.LGBM_BoosterSaveModel(
            self.handle,
            ctypes.c_int(start_iteration),
            ctypes.c_int(num_iteration),
            ctypes.c_int(importance_type_int),
            _c_str(str(filename))))
        _dump_pandas_categorical(self.pandas_categorical, filename)
        return self

    def shuffle_models(
        self,
        start_iteration: int = 0,
        end_iteration: int = -1
    ) -> "Booster":
        """Shuffle models.

        Parameters
        ----------
        start_iteration : int, optional (default=0)
            The first iteration that will be shuffled.
        end_iteration : int, optional (default=-1)
            The last iteration that will be shuffled.
            If <= 0, means the last available iteration.

        Returns
        -------
        self : Booster
            Booster with shuffled models.
        """
        _safe_call(_LIB.LGBM_BoosterShuffleModels(
            self.handle,
            ctypes.c_int(start_iteration),
            ctypes.c_int(end_iteration)))
        return self

    def model_from_string(self, model_str: str) -> "Booster":
        """Load Booster from a string.

        Parameters
        ----------
        model_str : str
            Model will be loaded from this string.

        Returns
        -------
        self : Booster
            Loaded Booster object.
        """
        if self.handle is not None:
            _safe_call(_LIB.LGBM_BoosterFree(self.handle))
        self._free_buffer()
        self.handle = ctypes.c_void_p()
        out_num_iterations = ctypes.c_int(0)
        _safe_call(_LIB.LGBM_BoosterLoadModelFromString(
            _c_str(model_str),
            ctypes.byref(out_num_iterations),
            ctypes.byref(self.handle)))
        out_num_class = ctypes.c_int(0)
        _safe_call(_LIB.LGBM_BoosterGetNumClasses(
            self.handle,
            ctypes.byref(out_num_class)))
        self.__num_class = out_num_class.value
        self.pandas_categorical = _load_pandas_categorical(model_str=model_str)
        return self

    def model_to_string(
        self,
        num_iteration: Optional[int] = None,
        start_iteration: int = 0,
        importance_type: str = 'split'
    ) -> str:
        """Save Booster to string.

        Parameters
        ----------
        num_iteration : int or None, optional (default=None)
            Index of the iteration that should be saved.
            If None, if the best iteration exists, it is saved; otherwise, all iterations are saved.
            If <= 0, all iterations are saved.
        start_iteration : int, optional (default=0)
            Start index of the iteration that should be saved.
        importance_type : str, optional (default="split")
            What type of feature importance should be saved.
            If "split", result contains numbers of times the feature is used in a model.
            If "gain", result contains total gains of splits which use the feature.

        Returns
        -------
        str_repr : str
            String representation of Booster.
        """
        if num_iteration is None:
            num_iteration = self.best_iteration
        importance_type_int = _FEATURE_IMPORTANCE_TYPE_MAPPER[importance_type]
        buffer_len = 1 << 20
        tmp_out_len = ctypes.c_int64(0)
        string_buffer = ctypes.create_string_buffer(buffer_len)
        ptr_string_buffer = ctypes.c_char_p(*[ctypes.addressof(string_buffer)])
        _safe_call(_LIB.LGBM_BoosterSaveModelToString(
            self.handle,
            ctypes.c_int(start_iteration),
            ctypes.c_int(num_iteration),
            ctypes.c_int(importance_type_int),
            ctypes.c_int64(buffer_len),
            ctypes.byref(tmp_out_len),
            ptr_string_buffer))
        actual_len = tmp_out_len.value
        # if buffer length is not long enough, re-allocate a buffer
        if actual_len > buffer_len:
            string_buffer = ctypes.create_string_buffer(actual_len)
            ptr_string_buffer = ctypes.c_char_p(*[ctypes.addressof(string_buffer)])
            _safe_call(_LIB.LGBM_BoosterSaveModelToString(
                self.handle,
                ctypes.c_int(start_iteration),
                ctypes.c_int(num_iteration),
                ctypes.c_int(importance_type_int),
                ctypes.c_int64(actual_len),
                ctypes.byref(tmp_out_len),
                ptr_string_buffer))
        ret = string_buffer.value.decode('utf-8')
        ret += _dump_pandas_categorical(self.pandas_categorical)
        return ret

    def dump_model(
        self,
        num_iteration: Optional[int] = None,
        start_iteration: int = 0,
        importance_type: str = 'split',
        object_hook: Optional[Callable[[Dict[str, Any]], Dict[str, Any]]] = None
    ) -> Dict[str, Any]:
        """Dump Booster to JSON format.

        Parameters
        ----------
        num_iteration : int or None, optional (default=None)
            Index of the iteration that should be dumped.
            If None, if the best iteration exists, it is dumped; otherwise, all iterations are dumped.
            If <= 0, all iterations are dumped.
        start_iteration : int, optional (default=0)
            Start index of the iteration that should be dumped.
        importance_type : str, optional (default="split")
            What type of feature importance should be dumped.
            If "split", result contains numbers of times the feature is used in a model.
            If "gain", result contains total gains of splits which use the feature.
        object_hook : callable or None, optional (default=None)
            If not None, ``object_hook`` is a function called while parsing the json
            string returned by the C API. It may be used to alter the json, to store
            specific values while building the json structure. It avoids
            walking through the structure again. It saves a significant amount
            of time if the number of trees is huge.
            Signature is ``def object_hook(node: dict) -> dict``.
            None is equivalent to ``lambda node: node``.
            See documentation of ``json.loads()`` for further details.

        Returns
        -------
        json_repr : dict
            JSON format of Booster.
        """
        if num_iteration is None:
            num_iteration = self.best_iteration
        importance_type_int = _FEATURE_IMPORTANCE_TYPE_MAPPER[importance_type]
        buffer_len = 1 << 20
        tmp_out_len = ctypes.c_int64(0)
        string_buffer = ctypes.create_string_buffer(buffer_len)
        ptr_string_buffer = ctypes.c_char_p(*[ctypes.addressof(string_buffer)])
        _safe_call(_LIB.LGBM_BoosterDumpModel(
            self.handle,
            ctypes.c_int(start_iteration),
            ctypes.c_int(num_iteration),
            ctypes.c_int(importance_type_int),
            ctypes.c_int64(buffer_len),
            ctypes.byref(tmp_out_len),
            ptr_string_buffer))
        actual_len = tmp_out_len.value
        # if buffer length is not long enough, reallocate a buffer
        if actual_len > buffer_len:
            string_buffer = ctypes.create_string_buffer(actual_len)
            ptr_string_buffer = ctypes.c_char_p(*[ctypes.addressof(string_buffer)])
            _safe_call(_LIB.LGBM_BoosterDumpModel(
                self.handle,
                ctypes.c_int(start_iteration),
                ctypes.c_int(num_iteration),
                ctypes.c_int(importance_type_int),
                ctypes.c_int64(actual_len),
                ctypes.byref(tmp_out_len),
                ptr_string_buffer))
        ret = json.loads(string_buffer.value.decode('utf-8'), object_hook=object_hook)
        ret['pandas_categorical'] = json.loads(json.dumps(self.pandas_categorical,
                                                          default=_json_default_with_numpy))
        return ret

    def predict(
        self,
        data: _LGBM_PredictDataType,
        start_iteration: int = 0,
        num_iteration: Optional[int] = None,
        raw_score: bool = False,
        pred_leaf: bool = False,
        pred_contrib: bool = False,
        data_has_header: bool = False,
        validate_features: bool = False,
        **kwargs: Any
    ) -> Union[np.ndarray, scipy.sparse.spmatrix, List[scipy.sparse.spmatrix]]:
        """Make a prediction.

        Parameters
        ----------
        data : str, pathlib.Path, numpy array, pandas DataFrame, H2O DataTable's Frame or scipy.sparse
            Data source for prediction.
            If str or pathlib.Path, it represents the path to a text file (CSV, TSV, or LibSVM).
        start_iteration : int, optional (default=0)
            Start index of the iteration to predict.
            If <= 0, starts from the first iteration.
        num_iteration : int or None, optional (default=None)
            Total number of iterations used in the prediction.
            If None, if the best iteration exists and start_iteration <= 0, the best iteration is used;
            otherwise, all iterations from ``start_iteration`` are used (no limits).
            If <= 0, all iterations from ``start_iteration`` are used (no limits).
        raw_score : bool, optional (default=False)
            Whether to predict raw scores.
        pred_leaf : bool, optional (default=False)
            Whether to predict leaf index.
        pred_contrib : bool, optional (default=False)
            Whether to predict feature contributions.

            .. note::

                If you want to get more explanations for your model's predictions using SHAP values,
                like SHAP interaction values,
                you can install the shap package (https://github.com/slundberg/shap).
                Note that unlike the shap package, with ``pred_contrib`` we return a matrix with an extra
                column, where the last column is the expected value.

        data_has_header : bool, optional (default=False)
            Whether the data has header.
            Used only if data is str.
        validate_features : bool, optional (default=False)
            If True, ensure that the features used to predict match the ones used to train.
            Used only if data is pandas DataFrame.
        **kwargs
            Other parameters for the prediction.

        Returns
        -------
        result : numpy array, scipy.sparse or list of scipy.sparse
            Prediction result.
            Can be sparse or a list of sparse objects (each element represents predictions for one class) for feature contributions (when ``pred_contrib=True``).
        """
        predictor = self._to_predictor(pred_parameter=deepcopy(kwargs))
        if num_iteration is None:
            if start_iteration <= 0:
                num_iteration = self.best_iteration
            else:
                num_iteration = -1
        return predictor.predict(
            data=data,
            start_iteration=start_iteration,
            num_iteration=num_iteration,
            raw_score=raw_score,
            pred_leaf=pred_leaf,
            pred_contrib=pred_contrib,
            data_has_header=data_has_header,
            validate_features=validate_features
        )

    def refit(
        self,
        data: _LGBM_TrainDataType,
        label: _LGBM_LabelType,
        decay_rate: float = 0.9,
        reference: Optional[Dataset] = None,
        weight: Optional[_LGBM_WeightType] = None,
        group: Optional[_LGBM_GroupType] = None,
        init_score: Optional[_LGBM_InitScoreType] = None,
        feature_name: _LGBM_FeatureNameConfiguration = 'auto',
        categorical_feature: _LGBM_CategoricalFeatureConfiguration = 'auto',
        dataset_params: Optional[Dict[str, Any]] = None,
        free_raw_data: bool = True,
        validate_features: bool = False,
        **kwargs
    ) -> "Booster":
        """Refit the existing Booster by new data.

        Parameters
        ----------
        data : str, pathlib.Path, numpy array, pandas DataFrame, H2O DataTable's Frame, scipy.sparse, Sequence, list of Sequence or list of numpy array
            Data source for refit.
            If str or pathlib.Path, it represents the path to a text file (CSV, TSV, or LibSVM).
        label : list, numpy 1-D array or pandas Series / one-column DataFrame
            Label for refit.
        decay_rate : float, optional (default=0.9)
            Decay rate of refit,
            will use ``leaf_output = decay_rate * old_leaf_output + (1.0 - decay_rate) * new_leaf_output`` to refit trees.
        reference : Dataset or None, optional (default=None)
            Reference for ``data``.
        weight : list, numpy 1-D array, pandas Series or None, optional (default=None)
            Weight for each ``data`` instance. Weights should be non-negative.
        group : list, numpy 1-D array, pandas Series or None, optional (default=None)
            Group/query size for ``data``.
            Only used in the learning-to-rank task.
            sum(group) = n_samples.
            For example, if you have a 100-document dataset with ``group = [10, 20, 40, 10, 10, 10]``, that means that you have 6 groups,
            where the first 10 records are in the first group, records 11-30 are in the second group, records 31-70 are in the third group, etc.
        init_score : list, list of lists (for multi-class task), numpy array, pandas Series, pandas DataFrame (for multi-class task), or None, optional (default=None)
            Init score for ``data``.
        feature_name : list of str, or 'auto', optional (default="auto")
            Feature names for ``data``.
            If 'auto' and data is pandas DataFrame, data columns names are used.
        categorical_feature : list of str or int, or 'auto', optional (default="auto")
            Categorical features for ``data``.
            If list of int, interpreted as indices.
            If list of str, interpreted as feature names (need to specify ``feature_name`` as well).
            If 'auto' and data is pandas DataFrame, pandas unordered categorical columns are used.
            All values in categorical features will be cast to int32 and thus should be less than int32 max value (2147483647).
            Large values could be memory consuming. Consider using consecutive integers starting from zero.
            All negative values in categorical features will be treated as missing values.
            The output cannot be monotonically constrained with respect to a categorical feature.
            Floating point numbers in categorical features will be rounded towards 0.
        dataset_params : dict or None, optional (default=None)
            Other parameters for Dataset ``data``.
        free_raw_data : bool, optional (default=True)
            If True, raw data is freed after constructing inner Dataset for ``data``.
        validate_features : bool, optional (default=False)
            If True, ensure that the features used to refit the model match the original ones.
            Used only if data is pandas DataFrame.
        **kwargs
            Other parameters for refit.
            These parameters will be passed to ``predict`` method.

        Returns
        -------
        result : Booster
            Refitted Booster.
        """
        if self.__set_objective_to_none:
            raise LightGBMError('Cannot refit due to null objective function.')
        if dataset_params is None:
            dataset_params = {}
        predictor = self._to_predictor(pred_parameter=deepcopy(kwargs))
        leaf_preds: np.ndarray = predictor.predict(  # type: ignore[assignment]
            data=data,
            start_iteration=-1,
            pred_leaf=True,
            validate_features=validate_features
        )
        nrow, ncol = leaf_preds.shape
        out_is_linear = ctypes.c_int(0)
        _safe_call(_LIB.LGBM_BoosterGetLinear(
            self.handle,
            ctypes.byref(out_is_linear)))
        new_params = _choose_param_value(
            main_param_name="linear_tree",
            params=self.params,
            default_value=None
        )
        new_params["linear_tree"] = bool(out_is_linear.value)
        new_params.update(dataset_params)
        train_set = Dataset(
            data=data,
            label=label,
            reference=reference,
            weight=weight,
            group=group,
            init_score=init_score,
            feature_name=feature_name,
            categorical_feature=categorical_feature,
            params=new_params,
            free_raw_data=free_raw_data,
        )
        new_params['refit_decay_rate'] = decay_rate
        new_booster = Booster(new_params, train_set)
        # Copy models
        _safe_call(_LIB.LGBM_BoosterMerge(
            new_booster.handle,
            predictor.handle))
        leaf_preds = leaf_preds.reshape(-1)
        ptr_data, _, _ = _c_int_array(leaf_preds)
        _safe_call(_LIB.LGBM_BoosterRefit(
            new_booster.handle,
            ptr_data,
            ctypes.c_int32(nrow),
            ctypes.c_int32(ncol)))
        new_booster._network = self._network
        return new_booster

    def get_leaf_output(self, tree_id: int, leaf_id: int) -> float:
        """Get the output of a leaf.

        Parameters
        ----------
        tree_id : int
            The index of the tree.
        leaf_id : int
            The index of the leaf in the tree.

        Returns
        -------
        result : float
            The output of the leaf.
        """
        ret = ctypes.c_double(0)
        _safe_call(_LIB.LGBM_BoosterGetLeafValue(
            self.handle,
            ctypes.c_int(tree_id),
            ctypes.c_int(leaf_id),
            ctypes.byref(ret)))
        return ret.value

    def set_leaf_output(
        self,
        tree_id: int,
        leaf_id: int,
        value: float,
    ) -> 'Booster':
        """Set the output of a leaf.

        Parameters
        ----------
        tree_id : int
            The index of the tree.
        leaf_id : int
            The index of the leaf in the tree.
        value : float
            Value to set as the output of the leaf.

        Returns
        -------
        self : Booster
            Booster with the leaf output set.
        """
        _safe_call(
            _LIB.LGBM_BoosterSetLeafValue(
                self.handle,
                ctypes.c_int(tree_id),
                ctypes.c_int(leaf_id),
                ctypes.c_double(value)
            )
        )
        return self

    def _to_predictor(
        self,
        pred_parameter: Dict[str, Any]
    ) -> _InnerPredictor:
        """Convert to predictor."""
        predictor = _InnerPredictor(booster_handle=self.handle, pred_parameter=pred_parameter)
        predictor.pandas_categorical = self.pandas_categorical
        return predictor

    def num_feature(self) -> int:
        """Get number of features.

        Returns
        -------
        num_feature : int
            The number of features.
        """
        out_num_feature = ctypes.c_int(0)
        _safe_call(_LIB.LGBM_BoosterGetNumFeature(
            self.handle,
            ctypes.byref(out_num_feature)))
        return out_num_feature.value

    def feature_name(self) -> List[str]:
        """Get names of features.

        Returns
        -------
        result : list of str
            List with names of features.
        """
        num_feature = self.num_feature()
        # Get name of features
        tmp_out_len = ctypes.c_int(0)
        reserved_string_buffer_size = 255
        required_string_buffer_size = ctypes.c_size_t(0)
        string_buffers = [ctypes.create_string_buffer(reserved_string_buffer_size) for _ in range(num_feature)]
        ptr_string_buffers = (ctypes.c_char_p * num_feature)(*map(ctypes.addressof, string_buffers))
        _safe_call(_LIB.LGBM_BoosterGetFeatureNames(
            self.handle,
            ctypes.c_int(num_feature),
            ctypes.byref(tmp_out_len),
            ctypes.c_size_t(reserved_string_buffer_size),
            ctypes.byref(required_string_buffer_size),
            ptr_string_buffers))
        if num_feature != tmp_out_len.value:
            raise ValueError("Length of feature names doesn't equal with num_feature")
        actual_string_buffer_size = required_string_buffer_size.value
        # if buffer length is not long enough, reallocate buffers
        if reserved_string_buffer_size < actual_string_buffer_size:
            string_buffers = [ctypes.create_string_buffer(actual_string_buffer_size) for _ in range(num_feature)]
            ptr_string_buffers = (ctypes.c_char_p * num_feature)(*map(ctypes.addressof, string_buffers))
            _safe_call(_LIB.LGBM_BoosterGetFeatureNames(
                self.handle,
                ctypes.c_int(num_feature),
                ctypes.byref(tmp_out_len),
                ctypes.c_size_t(actual_string_buffer_size),
                ctypes.byref(required_string_buffer_size),
                ptr_string_buffers))
        return [string_buffers[i].value.decode('utf-8') for i in range(num_feature)]

    def feature_importance(
        self,
        importance_type: str = 'split',
        iteration: Optional[int] = None
    ) -> np.ndarray:
        """Get feature importances.

        Parameters
        ----------
        importance_type : str, optional (default="split")
            How the importance is calculated.
            If "split", result contains numbers of times the feature is used in a model.
            If "gain", result contains total gains of splits which use the feature.
        iteration : int or None, optional (default=None)
            Limit number of iterations in the feature importance calculation.
            If None, if the best iteration exists, it is used; otherwise, all trees are used.
            If <= 0, all trees are used (no limits).

        Returns
        -------
        result : numpy array
            Array with feature importances.
        """
        if iteration is None:
            iteration = self.best_iteration
        importance_type_int = _FEATURE_IMPORTANCE_TYPE_MAPPER[importance_type]
        result = np.empty(self.num_feature(), dtype=np.float64)
        _safe_call(_LIB.LGBM_BoosterFeatureImportance(
            self.handle,
            ctypes.c_int(iteration),
            ctypes.c_int(importance_type_int),
            result.ctypes.data_as(ctypes.POINTER(ctypes.c_double))))
        if importance_type_int == _C_API_FEATURE_IMPORTANCE_SPLIT:
            return result.astype(np.int32)
        else:
            return result

    def get_split_value_histogram(
        self,
        feature: Union[int, str],
        bins: Optional[Union[int, str]] = None,
        xgboost_style: bool = False
    ) -> Union[Tuple[np.ndarray, np.ndarray], np.ndarray, pd_DataFrame]:
        """Get split value histogram for the specified feature.

        Parameters
        ----------
        feature : int or str
            The feature name or index the histogram is calculated for.
            If int, interpreted as index.
            If str, interpreted as name.

            .. warning::

                Categorical features are not supported.

        bins : int, str or None, optional (default=None)
            The maximum number of bins.
            If None, or int and > number of unique split values and ``xgboost_style=True``,
            the number of bins equals number of unique split values.
            If str, it should be one from the list of the supported values by ``numpy.histogram()`` function.
        xgboost_style : bool, optional (default=False)
            Whether the returned result should be in the same form as it is in XGBoost.
            If False, the returned value is tuple of 2 numpy arrays as it is in ``numpy.histogram()`` function.
            If True, the returned value is matrix, in which the first column is the right edges of non-empty bins
            and the second one is the histogram values.

        Returns
        -------
        result_tuple : tuple of 2 numpy arrays
            If ``xgboost_style=False``, the values of the histogram of used splitting values for the specified feature
            and the bin edges.
        result_array_like : numpy array or pandas DataFrame (if pandas is installed)
            If ``xgboost_style=True``, the histogram of used splitting values for the specified feature.
        """
        def add(root: Dict[str, Any]) -> None:
            """Recursively add thresholds."""
            if 'split_index' in root:  # non-leaf
                if feature_names is not None and isinstance(feature, str):
                    split_feature = feature_names[root['split_feature']]
                else:
                    split_feature = root['split_feature']
                if split_feature == feature:
                    if isinstance(root['threshold'], str):
                        raise LightGBMError('Cannot compute split value histogram for the categorical feature')
                    else:
                        values.append(root['threshold'])
                add(root['left_child'])
                add(root['right_child'])

        model = self.dump_model()
        feature_names = model.get('feature_names')
        tree_infos = model['tree_info']
        values: List[float] = []
        for tree_info in tree_infos:
            add(tree_info['tree_structure'])

        if bins is None or isinstance(bins, int) and xgboost_style:
            n_unique = len(np.unique(values))
            bins = max(min(n_unique, bins) if bins is not None else n_unique, 1)
        hist, bin_edges = np.histogram(values, bins=bins)
        if xgboost_style:
            ret = np.column_stack((bin_edges[1:], hist))
            ret = ret[ret[:, 1] > 0]
            if PANDAS_INSTALLED:
                return pd_DataFrame(ret, columns=['SplitValue', 'Count'])
            else:
                return ret
        else:
            return hist, bin_edges

    def __inner_eval(
        self,
        data_name: str,
        data_idx: int,
        feval: Optional[Union[_LGBM_CustomEvalFunction, List[_LGBM_CustomEvalFunction]]]
    ) -> List[_LGBM_BoosterEvalMethodResultType]:
        """Evaluate training or validation data."""
        if data_idx >= self.__num_dataset:
            raise ValueError("Data_idx should be smaller than number of dataset")
        self.__get_eval_info()
        ret = []
        if self.__num_inner_eval > 0:
            result = np.empty(self.__num_inner_eval, dtype=np.float64)
            tmp_out_len = ctypes.c_int(0)
            _safe_call(_LIB.LGBM_BoosterGetEval(
                self.handle,
                ctypes.c_int(data_idx),
                ctypes.byref(tmp_out_len),
                result.ctypes.data_as(ctypes.POINTER(ctypes.c_double))))
            if tmp_out_len.value != self.__num_inner_eval:
                raise ValueError("Wrong length of eval results")
            for i in range(self.__num_inner_eval):
                ret.append((data_name, self.__name_inner_eval[i],
                            result[i], self.__higher_better_inner_eval[i]))
        if callable(feval):
            feval = [feval]
        if feval is not None:
            if data_idx == 0:
                cur_data = self.train_set
            else:
                cur_data = self.valid_sets[data_idx - 1]
            for eval_function in feval:
                if eval_function is None:
                    continue
                feval_ret = eval_function(self.__inner_predict(data_idx), cur_data)
                if isinstance(feval_ret, list):
                    for eval_name, val, is_higher_better in feval_ret:
                        ret.append((data_name, eval_name, val, is_higher_better))
                else:
                    eval_name, val, is_higher_better = feval_ret
                    ret.append((data_name, eval_name, val, is_higher_better))
        return ret

    def __inner_predict(self, data_idx: int) -> np.ndarray:
        """Predict for training and validation dataset."""
        if data_idx >= self.__num_dataset:
            raise ValueError("Data_idx should be smaller than number of dataset")
        if self.__inner_predict_buffer[data_idx] is None:
            if data_idx == 0:
                n_preds = self.train_set.num_data() * self.__num_class
            else:
                n_preds = self.valid_sets[data_idx - 1].num_data() * self.__num_class
            self.__inner_predict_buffer[data_idx] = np.empty(n_preds, dtype=np.float64)
        # avoid to predict many time in one iteration
        if not self.__is_predicted_cur_iter[data_idx]:
            tmp_out_len = ctypes.c_int64(0)
            data_ptr = self.__inner_predict_buffer[data_idx].ctypes.data_as(ctypes.POINTER(ctypes.c_double))  # type: ignore[union-attr]
            _safe_call(_LIB.LGBM_BoosterGetPredict(
                self.handle,
                ctypes.c_int(data_idx),
                ctypes.byref(tmp_out_len),
                data_ptr))
            if tmp_out_len.value != len(self.__inner_predict_buffer[data_idx]):  # type: ignore[arg-type]
                raise ValueError(f"Wrong length of predict results for data {data_idx}")
            self.__is_predicted_cur_iter[data_idx] = True
        result: np.ndarray = self.__inner_predict_buffer[data_idx]  # type: ignore[assignment]
        if self.__num_class > 1:
            num_data = result.size // self.__num_class
            result = result.reshape(num_data, self.__num_class, order='F')
        return result

    def __get_eval_info(self) -> None:
        """Get inner evaluation count and names."""
        if self.__need_reload_eval_info:
            self.__need_reload_eval_info = False
            out_num_eval = ctypes.c_int(0)
            # Get num of inner evals
            _safe_call(_LIB.LGBM_BoosterGetEvalCounts(
                self.handle,
                ctypes.byref(out_num_eval)))
            self.__num_inner_eval = out_num_eval.value
            if self.__num_inner_eval > 0:
                # Get name of eval metrics
                tmp_out_len = ctypes.c_int(0)
                reserved_string_buffer_size = 255
                required_string_buffer_size = ctypes.c_size_t(0)
                string_buffers = [
                    ctypes.create_string_buffer(reserved_string_buffer_size) for _ in range(self.__num_inner_eval)
                ]
                ptr_string_buffers = (ctypes.c_char_p * self.__num_inner_eval)(*map(ctypes.addressof, string_buffers))
                _safe_call(_LIB.LGBM_BoosterGetEvalNames(
                    self.handle,
                    ctypes.c_int(self.__num_inner_eval),
                    ctypes.byref(tmp_out_len),
                    ctypes.c_size_t(reserved_string_buffer_size),
                    ctypes.byref(required_string_buffer_size),
                    ptr_string_buffers))
                if self.__num_inner_eval != tmp_out_len.value:
                    raise ValueError("Length of eval names doesn't equal with num_evals")
                actual_string_buffer_size = required_string_buffer_size.value
                # if buffer length is not long enough, reallocate buffers
                if reserved_string_buffer_size < actual_string_buffer_size:
                    string_buffers = [
                        ctypes.create_string_buffer(actual_string_buffer_size) for _ in range(self.__num_inner_eval)
                    ]
                    ptr_string_buffers = (ctypes.c_char_p * self.__num_inner_eval)(*map(ctypes.addressof, string_buffers))
                    _safe_call(_LIB.LGBM_BoosterGetEvalNames(
                        self.handle,
                        ctypes.c_int(self.__num_inner_eval),
                        ctypes.byref(tmp_out_len),
                        ctypes.c_size_t(actual_string_buffer_size),
                        ctypes.byref(required_string_buffer_size),
                        ptr_string_buffers))
                self.__name_inner_eval = [
                    string_buffers[i].value.decode('utf-8') for i in range(self.__num_inner_eval)
                ]
                self.__higher_better_inner_eval = [
                    name.startswith(('auc', 'ndcg@', 'map@', 'average_precision')) for name in self.__name_inner_eval
                ]<|MERGE_RESOLUTION|>--- conflicted
+++ resolved
@@ -2478,11 +2478,7 @@
             else:
                 if self.categorical_feature != 'auto':
                     _log_warning('categorical_feature in Dataset is overridden.\n'
-<<<<<<< HEAD
-                                 f'New categorical_feature is {sorted(list(categorical_feature))}')  # noqa: C414
-=======
                                  f'New categorical_feature is {list(categorical_feature)}')
->>>>>>> 1ccc7d41
                 self.categorical_feature = categorical_feature
                 return self._free_handle()
         else:
