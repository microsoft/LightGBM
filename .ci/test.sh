#!/bin/bash

set -e -E -o -u pipefail

# defaults
CONDA_ENV="test-env"
IN_UBUNTU_BASE_CONTAINER=${IN_UBUNTU_BASE_CONTAINER:-"false"}
METHOD=${METHOD:-""}
PRODUCES_ARTIFACTS=${PRODUCES_ARTIFACTS:-"false"}
SANITIZERS=${SANITIZERS:-""}

ARCH=$(uname -m)

LGB_VER=$(head -n 1 "${BUILD_DIRECTORY}/VERSION.txt")

if [[ $OS_NAME == "macos" ]] && [[ $COMPILER == "gcc" ]]; then
    export CXX=g++-12
    export CC=gcc-12
elif [[ $OS_NAME == "linux" ]] && [[ $COMPILER == "clang" ]]; then
    export CXX=clang++
    export CC=clang
elif [[ $OS_NAME == "linux" ]] && [[ $COMPILER == "clang-17" ]]; then
    export CXX=clang++-17
    export CC=clang-17
fi

if [[ $IN_UBUNTU_BASE_CONTAINER == "true" ]]; then
    export LANG="en_US.UTF-8"
    export LC_ALL="en_US.UTF-8"
fi

# Setting MACOSX_DEPLOYMENT_TARGET prevents CMake from building against too-new
# macOS features, and helps tools like Python build tools determine the appropriate
# wheel compatibility tags.
#
# ref:
#   * https://cmake.org/cmake/help/latest/envvar/MACOSX_DEPLOYMENT_TARGET.html
#   * https://github.com/scikit-build/scikit-build-core/blob/acb7d0346e4a05bcb47a4ea3939c705ab71e3145/src/scikit_build_core/builder/macos.py#L36
if [[ $ARCH == "x86_64" ]]; then
    export MACOSX_DEPLOYMENT_TARGET=10.15
else
    export MACOSX_DEPLOYMENT_TARGET=12.0
fi

if [[ "${TASK}" == "r-package" ]] || [[ "${TASK}" == "r-rchk" ]]; then
    bash "${BUILD_DIRECTORY}/.ci/test-r-package.sh" || exit 1
    exit 0
fi

if [[ "$TASK" == "cpp-tests" ]]; then
    if [[ $METHOD == "with-sanitizers" ]]; then
        extra_cmake_opts="-DUSE_SANITIZER=ON"
        if [[ -n $SANITIZERS ]]; then
            extra_cmake_opts="$extra_cmake_opts -DENABLED_SANITIZERS=$SANITIZERS"
        fi
    else
        extra_cmake_opts=""
    fi
    cmake -B build -S . -DBUILD_CPP_TEST=ON -DUSE_OPENMP=OFF -DUSE_DEBUG=ON "${extra_cmake_opts}"
    cmake --build build --target testlightgbm -j4 || exit 1
    ./testlightgbm || exit 1
    exit 0
fi

# including python=version[build=*cpython] to ensure that conda doesn't fall back to pypy
CONDA_PYTHON_REQUIREMENT="python=${PYTHON_VERSION}[build=*cpython]"

if [[ $TASK == "if-else" ]]; then
<<<<<<< HEAD
    mamba create -q -y -n "${CONDA_ENV}" "${CONDA_PYTHON_REQUIREMENT}" numpy
    # shellcheck disable=SC1091
    source activate "${CONDA_ENV}"
=======
    conda create -q -y -n $CONDA_ENV ${CONDA_PYTHON_REQUIREMENT} numpy
    source activate $CONDA_ENV
>>>>>>> 436f8267
    cmake -B build -S . || exit 1
    cmake --build build --target lightgbm -j4 || exit 1
    cd "$BUILD_DIRECTORY/tests/cpp_tests"
    ../../lightgbm config=train.conf convert_model_language=cpp convert_model=../../src/boosting/gbdt_prediction.cpp
    ../../lightgbm config=predict.conf output_result=origin.pred
    ../../lightgbm config=predict.conf output_result=ifelse.pred
    python test.py
    exit 0
fi

cd "${BUILD_DIRECTORY}"

if [[ $TASK == "swig" ]]; then
    cmake -B build -S . -DUSE_SWIG=ON
    cmake --build build -j4 || exit 1
    if [[ $OS_NAME == "linux" ]] && [[ $COMPILER == "gcc" ]]; then
        objdump -T ./lib_lightgbm.so > ./objdump.log || exit 1
        objdump -T ./lib_lightgbm_swig.so >> ./objdump.log || exit 1
        python ./.ci/check-dynamic-dependencies.py ./objdump.log || exit 1
    fi
    if [[ $PRODUCES_ARTIFACTS == "true" ]]; then
        cp ./build/lightgbmlib.jar "${BUILD_ARTIFACTSTAGINGDIRECTORY}/lightgbmlib_${OS_NAME}.jar"
    fi
    exit 0
fi

if [[ $TASK == "lint" ]]; then
<<<<<<< HEAD
    mamba create -q -y -n $CONDA_ENV \
        "${CONDA_PYTHON_REQUIREMENT}" \
=======
    conda create -q -y -n $CONDA_ENV \
        ${CONDA_PYTHON_REQUIREMENT} \
>>>>>>> 436f8267
        'cmakelint>=1.4.3' \
        'cpplint>=1.6.0' \
        'matplotlib-base>=3.9.1' \
        'mypy>=1.11.1' \
        'pre-commit>=3.8.0' \
        'pyarrow-core>=17.0' \
        'r-lintr>=3.1.2'
    # shellcheck disable=SC1091
    source activate $CONDA_ENV
    echo "Linting Python code"
    bash ./.ci/lint-python.sh || exit 1
    echo "Linting R code"
    Rscript ./.ci/lint-r-code.R "${BUILD_DIRECTORY}" || exit 1
    echo "Linting C++ code"
    bash ./.ci/lint-cpp.sh || exit 1
    exit 0
fi

if [[ $TASK == "check-docs" ]] || [[ $TASK == "check-links" ]]; then
<<<<<<< HEAD
    mamba env create \
        -n $CONDA_ENV \
        --file ./docs/env.yml || exit 1
    mamba install \
=======
    cd "${BUILD_DIRECTORY}/docs"
    conda env create \
        -n $CONDA_ENV \
        --file ./env.yml || exit 1
    conda install \
>>>>>>> 436f8267
        -q \
        -y \
        -n $CONDA_ENV \
            'doxygen>=1.10.0' \
            'rstcheck>=6.2.4' || exit 1
    # shellcheck disable=SC1091
    source activate $CONDA_ENV
    # check reStructuredText formatting
    find "${BUILD_DIRECTORY}/python-package" -type f -name "*.rst" \
        -exec rstcheck {} \+
    find "${BUILD_DIRECTORY}/docs" -type f -name "*.rst" \
        -exec rstcheck --report-level warning --ignore-directives=autoclass,autofunction,autosummary,doxygenfile {} \+
    # build docs
    make -C docs html || exit 1
    if [[ $TASK == "check-links" ]]; then
        # check docs for broken links
        pip install linkchecker
        linkchecker --config=.linkcheckerrc ./docs/_build/html/*.html || exit 1
        exit 0
    fi
    # check the consistency of parameters' descriptions and other stuff
    cp ./docs/Parameters.rst ./docs/Parameters-backup.rst
    cp ./src/io/config_auto.cpp ./src/io/config_auto-backup.cpp
    python ./.ci/parameter-generator.py || exit 1
    diff ./docs/Parameters-backup.rst ./docs/Parameters.rst || exit 1
    diff ./src/io/config_auto-backup.cpp ./src/io/config_auto.cpp || exit 1
    exit 0
fi

if [[ $PYTHON_VERSION == "3.7" ]]; then
    CONDA_REQUIREMENT_FILE="${BUILD_DIRECTORY}/.ci/conda-envs/ci-core-py37.txt"
elif [[ $PYTHON_VERSION == "3.8" ]]; then
    CONDA_REQUIREMENT_FILE="${BUILD_DIRECTORY}/.ci/conda-envs/ci-core-py38.txt"
else
    CONDA_REQUIREMENT_FILE="${BUILD_DIRECTORY}/.ci/conda-envs/ci-core.txt"
fi

conda create \
    -y \
    -n $CONDA_ENV \
    --file "${CONDA_REQUIREMENT_FILE}" \
    "${CONDA_PYTHON_REQUIREMENT}" \
|| exit 1

# shellcheck disable=SC1091
source activate $CONDA_ENV

cd "${BUILD_DIRECTORY}"

if [[ $TASK == "sdist" ]]; then
    sh ./build-python.sh sdist || exit 1
    sh .ci/check-python-dists.sh ./dist || exit 1
    pip install "./dist/lightgbm-${LGB_VER}.tar.gz" -v || exit 1
    if [[ $PRODUCES_ARTIFACTS == "true" ]]; then
        cp "./dist/lightgbm-${LGB_VER}.tar.gz" "${BUILD_ARTIFACTSTAGINGDIRECTORY}" || exit 1
    fi
    pytest ./tests/python_package_test || exit 1
    exit 0
elif [[ $TASK == "bdist" ]]; then
    if [[ $OS_NAME == "macos" ]]; then
        sh ./build-python.sh bdist_wheel || exit 1
        sh .ci/check-python-dists.sh ./dist || exit 1
        if [[ $PRODUCES_ARTIFACTS == "true" ]]; then
            cp "$(echo "dist/lightgbm-${LGB_VER}-py3-none-macosx"*.whl)" "${BUILD_ARTIFACTSTAGINGDIRECTORY}" || exit 1
        fi
    else
        if [[ $ARCH == "x86_64" ]]; then
            PLATFORM="manylinux_2_28_x86_64"
        else
            PLATFORM="manylinux2014_$ARCH"
        fi
        sh ./build-python.sh bdist_wheel --integrated-opencl || exit 1
        # rename wheel, to fix scikit-build-core choosing the platform 'linux_aarch64' instead of
        # a manylinux tag
        mv \
            ./dist/*.whl \
            ./dist/tmp.whl || exit 1
        mv \
            ./dist/tmp.whl \
            "./dist/lightgbm-${LGB_VER}-py3-none-${PLATFORM}.whl" || exit 1
        sh .ci/check-python-dists.sh ./dist || exit 1
        if [[ $PRODUCES_ARTIFACTS == "true" ]]; then
            cp "dist/lightgbm-${LGB_VER}-py3-none-${PLATFORM}.whl" "${BUILD_ARTIFACTSTAGINGDIRECTORY}" || exit 1
        fi
        # Make sure we can do both CPU and GPU; see tests/python_package_test/test_dual.py
        export LIGHTGBM_TEST_DUAL_CPU_GPU=1
    fi
    pip install -v ./dist/*.whl || exit 1
    pytest ./tests || exit 1
    exit 0
fi

if [[ $TASK == "gpu" ]]; then
    sed -i'.bak' 's/std::string device_type = "cpu";/std::string device_type = "gpu";/' ./include/LightGBM/config.h
    grep -q 'std::string device_type = "gpu"' ./include/LightGBM/config.h || exit 1  # make sure that changes were really done
    if [[ $METHOD == "pip" ]]; then
        sh ./build-python.sh sdist || exit 1
        sh .ci/check-python-dists.sh ./dist || exit 1
        pip install \
            -v \
            --config-settings=cmake.define.USE_GPU=ON \
            "./dist/lightgbm-${LGB_VER}.tar.gz" \
        || exit 1
        pytest ./tests/python_package_test || exit 1
        exit 0
    elif [[ $METHOD == "wheel" ]]; then
        sh ./build-python.sh bdist_wheel --gpu || exit 1
        sh ./.ci/check-python-dists.sh ./dist || exit 1
        pip install "$(echo ./dist/lightgbm-"${LGB_VER}"*.whl)" -v || exit 1
        pytest ./tests || exit 1
        exit 0
    elif [[ $METHOD == "source" ]]; then
        cmake -B build -S . -DUSE_GPU=ON
    fi
elif [[ $TASK == "cuda" ]]; then
    sed -i'.bak' 's/std::string device_type = "cpu";/std::string device_type = "cuda";/' ./include/LightGBM/config.h
    grep -q 'std::string device_type = "cuda"' ./include/LightGBM/config.h || exit 1  # make sure that changes were really done
    # by default ``gpu_use_dp=false`` for efficiency. change to ``true`` here for exact results in ci tests
    sed -i'.bak' 's/gpu_use_dp = false;/gpu_use_dp = true;/' ./include/LightGBM/config.h
    grep -q 'gpu_use_dp = true' ./include/LightGBM/config.h || exit 1  # make sure that changes were really done
    if [[ $METHOD == "pip" ]]; then
        sh ./build-python.sh sdist || exit 1
        sh ./.ci/check-python-dists.sh ./dist || exit 1
        pip install \
            -v \
            --config-settings=cmake.define.USE_CUDA=ON \
            "./dist/lightgbm-${LGB_VER}.tar.gz" \
        || exit 1
        pytest ./tests/python_package_test || exit 1
        exit 0
    elif [[ $METHOD == "wheel" ]]; then
        sh ./build-python.sh bdist_wheel --cuda || exit 1
        sh ./.ci/check-python-dists.sh ./dist || exit 1
        pip install "$(echo ./dist/lightgbm-"${LGB_VER}"*.whl)" -v || exit 1
        pytest ./tests || exit 1
        exit 0
    elif [[ $METHOD == "source" ]]; then
        cmake -B build -S . -DUSE_CUDA=ON
    fi
elif [[ $TASK == "mpi" ]]; then
    if [[ $METHOD == "pip" ]]; then
        sh ./build-python.sh sdist || exit 1
        sh ./.ci/check-python-dists.sh ./dist || exit 1
        pip install \
            -v \
            --config-settings=cmake.define.USE_MPI=ON \
            "./dist/lightgbm-${LGB_VER}.tar.gz" \
        || exit 1
        pytest ./tests/python_package_test || exit 1
        exit 0
    elif [[ $METHOD == "wheel" ]]; then
        sh ./build-python.sh bdist_wheel --mpi || exit 1
        sh ./.ci/check-python-dists.sh ./dist || exit 1
        pip install "$(echo ./dist/lightgbm-"${LGB_VER}"*.whl)" -v || exit 1
        pytest ./tests || exit 1
        exit 0
    elif [[ $METHOD == "source" ]]; then
        cmake -B build -S . -DUSE_MPI=ON -DUSE_DEBUG=ON
    fi
else
    cmake -B build -S .
fi

cmake --build build --target _lightgbm -j4 || exit 1

sh ./build-python.sh install --precompile || exit 1
pytest ./tests || exit 1

if [[ $TASK == "regular" ]]; then
    if [[ $PRODUCES_ARTIFACTS == "true" ]]; then
        if [[ $OS_NAME == "macos" ]]; then
            cp ./lib_lightgbm.dylib "${BUILD_ARTIFACTSTAGINGDIRECTORY}/lib_lightgbm.dylib"
        else
            if [[ $COMPILER == "gcc" ]]; then
                objdump -T ./lib_lightgbm.so > ./objdump.log || exit 1
                python ./.ci/check-dynamic-dependencies.py ./objdump.log || exit 1
            fi
            cp ./lib_lightgbm.so "${BUILD_ARTIFACTSTAGINGDIRECTORY}/lib_lightgbm.so"
        fi
    fi
    cd "$BUILD_DIRECTORY/examples/python-guide"
    sed -i'.bak' '/import lightgbm as lgb/a\
import matplotlib\
matplotlib.use\(\"Agg\"\)\
' plot_example.py  # prevent interactive window mode
    sed -i'.bak' 's/graph.render(view=True)/graph.render(view=False)/' plot_example.py
    # requirements for examples
    conda install -y -n $CONDA_ENV \
        'h5py>=3.10' \
        'ipywidgets>=8.1.2' \
        'notebook>=7.1.2'
    for f in *.py **/*.py; do python "${f}" || exit 1; done  # run all examples
    cd "$BUILD_DIRECTORY/examples/python-guide/notebooks"
    sed -i'.bak' 's/INTERACTIVE = False/assert False, \\"Interactive mode disabled\\"/' interactive_plot_example.ipynb
    jupyter nbconvert --ExecutePreprocessor.timeout=180 --to notebook --execute --inplace ./*.ipynb || exit 1  # run all notebooks

    # importing the library should succeed even if all optional dependencies are not present
    conda uninstall -n $CONDA_ENV --force --yes \
        cffi \
        dask \
        distributed \
        joblib \
        matplotlib-base \
        psutil \
        pyarrow \
        python-graphviz \
        scikit-learn || exit 1
    python -c "import lightgbm" || exit 1
fi<|MERGE_RESOLUTION|>--- conflicted
+++ resolved
@@ -66,14 +66,9 @@
 CONDA_PYTHON_REQUIREMENT="python=${PYTHON_VERSION}[build=*cpython]"
 
 if [[ $TASK == "if-else" ]]; then
-<<<<<<< HEAD
-    mamba create -q -y -n "${CONDA_ENV}" "${CONDA_PYTHON_REQUIREMENT}" numpy
+    conda create -q -y -n "${CONDA_ENV}" "${CONDA_PYTHON_REQUIREMENT}" numpy
     # shellcheck disable=SC1091
     source activate "${CONDA_ENV}"
-=======
-    conda create -q -y -n $CONDA_ENV ${CONDA_PYTHON_REQUIREMENT} numpy
-    source activate $CONDA_ENV
->>>>>>> 436f8267
     cmake -B build -S . || exit 1
     cmake --build build --target lightgbm -j4 || exit 1
     cd "$BUILD_DIRECTORY/tests/cpp_tests"
@@ -101,13 +96,8 @@
 fi
 
 if [[ $TASK == "lint" ]]; then
-<<<<<<< HEAD
-    mamba create -q -y -n $CONDA_ENV \
+    conda create -q -y -n "${CONDA_ENV}" \
         "${CONDA_PYTHON_REQUIREMENT}" \
-=======
-    conda create -q -y -n $CONDA_ENV \
-        ${CONDA_PYTHON_REQUIREMENT} \
->>>>>>> 436f8267
         'cmakelint>=1.4.3' \
         'cpplint>=1.6.0' \
         'matplotlib-base>=3.9.1' \
@@ -127,18 +117,10 @@
 fi
 
 if [[ $TASK == "check-docs" ]] || [[ $TASK == "check-links" ]]; then
-<<<<<<< HEAD
-    mamba env create \
-        -n $CONDA_ENV \
+    conda env create \
+        -n "${CONDA_ENV}" \
         --file ./docs/env.yml || exit 1
-    mamba install \
-=======
-    cd "${BUILD_DIRECTORY}/docs"
-    conda env create \
-        -n $CONDA_ENV \
-        --file ./env.yml || exit 1
     conda install \
->>>>>>> 436f8267
         -q \
         -y \
         -n $CONDA_ENV \
