--- conflicted
+++ resolved
@@ -540,15 +540,11 @@
   num_init_iteration_ = num_iteration_for_pred_;
 }
 
-<<<<<<< HEAD
-std::string GBDT::FeatureImportance() const {
+std::vector<std::pair<size_t, std::string>> GBDT::FeatureImportance() const {
   auto feature_names = std::ref(feature_names_);
   if (train_data_ != nullptr) {
     feature_names = std::ref(train_data_->feature_names());
   }
-=======
-std::vector<std::pair<size_t, std::string>> GBDT::FeatureImportance() const {
->>>>>>> 9f4849b3
   std::vector<size_t> feature_importances(max_feature_idx_ + 1, 0);
     for (size_t iter = 0; iter < models_.size(); ++iter) {
         for (int split_idx = 0; split_idx < models_[iter]->num_leaves() - 1; ++split_idx) {
