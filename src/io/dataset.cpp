/*!
 * Copyright (c) 2016 Microsoft Corporation. All rights reserved.
 * Licensed under the MIT License. See LICENSE file in the project root for
 * license information.
 */
#include <LightGBM/dataset.h>

#include <LightGBM/feature_group.h>
#include <LightGBM/utils/array_args.h>
#include <LightGBM/utils/openmp_wrapper.h>
#include <LightGBM/utils/threading.h>

#include <chrono>
#include <cstdio>
#include <limits>
#include <sstream>
#include <unordered_map>

namespace LightGBM {

const char* Dataset::binary_file_token =
    "______LightGBM_Binary_File_Token______\n";

Dataset::Dataset() {
  data_filename_ = "noname";
  num_data_ = 0;
  is_finish_load_ = false;
}

Dataset::Dataset(data_size_t num_data) {
  CHECK(num_data > 0);
  data_filename_ = "noname";
  num_data_ = num_data;
  metadata_.Init(num_data_, NO_SPECIFIC, NO_SPECIFIC);
  is_finish_load_ = false;
  group_bin_boundaries_.push_back(0);
}

Dataset::~Dataset() {}

std::vector<std::vector<int>> NoGroup(const std::vector<int>& used_features) {
  std::vector<std::vector<int>> features_in_group;
  features_in_group.resize(used_features.size());
  for (size_t i = 0; i < used_features.size(); ++i) {
    features_in_group[i].emplace_back(used_features[i]);
  }
  return features_in_group;
}

int GetConfilctCount(const std::vector<bool>& mark, const int* indices,
                     int num_indices, data_size_t max_cnt) {
  int ret = 0;
  for (int i = 0; i < num_indices; ++i) {
    if (mark[indices[i]]) {
      ++ret;
    }
    if (ret > max_cnt) {
      return -1;
    }
  }
  return ret;
}

void MarkUsed(std::vector<bool>* mark, const int* indices,
              data_size_t num_indices) {
  auto& ref_mark = *mark;
  for (int i = 0; i < num_indices; ++i) {
    ref_mark[indices[i]] = true;
  }
}

std::vector<int> FixSampleIndices(const BinMapper* bin_mapper,
                                  int num_total_samples, int num_indices,
                                  const int* sample_indices,
                                  const double* sample_values) {
  std::vector<int> ret;
  if (bin_mapper->GetDefaultBin() == bin_mapper->GetMostFreqBin()) {
    return ret;
  }
  int i = 0, j = 0;
  while (i < num_total_samples) {
    if (j < num_indices && sample_indices[j] < i) {
      ++j;
    } else if (j < num_indices && sample_indices[j] == i) {
      if (bin_mapper->ValueToBin(sample_values[j]) !=
          bin_mapper->GetMostFreqBin()) {
        ret.push_back(i);
      }
      ++i;
    } else {
      ret.push_back(i++);
    }
  }
  return ret;
}

std::vector<std::vector<int>> FindGroups(
    const std::vector<std::unique_ptr<BinMapper>>& bin_mappers,
    const std::vector<int>& find_order, int** sample_indices,
    const int* num_per_col, int num_sample_col, data_size_t total_sample_cnt,
    data_size_t num_data, bool is_use_gpu, bool is_sparse,
    std::vector<int8_t>* multi_val_group) {
  const int max_search_group = 100;
  const int max_bin_per_group = 256;
  const data_size_t single_val_max_conflict_cnt =
      static_cast<data_size_t>(total_sample_cnt / 10000);
  multi_val_group->clear();

  Random rand(num_data);
  std::vector<std::vector<int>> features_in_group;
  std::vector<std::vector<bool>> conflict_marks;
  std::vector<data_size_t> group_used_row_cnt;
  std::vector<data_size_t> group_total_data_cnt;
  std::vector<int> group_num_bin;

  // first round: fill the single val group
  for (auto fidx : find_order) {
    bool is_filtered_feature = fidx >= num_sample_col;
    const data_size_t cur_non_zero_cnt =
        is_filtered_feature ? 0 : num_per_col[fidx];
    std::vector<int> available_groups;
    for (int gid = 0; gid < static_cast<int>(features_in_group.size()); ++gid) {
      auto cur_num_bin = group_num_bin[gid] + bin_mappers[fidx]->num_bin() +
                         (bin_mappers[fidx]->GetDefaultBin() == 0 ? -1 : 0);
      if (group_total_data_cnt[gid] + cur_non_zero_cnt <=
          total_sample_cnt + single_val_max_conflict_cnt) {
        if (!is_use_gpu || cur_num_bin <= max_bin_per_group) {
          available_groups.push_back(gid);
        }
      }
    }
    std::vector<int> search_groups;
    if (!available_groups.empty()) {
      int last = static_cast<int>(available_groups.size()) - 1;
      auto indices = rand.Sample(last, std::min(last, max_search_group - 1));
      // always push the last group
      search_groups.push_back(available_groups.back());
      for (auto idx : indices) {
        search_groups.push_back(available_groups[idx]);
      }
    }
    int best_gid = -1;
    int best_conflict_cnt = -1;
    for (auto gid : search_groups) {
      const data_size_t rest_max_cnt = single_val_max_conflict_cnt -
                                       group_total_data_cnt[gid] +
                                       group_used_row_cnt[gid];
      const data_size_t cnt =
          is_filtered_feature
              ? 0
              : GetConfilctCount(conflict_marks[gid], sample_indices[fidx],
                                 num_per_col[fidx], rest_max_cnt);
      if (cnt >= 0 && cnt <= rest_max_cnt && cnt <= cur_non_zero_cnt / 2) {
        best_gid = gid;
        best_conflict_cnt = cnt;
        break;
      }
    }
    if (best_gid >= 0) {
      features_in_group[best_gid].push_back(fidx);
      group_total_data_cnt[best_gid] += cur_non_zero_cnt;
      group_used_row_cnt[best_gid] += cur_non_zero_cnt - best_conflict_cnt;
      if (!is_filtered_feature) {
        MarkUsed(&conflict_marks[best_gid], sample_indices[fidx],
                 num_per_col[fidx]);
      }
      group_num_bin[best_gid] +=
          bin_mappers[fidx]->num_bin() +
          (bin_mappers[fidx]->GetDefaultBin() == 0 ? -1 : 0);
    } else {
      features_in_group.emplace_back();
      features_in_group.back().push_back(fidx);
      conflict_marks.emplace_back(total_sample_cnt, false);
      if (!is_filtered_feature) {
        MarkUsed(&(conflict_marks.back()), sample_indices[fidx],
                 num_per_col[fidx]);
      }
      group_total_data_cnt.emplace_back(cur_non_zero_cnt);
      group_used_row_cnt.emplace_back(cur_non_zero_cnt);
      group_num_bin.push_back(
          1 + bin_mappers[fidx]->num_bin() +
          (bin_mappers[fidx]->GetDefaultBin() == 0 ? -1 : 0));
    }
  }
  if (!is_sparse) {
    multi_val_group->resize(features_in_group.size(), false);
    return features_in_group;
  }
  std::vector<int> second_round_features;
  std::vector<std::vector<int>> features_in_group2;
  std::vector<std::vector<bool>> conflict_marks2;

  const double dense_threshold = 0.4;
  for (int gid = 0; gid < static_cast<int>(features_in_group.size()); ++gid) {
    const double dense_rate =
        static_cast<double>(group_used_row_cnt[gid]) / total_sample_cnt;
    if (dense_rate >= dense_threshold) {
      features_in_group2.push_back(std::move(features_in_group[gid]));
      conflict_marks2.push_back(std::move(conflict_marks[gid]));
    } else {
      for (auto fidx : features_in_group[gid]) {
        second_round_features.push_back(fidx);
      }
    }
  }

  features_in_group = features_in_group2;
  conflict_marks = conflict_marks2;
  multi_val_group->resize(features_in_group.size(), false);
  if (!second_round_features.empty()) {
    features_in_group.emplace_back();
    conflict_marks.emplace_back(total_sample_cnt, false);
    bool is_multi_val = is_use_gpu ? true : false;
    int conflict_cnt = 0;
    for (auto fidx : second_round_features) {
      features_in_group.back().push_back(fidx);
      if (!is_multi_val) {
        const int rest_max_cnt = single_val_max_conflict_cnt - conflict_cnt;
        const auto cnt =
            GetConfilctCount(conflict_marks.back(), sample_indices[fidx],
                             num_per_col[fidx], rest_max_cnt);
        conflict_cnt += cnt;
        if (cnt < 0 || conflict_cnt > single_val_max_conflict_cnt) {
          is_multi_val = true;
          continue;
        }
        MarkUsed(&(conflict_marks.back()), sample_indices[fidx],
                 num_per_col[fidx]);
      }
    }
    multi_val_group->push_back(is_multi_val);
  }
  return features_in_group;
}

std::vector<std::vector<int>> FastFeatureBundling(
    const std::vector<std::unique_ptr<BinMapper>>& bin_mappers,
    int** sample_indices, double** sample_values, const int* num_per_col,
    int num_sample_col, data_size_t total_sample_cnt,
    const std::vector<int>& used_features, data_size_t num_data,
    bool is_use_gpu, bool is_sparse, std::vector<int8_t>* multi_val_group) {
  Common::FunctionTimer fun_timer("Dataset::FastFeatureBundling", global_timer);
  std::vector<size_t> feature_non_zero_cnt;
  feature_non_zero_cnt.reserve(used_features.size());
  // put dense feature first
  for (auto fidx : used_features) {
    if (fidx < num_sample_col) {
      feature_non_zero_cnt.emplace_back(num_per_col[fidx]);
    } else {
      feature_non_zero_cnt.emplace_back(0);
    }
  }
  // sort by non zero cnt
  std::vector<int> sorted_idx;
  sorted_idx.reserve(used_features.size());
  for (int i = 0; i < static_cast<int>(used_features.size()); ++i) {
    sorted_idx.emplace_back(i);
  }
  // sort by non zero cnt, bigger first
  std::stable_sort(sorted_idx.begin(), sorted_idx.end(),
                   [&feature_non_zero_cnt](int a, int b) {
                     return feature_non_zero_cnt[a] > feature_non_zero_cnt[b];
                   });

  std::vector<int> feature_order_by_cnt;
  feature_order_by_cnt.reserve(sorted_idx.size());
  for (auto sidx : sorted_idx) {
    feature_order_by_cnt.push_back(used_features[sidx]);
  }

  std::vector<std::vector<int>> tmp_indices;
  std::vector<int> tmp_num_per_col(num_sample_col, 0);
  for (auto fidx : used_features) {
    if (fidx >= num_sample_col) {
      continue;
    }
    auto ret = FixSampleIndices(
        bin_mappers[fidx].get(), static_cast<int>(total_sample_cnt),
        num_per_col[fidx], sample_indices[fidx], sample_values[fidx]);
    if (!ret.empty()) {
      tmp_indices.push_back(ret);
      tmp_num_per_col[fidx] = static_cast<int>(ret.size());
      sample_indices[fidx] = tmp_indices.back().data();
    } else {
      tmp_num_per_col[fidx] = num_per_col[fidx];
    }
  }
  std::vector<int8_t> group_is_multi_val, group_is_multi_val2;
  auto features_in_group =
      FindGroups(bin_mappers, used_features, sample_indices,
                 tmp_num_per_col.data(), num_sample_col, total_sample_cnt,
                 num_data, is_use_gpu, is_sparse, &group_is_multi_val);
  auto group2 =
      FindGroups(bin_mappers, feature_order_by_cnt, sample_indices,
                 tmp_num_per_col.data(), num_sample_col, total_sample_cnt,
                 num_data, is_use_gpu, is_sparse, &group_is_multi_val2);

  if (features_in_group.size() > group2.size()) {
    features_in_group = group2;
    group_is_multi_val = group_is_multi_val2;
  }
  // shuffle groups
  int num_group = static_cast<int>(features_in_group.size());
  Random tmp_rand(num_data);
  for (int i = 0; i < num_group - 1; ++i) {
    int j = tmp_rand.NextShort(i + 1, num_group);
    std::swap(features_in_group[i], features_in_group[j]);
    // Using std::swap for vector<bool> will cause the wrong result.
    std::swap(group_is_multi_val[i], group_is_multi_val[j]);
  }
  *multi_val_group = group_is_multi_val;
  return features_in_group;
}

void Dataset::Construct(std::vector<std::unique_ptr<BinMapper>>* bin_mappers,
                        int num_total_features,
                        const std::vector<std::vector<double>>& forced_bins,
                        int** sample_non_zero_indices, double** sample_values,
                        const int* num_per_col, int num_sample_col,
                        size_t total_sample_cnt, const Config& io_config) {
  num_total_features_ = num_total_features;
  CHECK(num_total_features_ == static_cast<int>(bin_mappers->size()));
  // get num_features
  std::vector<int> used_features;
  auto& ref_bin_mappers = *bin_mappers;
  for (int i = 0; i < static_cast<int>(bin_mappers->size()); ++i) {
    if (ref_bin_mappers[i] != nullptr && !ref_bin_mappers[i]->is_trivial()) {
      used_features.emplace_back(i);
    }
  }
  if (used_features.empty()) {
    Log::Warning(
        "There are no meaningful features, as all feature values are "
        "constant.");
  }
  auto features_in_group = NoGroup(used_features);
  std::vector<int8_t> group_is_multi_val(used_features.size(), 0);
  if (io_config.enable_bundle && !used_features.empty()) {
    features_in_group = FastFeatureBundling(
        *bin_mappers, sample_non_zero_indices, sample_values, num_per_col,
        num_sample_col, static_cast<data_size_t>(total_sample_cnt),
        used_features, num_data_, io_config.device_type == std::string("gpu"),
        io_config.is_enable_sparse, &group_is_multi_val);
  }

  num_features_ = 0;
  for (const auto& fs : features_in_group) {
    num_features_ += static_cast<int>(fs.size());
  }
  int cur_fidx = 0;
  used_feature_map_ = std::vector<int>(num_total_features_, -1);
  num_groups_ = static_cast<int>(features_in_group.size());
  real_feature_idx_.resize(num_features_);
  feature2group_.resize(num_features_);
  feature2subfeature_.resize(num_features_);
  int num_multi_val_group = 0;
  feature_need_push_zeros_.clear();
  for (int i = 0; i < num_groups_; ++i) {
    auto cur_features = features_in_group[i];
    int cur_cnt_features = static_cast<int>(cur_features.size());
    if (group_is_multi_val[i]) {
      ++num_multi_val_group;
    }
    // get bin_mappers
    std::vector<std::unique_ptr<BinMapper>> cur_bin_mappers;
    for (int j = 0; j < cur_cnt_features; ++j) {
      int real_fidx = cur_features[j];
      used_feature_map_[real_fidx] = cur_fidx;
      real_feature_idx_[cur_fidx] = real_fidx;
      feature2group_[cur_fidx] = i;
      feature2subfeature_[cur_fidx] = j;
      cur_bin_mappers.emplace_back(ref_bin_mappers[real_fidx].release());
      if (cur_bin_mappers.back()->GetDefaultBin() !=
          cur_bin_mappers.back()->GetMostFreqBin()) {
        feature_need_push_zeros_.push_back(cur_fidx);
      }
      ++cur_fidx;
    }
    feature_groups_.emplace_back(std::unique_ptr<FeatureGroup>(new FeatureGroup(
        cur_cnt_features, group_is_multi_val[i], &cur_bin_mappers, num_data_)));
  }
  feature_groups_.shrink_to_fit();
  group_bin_boundaries_.clear();
  uint64_t num_total_bin = 0;
  group_bin_boundaries_.push_back(num_total_bin);
  for (int i = 0; i < num_groups_; ++i) {
    num_total_bin += feature_groups_[i]->num_total_bin_;
    group_bin_boundaries_.push_back(num_total_bin);
  }
  int last_group = 0;
  group_feature_start_.reserve(num_groups_);
  group_feature_cnt_.reserve(num_groups_);
  group_feature_start_.push_back(0);
  group_feature_cnt_.push_back(1);
  for (int i = 1; i < num_features_; ++i) {
    const int group = feature2group_[i];
    if (group == last_group) {
      group_feature_cnt_.back() = group_feature_cnt_.back() + 1;
    } else {
      group_feature_start_.push_back(i);
      group_feature_cnt_.push_back(1);
      last_group = group;
    }
  }
<<<<<<< HEAD

  if (!io_config.monotone_constraints.empty()) {
    CHECK(static_cast<size_t>(num_total_features_) ==
          io_config.monotone_constraints.size());
    monotone_types_.resize(num_features_);
    for (int i = 0; i < num_total_features_; ++i) {
      int inner_fidx = InnerFeatureIndex(i);
      if (inner_fidx >= 0) {
        monotone_types_[inner_fidx] = io_config.monotone_constraints[i];
      }
    }
    if (ArrayArgs<int8_t>::CheckAllZero(monotone_types_)) {
      monotone_types_.clear();
    }
  }
  if (!io_config.feature_contri.empty()) {
    CHECK(static_cast<size_t>(num_total_features_) ==
          io_config.feature_contri.size());
    feature_penalty_.resize(num_features_);
    for (int i = 0; i < num_total_features_; ++i) {
      int inner_fidx = InnerFeatureIndex(i);
      if (inner_fidx >= 0) {
        feature_penalty_[inner_fidx] =
            std::max(0.0, io_config.feature_contri[i]);
      }
    }
    if (ArrayArgs<double>::CheckAll(feature_penalty_, 1.0)) {
      feature_penalty_.clear();
    }
  }
=======
>>>>>>> c315087f
  if (!io_config.max_bin_by_feature.empty()) {
    CHECK(static_cast<size_t>(num_total_features_) ==
          io_config.max_bin_by_feature.size());
    CHECK(*(std::min_element(io_config.max_bin_by_feature.begin(),
                             io_config.max_bin_by_feature.end())) > 1);
    max_bin_by_feature_.resize(num_total_features_);
    max_bin_by_feature_.assign(io_config.max_bin_by_feature.begin(),
                               io_config.max_bin_by_feature.end());
  }
  forced_bin_bounds_ = forced_bins;
  max_bin_ = io_config.max_bin;
  min_data_in_bin_ = io_config.min_data_in_bin;
  bin_construct_sample_cnt_ = io_config.bin_construct_sample_cnt;
  use_missing_ = io_config.use_missing;
  zero_as_missing_ = io_config.zero_as_missing;
}

<<<<<<< HEAD
void Dataset::ResetConfig(const char* parameters) {
  auto param = Config::Str2Map(parameters);
  Config io_config;
  io_config.Set(param);
  if (param.count("max_bin") && io_config.max_bin != max_bin_) {
    Log::Warning("Cannot change max_bin after constructed Dataset handle.");
  }
  if (param.count("max_bin_by_feature") &&
      io_config.max_bin_by_feature != max_bin_by_feature_) {
    Log::Warning(
        "Cannot change max_bin_by_feature after constructed Dataset handle.");
  }
  if (param.count("bin_construct_sample_cnt") &&
      io_config.bin_construct_sample_cnt != bin_construct_sample_cnt_) {
    Log::Warning(
        "Cannot change bin_construct_sample_cnt after constructed Dataset "
        "handle.");
  }
  if (param.count("min_data_in_bin") &&
      io_config.min_data_in_bin != min_data_in_bin_) {
    Log::Warning(
        "Cannot change min_data_in_bin after constructed Dataset handle.");
  }
  if (param.count("use_missing") && io_config.use_missing != use_missing_) {
    Log::Warning("Cannot change use_missing after constructed Dataset handle.");
  }
  if (param.count("zero_as_missing") &&
      io_config.zero_as_missing != zero_as_missing_) {
    Log::Warning(
        "Cannot change zero_as_missing after constructed Dataset handle.");
  }
  if (param.count("forcedbins_filename")) {
    Log::Warning("Cannot change forced bins after constructed Dataset handle.");
  }

  if (!io_config.monotone_constraints.empty()) {
    CHECK(static_cast<size_t>(num_total_features_) ==
          io_config.monotone_constraints.size());
    monotone_types_.resize(num_features_);
    for (int i = 0; i < num_total_features_; ++i) {
      int inner_fidx = InnerFeatureIndex(i);
      if (inner_fidx >= 0) {
        monotone_types_[inner_fidx] = io_config.monotone_constraints[i];
      }
    }
    if (ArrayArgs<int8_t>::CheckAllZero(monotone_types_)) {
      monotone_types_.clear();
    }
  }
  if (!io_config.feature_contri.empty()) {
    CHECK(static_cast<size_t>(num_total_features_) ==
          io_config.feature_contri.size());
    feature_penalty_.resize(num_features_);
    for (int i = 0; i < num_total_features_; ++i) {
      int inner_fidx = InnerFeatureIndex(i);
      if (inner_fidx >= 0) {
        feature_penalty_[inner_fidx] =
            std::max(0.0, io_config.feature_contri[i]);
      }
    }
    if (ArrayArgs<double>::CheckAll(feature_penalty_, 1.0)) {
      feature_penalty_.clear();
    }
  }
}

=======
>>>>>>> c315087f
void Dataset::FinishLoad() {
  if (is_finish_load_) {
    return;
  }
  if (num_groups_ > 0) {
    for (int i = 0; i < num_groups_; ++i) {
      feature_groups_[i]->FinishLoad();
    }
  }
  is_finish_load_ = true;
}

void PushDataToMultiValBin(
    data_size_t num_data, const std::vector<uint32_t> most_freq_bins,
    const std::vector<uint32_t> offsets,
    std::vector<std::vector<std::unique_ptr<BinIterator>>>& iters,
    MultiValBin* ret) {
  Common::FunctionTimer fun_time("Dataset::PushDataToMultiValBin",
                                 global_timer);
  if (ret->IsSparse()) {
    Threading::For<data_size_t>(
        0, num_data, 1024, [&](int tid, data_size_t start, data_size_t end) {
          std::vector<uint32_t> cur_data;
          cur_data.reserve(most_freq_bins.size());
          for (size_t j = 0; j < most_freq_bins.size(); ++j) {
            iters[tid][j]->Reset(start);
          }
          for (data_size_t i = start; i < end; ++i) {
            cur_data.clear();
            for (size_t j = 0; j < most_freq_bins.size(); ++j) {
              auto cur_bin = iters[tid][j]->Get(i);
              if (cur_bin == most_freq_bins[j]) {
                continue;
              }
              cur_bin += offsets[j];
              if (most_freq_bins[j] == 0) {
                cur_bin -= 1;
              }
              cur_data.push_back(cur_bin);
            }
            ret->PushOneRow(tid, i, cur_data);
          }
        });
  } else {
    Threading::For<data_size_t>(
        0, num_data, 1024, [&](int tid, data_size_t start, data_size_t end) {
          std::vector<uint32_t> cur_data(most_freq_bins.size(), 0);
          for (size_t j = 0; j < most_freq_bins.size(); ++j) {
            iters[tid][j]->Reset(start);
          }
          for (data_size_t i = start; i < end; ++i) {
            for (size_t j = 0; j < most_freq_bins.size(); ++j) {
              auto cur_bin = iters[tid][j]->Get(i);
              if (cur_bin == most_freq_bins[j]) {
                cur_bin = 0;
              } else {
                cur_bin += offsets[j];
                if (most_freq_bins[j] == 0) {
                  cur_bin -= 1;
                }
              }
              cur_data[j] = cur_bin;
            }
            ret->PushOneRow(tid, i, cur_data);
          }
        });
  }
}

MultiValBin* Dataset::GetMultiBinFromSparseFeatures() const {
  Common::FunctionTimer fun_time("Dataset::GetMultiBinFromSparseFeatures",
                                 global_timer);
  int multi_group_id = -1;
  for (int i = 0; i < num_groups_; ++i) {
    if (feature_groups_[i]->is_multi_val_) {
      if (multi_group_id < 0) {
        multi_group_id = i;
      } else {
        Log::Fatal("Bug. There should be only one multi-val group.");
      }
    }
  }
  if (multi_group_id < 0) {
    return nullptr;
  }
  const auto& offsets = feature_groups_[multi_group_id]->bin_offsets_;
  const int num_feature = feature_groups_[multi_group_id]->num_feature_;
  int num_threads = 1;
#pragma omp parallel
#pragma omp master
  { num_threads = omp_get_num_threads(); }

  std::vector<std::vector<std::unique_ptr<BinIterator>>> iters(num_threads);
  std::vector<uint32_t> most_freq_bins;
  double sum_sparse_rate = 0;
  for (int i = 0; i < num_feature; ++i) {
#pragma omp parallel for schedule(static)
    for (int tid = 0; tid < num_threads; ++tid) {
      iters[tid].emplace_back(
          feature_groups_[multi_group_id]->SubFeatureIterator(i));
    }
    most_freq_bins.push_back(
        feature_groups_[multi_group_id]->bin_mappers_[i]->GetMostFreqBin());
    sum_sparse_rate +=
        feature_groups_[multi_group_id]->bin_mappers_[i]->sparse_rate();
  }
  sum_sparse_rate /= num_feature;
  Log::Debug("Dataset::GetMultiBinFromSparseFeatures: sparse rate %f",
             sum_sparse_rate);
  std::unique_ptr<MultiValBin> ret;
  ret.reset(MultiValBin::CreateMultiValBin(num_data_, offsets.back(),
                                           num_feature, sum_sparse_rate));
  PushDataToMultiValBin(num_data_, most_freq_bins, offsets, iters, ret.get());
  ret->FinishLoad();
  return ret.release();
}

MultiValBin* Dataset::GetMultiBinFromAllFeatures() const {
  Common::FunctionTimer fun_time("Dataset::GetMultiBinFromAllFeatures",
                                 global_timer);
  int num_threads = 1;
#pragma omp parallel
#pragma omp master
  { num_threads = omp_get_num_threads(); }
  double sum_dense_ratio = 0;

  std::unique_ptr<MultiValBin> ret;
  std::vector<std::vector<std::unique_ptr<BinIterator>>> iters(num_threads);
  std::vector<uint32_t> most_freq_bins;
  std::vector<uint32_t> offsets;
  int num_total_bin = 1;
  offsets.push_back(num_total_bin);
  for (int gid = 0; gid < num_groups_; ++gid) {
    if (feature_groups_[gid]->is_multi_val_) {
      for (int fid = 0; fid < feature_groups_[gid]->num_feature_; ++fid) {
        const auto& bin_mapper = feature_groups_[gid]->bin_mappers_[fid];
        sum_dense_ratio += 1.0f - bin_mapper->sparse_rate();
        most_freq_bins.push_back(bin_mapper->GetMostFreqBin());
        num_total_bin += bin_mapper->num_bin();
        if (most_freq_bins.back() == 0) {
          num_total_bin -= 1;
        }
        offsets.push_back(num_total_bin);
#pragma omp parallel for schedule(static)
        for (int tid = 0; tid < num_threads; ++tid) {
          iters[tid].emplace_back(
              feature_groups_[gid]->SubFeatureIterator(fid));
        }
      }
    } else {
      most_freq_bins.push_back(0);
      num_total_bin += feature_groups_[gid]->bin_offsets_.back() - 1;
      for (int tid = 0; tid < num_threads; ++tid) {
        iters[tid].emplace_back(feature_groups_[gid]->FeatureGroupIterator());
      }
      offsets.push_back(num_total_bin);
      for (int fid = 0; fid < feature_groups_[gid]->num_feature_; ++fid) {
        const auto& bin_mapper = feature_groups_[gid]->bin_mappers_[fid];
        sum_dense_ratio += 1.0f - bin_mapper->sparse_rate();
      }
    }
  }
  sum_dense_ratio /= static_cast<double>(most_freq_bins.size());
  Log::Debug("Dataset::GetMultiBinFromAllFeatures: sparse rate %f",
             1.0 - sum_dense_ratio);
  ret.reset(MultiValBin::CreateMultiValBin(
      num_data_, num_total_bin, static_cast<int>(most_freq_bins.size()),
      1.0 - sum_dense_ratio));
  PushDataToMultiValBin(num_data_, most_freq_bins, offsets, iters, ret.get());
  ret->FinishLoad();
  return ret.release();
}

TrainingTempState* Dataset::TestMultiThreadingMethod(
    score_t* gradients, score_t* hessians,
    const std::vector<int8_t>& is_feature_used, bool is_constant_hessian,
    bool force_colwise, bool force_rowwise, bool* is_hist_col_wise) const {
  Common::FunctionTimer fun_timer("Dataset::TestMultiThreadingMethod",
                                  global_timer);
  if (force_colwise && force_rowwise) {
    Log::Fatal(
        "Cannot set both `force_col_wise` and `force_row_wise` to `true` at "
        "the same time");
  }
  if (num_groups_ <= 0) {
    return nullptr;
  }
  if (force_colwise) {
    *is_hist_col_wise = true;
    TrainingTempState* temp_state = new TrainingTempState();
    temp_state->SetMultiValBin(GetMultiBinFromSparseFeatures());
    return temp_state;
  } else if (force_rowwise) {
    *is_hist_col_wise = false;
    TrainingTempState* temp_state = new TrainingTempState();
    temp_state->SetMultiValBin(GetMultiBinFromAllFeatures());
    return temp_state;
  } else {
    std::unique_ptr<MultiValBin> sparse_bin;
    std::unique_ptr<MultiValBin> all_bin;
    std::unique_ptr<TrainingTempState> colwise_state;
    std::unique_ptr<TrainingTempState> rowwise_state;
    colwise_state.reset(new TrainingTempState());
    rowwise_state.reset(new TrainingTempState());

    std::chrono::duration<double, std::milli> col_wise_init_time,
        row_wise_init_time;
    auto start_time = std::chrono::steady_clock::now();
    colwise_state->SetMultiValBin(GetMultiBinFromSparseFeatures());
    col_wise_init_time = std::chrono::steady_clock::now() - start_time;

    start_time = std::chrono::steady_clock::now();
    rowwise_state->SetMultiValBin(GetMultiBinFromAllFeatures());
    std::vector<hist_t, Common::AlignmentAllocator<hist_t, kAlignedSize>>
        hist_data(NumTotalBin() * 2);

    row_wise_init_time = std::chrono::steady_clock::now() - start_time;
    Log::Debug(
        "init for col-wise cost %f seconds, init for row-wise cost %f seconds",
        col_wise_init_time * 1e-3, row_wise_init_time * 1e-3);
    InitTrain(is_feature_used, true, colwise_state.get());
    InitTrain(is_feature_used, false, rowwise_state.get());
    std::chrono::duration<double, std::milli> col_wise_time, row_wise_time;
    start_time = std::chrono::steady_clock::now();
    ConstructHistograms(is_feature_used, nullptr, num_data_, gradients,
                        hessians, gradients, hessians, is_constant_hessian,
                        true, colwise_state.get(), hist_data.data());
    col_wise_time = std::chrono::steady_clock::now() - start_time;
    start_time = std::chrono::steady_clock::now();
    ConstructHistogramsMultiVal(nullptr, num_data_, gradients, hessians,
                                is_constant_hessian, rowwise_state.get(),
                                hist_data.data());
    row_wise_time = std::chrono::steady_clock::now() - start_time;
    Log::Debug("col-wise cost %f seconds, row-wise cost %f seconds",
               col_wise_time * 1e-3, row_wise_time * 1e-3);
    if (col_wise_time < row_wise_time) {
      *is_hist_col_wise = true;
      auto overhead_cost = row_wise_init_time + row_wise_time + col_wise_time;
      Log::Warning(
          "Auto-choosing col-wise multi-threading, the overhead of testing was "
          "%f seconds.\n"
          "You can set `force_col_wise=true` to remove the overhead.",
          overhead_cost * 1e-3);
      return colwise_state.release();
    } else {
      *is_hist_col_wise = false;
      auto overhead_cost = col_wise_init_time + row_wise_time + col_wise_time;
      Log::Warning(
          "Auto-choosing row-wise multi-threading, the overhead of testing was "
          "%f seconds.\n"
          "You can set `force_row_wise=true` to remove the overhead.\n"
          "And if memory is not enough, you can set `force_col_wise=true`.",
          overhead_cost * 1e-3);
      if (rowwise_state->multi_val_bin->IsSparse()) {
        Log::Debug("Using Sparse Multi-Val Bin");
      } else {
        Log::Debug("Using Dense Multi-Val Bin");
      }
      return rowwise_state.release();
    }
  }
}

void Dataset::CopyFeatureMapperFrom(const Dataset* dataset) {
  feature_groups_.clear();
  num_features_ = dataset->num_features_;
  num_groups_ = dataset->num_groups_;
  // copy feature bin mapper data
  for (int i = 0; i < num_groups_; ++i) {
    feature_groups_.emplace_back(
        new FeatureGroup(*dataset->feature_groups_[i], num_data_));
  }
  feature_groups_.shrink_to_fit();
  used_feature_map_ = dataset->used_feature_map_;
  num_total_features_ = dataset->num_total_features_;
  feature_names_ = dataset->feature_names_;
  label_idx_ = dataset->label_idx_;
  real_feature_idx_ = dataset->real_feature_idx_;
  feature2group_ = dataset->feature2group_;
  feature2subfeature_ = dataset->feature2subfeature_;
  group_bin_boundaries_ = dataset->group_bin_boundaries_;
  group_feature_start_ = dataset->group_feature_start_;
  group_feature_cnt_ = dataset->group_feature_cnt_;
  forced_bin_bounds_ = dataset->forced_bin_bounds_;
  feature_need_push_zeros_ = dataset->feature_need_push_zeros_;
}

void Dataset::CreateValid(const Dataset* dataset) {
  feature_groups_.clear();
  num_features_ = dataset->num_features_;
  num_groups_ = num_features_;
  feature2group_.clear();
  feature2subfeature_.clear();
  // copy feature bin mapper data
  feature_need_push_zeros_.clear();
  for (int i = 0; i < num_features_; ++i) {
    std::vector<std::unique_ptr<BinMapper>> bin_mappers;
    bin_mappers.emplace_back(new BinMapper(*(dataset->FeatureBinMapper(i))));
    if (bin_mappers.back()->GetDefaultBin() !=
        bin_mappers.back()->GetMostFreqBin()) {
      feature_need_push_zeros_.push_back(i);
    }
    feature_groups_.emplace_back(new FeatureGroup(&bin_mappers, num_data_));
    feature2group_.push_back(i);
    feature2subfeature_.push_back(0);
  }

  feature_groups_.shrink_to_fit();
  used_feature_map_ = dataset->used_feature_map_;
  num_total_features_ = dataset->num_total_features_;
  feature_names_ = dataset->feature_names_;
  label_idx_ = dataset->label_idx_;
  real_feature_idx_ = dataset->real_feature_idx_;
  group_bin_boundaries_.clear();
  uint64_t num_total_bin = 0;
  group_bin_boundaries_.push_back(num_total_bin);
  for (int i = 0; i < num_groups_; ++i) {
    num_total_bin += feature_groups_[i]->num_total_bin_;
    group_bin_boundaries_.push_back(num_total_bin);
  }
  int last_group = 0;
  group_feature_start_.reserve(num_groups_);
  group_feature_cnt_.reserve(num_groups_);
  group_feature_start_.push_back(0);
  group_feature_cnt_.push_back(1);
  for (int i = 1; i < num_features_; ++i) {
    const int group = feature2group_[i];
    if (group == last_group) {
      group_feature_cnt_.back() = group_feature_cnt_.back() + 1;
    } else {
      group_feature_start_.push_back(i);
      group_feature_cnt_.push_back(1);
      last_group = group;
    }
  }
  forced_bin_bounds_ = dataset->forced_bin_bounds_;
}

void Dataset::ReSize(data_size_t num_data) {
  if (num_data_ != num_data) {
    num_data_ = num_data;
    OMP_INIT_EX();
#pragma omp parallel for schedule(static)
    for (int group = 0; group < num_groups_; ++group) {
      OMP_LOOP_EX_BEGIN();
      feature_groups_[group]->ReSize(num_data_);
      OMP_LOOP_EX_END();
    }
    OMP_THROW_EX();
  }
}

void Dataset::CopySubset(const Dataset* fullset,
                         const data_size_t* used_indices,
                         data_size_t num_used_indices, bool need_meta_data) {
  CHECK(num_used_indices == num_data_);
  OMP_INIT_EX();
#pragma omp parallel for schedule(static)
  for (int group = 0; group < num_groups_; ++group) {
    OMP_LOOP_EX_BEGIN();
    feature_groups_[group]->CopySubset(fullset->feature_groups_[group].get(),
                                       used_indices, num_used_indices);
    OMP_LOOP_EX_END();
  }
  OMP_THROW_EX();
  if (need_meta_data) {
    metadata_.Init(fullset->metadata_, used_indices, num_used_indices);
  }
  is_finish_load_ = true;
}

bool Dataset::SetFloatField(const char* field_name, const float* field_data,
                            data_size_t num_element) {
  std::string name(field_name);
  name = Common::Trim(name);
  if (name == std::string("label") || name == std::string("target")) {
#ifdef LABEL_T_USE_DOUBLE
    Log::Fatal("Don't support LABEL_T_USE_DOUBLE");
#else
    metadata_.SetLabel(field_data, num_element);
#endif
  } else if (name == std::string("weight") || name == std::string("weights")) {
#ifdef LABEL_T_USE_DOUBLE
    Log::Fatal("Don't support LABEL_T_USE_DOUBLE");
#else
    metadata_.SetWeights(field_data, num_element);
#endif
  } else {
    return false;
  }
  return true;
}

bool Dataset::SetDoubleField(const char* field_name, const double* field_data,
                             data_size_t num_element) {
  std::string name(field_name);
  name = Common::Trim(name);
  if (name == std::string("init_score")) {
    metadata_.SetInitScore(field_data, num_element);
  } else {
    return false;
  }
  return true;
}

bool Dataset::SetIntField(const char* field_name, const int* field_data,
                          data_size_t num_element) {
  std::string name(field_name);
  name = Common::Trim(name);
  if (name == std::string("query") || name == std::string("group")) {
    metadata_.SetQuery(field_data, num_element);
  } else {
    return false;
  }
  return true;
}

bool Dataset::GetFloatField(const char* field_name, data_size_t* out_len,
                            const float** out_ptr) {
  std::string name(field_name);
  name = Common::Trim(name);
  if (name == std::string("label") || name == std::string("target")) {
#ifdef LABEL_T_USE_DOUBLE
    Log::Fatal("Don't support LABEL_T_USE_DOUBLE");
#else
    *out_ptr = metadata_.label();
    *out_len = num_data_;
#endif
  } else if (name == std::string("weight") || name == std::string("weights")) {
#ifdef LABEL_T_USE_DOUBLE
    Log::Fatal("Don't support LABEL_T_USE_DOUBLE");
#else
    *out_ptr = metadata_.weights();
    *out_len = num_data_;
#endif
  } else {
    return false;
  }
  return true;
}

bool Dataset::GetDoubleField(const char* field_name, data_size_t* out_len,
                             const double** out_ptr) {
  std::string name(field_name);
  name = Common::Trim(name);
  if (name == std::string("init_score")) {
    *out_ptr = metadata_.init_score();
    *out_len = static_cast<data_size_t>(metadata_.num_init_score());
  } else {
    return false;
  }
  return true;
}

bool Dataset::GetIntField(const char* field_name, data_size_t* out_len,
                          const int** out_ptr) {
  std::string name(field_name);
  name = Common::Trim(name);
  if (name == std::string("query") || name == std::string("group")) {
    *out_ptr = metadata_.query_boundaries();
    *out_len = metadata_.num_queries() + 1;
  } else {
    return false;
  }
  return true;
}

<<<<<<< HEAD
bool Dataset::GetInt8Field(const char* field_name, data_size_t* out_len,
                           const int8_t** out_ptr) {
  std::string name(field_name);
  name = Common::Trim(name);
  if (name == std::string("monotone_constraints")) {
    *out_ptr = monotone_types_.data();
    *out_len = static_cast<data_size_t>(monotone_types_.size());
  } else {
    return false;
  }
  return true;
}

=======
>>>>>>> c315087f
void Dataset::SaveBinaryFile(const char* bin_filename) {
  if (bin_filename != nullptr && std::string(bin_filename) == data_filename_) {
    Log::Warning("Bianry file %s already exists", bin_filename);
    return;
  }
  // if not pass a filename, just append ".bin" of original file
  std::string bin_filename_str(data_filename_);
  if (bin_filename == nullptr || bin_filename[0] == '\0') {
    bin_filename_str.append(".bin");
    bin_filename = bin_filename_str.c_str();
  }
  bool is_file_existed = false;

  if (VirtualFileWriter::Exists(bin_filename)) {
    is_file_existed = true;
    Log::Warning("File %s exists, cannot save binary to it", bin_filename);
  }

  if (!is_file_existed) {
    auto writer = VirtualFileWriter::Make(bin_filename);
    if (!writer->Init()) {
      Log::Fatal("Cannot write binary data to %s ", bin_filename);
    }
    Log::Info("Saving data to binary file %s", bin_filename);
    size_t size_of_token = std::strlen(binary_file_token);
    writer->Write(binary_file_token, size_of_token);
    // get size of header
<<<<<<< HEAD
    size_t size_of_header =
        sizeof(num_data_) + sizeof(num_features_) +
        sizeof(num_total_features_) + sizeof(int) * num_total_features_ +
        sizeof(label_idx_) + sizeof(num_groups_) +
        3 * sizeof(int) * num_features_ + sizeof(uint64_t) * (num_groups_ + 1) +
        2 * sizeof(int) * num_groups_ + sizeof(int8_t) * num_features_ +
        sizeof(double) * num_features_ + sizeof(int32_t) * num_total_features_ +
        sizeof(int) * 3 + sizeof(bool) * 2;
=======
    size_t size_of_header = sizeof(num_data_) + sizeof(num_features_) + sizeof(num_total_features_)
      + sizeof(int) * num_total_features_ + sizeof(label_idx_) + sizeof(num_groups_)
      + 3 * sizeof(int) * num_features_ + sizeof(uint64_t) * (num_groups_ + 1) + 2 * sizeof(int) * num_groups_
      + sizeof(int32_t) * num_total_features_ + sizeof(int) * 3 + sizeof(bool) * 2;
>>>>>>> c315087f
    // size of feature names
    for (int i = 0; i < num_total_features_; ++i) {
      size_of_header += feature_names_[i].size() + sizeof(int);
    }
    // size of forced bins
    for (int i = 0; i < num_total_features_; ++i) {
      size_of_header +=
          forced_bin_bounds_[i].size() * sizeof(double) + sizeof(int);
    }
    writer->Write(&size_of_header, sizeof(size_of_header));
    // write header
    writer->Write(&num_data_, sizeof(num_data_));
    writer->Write(&num_features_, sizeof(num_features_));
    writer->Write(&num_total_features_, sizeof(num_total_features_));
    writer->Write(&label_idx_, sizeof(label_idx_));
    writer->Write(&max_bin_, sizeof(max_bin_));
    writer->Write(&bin_construct_sample_cnt_,
                  sizeof(bin_construct_sample_cnt_));
    writer->Write(&min_data_in_bin_, sizeof(min_data_in_bin_));
    writer->Write(&use_missing_, sizeof(use_missing_));
    writer->Write(&zero_as_missing_, sizeof(zero_as_missing_));
    writer->Write(used_feature_map_.data(), sizeof(int) * num_total_features_);
    writer->Write(&num_groups_, sizeof(num_groups_));
    writer->Write(real_feature_idx_.data(), sizeof(int) * num_features_);
    writer->Write(feature2group_.data(), sizeof(int) * num_features_);
    writer->Write(feature2subfeature_.data(), sizeof(int) * num_features_);
    writer->Write(group_bin_boundaries_.data(),
                  sizeof(uint64_t) * (num_groups_ + 1));
    writer->Write(group_feature_start_.data(), sizeof(int) * num_groups_);
    writer->Write(group_feature_cnt_.data(), sizeof(int) * num_groups_);
    if (max_bin_by_feature_.empty()) {
      ArrayArgs<int32_t>::Assign(&max_bin_by_feature_, -1, num_total_features_);
    }
    writer->Write(max_bin_by_feature_.data(),
                  sizeof(int32_t) * num_total_features_);
    if (ArrayArgs<int32_t>::CheckAll(max_bin_by_feature_, -1)) {
      max_bin_by_feature_.clear();
    }
    // write feature names
    for (int i = 0; i < num_total_features_; ++i) {
      int str_len = static_cast<int>(feature_names_[i].size());
      writer->Write(&str_len, sizeof(int));
      const char* c_str = feature_names_[i].c_str();
      writer->Write(c_str, sizeof(char) * str_len);
    }
    // write forced bins
    for (int i = 0; i < num_total_features_; ++i) {
      int num_bounds = static_cast<int>(forced_bin_bounds_[i].size());
      writer->Write(&num_bounds, sizeof(int));

      for (size_t j = 0; j < forced_bin_bounds_[i].size(); ++j) {
        writer->Write(&forced_bin_bounds_[i][j], sizeof(double));
      }
    }

    // get size of meta data
    size_t size_of_metadata = metadata_.SizesInByte();
    writer->Write(&size_of_metadata, sizeof(size_of_metadata));
    // write meta data
    metadata_.SaveBinaryToFile(writer.get());

    // write feature data
    for (int i = 0; i < num_groups_; ++i) {
      // get size of feature
      size_t size_of_feature = feature_groups_[i]->SizesInByte();
      writer->Write(&size_of_feature, sizeof(size_of_feature));
      // write feature
      feature_groups_[i]->SaveBinaryToFile(writer.get());
    }
  }
}

void Dataset::DumpTextFile(const char* text_filename) {
  FILE* file = NULL;
#if _MSC_VER
  fopen_s(&file, text_filename, "wt");
#else
  file = fopen(text_filename, "wt");
#endif
  fprintf(file, "num_features: %d\n", num_features_);
  fprintf(file, "num_total_features: %d\n", num_total_features_);
  fprintf(file, "num_groups: %d\n", num_groups_);
  fprintf(file, "num_data: %d\n", num_data_);
  fprintf(file, "feature_names: ");
  for (auto n : feature_names_) {
    fprintf(file, "%s, ", n.c_str());
  }
  fprintf(file, "\nmax_bin_by_feature: ");
  for (auto i : max_bin_by_feature_) {
    fprintf(file, "%d, ", i);
  }
  fprintf(file, "\n");
  for (auto n : feature_names_) {
    fprintf(file, "%s, ", n.c_str());
  }
  fprintf(file, "\nforced_bins: ");
  for (int i = 0; i < num_total_features_; ++i) {
    fprintf(file, "\nfeature %d: ", i);
    for (size_t j = 0; j < forced_bin_bounds_[i].size(); ++j) {
      fprintf(file, "%lf, ", forced_bin_bounds_[i][j]);
    }
  }
  std::vector<std::unique_ptr<BinIterator>> iterators;
  iterators.reserve(num_features_);
  for (int j = 0; j < num_features_; ++j) {
    auto group_idx = feature2group_[j];
    auto sub_idx = feature2subfeature_[j];
    iterators.emplace_back(
        feature_groups_[group_idx]->SubFeatureIterator(sub_idx));
  }
  for (data_size_t i = 0; i < num_data_; ++i) {
    fprintf(file, "\n");
    for (int j = 0; j < num_total_features_; ++j) {
      auto inner_feature_idx = used_feature_map_[j];
      if (inner_feature_idx < 0) {
        fprintf(file, "NA, ");
      } else {
        fprintf(file, "%d, ", iterators[inner_feature_idx]->Get(i));
      }
    }
  }
  fclose(file);
}

void Dataset::InitTrain(const std::vector<int8_t>& is_feature_used,
                        bool is_colwise, TrainingTempState* temp_state) const {
  Common::FunctionTimer fun_time("Dataset::InitTrain", global_timer);
  temp_state->use_subfeature = false;
  if (temp_state->multi_val_bin == nullptr) {
    return;
  }
  global_timer.Start("Dataset::InitTrain.Prep");
  double sum_used_dense_ratio = 0.0;
  double sum_dense_ratio = 0.0;
  int num_used = 0;
  int total = 0;
  std::vector<int> used_feature_index;
  for (int i = 0; i < num_groups_; ++i) {
    int f_start = group_feature_start_[i];
    if (feature_groups_[i]->is_multi_val_) {
      for (int j = 0; j < feature_groups_[i]->num_feature_; ++j) {
        const auto dense_rate =
            1.0 - feature_groups_[i]->bin_mappers_[j]->sparse_rate();
        if (is_feature_used[f_start + j]) {
          ++num_used;
          used_feature_index.push_back(total);
          sum_used_dense_ratio += dense_rate;
        }
        sum_dense_ratio += dense_rate;
        ++total;
      }
    } else if (!is_colwise) {
      bool is_group_used = false;
      double dense_rate = 0;
      for (int j = 0; j < feature_groups_[i]->num_feature_; ++j) {
        if (is_feature_used[f_start + j]) {
          is_group_used = true;
        }
        dense_rate += 1.0 - feature_groups_[i]->bin_mappers_[j]->sparse_rate();
      }
      if (is_group_used) {
        ++num_used;
        used_feature_index.push_back(total);
        sum_used_dense_ratio += dense_rate;
      }
      sum_dense_ratio += dense_rate;
      ++total;
    }
  }
  global_timer.Stop("Dataset::InitTrain.Prep");
  const double k_subfeature_threshold = 0.6;
  if (sum_used_dense_ratio >= sum_dense_ratio * k_subfeature_threshold) {
    return;
  }
  temp_state->use_subfeature = true;
  global_timer.Start("Dataset::InitTrain.Prep");
  std::vector<uint32_t> upper_bound;
  std::vector<uint32_t> lower_bound;
  std::vector<uint32_t> delta;
  temp_state->hist_move_src.clear();
  temp_state->hist_move_dest.clear();
  temp_state->hist_move_size.clear();

  int num_total_bin = 1;
  int new_num_total_bin = 1;

  for (int i = 0; i < num_groups_; ++i) {
    int f_start = group_feature_start_[i];
    if (feature_groups_[i]->is_multi_val_) {
      for (int j = 0; j < feature_groups_[i]->num_feature_; ++j) {
        const auto& bin_mapper = feature_groups_[i]->bin_mappers_[j];
        int cur_num_bin = bin_mapper->num_bin();
        if (bin_mapper->GetMostFreqBin() == 0) {
          cur_num_bin -= 1;
        }
        num_total_bin += cur_num_bin;
        if (is_feature_used[f_start + j]) {
          new_num_total_bin += cur_num_bin;

          lower_bound.push_back(num_total_bin - cur_num_bin);
          upper_bound.push_back(num_total_bin);

          temp_state->hist_move_src.push_back(
              (new_num_total_bin - cur_num_bin) * 2);
          temp_state->hist_move_dest.push_back(
              (num_total_bin - cur_num_bin) * 2);
          temp_state->hist_move_size.push_back(cur_num_bin * 2);
          delta.push_back(num_total_bin - new_num_total_bin);
        }
      }
    } else if (!is_colwise) {
      bool is_group_used = false;
      for (int j = 0; j < feature_groups_[i]->num_feature_; ++j) {
        if (is_feature_used[f_start + j]) {
          is_group_used = true;
          break;
        }
      }
      int cur_num_bin = feature_groups_[i]->bin_offsets_.back() - 1;
      num_total_bin += cur_num_bin;
      if (is_group_used) {
        new_num_total_bin += cur_num_bin;

        lower_bound.push_back(num_total_bin - cur_num_bin);
        upper_bound.push_back(num_total_bin);

        temp_state->hist_move_src.push_back(
            (new_num_total_bin - cur_num_bin) * 2);
        temp_state->hist_move_dest.push_back((num_total_bin - cur_num_bin) * 2);
        temp_state->hist_move_size.push_back(cur_num_bin * 2);
        delta.push_back(num_total_bin - new_num_total_bin);
      }
    }
  }
  // avoid out of range
  lower_bound.push_back(num_total_bin);
  upper_bound.push_back(num_total_bin);
  global_timer.Stop("Dataset::InitTrain.Prep");
  global_timer.Start("Dataset::InitTrain.Resize");
  if (temp_state->multi_val_bin_subfeature == nullptr) {
    temp_state->multi_val_bin_subfeature.reset(
        temp_state->multi_val_bin->CreateLike(new_num_total_bin, num_used,
                                              sum_used_dense_ratio));
  } else {
    temp_state->multi_val_bin_subfeature->ReSizeForSubFeature(
        new_num_total_bin, num_used, sum_used_dense_ratio);
  }
  global_timer.Stop("Dataset::InitTrain.Resize");
  global_timer.Start("Dataset::InitTrain.CopySubFeature");
  temp_state->multi_val_bin_subfeature->CopySubFeature(
      temp_state->multi_val_bin.get(), used_feature_index, lower_bound,
      upper_bound, delta);
  global_timer.Stop("Dataset::InitTrain.CopySubFeature");
}

void Dataset::ConstructHistogramsMultiVal(
    const data_size_t* data_indices, data_size_t num_data,
    const score_t* gradients, const score_t* hessians, bool is_constant_hessian,
    TrainingTempState* temp_state, hist_t* hist_data) const {
  Common::FunctionTimer fun_time("Dataset::ConstructHistogramsMultiVal",
                                 global_timer);
  const auto multi_val_bin = temp_state->use_subfeature
                                 ? temp_state->multi_val_bin_subfeature.get()
                                 : temp_state->multi_val_bin.get();
  if (multi_val_bin == nullptr) {
    return;
  }
  int num_threads = 1;
#pragma omp parallel
#pragma omp master
  { num_threads = omp_get_num_threads(); }

  global_timer.Start("Dataset::sparse_bin_histogram");
  const int num_bin = multi_val_bin->num_bin();
  const int num_bin_aligned =
      (num_bin + kAlignedSize - 1) / kAlignedSize * kAlignedSize;
  int n_data_block = 1;
  int data_block_size = num_data;
  Threading::BlockInfo<data_size_t>(num_threads, num_data, 1024,
                                      &n_data_block, &data_block_size);
  const size_t buf_size =
      static_cast<size_t>(n_data_block - 1) * num_bin_aligned * 2;
  if (temp_state->hist_buf.size() < buf_size) {
    temp_state->hist_buf.resize(buf_size);
  }
  auto origin_hist_data = hist_data;
  if (temp_state->use_subfeature) {
    hist_data = temp_state->TempBuf();
  }
  OMP_INIT_EX();
#pragma omp parallel for schedule(static)
  for (int tid = 0; tid < n_data_block; ++tid) {
    OMP_LOOP_EX_BEGIN();
    data_size_t start = tid * data_block_size;
    data_size_t end = std::min(start + data_block_size, num_data);
    auto data_ptr = hist_data;
    if (tid > 0) {
      data_ptr = temp_state->hist_buf.data() +
                 static_cast<size_t>(num_bin_aligned) * 2 * (tid - 1);
    }
    std::memset(reinterpret_cast<void*>(data_ptr), 0, num_bin * kHistEntrySize);
    if (data_indices != nullptr && num_data < num_data_) {
      if (!is_constant_hessian) {
        multi_val_bin->ConstructHistogram(data_indices, start, end, gradients,
                                          hessians, data_ptr);
      } else {
        multi_val_bin->ConstructHistogram(data_indices, start, end, gradients,
                                          data_ptr);
      }
    } else {
      if (!is_constant_hessian) {
        multi_val_bin->ConstructHistogram(start, end, gradients, hessians,
                                          data_ptr);
      } else {
        multi_val_bin->ConstructHistogram(start, end, gradients, data_ptr);
      }
    }
    OMP_LOOP_EX_END();
  }
  OMP_THROW_EX();
  global_timer.Stop("Dataset::sparse_bin_histogram");

  global_timer.Start("Dataset::sparse_bin_histogram_merge");
  int n_bin_block = 1;
  int bin_block_size = num_bin;
  Threading::BlockInfo<data_size_t>(num_threads, num_bin, 512, &n_bin_block,
                                      &bin_block_size);
  if (!is_constant_hessian) {
#pragma omp parallel for schedule(static)
    for (int t = 0; t < n_bin_block; ++t) {
      const int start = t * bin_block_size;
      const int end = std::min(start + bin_block_size, num_bin);
      for (int tid = 1; tid < n_data_block; ++tid) {
        auto src_ptr = temp_state->hist_buf.data() +
                       static_cast<size_t>(num_bin_aligned) * 2 * (tid - 1);
        for (int i = start * 2; i < end * 2; ++i) {
          hist_data[i] += src_ptr[i];
        }
      }
    }
  } else {
#pragma omp parallel for schedule(static)
    for (int t = 0; t < n_bin_block; ++t) {
      const int start = t * bin_block_size;
      const int end = std::min(start + bin_block_size, num_bin);
      for (int tid = 1; tid < n_data_block; ++tid) {
        auto src_ptr = temp_state->hist_buf.data() +
                       static_cast<size_t>(num_bin_aligned) * 2 * (tid - 1);
        for (int i = start * 2; i < end * 2; ++i) {
          hist_data[i] += src_ptr[i];
        }
      }
      for (int i = start; i < end; ++i) {
        GET_HESS(hist_data, i) = GET_HESS(hist_data, i) * hessians[0];
      }
    }
  }
  global_timer.Stop("Dataset::sparse_bin_histogram_merge");
  global_timer.Start("Dataset::sparse_bin_histogram_move");
  temp_state->HistMove(hist_data, origin_hist_data);
  global_timer.Stop("Dataset::sparse_bin_histogram_move");
}

void Dataset::ConstructHistograms(
    const std::vector<int8_t>& is_feature_used, const data_size_t* data_indices,
    data_size_t num_data, const score_t* gradients, const score_t* hessians,
    score_t* ordered_gradients, score_t* ordered_hessians,
    bool is_constant_hessian, bool is_colwise, TrainingTempState* temp_state,
    hist_t* hist_data) const {
  Common::FunctionTimer fun_timer("Dataset::ConstructHistograms", global_timer);
  if (num_data < 0 || hist_data == nullptr) {
    return;
  }
  if (!is_colwise) {
    return ConstructHistogramsMultiVal(data_indices, num_data, gradients,
                                       hessians, is_constant_hessian,
                                       temp_state, hist_data);
  }
  global_timer.Start("Dataset::Get used group");
  std::vector<int> used_dense_group;
  int multi_val_groud_id = -1;
  used_dense_group.reserve(num_groups_);
  for (int group = 0; group < num_groups_; ++group) {
    const int f_cnt = group_feature_cnt_[group];
    bool is_group_used = false;
    for (int j = 0; j < f_cnt; ++j) {
      const int fidx = group_feature_start_[group] + j;
      if (is_feature_used[fidx]) {
        is_group_used = true;
        break;
      }
    }
    if (is_group_used) {
      if (feature_groups_[group]->is_multi_val_) {
        multi_val_groud_id = group;
      } else {
        used_dense_group.push_back(group);
      }
    }
  }
  int num_used_dense_group = static_cast<int>(used_dense_group.size());
  global_timer.Stop("Dataset::Get used group");
  global_timer.Start("Dataset::dense_bin_histogram");
  if (num_used_dense_group > 0) {
    auto ptr_ordered_grad = gradients;
    auto ptr_ordered_hess = hessians;
    if (data_indices != nullptr && num_data < num_data_) {
      if (!is_constant_hessian) {
#pragma omp parallel for schedule(static, 512) if (num_data >= 1024)
        for (data_size_t i = 0; i < num_data; ++i) {
          ordered_gradients[i] = gradients[data_indices[i]];
          ordered_hessians[i] = hessians[data_indices[i]];
        }
      } else {
#pragma omp parallel for schedule(static, 512) if (num_data >= 1024)
        for (data_size_t i = 0; i < num_data; ++i) {
          ordered_gradients[i] = gradients[data_indices[i]];
        }
      }
      ptr_ordered_grad = ordered_gradients;
      ptr_ordered_hess = ordered_hessians;
      if (!is_constant_hessian) {
        OMP_INIT_EX();
#pragma omp parallel for schedule(static)
        for (int gi = 0; gi < num_used_dense_group; ++gi) {
          OMP_LOOP_EX_BEGIN();
          int group = used_dense_group[gi];
          // feature is not used
          auto data_ptr = hist_data + group_bin_boundaries_[group] * 2;
          const int num_bin = feature_groups_[group]->num_total_bin_;
          std::memset(reinterpret_cast<void*>(data_ptr), 0,
                      num_bin * kHistEntrySize);
          // construct histograms for smaller leaf
          feature_groups_[group]->bin_data_->ConstructHistogram(
              data_indices, 0, num_data, ptr_ordered_grad, ptr_ordered_hess,
              data_ptr);
          OMP_LOOP_EX_END();
        }
        OMP_THROW_EX();

      } else {
        OMP_INIT_EX();
#pragma omp parallel for schedule(static)
        for (int gi = 0; gi < num_used_dense_group; ++gi) {
          OMP_LOOP_EX_BEGIN();
          int group = used_dense_group[gi];
          // feature is not used
          auto data_ptr = hist_data + group_bin_boundaries_[group] * 2;
          const int num_bin = feature_groups_[group]->num_total_bin_;
          std::memset(reinterpret_cast<void*>(data_ptr), 0,
                      num_bin * kHistEntrySize);
          // construct histograms for smaller leaf
          feature_groups_[group]->bin_data_->ConstructHistogram(
              data_indices, 0, num_data, ptr_ordered_grad, data_ptr);
          // fixed hessian.
          for (int i = 0; i < num_bin; ++i) {
            GET_HESS(data_ptr, i) = GET_HESS(data_ptr, i) * hessians[0];
          }
          OMP_LOOP_EX_END();
        }
        OMP_THROW_EX();
      }
    } else {
      if (!is_constant_hessian) {
        OMP_INIT_EX();
#pragma omp parallel for schedule(static)
        for (int gi = 0; gi < num_used_dense_group; ++gi) {
          OMP_LOOP_EX_BEGIN();
          int group = used_dense_group[gi];
          // feature is not used
          auto data_ptr = hist_data + group_bin_boundaries_[group] * 2;
          const int num_bin = feature_groups_[group]->num_total_bin_;
          std::memset(reinterpret_cast<void*>(data_ptr), 0,
                      num_bin * kHistEntrySize);
          // construct histograms for smaller leaf
          feature_groups_[group]->bin_data_->ConstructHistogram(
              0, num_data, ptr_ordered_grad, ptr_ordered_hess, data_ptr);
          OMP_LOOP_EX_END();
        }
        OMP_THROW_EX();
      } else {
        OMP_INIT_EX();
#pragma omp parallel for schedule(static)
        for (int gi = 0; gi < num_used_dense_group; ++gi) {
          OMP_LOOP_EX_BEGIN();
          int group = used_dense_group[gi];
          // feature is not used
          auto data_ptr = hist_data + group_bin_boundaries_[group] * 2;
          const int num_bin = feature_groups_[group]->num_total_bin_;
          std::memset(reinterpret_cast<void*>(data_ptr), 0,
                      num_bin * kHistEntrySize);
          // construct histograms for smaller leaf
          feature_groups_[group]->bin_data_->ConstructHistogram(
              0, num_data, ptr_ordered_grad, data_ptr);
          // fixed hessian.
          for (int i = 0; i < num_bin; ++i) {
            GET_HESS(data_ptr, i) = GET_HESS(data_ptr, i) * hessians[0];
          }
          OMP_LOOP_EX_END();
        }
        OMP_THROW_EX();
      }
    }
  }
  global_timer.Stop("Dataset::dense_bin_histogram");
  if (multi_val_groud_id >= 0) {
    ConstructHistogramsMultiVal(
        data_indices, num_data, gradients, hessians, is_constant_hessian,
        temp_state, hist_data + group_bin_boundaries_[multi_val_groud_id] * 2);
  }
}

void Dataset::FixHistogram(int feature_idx, double sum_gradient,
                           double sum_hessian, hist_t* data) const {
  const int group = feature2group_[feature_idx];
  const int sub_feature = feature2subfeature_[feature_idx];
  const BinMapper* bin_mapper =
      feature_groups_[group]->bin_mappers_[sub_feature].get();
  const int most_freq_bin = bin_mapper->GetMostFreqBin();
  if (most_freq_bin > 0) {
    const int num_bin = bin_mapper->num_bin();
    GET_GRAD(data, most_freq_bin) = sum_gradient;
    GET_HESS(data, most_freq_bin) = sum_hessian;
    for (int i = 0; i < num_bin; ++i) {
      if (i != most_freq_bin) {
        GET_GRAD(data, most_freq_bin) -= GET_GRAD(data, i);
        GET_HESS(data, most_freq_bin) -= GET_HESS(data, i);
      }
    }
  }
}

template <typename T>
void PushVector(std::vector<T>* dest, const std::vector<T>& src) {
  dest->reserve(dest->size() + src.size());
  for (auto i : src) {
    dest->push_back(i);
  }
}

template <typename T>
void PushOffset(std::vector<T>* dest, const std::vector<T>& src,
                const T& offset) {
  dest->reserve(dest->size() + src.size());
  for (auto i : src) {
    dest->push_back(i + offset);
  }
}

template <typename T>
void PushClearIfEmpty(std::vector<T>* dest, const size_t dest_len,
                      const std::vector<T>& src, const size_t src_len,
                      const T& deflt) {
  if (!dest->empty() && !src.empty()) {
    PushVector(dest, src);
  } else if (!dest->empty() && src.empty()) {
    for (size_t i = 0; i < src_len; ++i) {
      dest->push_back(deflt);
    }
  } else if (dest->empty() && !src.empty()) {
    for (size_t i = 0; i < dest_len; ++i) {
      dest->push_back(deflt);
    }
    PushVector(dest, src);
  }
}

void Dataset::AddFeaturesFrom(Dataset* other) {
  if (other->num_data_ != num_data_) {
    throw std::runtime_error(
        "Cannot add features from other Dataset with a different number of "
        "rows");
  }
  PushVector(&feature_names_, other->feature_names_);
  PushVector(&feature2subfeature_, other->feature2subfeature_);
  PushVector(&group_feature_cnt_, other->group_feature_cnt_);
  PushVector(&forced_bin_bounds_, other->forced_bin_bounds_);
  feature_groups_.reserve(other->feature_groups_.size());
  // FIXME: fix the multiple multi-val feature groups, they need to be merged
  // into one multi-val group
  for (auto& fg : other->feature_groups_) {
    feature_groups_.emplace_back(new FeatureGroup(*fg));
  }
  for (auto feature_idx : other->used_feature_map_) {
    if (feature_idx >= 0) {
      used_feature_map_.push_back(feature_idx + num_features_);
    } else {
      used_feature_map_.push_back(-1);  // Unused feature.
    }
  }
  PushOffset(&real_feature_idx_, other->real_feature_idx_, num_total_features_);
  PushOffset(&feature2group_, other->feature2group_, num_groups_);
  auto bin_offset = group_bin_boundaries_.back();
  // Skip the leading 0 when copying group_bin_boundaries.
  for (auto i = other->group_bin_boundaries_.begin() + 1;
       i < other->group_bin_boundaries_.end(); ++i) {
    group_bin_boundaries_.push_back(*i + bin_offset);
  }
  PushOffset(&group_feature_start_, other->group_feature_start_, num_features_);
<<<<<<< HEAD

  PushClearIfEmpty(&monotone_types_, num_total_features_,
                   other->monotone_types_, other->num_total_features_,
                   (int8_t)0);
  PushClearIfEmpty(&feature_penalty_, num_total_features_,
                   other->feature_penalty_, other->num_total_features_, 1.0);
  PushClearIfEmpty(&max_bin_by_feature_, num_total_features_,
                   other->max_bin_by_feature_, other->num_total_features_, -1);
=======
  PushClearIfEmpty(&max_bin_by_feature_, num_total_features_, other->max_bin_by_feature_, other->num_total_features_, -1);
>>>>>>> c315087f

  num_features_ += other->num_features_;
  num_total_features_ += other->num_total_features_;
  num_groups_ += other->num_groups_;
}

}  // namespace LightGBM<|MERGE_RESOLUTION|>--- conflicted
+++ resolved
@@ -402,39 +402,6 @@
       last_group = group;
     }
   }
-<<<<<<< HEAD
-
-  if (!io_config.monotone_constraints.empty()) {
-    CHECK(static_cast<size_t>(num_total_features_) ==
-          io_config.monotone_constraints.size());
-    monotone_types_.resize(num_features_);
-    for (int i = 0; i < num_total_features_; ++i) {
-      int inner_fidx = InnerFeatureIndex(i);
-      if (inner_fidx >= 0) {
-        monotone_types_[inner_fidx] = io_config.monotone_constraints[i];
-      }
-    }
-    if (ArrayArgs<int8_t>::CheckAllZero(monotone_types_)) {
-      monotone_types_.clear();
-    }
-  }
-  if (!io_config.feature_contri.empty()) {
-    CHECK(static_cast<size_t>(num_total_features_) ==
-          io_config.feature_contri.size());
-    feature_penalty_.resize(num_features_);
-    for (int i = 0; i < num_total_features_; ++i) {
-      int inner_fidx = InnerFeatureIndex(i);
-      if (inner_fidx >= 0) {
-        feature_penalty_[inner_fidx] =
-            std::max(0.0, io_config.feature_contri[i]);
-      }
-    }
-    if (ArrayArgs<double>::CheckAll(feature_penalty_, 1.0)) {
-      feature_penalty_.clear();
-    }
-  }
-=======
->>>>>>> c315087f
   if (!io_config.max_bin_by_feature.empty()) {
     CHECK(static_cast<size_t>(num_total_features_) ==
           io_config.max_bin_by_feature.size());
@@ -452,75 +419,6 @@
   zero_as_missing_ = io_config.zero_as_missing;
 }
 
-<<<<<<< HEAD
-void Dataset::ResetConfig(const char* parameters) {
-  auto param = Config::Str2Map(parameters);
-  Config io_config;
-  io_config.Set(param);
-  if (param.count("max_bin") && io_config.max_bin != max_bin_) {
-    Log::Warning("Cannot change max_bin after constructed Dataset handle.");
-  }
-  if (param.count("max_bin_by_feature") &&
-      io_config.max_bin_by_feature != max_bin_by_feature_) {
-    Log::Warning(
-        "Cannot change max_bin_by_feature after constructed Dataset handle.");
-  }
-  if (param.count("bin_construct_sample_cnt") &&
-      io_config.bin_construct_sample_cnt != bin_construct_sample_cnt_) {
-    Log::Warning(
-        "Cannot change bin_construct_sample_cnt after constructed Dataset "
-        "handle.");
-  }
-  if (param.count("min_data_in_bin") &&
-      io_config.min_data_in_bin != min_data_in_bin_) {
-    Log::Warning(
-        "Cannot change min_data_in_bin after constructed Dataset handle.");
-  }
-  if (param.count("use_missing") && io_config.use_missing != use_missing_) {
-    Log::Warning("Cannot change use_missing after constructed Dataset handle.");
-  }
-  if (param.count("zero_as_missing") &&
-      io_config.zero_as_missing != zero_as_missing_) {
-    Log::Warning(
-        "Cannot change zero_as_missing after constructed Dataset handle.");
-  }
-  if (param.count("forcedbins_filename")) {
-    Log::Warning("Cannot change forced bins after constructed Dataset handle.");
-  }
-
-  if (!io_config.monotone_constraints.empty()) {
-    CHECK(static_cast<size_t>(num_total_features_) ==
-          io_config.monotone_constraints.size());
-    monotone_types_.resize(num_features_);
-    for (int i = 0; i < num_total_features_; ++i) {
-      int inner_fidx = InnerFeatureIndex(i);
-      if (inner_fidx >= 0) {
-        monotone_types_[inner_fidx] = io_config.monotone_constraints[i];
-      }
-    }
-    if (ArrayArgs<int8_t>::CheckAllZero(monotone_types_)) {
-      monotone_types_.clear();
-    }
-  }
-  if (!io_config.feature_contri.empty()) {
-    CHECK(static_cast<size_t>(num_total_features_) ==
-          io_config.feature_contri.size());
-    feature_penalty_.resize(num_features_);
-    for (int i = 0; i < num_total_features_; ++i) {
-      int inner_fidx = InnerFeatureIndex(i);
-      if (inner_fidx >= 0) {
-        feature_penalty_[inner_fidx] =
-            std::max(0.0, io_config.feature_contri[i]);
-      }
-    }
-    if (ArrayArgs<double>::CheckAll(feature_penalty_, 1.0)) {
-      feature_penalty_.clear();
-    }
-  }
-}
-
-=======
->>>>>>> c315087f
 void Dataset::FinishLoad() {
   if (is_finish_load_) {
     return;
@@ -988,22 +886,6 @@
   return true;
 }
 
-<<<<<<< HEAD
-bool Dataset::GetInt8Field(const char* field_name, data_size_t* out_len,
-                           const int8_t** out_ptr) {
-  std::string name(field_name);
-  name = Common::Trim(name);
-  if (name == std::string("monotone_constraints")) {
-    *out_ptr = monotone_types_.data();
-    *out_len = static_cast<data_size_t>(monotone_types_.size());
-  } else {
-    return false;
-  }
-  return true;
-}
-
-=======
->>>>>>> c315087f
 void Dataset::SaveBinaryFile(const char* bin_filename) {
   if (bin_filename != nullptr && std::string(bin_filename) == data_filename_) {
     Log::Warning("Bianry file %s already exists", bin_filename);
@@ -1031,21 +913,11 @@
     size_t size_of_token = std::strlen(binary_file_token);
     writer->Write(binary_file_token, size_of_token);
     // get size of header
-<<<<<<< HEAD
-    size_t size_of_header =
-        sizeof(num_data_) + sizeof(num_features_) +
-        sizeof(num_total_features_) + sizeof(int) * num_total_features_ +
-        sizeof(label_idx_) + sizeof(num_groups_) +
-        3 * sizeof(int) * num_features_ + sizeof(uint64_t) * (num_groups_ + 1) +
-        2 * sizeof(int) * num_groups_ + sizeof(int8_t) * num_features_ +
-        sizeof(double) * num_features_ + sizeof(int32_t) * num_total_features_ +
-        sizeof(int) * 3 + sizeof(bool) * 2;
-=======
     size_t size_of_header = sizeof(num_data_) + sizeof(num_features_) + sizeof(num_total_features_)
       + sizeof(int) * num_total_features_ + sizeof(label_idx_) + sizeof(num_groups_)
       + 3 * sizeof(int) * num_features_ + sizeof(uint64_t) * (num_groups_ + 1) + 2 * sizeof(int) * num_groups_
       + sizeof(int32_t) * num_total_features_ + sizeof(int) * 3 + sizeof(bool) * 2;
->>>>>>> c315087f
+
     // size of feature names
     for (int i = 0; i < num_total_features_; ++i) {
       size_of_header += feature_names_[i].size() + sizeof(int);
@@ -1645,18 +1517,7 @@
     group_bin_boundaries_.push_back(*i + bin_offset);
   }
   PushOffset(&group_feature_start_, other->group_feature_start_, num_features_);
-<<<<<<< HEAD
-
-  PushClearIfEmpty(&monotone_types_, num_total_features_,
-                   other->monotone_types_, other->num_total_features_,
-                   (int8_t)0);
-  PushClearIfEmpty(&feature_penalty_, num_total_features_,
-                   other->feature_penalty_, other->num_total_features_, 1.0);
-  PushClearIfEmpty(&max_bin_by_feature_, num_total_features_,
-                   other->max_bin_by_feature_, other->num_total_features_, -1);
-=======
   PushClearIfEmpty(&max_bin_by_feature_, num_total_features_, other->max_bin_by_feature_, other->num_total_features_, -1);
->>>>>>> c315087f
 
   num_features_ += other->num_features_;
   num_total_features_ += other->num_total_features_;
