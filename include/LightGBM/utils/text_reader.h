/*!
 * Copyright (c) 2016 Microsoft Corporation. All rights reserved.
 * Licensed under the MIT License. See LICENSE file in the project root for license information.
 */
#ifndef LIGHTGBM_UTILS_TEXT_READER_H_
#define LIGHTGBM_UTILS_TEXT_READER_H_

#include <LightGBM/utils/log.h>
#include <LightGBM/utils/pipeline_reader.h>
#include <LightGBM/utils/random.h>

#include <string>
#include <cstdio>
#include <functional>
#include <sstream>
#include <vector>

namespace LightGBM {

const size_t kGbs = size_t(1024) * 1024 * 1024;

/*!
* \brief Read text data from file
*/
template<typename INDEX_T>
class TextReader {
 public:
  /*!
  * \brief Constructor
  * \param filename Filename of data
  * \param is_skip_first_line True if need to skip header
  */
  TextReader(const char* filename, bool is_skip_first_line, size_t progress_interval_bytes = SIZE_MAX):
    filename_(filename), is_skip_first_line_(is_skip_first_line), read_progress_interval_bytes_(progress_interval_bytes) {
    if (is_skip_first_line_) {
      auto reader = VirtualFileReader::Make(filename);
      if (!reader->Init()) {
        Log::Fatal("Could not open %s", filename);
      }
      std::stringstream str_buf;
      char read_c;
      size_t nread = reader->Read(&read_c, 1);
      while (nread == 1) {
        if (read_c == '\n' || read_c == '\r') {
          break;
        }
        str_buf << read_c;
        ++skip_bytes_;
        nread = reader->Read(&read_c, 1);
      }
      if (read_c == '\r') {
        reader->Read(&read_c, 1);
        ++skip_bytes_;
      }
      if (read_c == '\n') {
        reader->Read(&read_c, 1);
        ++skip_bytes_;
      }
      first_line_ = str_buf.str();
      Log::Debug("Skipped header \"%s\" in file %s", first_line_.c_str(), filename_);
    }
  }
  /*!
  * \brief Destructor
  */
  ~TextReader() {
    Clear();
  }
  /*!
  * \brief Clear cached data
  */
  inline void Clear() {
    lines_.clear();
    lines_.shrink_to_fit();
  }
  /*!
  * \brief return first line of data
  */
  inline std::string first_line() {
    return first_line_;
  }
  /*!
  * \brief Get text data that read from file
  * \return Text data, store in std::vector by line
  */
  inline std::vector<std::string>& Lines() { return lines_; }

  INDEX_T ReadAllAndProcess(const std::function<void(INDEX_T, const char*, size_t)>& process_fun) {
    last_line_ = "";
    INDEX_T total_cnt = 0;
    size_t bytes_read = 0;
    PipelineReader::Read(filename_, skip_bytes_,
        [&process_fun, &bytes_read, &total_cnt, this]
    (const char* buffer_process, size_t read_cnt) {
      size_t cnt = 0;
      size_t i = 0;
      size_t last_i = 0;
      // skip the break between \r and \n
      if (last_line_.size() == 0 && buffer_process[0] == '\n') {
        i = 1;
        last_i = i;
      }
      while (i < read_cnt) {
        if (buffer_process[i] == '\n' || buffer_process[i] == '\r') {
          if (last_line_.size() > 0) {
            last_line_.append(buffer_process + last_i, i - last_i);
            process_fun(total_cnt, last_line_.c_str(), last_line_.size());
            last_line_ = "";
          } else {
            process_fun(total_cnt, buffer_process + last_i, i - last_i);
          }
          ++cnt;
          ++i;
          ++total_cnt;
          // skip end of line
          while ((buffer_process[i] == '\n' || buffer_process[i] == '\r') && i < read_cnt) { ++i; }
          last_i = i;
        } else {
          ++i;
        }
      }
      if (last_i != read_cnt) {
        last_line_.append(buffer_process + last_i, read_cnt - last_i);
      }

      size_t prev_bytes_read = bytes_read;
      bytes_read += read_cnt;
      if (prev_bytes_read / read_progress_interval_bytes_ < bytes_read / read_progress_interval_bytes_) {
        Log::Debug("Read %.1f GBs from %s.", 1.0 * bytes_read / kGbs, filename_);
      }

      return cnt;
    });
    // if last line of file doesn't contain end of line
    if (last_line_.size() > 0) {
      Log::Info("Warning: last line of %s has no end of line, still using this line", filename_);
      process_fun(total_cnt, last_line_.c_str(), last_line_.size());
      ++total_cnt;
      last_line_ = "";
    }
    return total_cnt;
  }

  /*!
  * \brief Read all text data from file in memory
  * \return number of lines of text data
  */
  INDEX_T ReadAllLines() {
    return ReadAllAndProcess(
      [=](INDEX_T, const char* buffer, size_t size) {
      lines_.emplace_back(buffer, size);
    });
  }

  /*!
  * \brief Read all text data from file in memory with accumulating category encoding statistics
  * \return number of lines of text data
  */
  INDEX_T ReadAllLines(
      const std::function<void(const char*, size_t, INDEX_T)>& category_encoding_acc_func) {
    return ReadAllAndProcess(
      [=](INDEX_T row_idx, const char* buffer, size_t size) {
      category_encoding_acc_func(buffer, size, row_idx);
      lines_.emplace_back(buffer, size);
    });
  }

  std::vector<char> ReadContent(size_t* out_len) {
    std::vector<char> ret;
    *out_len = 0;
    auto reader = VirtualFileReader::Make(filename_);
    if (!reader->Init()) {
      return ret;
    }
    const size_t buffer_size = 16 * 1024 * 1024;
    auto buffer_read = std::vector<char>(buffer_size);
    size_t read_cnt = 0;
    do {
      read_cnt = reader->Read(buffer_read.data(), buffer_size);
      ret.insert(ret.end(), buffer_read.begin(), buffer_read.begin() + read_cnt);
      *out_len += read_cnt;
    } while (read_cnt > 0);
    return ret;
  }

  template <bool USE_CATEGORY_ENCODING>
  INDEX_T SampleFromFile(Random* random, INDEX_T sample_cnt, std::vector<std::string>* out_sampled_data,
    std::vector<INDEX_T>* sampled_indices,
    std::function<void(const char*, size_t, INDEX_T)> category_encoding_acc_func) {
    INDEX_T cur_sample_cnt = 0;
    if (USE_CATEGORY_ENCODING) {
      sampled_indices->clear();
    }
    return ReadAllAndProcess([=, &random, &cur_sample_cnt, &out_sampled_data]
    (INDEX_T line_idx, const char* buffer, size_t size) {
      if (USE_CATEGORY_ENCODING) {
        category_encoding_acc_func(buffer, size, line_idx);
      }
      if (cur_sample_cnt < sample_cnt) {
        out_sampled_data->emplace_back(buffer, size);
        if (USE_CATEGORY_ENCODING) {
          sampled_indices->push_back(line_idx);
        }
        ++cur_sample_cnt;
      } else {
        const size_t idx = static_cast<size_t>(random->NextInt(0, static_cast<int>(line_idx + 1)));
        if (idx < static_cast<size_t>(sample_cnt)) {
          out_sampled_data->operator[](idx) = std::string(buffer, size);
          if (USE_CATEGORY_ENCODING) {
            sampled_indices->operator[](idx) = line_idx;
          }
        }
      }
    });
  }

  /*!
  * \brief Read part of text data from file in memory, use filter_fun to filter data
  * \param filter_fun Function that perform data filter
  * \param out_used_data_indices Store line indices that read text data
  * \return The number of total data
  */
  INDEX_T ReadAndFilterLines(const std::function<bool(INDEX_T, const char*, size_t)>& filter_fun, std::vector<INDEX_T>* out_used_data_indices) {
    out_used_data_indices->clear();
    INDEX_T total_cnt = ReadAllAndProcess(
        [&filter_fun, &out_used_data_indices, this]
    (INDEX_T line_idx , const char* buffer, size_t size) {
<<<<<<< HEAD
      bool is_used = filter_fun(line_idx, buffer, size);
      if (is_used) { out_used_data_indices->push_back(line_idx); }
      if (is_used) { lines_.emplace_back(buffer, size); }
=======
      bool is_used = filter_fun(line_idx);
      if (is_used) {
        out_used_data_indices->push_back(line_idx);
        lines_.emplace_back(buffer, size);
      }
>>>>>>> 798dc1d4
    });
    return total_cnt;
  }

  template <bool GET_SAMPLED_INDICES>
  INDEX_T SampleAndFilterFromFile(const std::function<bool(INDEX_T, const char*, size_t)>& filter_fun,
    std::vector<INDEX_T>* out_used_data_indices, Random* random, INDEX_T sample_cnt,
    std::vector<std::string>* out_sampled_data, std::vector<INDEX_T>* sampled_indices) {
    INDEX_T cur_sample_cnt = 0;
    out_used_data_indices->clear();
    INDEX_T total_cnt = ReadAllAndProcess(
        [=, &filter_fun, &out_used_data_indices, &random, &cur_sample_cnt,
         &out_sampled_data]
    (INDEX_T line_idx, const char* buffer, size_t size) {
<<<<<<< HEAD
      bool is_used = filter_fun(line_idx, buffer, size);
      if (GET_SAMPLED_INDICES) {
        sampled_indices->clear();
      }
      if (is_used) { out_used_data_indices->push_back(line_idx); }
=======
      bool is_used = filter_fun(line_idx);
>>>>>>> 798dc1d4
      if (is_used) {
        out_used_data_indices->push_back(line_idx);
        if (cur_sample_cnt < sample_cnt) {
          out_sampled_data->emplace_back(buffer, size);
          if (GET_SAMPLED_INDICES) {
            sampled_indices->emplace_back(line_idx);
          }
          ++cur_sample_cnt;
        } else {
          const size_t idx = static_cast<size_t>(random->NextInt(0, static_cast<int>(out_used_data_indices->size())));
          if (idx < static_cast<size_t>(sample_cnt)) {
            out_sampled_data->operator[](idx) = std::string(buffer, size);
            if (GET_SAMPLED_INDICES) {
              sampled_indices->operator[](idx) = line_idx;
            }
          }
        }
      }
    });
    return total_cnt;
  }

  INDEX_T CountLine() {
    return ReadAllAndProcess(
      [=](INDEX_T, const char*, size_t) {
    });
  }

  INDEX_T ReadAllAndProcessParallelWithFilter(const std::function<void(INDEX_T, const std::vector<std::string>&)>& process_fun, const std::function<bool(INDEX_T, INDEX_T)>& filter_fun) {
    last_line_ = "";
    INDEX_T total_cnt = 0;
    size_t bytes_read = 0;
    INDEX_T used_cnt = 0;
    PipelineReader::Read(filename_, skip_bytes_,
        [&process_fun, &filter_fun, &total_cnt, &bytes_read, &used_cnt, this]
    (const char* buffer_process, size_t read_cnt) {
      size_t cnt = 0;
      size_t i = 0;
      size_t last_i = 0;
      INDEX_T start_idx = used_cnt;
      // skip the break between \r and \n
      if (last_line_.size() == 0 && buffer_process[0] == '\n') {
        i = 1;
        last_i = i;
      }
      while (i < read_cnt) {
        if (buffer_process[i] == '\n' || buffer_process[i] == '\r') {
          if (last_line_.size() > 0) {
            last_line_.append(buffer_process + last_i, i - last_i);
            if (filter_fun(used_cnt, total_cnt)) {
              lines_.push_back(last_line_);
              ++used_cnt;
            }
            last_line_ = "";
          } else {
            if (filter_fun(used_cnt, total_cnt)) {
              lines_.emplace_back(buffer_process + last_i, i - last_i);
              ++used_cnt;
            }
          }
          ++cnt;
          ++i;
          ++total_cnt;
          // skip end of line
          while ((buffer_process[i] == '\n' || buffer_process[i] == '\r') && i < read_cnt) { ++i; }
          last_i = i;
        } else {
          ++i;
        }
      }
      process_fun(start_idx, lines_);
      lines_.clear();
      if (last_i != read_cnt) {
        last_line_.append(buffer_process + last_i, read_cnt - last_i);
      }

      size_t prev_bytes_read = bytes_read;
      bytes_read += read_cnt;
      if (prev_bytes_read / read_progress_interval_bytes_ < bytes_read / read_progress_interval_bytes_) {
        Log::Debug("Read %.1f GBs from %s.", 1.0 * bytes_read / kGbs, filename_);
      }

      return cnt;
    });
    // if last line of file doesn't contain end of line
    if (last_line_.size() > 0) {
      Log::Info("Warning: last line of %s has no end of line, still using this line", filename_);
      if (filter_fun(used_cnt, total_cnt)) {
        lines_.push_back(last_line_);
        process_fun(used_cnt, lines_);
      }
      lines_.clear();
      ++total_cnt;
      ++used_cnt;
      last_line_ = "";
    }
    return total_cnt;
  }

  INDEX_T ReadAllAndProcessParallel(const std::function<void(INDEX_T, const std::vector<std::string>&)>& process_fun) {
    return ReadAllAndProcessParallelWithFilter(process_fun, [](INDEX_T, INDEX_T) { return true; });
  }

  INDEX_T ReadPartAndProcessParallel(const std::vector<INDEX_T>& used_data_indices, const std::function<void(INDEX_T, const std::vector<std::string>&)>& process_fun) {
    return ReadAllAndProcessParallelWithFilter(process_fun,
      [&used_data_indices](INDEX_T used_cnt, INDEX_T total_cnt) {
      if (static_cast<size_t>(used_cnt) < used_data_indices.size() && total_cnt == used_data_indices[used_cnt]) {
        return true;
      } else {
        return false;
      }
    });
  }

 private:
  /*! \brief Filename of text data */
  const char* filename_;
  /*! \brief Cache the read text data */
  std::vector<std::string> lines_;
  /*! \brief Buffer for last line */
  std::string last_line_;
  /*! \brief first line */
  std::string first_line_ = "";
  /*! \brief is skip first line */
  bool is_skip_first_line_ = false;
  size_t read_progress_interval_bytes_;
  /*! \brief is skip first line */
  int skip_bytes_ = 0;
};

}  // namespace LightGBM

#endif   // LightGBM_UTILS_TEXT_READER_H_<|MERGE_RESOLUTION|>--- conflicted
+++ resolved
@@ -225,17 +225,11 @@
     INDEX_T total_cnt = ReadAllAndProcess(
         [&filter_fun, &out_used_data_indices, this]
     (INDEX_T line_idx , const char* buffer, size_t size) {
-<<<<<<< HEAD
       bool is_used = filter_fun(line_idx, buffer, size);
-      if (is_used) { out_used_data_indices->push_back(line_idx); }
-      if (is_used) { lines_.emplace_back(buffer, size); }
-=======
-      bool is_used = filter_fun(line_idx);
       if (is_used) {
         out_used_data_indices->push_back(line_idx);
         lines_.emplace_back(buffer, size);
       }
->>>>>>> 798dc1d4
     });
     return total_cnt;
   }
@@ -250,15 +244,10 @@
         [=, &filter_fun, &out_used_data_indices, &random, &cur_sample_cnt,
          &out_sampled_data]
     (INDEX_T line_idx, const char* buffer, size_t size) {
-<<<<<<< HEAD
       bool is_used = filter_fun(line_idx, buffer, size);
       if (GET_SAMPLED_INDICES) {
         sampled_indices->clear();
       }
-      if (is_used) { out_used_data_indices->push_back(line_idx); }
-=======
-      bool is_used = filter_fun(line_idx);
->>>>>>> 798dc1d4
       if (is_used) {
         out_used_data_indices->push_back(line_idx);
         if (cur_sample_cnt < sample_cnt) {
