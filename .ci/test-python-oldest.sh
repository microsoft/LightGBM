#!/bin/bash

set -e -E -u -o pipefail

echo "installing lightgbm and its dependencies"
pip install \
<<<<<<< HEAD
  'cffi==1.15.1' \
  'numpy==1.19.3' \
  'pandas==1.1.3' \
  'pyarrow==6.0.1' \
  'scikit-learn==0.24.2' \
  'scipy==1.6.0' \
|| exit 1
echo "done installing lightgbm's dependencies"

echo "installing lightgbm"
pip install --no-deps dist/*.whl || exit 1
echo "done installing lightgbm"
=======
    --prefer-binary \
    --upgrade \
    -r ./.ci/pip-envs/requirements-oldest.txt \
    dist/*.whl
>>>>>>> 2a5e33b7

echo "installed package versions:"
pip freeze

echo ""
echo "checking that examples run without error"

# run a few examples to test that Python-package minimally works
echo ""
echo "--- advanced_example.py ---"
echo ""
python ./examples/python-guide/advanced_example.py || exit 1

echo ""
echo "--- logistic_regression.py ---"
echo ""
python ./examples/python-guide/logistic_regression.py || exit 1

echo ""
echo "--- simple_example.py ---"
echo ""
python ./examples/python-guide/simple_example.py || exit 1

echo ""
echo "--- sklearn_example.py ---"
echo ""
python ./examples/python-guide/sklearn_example.py || exit 1

echo ""
echo "done testing on oldest supported Python version"<|MERGE_RESOLUTION|>--- conflicted
+++ resolved
@@ -4,25 +4,10 @@
 
 echo "installing lightgbm and its dependencies"
 pip install \
-<<<<<<< HEAD
-  'cffi==1.15.1' \
-  'numpy==1.19.3' \
-  'pandas==1.1.3' \
-  'pyarrow==6.0.1' \
-  'scikit-learn==0.24.2' \
-  'scipy==1.6.0' \
-|| exit 1
-echo "done installing lightgbm's dependencies"
-
-echo "installing lightgbm"
-pip install --no-deps dist/*.whl || exit 1
-echo "done installing lightgbm"
-=======
     --prefer-binary \
     --upgrade \
     -r ./.ci/pip-envs/requirements-oldest.txt \
     dist/*.whl
->>>>>>> 2a5e33b7
 
 echo "installed package versions:"
 pip freeze
