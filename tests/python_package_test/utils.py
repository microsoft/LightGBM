--- conflicted
+++ resolved
@@ -119,7 +119,23 @@
     return sklearn.datasets.make_regression(n_samples, n_features=4, n_informative=2, random_state=42)
 
 
-<<<<<<< HEAD
+def softmax(x):
+    row_wise_max = np.max(x, axis=1).reshape(-1, 1)
+    exp_x = np.exp(x - row_wise_max)
+    return exp_x / np.sum(exp_x, axis=1).reshape(-1, 1)
+
+
+def sklearn_multiclass_custom_objective(y_true, y_pred):
+    num_rows, num_class = y_pred.shape
+    prob = softmax(y_pred)
+    grad_update = np.zeros_like(prob)
+    grad_update[np.arange(num_rows), y_true.astype(np.int32)] = -1.0
+    grad = prob + grad_update
+    factor = num_class / (num_class - 1)
+    hess = factor * prob * (1 - prob)
+    return grad, hess
+
+
 def pickle_obj(obj, filepath, serializer):
     if serializer == 'pickle':
         with open(filepath, 'wb') as f:
@@ -143,21 +159,4 @@
         with open(filepath, 'rb') as f:
             return cloudpickle.load(f)
     else:
-        raise ValueError(f'Unrecognized serializer type: {serializer}')
-=======
-def softmax(x):
-    row_wise_max = np.max(x, axis=1).reshape(-1, 1)
-    exp_x = np.exp(x - row_wise_max)
-    return exp_x / np.sum(exp_x, axis=1).reshape(-1, 1)
-
-
-def sklearn_multiclass_custom_objective(y_true, y_pred):
-    num_rows, num_class = y_pred.shape
-    prob = softmax(y_pred)
-    grad_update = np.zeros_like(prob)
-    grad_update[np.arange(num_rows), y_true.astype(np.int32)] = -1.0
-    grad = prob + grad_update
-    factor = num_class / (num_class - 1)
-    hess = factor * prob * (1 - prob)
-    return grad, hess
->>>>>>> 7e478047
+        raise ValueError(f'Unrecognized serializer type: {serializer}')