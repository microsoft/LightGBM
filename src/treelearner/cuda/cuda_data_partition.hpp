/*!
 * Copyright (c) 2021 Microsoft Corporation. All rights reserved.
 * Licensed under the MIT License. See LICENSE file in the project root for
 * license information.
 */
#ifndef LIGHTGBM_TREELEARNER_CUDA_CUDA_DATA_PARTITION_HPP_
#define LIGHTGBM_TREELEARNER_CUDA_CUDA_DATA_PARTITION_HPP_

#ifdef USE_CUDA

#include <LightGBM/bin.h>
#include <LightGBM/meta.h>
#include <LightGBM/tree.h>

#include <vector>

#include <LightGBM/cuda/cuda_column_data.hpp>
#include <LightGBM/cuda/cuda_split_info.hpp>
#include <LightGBM/cuda/cuda_tree.hpp>

#include "cuda_leaf_splits.hpp"

#define FILL_INDICES_BLOCK_SIZE_DATA_PARTITION (1024)
#define SPLIT_INDICES_BLOCK_SIZE_DATA_PARTITION (1024)
#define AGGREGATE_BLOCK_SIZE_DATA_PARTITION (1024)

namespace LightGBM {

class CUDADataPartition: public NCCLInfo {
 public:
  CUDADataPartition(
    const Dataset* train_data,
    const int num_total_bin,
    const int num_leaves,
    const int num_threads,
    const bool use_quantized_grad,
    hist_t* cuda_hist);

  ~CUDADataPartition();

  void Init();

  void BeforeTrain();

  void Split(
    // input best split info
    const CUDASplitInfo* best_split_info,
    const int left_leaf_index,
    const int right_leaf_index,
    const int leaf_best_split_feature,
    const uint32_t leaf_best_split_threshold,
    const uint32_t* categorical_bitset,
    const int categorical_bitset_len,
    const uint8_t leaf_best_split_default_left,
    const data_size_t num_data_in_leaf,
    const data_size_t leaf_data_start,
    // for leaf information update
    CUDALeafSplitsStruct* smaller_leaf_splits,
    CUDALeafSplitsStruct* larger_leaf_splits,
    // gather information for CPU, used for launching kernels
    data_size_t* left_leaf_num_data,
    data_size_t* right_leaf_num_data,
    data_size_t* left_leaf_start,
    data_size_t* right_leaf_start,
    double* left_leaf_sum_of_hessians,
    double* right_leaf_sum_of_hessians,
    double* left_leaf_sum_of_gradients,
    double* right_leaf_sum_of_gradients,
    data_size_t* global_left_leaf_num_data,
    data_size_t* global_right_leaf_num_data);

  void UpdateTrainScore(const Tree* tree, double* cuda_scores);

  void SetUsedDataIndices(const data_size_t* used_indices, const data_size_t num_used_indices);

  void SetBaggingSubset(const Dataset* subset);

  void ResetTrainingData(const Dataset* train_data, const int num_total_bin, hist_t* cuda_hist);

  void ResetConfig(const Config* config, hist_t* cuda_hist);

  void ResetByLeafPred(const std::vector<int>& leaf_pred, int num_leaves);

  void ReduceLeafGradStat(
    const score_t* gradients, const score_t* hessians,
    CUDATree* tree, double* leaf_grad_stat_buffer, double* leaf_hess_state_buffer) const;

  data_size_t root_num_data() const {
    if (use_bagging_) {
      return num_used_indices_;
    } else {
      return num_data_;
    }
  }

  const data_size_t* cuda_data_indices() const { return cuda_data_indices_.RawData(); }

  const data_size_t* cuda_leaf_num_data() const { return cuda_leaf_num_data_.RawData(); }

  const data_size_t* cuda_leaf_data_start() const { return cuda_leaf_data_start_.RawData(); }

  const int* cuda_data_index_to_leaf_index() const { return cuda_data_index_to_leaf_index_.RawData(); }

  bool use_bagging() const { return use_bagging_; }

 private:
  void CalcBlockDim(const data_size_t num_data_in_leaf);

  void GenDataToLeftBitVector(
    const data_size_t num_data_in_leaf,
    const int split_feature_index,
    const uint32_t split_threshold,
    const uint32_t* categorical_bitset,
    const int categorical_bitset_len,
    const uint8_t split_default_left,
    const data_size_t leaf_data_start,
    const int left_leaf_index,
    const int right_leaf_index);

  void SplitInner(
    // input best split info
    const data_size_t num_data_in_leaf,
    const CUDASplitInfo* best_split_info,
    const int left_leaf_index,
    const int right_leaf_index,
    // for leaf splits information update
    CUDALeafSplitsStruct* smaller_leaf_splits,
    CUDALeafSplitsStruct* larger_leaf_splits,
    // gather information for CPU, used for launching kernels
    data_size_t* left_leaf_num_data,
    data_size_t* right_leaf_num_data,
    data_size_t* left_leaf_start,
    data_size_t* right_leaf_start,
    double* left_leaf_sum_of_hessians,
    double* right_leaf_sum_of_hessians,
    double* left_leaf_sum_of_gradients,
    double* right_leaf_sum_of_gradients,
    data_size_t* global_left_leaf_num_data,
    data_size_t* global_right_leaf_num_data);

  // kernel launch functions
  void LaunchFillDataIndicesBeforeTrain();

  void LaunchSplitInnerKernel(
    // input best split info
    const data_size_t num_data_in_leaf,
    const CUDASplitInfo* best_split_info,
    const int left_leaf_index,
    const int right_leaf_index,
    // for leaf splits information update
    CUDALeafSplitsStruct* smaller_leaf_splits,
    CUDALeafSplitsStruct* larger_leaf_splits,
    // gather information for CPU, used for launching kernels
    data_size_t* left_leaf_num_data,
    data_size_t* right_leaf_num_data,
    data_size_t* left_leaf_start,
    data_size_t* right_leaf_start,
    double* left_leaf_sum_of_hessians,
    double* right_leaf_sum_of_hessians,
    double* left_leaf_sum_of_gradients,
    double* right_leaf_sum_of_gradients,
    data_size_t* global_left_leaf_num_data,
    data_size_t* global_right_leaf_num_data);

  void LaunchGenDataToLeftBitVectorKernel(
    const data_size_t num_data_in_leaf,
    const int split_feature_index,
    const uint32_t split_threshold,
    const uint8_t split_default_left,
    const data_size_t leaf_data_start,
    const int left_leaf_index,
    const int right_leaf_index);

  void LaunchGenDataToLeftBitVectorCategoricalKernel(
    const data_size_t num_data_in_leaf,
    const int split_feature_index,
    const uint32_t* bitset,
    const int bitset_len,
    const uint8_t split_default_left,
    const data_size_t leaf_data_start,
    const int left_leaf_index,
    const int right_leaf_index);

#define GenDataToLeftBitVectorKernel_PARAMS \
  const BIN_TYPE* column_data, \
  const data_size_t num_data_in_leaf, \
  const data_size_t* data_indices_in_leaf, \
  const uint32_t th, \
  const uint32_t t_zero_bin, \
  const uint32_t max_bin, \
  const uint32_t min_bin, \
  const uint8_t split_default_to_left, \
  const uint8_t split_missing_default_to_left

  template <typename BIN_TYPE>
  void LaunchGenDataToLeftBitVectorKernelInner(
    GenDataToLeftBitVectorKernel_PARAMS,
    const bool missing_is_zero,
    const bool missing_is_na,
    const bool mfb_is_zero,
    const bool mfb_is_na,
    const bool max_bin_to_left,
    const bool is_single_feature_in_column);

  template <bool MIN_IS_MAX, bool MISSING_IS_ZERO, typename BIN_TYPE>
  void LaunchGenDataToLeftBitVectorKernelInner0(
    GenDataToLeftBitVectorKernel_PARAMS,
    const bool missing_is_na,
    const bool mfb_is_zero,
    const bool mfb_is_na,
    const bool max_bin_to_left,
    const bool is_single_feature_in_column);

  template <bool MIN_IS_MAX, bool MISSING_IS_ZERO, bool MISSING_IS_NA, typename BIN_TYPE>
  void LaunchGenDataToLeftBitVectorKernelInner1(
    GenDataToLeftBitVectorKernel_PARAMS,
    const bool mfb_is_zero,
    const bool mfb_is_na,
    const bool max_bin_to_left,
    const bool is_single_feature_in_column);

  template <bool MIN_IS_MAX, bool MISSING_IS_ZERO, bool MISSING_IS_NA, bool MFB_IS_ZERO, typename BIN_TYPE>
  void LaunchGenDataToLeftBitVectorKernelInner2(
    GenDataToLeftBitVectorKernel_PARAMS,
    const bool mfb_is_na,
    const bool max_bin_to_left,
    const bool is_single_feature_in_column);

  template <bool MIN_IS_MAX, bool MISSING_IS_ZERO, bool MISSING_IS_NA, bool MFB_IS_ZERO, bool MFB_IS_NA, typename BIN_TYPE>
  void LaunchGenDataToLeftBitVectorKernelInner3(
    GenDataToLeftBitVectorKernel_PARAMS,
    const bool max_bin_to_left,
    const bool is_single_feature_in_column);

  template <bool MIN_IS_MAX, bool MISSING_IS_ZERO, bool MISSING_IS_NA, bool MFB_IS_ZERO, bool MFB_IS_NA, bool MAX_TO_LEFT, typename BIN_TYPE>
  void LaunchGenDataToLeftBitVectorKernelInner4(
    GenDataToLeftBitVectorKernel_PARAMS,
    const bool is_single_feature_in_column);

#undef GenDataToLeftBitVectorKernel_PARAMS

#define UpdateDataIndexToLeafIndexKernel_PARAMS \
  const BIN_TYPE* column_data, \
  const data_size_t num_data_in_leaf, \
  const data_size_t* data_indices_in_leaf, \
  const uint32_t th, \
  const uint32_t t_zero_bin, \
  const uint32_t max_bin_ref, \
  const uint32_t min_bin_ref, \
  const int left_leaf_index, \
  const int right_leaf_index, \
  const int default_leaf_index, \
  const int missing_default_leaf_index

  template <typename BIN_TYPE>
  void LaunchUpdateDataIndexToLeafIndexKernel(
    UpdateDataIndexToLeafIndexKernel_PARAMS,
    const bool missing_is_zero,
    const bool missing_is_na,
    const bool mfb_is_zero,
    const bool mfb_is_na,
    const bool max_to_left,
    const bool is_single_feature_in_column);

  template <bool MIN_IS_MAX, bool MISSING_IS_ZERO, typename BIN_TYPE>
  void LaunchUpdateDataIndexToLeafIndexKernel_Inner0(
    UpdateDataIndexToLeafIndexKernel_PARAMS,
    const bool missing_is_na,
    const bool mfb_is_zero,
    const bool mfb_is_na,
    const bool max_to_left,
    const bool is_single_feature_in_column);

  template <bool MIN_IS_MAX, bool MISSING_IS_ZERO, bool MISSING_IS_NA, typename BIN_TYPE>
  void LaunchUpdateDataIndexToLeafIndexKernel_Inner1(
    UpdateDataIndexToLeafIndexKernel_PARAMS,
    const bool mfb_is_zero,
    const bool mfb_is_na,
    const bool max_to_left,
    const bool is_single_feature_in_column);

  template <bool MIN_IS_MAX, bool MISSING_IS_ZERO, bool MISSING_IS_NA, bool MFB_IS_ZERO, typename BIN_TYPE>
  void LaunchUpdateDataIndexToLeafIndexKernel_Inner2(
    UpdateDataIndexToLeafIndexKernel_PARAMS,
    const bool mfb_is_na,
    const bool max_to_left,
    const bool is_single_feature_in_column);

  template <bool MIN_IS_MAX, bool MISSING_IS_ZERO, bool MISSING_IS_NA, bool MFB_IS_ZERO, bool MFB_IS_NA, typename BIN_TYPE>
  void LaunchUpdateDataIndexToLeafIndexKernel_Inner3(
    UpdateDataIndexToLeafIndexKernel_PARAMS,
    const bool max_to_left,
    const bool is_single_feature_in_column);

  template <bool MIN_IS_MAX, bool MISSING_IS_ZERO, bool MISSING_IS_NA, bool MFB_IS_ZERO, bool MFB_IS_NA, bool MAX_TO_LEFT, typename BIN_TYPE>
  void LaunchUpdateDataIndexToLeafIndexKernel_Inner4(
    UpdateDataIndexToLeafIndexKernel_PARAMS,
    const bool is_single_feature_in_column);

#undef UpdateDataIndexToLeafIndexKernel_PARAMS

  void LaunchAddPredictionToScoreKernel(const double* leaf_value, double* cuda_scores);

  void LaunchFillDataIndexToLeafIndex();

  void LaunchReduceLeafGradStat(
    const score_t* gradients, const score_t* hessians,
    CUDATree* tree, double* leaf_grad_stat_buffer, double* leaf_hess_state_buffer) const;

  // Host memory

  // dataset information
  /*! \brief number of training data */
  data_size_t num_data_;
  /*! \brief number of features in training data */
  int num_features_;
  /*! \brief number of total bins in training data */
  int num_total_bin_;
  /*! \brief bin data stored by column */
  const CUDAColumnData* cuda_column_data_;
  /*! \brief grid dimension when splitting one leaf */
  int grid_dim_;
  /*! \brief block dimension when splitting one leaf */
  int block_dim_;
  /*! \brief data indices used in this iteration */
  const data_size_t* used_indices_;
  /*! \brief marks whether a feature is a categorical feature */
  std::vector<bool> is_categorical_feature_;
  /*! \brief marks whether a feature is the only feature in its group */
  std::vector<bool> is_single_feature_in_column_;

  // config information
  /*! \brief maximum number of leaves in a tree */
  int num_leaves_;
  /*! \brief number of threads */
  int num_threads_;
  /*! \brief whether to use quantized gradients */
  bool use_quantized_grad_;

  // per iteration information
  /*! \brief whether bagging is used in this iteration */
  bool use_bagging_;
  /*! \brief number of used data indices in this iteration */
  data_size_t num_used_indices_;

  // tree structure information
  /*! \brief current number of leaves in tree */
  int cur_num_leaves_;

  // split algorithm related
  /*! \brief maximum number of blocks to aggregate after finding bit vector by blocks */
  int max_num_split_indices_blocks_;

  // CUDA streams
  /*! \brief cuda streams used for asynchronizing kernel computing and memory copy */
  std::vector<cudaStream_t> cuda_streams_;


  // CUDA memory, held by this object

  // tree structure information
  /*! \brief data indices by leaf */
  CUDAVector<data_size_t> cuda_data_indices_;
  /*! \brief start position of each leaf in cuda_data_indices_ */
  CUDAVector<data_size_t> cuda_leaf_data_start_;
  /*! \brief end position of each leaf in cuda_data_indices_ */
  CUDAVector<data_size_t> cuda_leaf_data_end_;
  /*! \brief number of data in each leaf */
  CUDAVector<data_size_t> cuda_leaf_num_data_;
  /*! \brief records the histogram of each leaf */
  CUDAVector<hist_t*> cuda_hist_pool_;
  /*! \brief records the value of each leaf */
  CUDAVector<double> cuda_leaf_output_;

  // split data algorithm related
  CUDAVector<uint16_t> cuda_block_to_left_offset_;
  /*! \brief maps data index to leaf index, for adding scores to training data set */
  CUDAVector<int> cuda_data_index_to_leaf_index_;
  /*! \brief prefix sum of number of data going to left in all blocks */
  CUDAVector<data_size_t> cuda_block_data_to_left_offset_;
  /*! \brief prefix sum of number of data going to right in all blocks */
  CUDAVector<data_size_t> cuda_block_data_to_right_offset_;
  /*! \brief buffer for splitting data indices, will be copied back to cuda_data_indices_ after split */
  CUDAVector<data_size_t> cuda_out_data_indices_in_leaf_;

  // split tree structure algorithm related
  /*! \brief buffer to store split information, prepared to be copied to cpu */
  CUDAVector<int> cuda_split_info_buffer_;

  // dataset information
<<<<<<< HEAD
  /*! \brief number of data in training set, for intialization of cuda_leaf_num_data_ and cuda_leaf_data_end_ */
  CUDAVector<data_size_t> cuda_num_data_;
=======
  /*! \brief number of data in training set, for initialization of cuda_leaf_num_data_ and cuda_leaf_data_end_ */
  data_size_t* cuda_num_data_;
>>>>>>> 480600b3


  // CUDA memory, held by other object

  // dataset information
  /*! \brief beginning of histograms, for initialization of cuda_hist_pool_ */
  hist_t* cuda_hist_;
};

}  // namespace LightGBM

#endif  // USE_CUDA
#endif  // LIGHTGBM_TREELEARNER_CUDA_CUDA_DATA_PARTITION_HPP_<|MERGE_RESOLUTION|>--- conflicted
+++ resolved
@@ -388,13 +388,8 @@
   CUDAVector<int> cuda_split_info_buffer_;
 
   // dataset information
-<<<<<<< HEAD
-  /*! \brief number of data in training set, for intialization of cuda_leaf_num_data_ and cuda_leaf_data_end_ */
+  /*! \brief number of data in training set, for initialization of cuda_leaf_num_data_ and cuda_leaf_data_end_ */
   CUDAVector<data_size_t> cuda_num_data_;
-=======
-  /*! \brief number of data in training set, for initialization of cuda_leaf_num_data_ and cuda_leaf_data_end_ */
-  data_size_t* cuda_num_data_;
->>>>>>> 480600b3
 
 
   // CUDA memory, held by other object
