#ifndef LIGHTGBM_BOOSTING_GBDT_H_
#define LIGHTGBM_BOOSTING_GBDT_H_

#include <LightGBM/boosting.h>
#include "score_updater.hpp"

#include <cstdio>
#include <vector>
#include <string>
#include <fstream>

namespace LightGBM {
/*!
* \brief GBDT algorithm implementation. including Training, prediction, bagging.
*/
class GBDT: public Boosting {
public:
  /*!
  * \brief Constructor
  */
  GBDT();
  /*!
  * \brief Destructor
  */
  ~GBDT();
  /*!
  * \brief Initialization logic
  * \param config Config for boosting
  * \param train_data Training data
  * \param object_function Training objective function
  * \param training_metrics Training metrics
  * \param output_model_filename Filename of output model
  */
  void Init(const BoostingConfig* gbdt_config, const Dataset* train_data, const ObjectiveFunction* object_function,
                             const std::vector<const Metric*>& training_metrics)
                                                                       override;
  /*!
  * \brief Adding a validation dataset
  * \param valid_data Validation dataset
  * \param valid_metrics Metrics for validation dataset
  */
  void AddDataset(const Dataset* valid_data,
       const std::vector<const Metric*>& valid_metrics) override;
  /*!
  * \brief Training logic
  * \param gradient nullptr for using default objective, otherwise use self-defined boosting
  * \param hessian nullptr for using default objective, otherwise use self-defined boosting
  * \param is_eval true if need evaluation or early stop
  * \return True if meet early stopping or cannot boosting
  */
  virtual bool TrainOneIter(const score_t* gradient, const score_t* hessian, bool is_eval) override;

  /*!
  * \brief Get evaluation result at data_idx data
  * \param data_idx 0: training data, 1: 1st validation data
  * \return evaluation result
  */
  std::vector<double> GetEvalAt(int data_idx) const override;

  /*!
  * \brief Get current training score
  * \param out_len lenght of returned score
  * \return training score
  */
<<<<<<< HEAD
  virtual const score_t* GetTrainingScore(data_size_t* out_len) const override;
=======
  const score_t* GetTrainingScore(data_size_t* out_len) override;
>>>>>>> 0702b2ff

  /*!
  * \brief Get prediction result at data_idx data
  * \param data_idx 0: training data, 1: 1st validation data
  * \param result used to store prediction result, should allocate memory before call this function
  * \param out_len lenght of returned score
  */
  void GetPredictAt(int data_idx, score_t* out_result, data_size_t* out_len) const override;

  /*!
  * \brief Predtion for one record without sigmoid transformation
  * \param feature_values Feature value on this record
  * \return Prediction result for this record
  */
  std::vector<double> PredictRaw(const double* feature_values) const override;

  /*!
  * \brief Predtion for one record with sigmoid transformation if enabled
  * \param feature_values Feature value on this record
  * \return Prediction result for this record
  */
  std::vector<double> Predict(const double* feature_values) const override;
  
  /*!
  * \brief Predtion for one record with leaf index
  * \param feature_values Feature value on this record
  * \return Predicted leaf index for this record
  */
  std::vector<int> PredictLeafIndex(const double* value) const override;
  
  /*!
  * \brief Serialize models by string
  * \return String output of tranined model
  */
  virtual void SaveModelToFile(int num_used_model, bool is_finish, const char* filename) override;
  /*!
  * \brief Restore from a serialized string
  */
  void LoadModelFromString(const std::string& model_str) override;
  /*!
  * \brief Get max feature index of this model
  * \return Max feature index of this model
  */
  inline int MaxFeatureIdx() const override { return max_feature_idx_; }

  /*!
  * \brief Get index of label column
  * \return index of label column
  */
  inline int LabelIdx() const override { return label_idx_; }

  /*!
  * \brief Get number of weak sub-models
  * \return Number of weak sub-models
  */
  inline int NumberOfSubModels() const override { return static_cast<int>(models_.size()); }

  /*!
  * \brief Get number of classes
  * \return Number of classes
  */
  inline int NumberOfClasses() const override { return num_class_; }

  /*!
  * \brief Set number of used model for prediction
  */
  inline void SetNumUsedModel(int num_used_model) {
    if (num_used_model >= 0) {
      num_used_model_ = static_cast<int>(num_used_model / num_class_);
    }
  }
  
  /*!
  * \brief Get Type name of this boosting object
  */
  virtual const char* Name() const override { return "gbdt"; }

protected:
  /*!
  * \brief Implement bagging logic
  * \param iter Current interation
  * \param curr_class Current class for multiclass training
  */
  void Bagging(int iter, const int curr_class);
  /*!
  * \brief updating score for out-of-bag data.
  *        Data should be update since we may re-bagging data on training
  * \param tree Trained tree of this iteration
  * \param curr_class Current class for multiclass training
  */
  void UpdateScoreOutOfBag(const Tree* tree, const int curr_class);
  /*!
  * \brief calculate the object function
  */
  void Boosting();
  /*!
  * \brief updating score after tree was trained
  * \param tree Trained tree of this iteration
  * \param curr_class Current class for multiclass training
  */
  virtual void UpdateScore(const Tree* tree, const int curr_class);
  /*!
  * \brief Print metric result of current iteration
  * \param iter Current interation
  */
  bool OutputMetric(int iter);
  /*!
  * \brief Calculate feature importances
  * \param last_iter Last tree use to calculate
  */
  std::string FeatureImportance() const;
  /*! \brief current iteration */
  int iter_;
  /*! \brief Pointer to training data */
  const Dataset* train_data_;
  /*! \brief Config of gbdt */
  const GBDTConfig* gbdt_config_;
  /*! \brief Tree learner, will use this class to learn trees */
  std::vector<TreeLearner*> tree_learner_;
  /*! \brief Objective function */
  const ObjectiveFunction* object_function_;
  /*! \brief Store and update training data's score */
  mutable ScoreUpdater* train_score_updater_;
  /*! \brief Metrics for training data */
  std::vector<const Metric*> training_metrics_;
  /*! \brief Store and update validation data's scores */
  std::vector<ScoreUpdater*> valid_score_updater_;
  /*! \brief Metric for validation data */
  std::vector<std::vector<const Metric*>> valid_metrics_;
  /*! \brief Number of rounds for early stopping */
  int early_stopping_round_;
  /*! \brief Best score(s) for early stopping */
  std::vector<std::vector<int>> best_iter_;
  std::vector<std::vector<double>> best_score_;
  /*! \brief Trained models(trees) */
  std::vector<Tree*> models_;
  /*! \brief Max feature index of training data*/
  int max_feature_idx_;
  /*! \brief First order derivative of training data */
  score_t* gradients_;
  /*! \brief Secend order derivative of training data */
  score_t* hessians_;
  /*! \brief Store the data indices of out-of-bag */
  data_size_t* out_of_bag_data_indices_;
  /*! \brief Number of out-of-bag data */
  data_size_t out_of_bag_data_cnt_;
  /*! \brief Store the indices of in-bag data */
  data_size_t* bag_data_indices_;
  /*! \brief Number of in-bag data */
  data_size_t bag_data_cnt_;
  /*! \brief Number of traning data */
  data_size_t num_data_;
  /*! \brief Number of classes */
  int num_class_;
  /*! \brief Random generator, used for bagging */
  Random random_;
  /*!
  *   \brief Sigmoid parameter, used for prediction.
  *          if > 0 meas output score will transform by sigmoid function
  */
  double sigmoid_;
  /*! \brief Index of label column */
  data_size_t label_idx_;
  /*! \brief Saved number of models */
  int saved_model_size_;
  /*! \brief File to write models */
  std::ofstream model_output_file_;
  /*! \brief number of used model */
  int num_used_model_;
};

}  // namespace LightGBM
#endif   // LightGBM_BOOSTING_GBDT_H_<|MERGE_RESOLUTION|>--- conflicted
+++ resolved
@@ -62,11 +62,7 @@
   * \param out_len lenght of returned score
   * \return training score
   */
-<<<<<<< HEAD
-  virtual const score_t* GetTrainingScore(data_size_t* out_len) const override;
-=======
-  const score_t* GetTrainingScore(data_size_t* out_len) override;
->>>>>>> 0702b2ff
+  virtual const score_t* GetTrainingScore(data_size_t* out_len) override;
 
   /*!
   * \brief Get prediction result at data_idx data
@@ -189,7 +185,7 @@
   /*! \brief Objective function */
   const ObjectiveFunction* object_function_;
   /*! \brief Store and update training data's score */
-  mutable ScoreUpdater* train_score_updater_;
+  ScoreUpdater* train_score_updater_;
   /*! \brief Metrics for training data */
   std::vector<const Metric*> training_metrics_;
   /*! \brief Store and update validation data's scores */
