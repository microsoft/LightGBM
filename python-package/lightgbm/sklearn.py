# coding: utf-8
"""Scikit-learn wrapper interface for LightGBM."""
import copy
from inspect import signature
from typing import Any, Callable, Dict, List, Optional, Tuple, Union

import numpy as np

from .basic import Booster, Dataset, LightGBMError, _choose_param_value, _ConfigAliases, _log_warning
from .callback import record_evaluation
from .compat import (SKLEARN_INSTALLED, LGBMNotFittedError, _LGBMAssertAllFinite, _LGBMCheckArray,
                     _LGBMCheckClassificationTargets, _LGBMCheckSampleWeight, _LGBMCheckXY, _LGBMClassifierBase,
                     _LGBMComputeSampleWeight, _LGBMLabelEncoder, _LGBMModelBase, _LGBMRegressorBase, dt_DataTable,
                     pd_DataFrame)
from .engine import train

_EvalResultType = Tuple[str, float, bool]

_LGBM_ScikitCustomObjectiveFunction = Union[
    Callable[
        [np.ndarray, np.ndarray],
        Tuple[np.ndarray, np.ndarray]
    ],
    Callable[
        [np.ndarray, np.ndarray, np.ndarray],
        Tuple[np.ndarray, np.ndarray]
    ],
]
_LGBM_ScikitCustomEvalFunction = Union[
    Callable[
        [np.ndarray, np.ndarray],
        Union[_EvalResultType, List[_EvalResultType]]
    ],
    Callable[
        [np.ndarray, np.ndarray, np.ndarray],
        Union[_EvalResultType, List[_EvalResultType]]
    ],
    Callable[
        [np.ndarray, np.ndarray, np.ndarray, np.ndarray],
        Union[_EvalResultType, List[_EvalResultType]]
    ],
]


class _ObjectiveFunctionWrapper:
    """Proxy class for objective function."""

    def __init__(self, func: _LGBM_ScikitCustomObjectiveFunction):
        """Construct a proxy class.

        This class transforms objective function to match objective function with signature ``new_func(preds, dataset)``
        as expected by ``lightgbm.engine.train``.

        Parameters
        ----------
        func : callable
            Expects a callable with signature ``func(y_true, y_pred)`` or ``func(y_true, y_pred, group)``
            and returns (grad, hess):

                y_true : numpy 1-D array of shape = [n_samples]
                    The target values.
                y_pred : numpy 1-D array of shape = [n_samples] or numpy 2-D array of shape = [n_samples, n_classes] (for multi-class task)
                    The predicted values.
                    Predicted values are returned before any transformation,
                    e.g. they are raw margin instead of probability of positive class for binary task.
                group : numpy 1-D array
                    Group/query data.
                    Only used in the learning-to-rank task.
                    sum(group) = n_samples.
                    For example, if you have a 100-document dataset with ``group = [10, 20, 40, 10, 10, 10]``, that means that you have 6 groups,
                    where the first 10 records are in the first group, records 11-30 are in the second group, records 31-70 are in the third group, etc.
                grad : numpy 1-D array of shape = [n_samples] or numpy 2-D array of shape [n_samples, n_classes] (for multi-class task)
                    The value of the first order derivative (gradient) of the loss
                    with respect to the elements of y_pred for each sample point.
                hess : numpy 1-D array of shape = [n_samples] or numpy 2-D array of shape = [n_samples, n_classes] (for multi-class task)
                    The value of the second order derivative (Hessian) of the loss
                    with respect to the elements of y_pred for each sample point.

        .. note::

            For multi-class task, y_pred is a numpy 2-D array of shape = [n_samples, n_classes],
            and grad and hess should be returned in the same format.
        """
        self.func = func

    def __call__(self, preds: np.ndarray, dataset: Dataset) -> Tuple[np.ndarray, np.ndarray]:
        """Call passed function with appropriate arguments.

        Parameters
        ----------
        preds : numpy 1-D array of shape = [n_samples] or numpy 2-D array of shape = [n_samples, n_classes] (for multi-class task)
            The predicted values.
        dataset : Dataset
            The training dataset.

        Returns
        -------
        grad : numpy 1-D array of shape = [n_samples] or numpy 2-D array of shape = [n_samples, n_classes] (for multi-class task)
            The value of the first order derivative (gradient) of the loss
            with respect to the elements of preds for each sample point.
        hess : numpy 1-D array of shape = [n_samples] or numpy 2-D array of shape = [n_samples, n_classes] (for multi-class task)
            The value of the second order derivative (Hessian) of the loss
            with respect to the elements of preds for each sample point.
        """
        labels = dataset.get_label()
        argc = len(signature(self.func).parameters)
        if argc == 2:
            grad, hess = self.func(labels, preds)
        elif argc == 3:
            grad, hess = self.func(labels, preds, dataset.get_group())
        else:
            raise TypeError(f"Self-defined objective function should have 2 or 3 arguments, got {argc}")
        """weighted for objective"""
        weight = dataset.get_weight()
        if weight is not None:
            if grad.ndim == 2:  # multi-class
                num_data = grad.shape[0]
                if weight.size != num_data:
                    raise ValueError("grad and hess should be of shape [n_samples, n_classes]")
                weight = weight.reshape(num_data, 1)
            grad *= weight
            hess *= weight
        return grad, hess


class _EvalFunctionWrapper:
    """Proxy class for evaluation function."""

    def __init__(self, func: _LGBM_ScikitCustomEvalFunction):
        """Construct a proxy class.

        This class transforms evaluation function to match evaluation function with signature ``new_func(preds, dataset)``
        as expected by ``lightgbm.engine.train``.

        Parameters
        ----------
        func : callable
            Expects a callable with following signatures:
            ``func(y_true, y_pred)``,
            ``func(y_true, y_pred, weight)``
            or ``func(y_true, y_pred, weight, group)``
            and returns (eval_name, eval_result, is_higher_better) or
            list of (eval_name, eval_result, is_higher_better):

                y_true : numpy 1-D array of shape = [n_samples]
                    The target values.
                y_pred : numpy 1-D array of shape = [n_samples] or numpy 2-D array shape = [n_samples, n_classes] (for multi-class task)
                    The predicted values.
                    In case of custom ``objective``, predicted values are returned before any transformation,
                    e.g. they are raw margin instead of probability of positive class for binary task in this case.
                weight : numpy 1-D array of shape = [n_samples]
                    The weight of samples. Weights should be non-negative.
                group : numpy 1-D array
                    Group/query data.
                    Only used in the learning-to-rank task.
                    sum(group) = n_samples.
                    For example, if you have a 100-document dataset with ``group = [10, 20, 40, 10, 10, 10]``, that means that you have 6 groups,
                    where the first 10 records are in the first group, records 11-30 are in the second group, records 31-70 are in the third group, etc.
                eval_name : str
                    The name of evaluation function (without whitespace).
                eval_result : float
                    The eval result.
                is_higher_better : bool
                    Is eval result higher better, e.g. AUC is ``is_higher_better``.
        """
        self.func = func

    def __call__(self, preds: np.ndarray, dataset: Dataset) -> Tuple[str, float, bool]:
        """Call passed function with appropriate arguments.

        Parameters
        ----------
        preds : numpy 1-D array of shape = [n_samples] or numpy 2-D array of shape = [n_samples, n_classes] (for multi-class task)
            The predicted values.
        dataset : Dataset
            The training dataset.

        Returns
        -------
        eval_name : str
            The name of evaluation function (without whitespace).
        eval_result : float
            The eval result.
        is_higher_better : bool
            Is eval result higher better, e.g. AUC is ``is_higher_better``.
        """
        labels = dataset.get_label()
        argc = len(signature(self.func).parameters)
        if argc == 2:
            return self.func(labels, preds)
        elif argc == 3:
            return self.func(labels, preds, dataset.get_weight())
        elif argc == 4:
            return self.func(labels, preds, dataset.get_weight(), dataset.get_group())
        else:
            raise TypeError(f"Self-defined eval function should have 2, 3 or 4 arguments, got {argc}")


# documentation templates for LGBMModel methods are shared between the classes in
# this module and those in the ``dask`` module

_lgbmmodel_doc_fit = (
    """
    Build a gradient boosting model from the training set (X, y).

    Parameters
    ----------
    X : {X_shape}
        Input feature matrix.
    y : {y_shape}
        The target values (class labels in classification, real numbers in regression).
    sample_weight : {sample_weight_shape}
        Weights of training data. Weights should be non-negative.
    init_score : {init_score_shape}
        Init score of training data.
    group : {group_shape}
        Group/query data.
        Only used in the learning-to-rank task.
        sum(group) = n_samples.
        For example, if you have a 100-document dataset with ``group = [10, 20, 40, 10, 10, 10]``, that means that you have 6 groups,
        where the first 10 records are in the first group, records 11-30 are in the second group, records 31-70 are in the third group, etc.
    eval_set : list or None, optional (default=None)
        A list of (X, y) tuple pairs to use as validation sets.
    eval_names : list of str, or None, optional (default=None)
        Names of eval_set.
    eval_sample_weight : {eval_sample_weight_shape}
        Weights of eval data. Weights should be non-negative.
    eval_class_weight : list or None, optional (default=None)
        Class weights of eval data.
    eval_init_score : {eval_init_score_shape}
        Init score of eval data.
    eval_group : {eval_group_shape}
        Group data of eval data.
    eval_metric : str, callable, list or None, optional (default=None)
        If str, it should be a built-in evaluation metric to use.
        If callable, it should be a custom evaluation metric, see note below for more details.
        If list, it can be a list of built-in metrics, a list of custom evaluation metrics, or a mix of both.
        In either case, the ``metric`` from the model parameters will be evaluated and used as well.
        Default: 'l2' for LGBMRegressor, 'logloss' for LGBMClassifier, 'ndcg' for LGBMRanker.
<<<<<<< HEAD
    early_stopping_rounds : int or None, optional (default=None)
        Activates early stopping. The model will train until the validation score stops improving.
        Validation score needs to improve at least every ``early_stopping_rounds`` round(s)
        to continue training.
        Requires at least one validation data and one metric.
        If there's more than one, will check all of them. But the training data is ignored anyway.
        To check only the first metric, set the ``first_metric_only`` parameter to ``True``
        in additional parameters ``**kwargs`` of the model constructor.
    early_stopping_threshold : float or list of float (default=0.0)
        Minimum improvement in score to keep training.
    verbose : bool or int, optional (default=True)
        Requires at least one evaluation data.
        If True, the eval metric on the eval set is printed at each boosting stage.
        If int, the eval metric on the eval set is printed at every ``verbose`` boosting stage.
        The last boosting stage or the boosting stage found by using ``early_stopping_rounds`` is also printed.

        .. rubric:: Example

        With ``verbose`` = 4 and at least one item in ``eval_set``,
        an evaluation metric is printed every 4 (instead of 1) boosting stages.

=======
>>>>>>> 27d9ad2e
    feature_name : list of str, or 'auto', optional (default='auto')
        Feature names.
        If 'auto' and data is pandas DataFrame, data columns names are used.
    categorical_feature : list of str or int, or 'auto', optional (default='auto')
        Categorical features.
        If list of int, interpreted as indices.
        If list of str, interpreted as feature names (need to specify ``feature_name`` as well).
        If 'auto' and data is pandas DataFrame, pandas unordered categorical columns are used.
        All values in categorical features will be cast to int32 and thus should be less than int32 max value (2147483647).
        Large values could be memory consuming. Consider using consecutive integers starting from zero.
        All negative values in categorical features will be treated as missing values.
        The output cannot be monotonically constrained with respect to a categorical feature.
        Floating point numbers in categorical features will be rounded towards 0.
    callbacks : list of callable, or None, optional (default=None)
        List of callback functions that are applied at each iteration.
        See Callbacks in Python API for more information.
    init_model : str, pathlib.Path, Booster, LGBMModel or None, optional (default=None)
        Filename of LightGBM model, Booster instance or LGBMModel instance used for continue training.

    Returns
    -------
    self : LGBMModel
        Returns self.
    """
)

_lgbmmodel_doc_custom_eval_note = """
    Note
    ----
    Custom eval function expects a callable with following signatures:
    ``func(y_true, y_pred)``, ``func(y_true, y_pred, weight)`` or
    ``func(y_true, y_pred, weight, group)``
    and returns (eval_name, eval_result, is_higher_better) or
    list of (eval_name, eval_result, is_higher_better):

        y_true : numpy 1-D array of shape = [n_samples]
            The target values.
        y_pred : numpy 1-D array of shape = [n_samples] or numpy 2-D array of shape = [n_samples, n_classes] (for multi-class task)
            The predicted values.
            In case of custom ``objective``, predicted values are returned before any transformation,
            e.g. they are raw margin instead of probability of positive class for binary task in this case.
        weight : numpy 1-D array of shape = [n_samples]
            The weight of samples. Weights should be non-negative.
        group : numpy 1-D array
            Group/query data.
            Only used in the learning-to-rank task.
            sum(group) = n_samples.
            For example, if you have a 100-document dataset with ``group = [10, 20, 40, 10, 10, 10]``, that means that you have 6 groups,
            where the first 10 records are in the first group, records 11-30 are in the second group, records 31-70 are in the third group, etc.
        eval_name : str
            The name of evaluation function (without whitespace).
        eval_result : float
            The eval result.
        is_higher_better : bool
            Is eval result higher better, e.g. AUC is ``is_higher_better``.
"""

_lgbmmodel_doc_predict = (
    """
    {description}

    Parameters
    ----------
    X : {X_shape}
        Input features matrix.
    raw_score : bool, optional (default=False)
        Whether to predict raw scores.
    start_iteration : int, optional (default=0)
        Start index of the iteration to predict.
        If <= 0, starts from the first iteration.
    num_iteration : int or None, optional (default=None)
        Total number of iterations used in the prediction.
        If None, if the best iteration exists and start_iteration <= 0, the best iteration is used;
        otherwise, all iterations from ``start_iteration`` are used (no limits).
        If <= 0, all iterations from ``start_iteration`` are used (no limits).
    pred_leaf : bool, optional (default=False)
        Whether to predict leaf index.
    pred_contrib : bool, optional (default=False)
        Whether to predict feature contributions.

        .. note::

            If you want to get more explanations for your model's predictions using SHAP values,
            like SHAP interaction values,
            you can install the shap package (https://github.com/slundberg/shap).
            Note that unlike the shap package, with ``pred_contrib`` we return a matrix with an extra
            column, where the last column is the expected value.

    **kwargs
        Other parameters for the prediction.

    Returns
    -------
    {output_name} : {predicted_result_shape}
        The predicted values.
    X_leaves : {X_leaves_shape}
        If ``pred_leaf=True``, the predicted leaf of every tree for each sample.
    X_SHAP_values : {X_SHAP_values_shape}
        If ``pred_contrib=True``, the feature contributions for each sample.
    """
)


class LGBMModel(_LGBMModelBase):
    """Implementation of the scikit-learn API for LightGBM."""

    def __init__(
        self,
        boosting_type: str = 'gbdt',
        num_leaves: int = 31,
        max_depth: int = -1,
        learning_rate: float = 0.1,
        n_estimators: int = 100,
        subsample_for_bin: int = 200000,
        objective: Optional[Union[str, _LGBM_ScikitCustomObjectiveFunction]] = None,
        class_weight: Optional[Union[Dict, str]] = None,
        min_split_gain: float = 0.,
        min_child_weight: float = 1e-3,
        min_child_samples: int = 20,
        subsample: float = 1.,
        subsample_freq: int = 0,
        colsample_bytree: float = 1.,
        reg_alpha: float = 0.,
        reg_lambda: float = 0.,
        random_state: Optional[Union[int, np.random.RandomState]] = None,
        n_jobs: int = -1,
        importance_type: str = 'split',
        **kwargs
    ):
        r"""Construct a gradient boosting model.

        Parameters
        ----------
        boosting_type : str, optional (default='gbdt')
            'gbdt', traditional Gradient Boosting Decision Tree.
            'dart', Dropouts meet Multiple Additive Regression Trees.
            'goss', Gradient-based One-Side Sampling.
            'rf', Random Forest.
        num_leaves : int, optional (default=31)
            Maximum tree leaves for base learners.
        max_depth : int, optional (default=-1)
            Maximum tree depth for base learners, <=0 means no limit.
        learning_rate : float, optional (default=0.1)
            Boosting learning rate.
            You can use ``callbacks`` parameter of ``fit`` method to shrink/adapt learning rate
            in training using ``reset_parameter`` callback.
            Note, that this will ignore the ``learning_rate`` argument in training.
        n_estimators : int, optional (default=100)
            Number of boosted trees to fit.
        subsample_for_bin : int, optional (default=200000)
            Number of samples for constructing bins.
        objective : str, callable or None, optional (default=None)
            Specify the learning task and the corresponding learning objective or
            a custom objective function to be used (see note below).
            Default: 'regression' for LGBMRegressor, 'binary' or 'multiclass' for LGBMClassifier, 'lambdarank' for LGBMRanker.
        class_weight : dict, 'balanced' or None, optional (default=None)
            Weights associated with classes in the form ``{class_label: weight}``.
            Use this parameter only for multi-class classification task;
            for binary classification task you may use ``is_unbalance`` or ``scale_pos_weight`` parameters.
            Note, that the usage of all these parameters will result in poor estimates of the individual class probabilities.
            You may want to consider performing probability calibration
            (https://scikit-learn.org/stable/modules/calibration.html) of your model.
            The 'balanced' mode uses the values of y to automatically adjust weights
            inversely proportional to class frequencies in the input data as ``n_samples / (n_classes * np.bincount(y))``.
            If None, all classes are supposed to have weight one.
            Note, that these weights will be multiplied with ``sample_weight`` (passed through the ``fit`` method)
            if ``sample_weight`` is specified.
        min_split_gain : float, optional (default=0.)
            Minimum loss reduction required to make a further partition on a leaf node of the tree.
        min_child_weight : float, optional (default=1e-3)
            Minimum sum of instance weight (Hessian) needed in a child (leaf).
        min_child_samples : int, optional (default=20)
            Minimum number of data needed in a child (leaf).
        subsample : float, optional (default=1.)
            Subsample ratio of the training instance.
        subsample_freq : int, optional (default=0)
            Frequency of subsample, <=0 means no enable.
        colsample_bytree : float, optional (default=1.)
            Subsample ratio of columns when constructing each tree.
        reg_alpha : float, optional (default=0.)
            L1 regularization term on weights.
        reg_lambda : float, optional (default=0.)
            L2 regularization term on weights.
        random_state : int, RandomState object or None, optional (default=None)
            Random number seed.
            If int, this number is used to seed the C++ code.
            If RandomState object (numpy), a random integer is picked based on its state to seed the C++ code.
            If None, default seeds in C++ code are used.
        n_jobs : int, optional (default=-1)
            Number of parallel threads to use for training (can be changed at prediction time).
        importance_type : str, optional (default='split')
            The type of feature importance to be filled into ``feature_importances_``.
            If 'split', result contains numbers of times the feature is used in a model.
            If 'gain', result contains total gains of splits which use the feature.
        **kwargs
            Other parameters for the model.
            Check http://lightgbm.readthedocs.io/en/latest/Parameters.html for more parameters.

            .. warning::

                \*\*kwargs is not supported in sklearn, it may cause unexpected issues.

        Note
        ----
        A custom objective function can be provided for the ``objective`` parameter.
        In this case, it should have the signature
        ``objective(y_true, y_pred) -> grad, hess`` or
        ``objective(y_true, y_pred, group) -> grad, hess``:

            y_true : numpy 1-D array of shape = [n_samples]
                The target values.
            y_pred : numpy 1-D array of shape = [n_samples] or numpy 2-D array of shape = [n_samples, n_classes] (for multi-class task)
                The predicted values.
                Predicted values are returned before any transformation,
                e.g. they are raw margin instead of probability of positive class for binary task.
            group : numpy 1-D array
                Group/query data.
                Only used in the learning-to-rank task.
                sum(group) = n_samples.
                For example, if you have a 100-document dataset with ``group = [10, 20, 40, 10, 10, 10]``, that means that you have 6 groups,
                where the first 10 records are in the first group, records 11-30 are in the second group, records 31-70 are in the third group, etc.
            grad : numpy 1-D array of shape = [n_samples] or numpy 2-D array of shape = [n_samples, n_classes] (for multi-class task)
                The value of the first order derivative (gradient) of the loss
                with respect to the elements of y_pred for each sample point.
            hess : numpy 1-D array of shape = [n_samples] or numpy 2-D array of shape = [n_samples, n_classes] (for multi-class task)
                The value of the second order derivative (Hessian) of the loss
                with respect to the elements of y_pred for each sample point.

        For multi-class task, y_pred is a numpy 2-D array of shape = [n_samples, n_classes],
        and grad and hess should be returned in the same format.
        """
        if not SKLEARN_INSTALLED:
            raise LightGBMError('scikit-learn is required for lightgbm.sklearn. '
                                'You must install scikit-learn and restart your session to use this module.')

        self.boosting_type = boosting_type
        self.objective = objective
        self.num_leaves = num_leaves
        self.max_depth = max_depth
        self.learning_rate = learning_rate
        self.n_estimators = n_estimators
        self.subsample_for_bin = subsample_for_bin
        self.min_split_gain = min_split_gain
        self.min_child_weight = min_child_weight
        self.min_child_samples = min_child_samples
        self.subsample = subsample
        self.subsample_freq = subsample_freq
        self.colsample_bytree = colsample_bytree
        self.reg_alpha = reg_alpha
        self.reg_lambda = reg_lambda
        self.random_state = random_state
        self.n_jobs = n_jobs
        self.importance_type = importance_type
        self._Booster: Optional[Booster] = None
        self._evals_result = None
        self._best_score = None
        self._best_iteration = None
        self._other_params: Dict[str, Any] = {}
        self._objective = objective
        self.class_weight = class_weight
        self._class_weight = None
        self._class_map = None
        self._n_features = None
        self._n_features_in = None
        self._classes = None
        self._n_classes = None
        self.set_params(**kwargs)

    def _more_tags(self) -> Dict[str, Any]:
        return {
            'allow_nan': True,
            'X_types': ['2darray', 'sparse', '1dlabels'],
            '_xfail_checks': {
                'check_no_attributes_set_in_init':
                'scikit-learn incorrectly asserts that private attributes '
                'cannot be set in __init__: '
                '(see https://github.com/microsoft/LightGBM/issues/2628)'
            }
        }

    def __sklearn_is_fitted__(self) -> bool:
        return getattr(self, "fitted_", False)

    def get_params(self, deep: bool = True) -> Dict[str, Any]:
        """Get parameters for this estimator.

        Parameters
        ----------
        deep : bool, optional (default=True)
            If True, will return the parameters for this estimator and
            contained subobjects that are estimators.

        Returns
        -------
        params : dict
            Parameter names mapped to their values.
        """
        params = super().get_params(deep=deep)
        params.update(self._other_params)
        return params

    def set_params(self, **params: Any) -> "LGBMModel":
        """Set the parameters of this estimator.

        Parameters
        ----------
        **params
            Parameter names with their new values.

        Returns
        -------
        self : object
            Returns self.
        """
        for key, value in params.items():
            setattr(self, key, value)
            if hasattr(self, f"_{key}"):
                setattr(self, f"_{key}", value)
            self._other_params[key] = value
        return self

<<<<<<< HEAD
    def fit(self, X, y,
            sample_weight=None, init_score=None, group=None,
            eval_set=None, eval_names=None, eval_sample_weight=None,
            eval_class_weight=None, eval_init_score=None, eval_group=None,
            eval_metric=None, early_stopping_rounds=None, early_stopping_threshold=0.0,
            verbose=True, feature_name='auto', categorical_feature='auto',
            callbacks=None, init_model=None):
        """Docstring is set after definition, using a template."""
        if self._objective is None:
            if isinstance(self, LGBMRegressor):
                self._objective = "regression"
            elif isinstance(self, LGBMClassifier):
                self._objective = "binary"
            elif isinstance(self, LGBMRanker):
                self._objective = "lambdarank"
            else:
                raise ValueError("Unknown LGBMModel type.")
=======
    def _process_params(self, stage: str) -> Dict[str, Any]:
        """Process the parameters of this estimator based on its type, parameter aliases, etc.

        Parameters
        ----------
        stage : str
            Name of the stage (can be ``fit`` or ``predict``) this method is called from.

        Returns
        -------
        processed_params : dict
            Processed parameter names mapped to their values.
        """
        assert stage in {"fit", "predict"}
        params = self.get_params()

        params.pop('objective', None)
        for alias in _ConfigAliases.get('objective'):
            if alias in params:
                obj = params.pop(alias)
                _log_warning(f"Found '{alias}' in params. Will use it instead of 'objective' argument")
                if stage == "fit":
                    self._objective = obj
        if stage == "fit":
            if self._objective is None:
                if isinstance(self, LGBMRegressor):
                    self._objective = "regression"
                elif isinstance(self, LGBMClassifier):
                    if self._n_classes > 2:
                        self._objective = "multiclass"
                    else:
                        self._objective = "binary"
                elif isinstance(self, LGBMRanker):
                    self._objective = "lambdarank"
                else:
                    raise ValueError("Unknown LGBMModel type.")
>>>>>>> 27d9ad2e
        if callable(self._objective):
            if stage == "fit":
                params['objective'] = _ObjectiveFunctionWrapper(self._objective)
            else:
                params['objective'] = 'None'
        else:
            params['objective'] = self._objective

        params.pop('importance_type', None)
        params.pop('n_estimators', None)
        params.pop('class_weight', None)

        if isinstance(params['random_state'], np.random.RandomState):
            params['random_state'] = params['random_state'].randint(np.iinfo(np.int32).max)
        if self._n_classes is not None and self._n_classes > 2:
            for alias in _ConfigAliases.get('num_class'):
                params.pop(alias, None)
            params['num_class'] = self._n_classes
        if hasattr(self, '_eval_at'):
            eval_at = self._eval_at
            for alias in _ConfigAliases.get('eval_at'):
                if alias in params:
                    _log_warning(f"Found '{alias}' in params. Will use it instead of 'eval_at' argument")
                    eval_at = params.pop(alias)
            params['eval_at'] = eval_at

        # register default metric for consistency with callable eval_metric case
        original_metric = self._objective if isinstance(self._objective, str) else None
        if original_metric is None:
            # try to deduce from class instance
            if isinstance(self, LGBMRegressor):
                original_metric = "l2"
            elif isinstance(self, LGBMClassifier):
                original_metric = "multi_logloss" if self._n_classes > 2 else "binary_logloss"
            elif isinstance(self, LGBMRanker):
                original_metric = "ndcg"

        # overwrite default metric by explicitly set metric
        params = _choose_param_value("metric", params, original_metric)

        return params

    def fit(
        self,
        X,
        y,
        sample_weight=None,
        init_score=None,
        group=None,
        eval_set=None,
        eval_names=None,
        eval_sample_weight=None,
        eval_class_weight=None,
        eval_init_score=None,
        eval_group=None,
        eval_metric=None,
        feature_name='auto',
        categorical_feature='auto',
        callbacks=None,
        init_model=None
    ):
        """Docstring is set after definition, using a template."""
        params = self._process_params(stage="fit")

        # Do not modify original args in fit function
        # Refer to https://github.com/microsoft/LightGBM/pull/2619
        eval_metric_list = copy.deepcopy(eval_metric)
        if not isinstance(eval_metric_list, list):
            eval_metric_list = [eval_metric_list]

        # Separate built-in from callable evaluation metrics
        eval_metrics_callable = [_EvalFunctionWrapper(f) for f in eval_metric_list if callable(f)]
        eval_metrics_builtin = [m for m in eval_metric_list if isinstance(m, str)]

        # concatenate metric from params (or default if not provided in params) and eval_metric
        params['metric'] = [params['metric']] if isinstance(params['metric'], (str, type(None))) else params['metric']
        params['metric'] = [e for e in eval_metrics_builtin if e not in params['metric']] + params['metric']
        params['metric'] = [metric for metric in params['metric'] if metric is not None]

        if not isinstance(X, (pd_DataFrame, dt_DataTable)):
            _X, _y = _LGBMCheckXY(X, y, accept_sparse=True, force_all_finite=False, ensure_min_samples=2)
            if sample_weight is not None:
                sample_weight = _LGBMCheckSampleWeight(sample_weight, _X)
        else:
            _X, _y = X, y

        if self._class_weight is None:
            self._class_weight = self.class_weight
        if self._class_weight is not None:
            class_sample_weight = _LGBMComputeSampleWeight(self._class_weight, y)
            if sample_weight is None or len(sample_weight) == 0:
                sample_weight = class_sample_weight
            else:
                sample_weight = np.multiply(sample_weight, class_sample_weight)

        self._n_features = _X.shape[1]
        # copy for consistency
        self._n_features_in = self._n_features

        def _construct_dataset(X, y, sample_weight, init_score, group, params,
                               categorical_feature='auto'):
            return Dataset(X, label=y, weight=sample_weight, group=group,
                           init_score=init_score, params=params,
                           categorical_feature=categorical_feature)

        train_set = _construct_dataset(_X, _y, sample_weight, init_score, group, params,
                                       categorical_feature=categorical_feature)

        valid_sets = []
        if eval_set is not None:

            def _get_meta_data(collection, name, i):
                if collection is None:
                    return None
                elif isinstance(collection, list):
                    return collection[i] if len(collection) > i else None
                elif isinstance(collection, dict):
                    return collection.get(i, None)
                else:
                    raise TypeError(f"{name} should be dict or list")

            if isinstance(eval_set, tuple):
                eval_set = [eval_set]
            for i, valid_data in enumerate(eval_set):
                # reduce cost for prediction training data
                if valid_data[0] is X and valid_data[1] is y:
                    valid_set = train_set
                else:
                    valid_weight = _get_meta_data(eval_sample_weight, 'eval_sample_weight', i)
                    valid_class_weight = _get_meta_data(eval_class_weight, 'eval_class_weight', i)
                    if valid_class_weight is not None:
                        if isinstance(valid_class_weight, dict) and self._class_map is not None:
                            valid_class_weight = {self._class_map[k]: v for k, v in valid_class_weight.items()}
                        valid_class_sample_weight = _LGBMComputeSampleWeight(valid_class_weight, valid_data[1])
                        if valid_weight is None or len(valid_weight) == 0:
                            valid_weight = valid_class_sample_weight
                        else:
                            valid_weight = np.multiply(valid_weight, valid_class_sample_weight)
                    valid_init_score = _get_meta_data(eval_init_score, 'eval_init_score', i)
                    valid_group = _get_meta_data(eval_group, 'eval_group', i)
                    valid_set = _construct_dataset(valid_data[0], valid_data[1],
                                                   valid_weight, valid_init_score, valid_group, params)
                valid_sets.append(valid_set)

        if isinstance(init_model, LGBMModel):
            init_model = init_model.booster_

<<<<<<< HEAD
        self._Booster = train(params, train_set,
                              self.n_estimators, valid_sets=valid_sets, valid_names=eval_names,
                              early_stopping_rounds=early_stopping_rounds, early_stopping_threshold=early_stopping_threshold,
                              evals_result=evals_result, fobj=self._fobj, feval=eval_metrics_callable,
                              verbose_eval=verbose, feature_name=feature_name,
                              callbacks=callbacks, init_model=init_model)

        if evals_result:
            self._evals_result = evals_result

        if early_stopping_rounds is not None and early_stopping_rounds > 0:
            self._best_iteration = self._Booster.best_iteration
=======
        if callbacks is None:
            callbacks = []
        else:
            callbacks = copy.copy(callbacks)  # don't use deepcopy here to allow non-serializable objects
>>>>>>> 27d9ad2e

        evals_result = {}
        callbacks.append(record_evaluation(evals_result))

        self._Booster = train(
            params=params,
            train_set=train_set,
            num_boost_round=self.n_estimators,
            valid_sets=valid_sets,
            valid_names=eval_names,
            feval=eval_metrics_callable,
            init_model=init_model,
            feature_name=feature_name,
            callbacks=callbacks
        )

        self._evals_result = evals_result
        self._best_iteration = self._Booster.best_iteration
        self._best_score = self._Booster.best_score

        self.fitted_ = True

        # free dataset
        self._Booster.free_dataset()
        del train_set, valid_sets
        return self

    fit.__doc__ = _lgbmmodel_doc_fit.format(
        X_shape="array-like or sparse matrix of shape = [n_samples, n_features]",
        y_shape="array-like of shape = [n_samples]",
        sample_weight_shape="array-like of shape = [n_samples] or None, optional (default=None)",
        init_score_shape="array-like of shape = [n_samples] or shape = [n_samples * n_classes] (for multi-class task) or shape = [n_samples, n_classes] (for multi-class task) or None, optional (default=None)",
        group_shape="array-like or None, optional (default=None)",
        eval_sample_weight_shape="list of array, or None, optional (default=None)",
        eval_init_score_shape="list of array, or None, optional (default=None)",
        eval_group_shape="list of array, or None, optional (default=None)"
    ) + "\n\n" + _lgbmmodel_doc_custom_eval_note

    def predict(self, X, raw_score=False, start_iteration=0, num_iteration=None,
                pred_leaf=False, pred_contrib=False, **kwargs):
        """Docstring is set after definition, using a template."""
        if not self.__sklearn_is_fitted__():
            raise LGBMNotFittedError("Estimator not fitted, call fit before exploiting the model.")
        if not isinstance(X, (pd_DataFrame, dt_DataTable)):
            X = _LGBMCheckArray(X, accept_sparse=True, force_all_finite=False)
        n_features = X.shape[1]
        if self._n_features != n_features:
            raise ValueError("Number of features of the model must "
                             f"match the input. Model n_features_ is {self._n_features} and "
                             f"input n_features is {n_features}")
        # retrive original params that possibly can be used in both training and prediction
        # and then overwrite them (considering aliases) with params that were passed directly in prediction
        predict_params = self._process_params(stage="predict")
        for alias in _ConfigAliases.get_by_alias(
            "data",
            "X",
            "raw_score",
            "start_iteration",
            "num_iteration",
            "pred_leaf",
            "pred_contrib",
            *kwargs.keys()
        ):
            predict_params.pop(alias, None)
        predict_params.update(kwargs)
        return self._Booster.predict(X, raw_score=raw_score, start_iteration=start_iteration, num_iteration=num_iteration,
                                     pred_leaf=pred_leaf, pred_contrib=pred_contrib, **predict_params)

    predict.__doc__ = _lgbmmodel_doc_predict.format(
        description="Return the predicted value for each sample.",
        X_shape="array-like or sparse matrix of shape = [n_samples, n_features]",
        output_name="predicted_result",
        predicted_result_shape="array-like of shape = [n_samples] or shape = [n_samples, n_classes]",
        X_leaves_shape="array-like of shape = [n_samples, n_trees] or shape = [n_samples, n_trees * n_classes]",
        X_SHAP_values_shape="array-like of shape = [n_samples, n_features + 1] or shape = [n_samples, (n_features + 1) * n_classes] or list with n_classes length of such objects"
    )

    @property
    def n_features_(self) -> int:
        """:obj:`int`: The number of features of fitted model."""
        if not self.__sklearn_is_fitted__():
            raise LGBMNotFittedError('No n_features found. Need to call fit beforehand.')
        return self._n_features

    @property
    def n_features_in_(self) -> int:
        """:obj:`int`: The number of features of fitted model."""
        if not self.__sklearn_is_fitted__():
            raise LGBMNotFittedError('No n_features_in found. Need to call fit beforehand.')
        return self._n_features_in

    @property
    def best_score_(self):
        """:obj:`dict`: The best score of fitted model."""
        if not self.__sklearn_is_fitted__():
            raise LGBMNotFittedError('No best_score found. Need to call fit beforehand.')
        return self._best_score

    @property
    def best_iteration_(self) -> int:
        """:obj:`int`: The best iteration of fitted model if ``early_stopping()`` callback has been specified."""
        if not self.__sklearn_is_fitted__():
            raise LGBMNotFittedError('No best_iteration found. Need to call fit with early_stopping callback beforehand.')
        return self._best_iteration

    @property
    def objective_(self) -> Union[str, _LGBM_ScikitCustomObjectiveFunction]:
        """:obj:`str` or :obj:`callable`: The concrete objective used while fitting this model."""
        if not self.__sklearn_is_fitted__():
            raise LGBMNotFittedError('No objective found. Need to call fit beforehand.')
        return self._objective

    @property
    def n_estimators_(self) -> int:
        """:obj:`int`: True number of boosting iterations performed.

        This might be less than parameter ``n_estimators`` if early stopping was enabled or
        if boosting stopped early due to limits on complexity like ``min_gain_to_split``.
        """
        if not self.__sklearn_is_fitted__():
            raise LGBMNotFittedError('No n_estimators found. Need to call fit beforehand.')
        return self._Booster.current_iteration()  # type: ignore

    @property
    def n_iter_(self) -> int:
        """:obj:`int`: True number of boosting iterations performed.

        This might be less than parameter ``n_estimators`` if early stopping was enabled or
        if boosting stopped early due to limits on complexity like ``min_gain_to_split``.
        """
        if not self.__sklearn_is_fitted__():
            raise LGBMNotFittedError('No n_iter found. Need to call fit beforehand.')
        return self._Booster.current_iteration()  # type: ignore

    @property
    def booster_(self):
        """Booster: The underlying Booster of this model."""
        if not self.__sklearn_is_fitted__():
            raise LGBMNotFittedError('No booster found. Need to call fit beforehand.')
        return self._Booster

    @property
    def evals_result_(self):
        """:obj:`dict`: The evaluation results if validation sets have been specified."""
        if not self.__sklearn_is_fitted__():
            raise LGBMNotFittedError('No results found. Need to call fit with eval_set beforehand.')
        return self._evals_result

    @property
    def feature_importances_(self):
        """:obj:`array` of shape = [n_features]: The feature importances (the higher, the more important).

        .. note::

            ``importance_type`` attribute is passed to the function
            to configure the type of importance values to be extracted.
        """
        if not self.__sklearn_is_fitted__():
            raise LGBMNotFittedError('No feature_importances found. Need to call fit beforehand.')
        return self._Booster.feature_importance(importance_type=self.importance_type)

    @property
    def feature_name_(self):
        """:obj:`array` of shape = [n_features]: The names of features."""
        if not self.__sklearn_is_fitted__():
            raise LGBMNotFittedError('No feature_name found. Need to call fit beforehand.')
        return self._Booster.feature_name()


class LGBMRegressor(_LGBMRegressorBase, LGBMModel):
    """LightGBM regressor."""

<<<<<<< HEAD
    def fit(self, X, y,
            sample_weight=None, init_score=None,
            eval_set=None, eval_names=None, eval_sample_weight=None,
            eval_init_score=None, eval_metric=None, early_stopping_rounds=None,
            early_stopping_threshold=0.0, verbose=True, feature_name='auto',
            categorical_feature='auto', callbacks=None, init_model=None):
        """Docstring is inherited from the LGBMModel."""
        super().fit(X, y, sample_weight=sample_weight, init_score=init_score,
                    eval_set=eval_set, eval_names=eval_names, eval_sample_weight=eval_sample_weight,
                    eval_init_score=eval_init_score, eval_metric=eval_metric,
                    early_stopping_rounds=early_stopping_rounds, early_stopping_threshold=early_stopping_threshold,
                    verbose=verbose, feature_name=feature_name,
                    categorical_feature=categorical_feature, callbacks=callbacks, init_model=init_model)
=======
    def fit(
        self,
        X,
        y,
        sample_weight=None,
        init_score=None,
        eval_set=None,
        eval_names=None,
        eval_sample_weight=None,
        eval_init_score=None,
        eval_metric=None,
        feature_name='auto',
        categorical_feature='auto',
        callbacks=None,
        init_model=None
    ):
        """Docstring is inherited from the LGBMModel."""
        super().fit(
            X,
            y,
            sample_weight=sample_weight,
            init_score=init_score,
            eval_set=eval_set,
            eval_names=eval_names,
            eval_sample_weight=eval_sample_weight,
            eval_init_score=eval_init_score,
            eval_metric=eval_metric,
            feature_name=feature_name,
            categorical_feature=categorical_feature,
            callbacks=callbacks,
            init_model=init_model
        )
>>>>>>> 27d9ad2e
        return self

    _base_doc = LGBMModel.fit.__doc__.replace("self : LGBMModel", "self : LGBMRegressor")  # type: ignore
    _base_doc = (_base_doc[:_base_doc.find('group :')]  # type: ignore
                 + _base_doc[_base_doc.find('eval_set :'):])  # type: ignore
    _base_doc = (_base_doc[:_base_doc.find('eval_class_weight :')]
                 + _base_doc[_base_doc.find('eval_init_score :'):])
    fit.__doc__ = (_base_doc[:_base_doc.find('eval_group :')]
                   + _base_doc[_base_doc.find('eval_metric :'):])


class LGBMClassifier(_LGBMClassifierBase, LGBMModel):
    """LightGBM classifier."""

<<<<<<< HEAD
    def fit(self, X, y,
            sample_weight=None, init_score=None,
            eval_set=None, eval_names=None, eval_sample_weight=None,
            eval_class_weight=None, eval_init_score=None, eval_metric=None,
            early_stopping_rounds=None, early_stopping_threshold=0.0,
            verbose=True, feature_name='auto', categorical_feature='auto',
            callbacks=None, init_model=None):
=======
    def fit(
        self,
        X,
        y,
        sample_weight=None,
        init_score=None,
        eval_set=None,
        eval_names=None,
        eval_sample_weight=None,
        eval_class_weight=None,
        eval_init_score=None,
        eval_metric=None,
        feature_name='auto',
        categorical_feature='auto',
        callbacks=None,
        init_model=None
    ):
>>>>>>> 27d9ad2e
        """Docstring is inherited from the LGBMModel."""
        _LGBMAssertAllFinite(y)
        _LGBMCheckClassificationTargets(y)
        self._le = _LGBMLabelEncoder().fit(y)
        _y = self._le.transform(y)
        self._class_map = dict(zip(self._le.classes_, self._le.transform(self._le.classes_)))
        if isinstance(self.class_weight, dict):
            self._class_weight = {self._class_map[k]: v for k, v in self.class_weight.items()}

        self._classes = self._le.classes_
        self._n_classes = len(self._classes)

        if not callable(eval_metric):
            if isinstance(eval_metric, (str, type(None))):
                eval_metric = [eval_metric]
            if self._n_classes > 2:
                for index, metric in enumerate(eval_metric):
                    if metric in {'logloss', 'binary_logloss'}:
                        eval_metric[index] = "multi_logloss"
                    elif metric in {'error', 'binary_error'}:
                        eval_metric[index] = "multi_error"
            else:
                for index, metric in enumerate(eval_metric):
                    if metric in {'logloss', 'multi_logloss'}:
                        eval_metric[index] = 'binary_logloss'
                    elif metric in {'error', 'multi_error'}:
                        eval_metric[index] = 'binary_error'

        # do not modify args, as it causes errors in model selection tools
        valid_sets = None
        if eval_set is not None:
            if isinstance(eval_set, tuple):
                eval_set = [eval_set]
            valid_sets = [None] * len(eval_set)
            for i, (valid_x, valid_y) in enumerate(eval_set):
                if valid_x is X and valid_y is y:
                    valid_sets[i] = (valid_x, _y)
                else:
                    valid_sets[i] = (valid_x, self._le.transform(valid_y))

<<<<<<< HEAD
        super().fit(X, _y, sample_weight=sample_weight, init_score=init_score, eval_set=valid_sets,
                    eval_names=eval_names, eval_sample_weight=eval_sample_weight,
                    eval_class_weight=eval_class_weight, eval_init_score=eval_init_score,
                    eval_metric=eval_metric, early_stopping_rounds=early_stopping_rounds,
                    early_stopping_threshold=early_stopping_threshold, verbose=verbose,
                    feature_name=feature_name, categorical_feature=categorical_feature,
                    callbacks=callbacks, init_model=init_model)
=======
        super().fit(
            X,
            _y,
            sample_weight=sample_weight,
            init_score=init_score,
            eval_set=valid_sets,
            eval_names=eval_names,
            eval_sample_weight=eval_sample_weight,
            eval_class_weight=eval_class_weight,
            eval_init_score=eval_init_score,
            eval_metric=eval_metric,
            feature_name=feature_name,
            categorical_feature=categorical_feature,
            callbacks=callbacks,
            init_model=init_model
        )
>>>>>>> 27d9ad2e
        return self

    _base_doc = LGBMModel.fit.__doc__.replace("self : LGBMModel", "self : LGBMClassifier")  # type: ignore
    _base_doc = (_base_doc[:_base_doc.find('group :')]  # type: ignore
                 + _base_doc[_base_doc.find('eval_set :'):])  # type: ignore
    fit.__doc__ = (_base_doc[:_base_doc.find('eval_group :')]
                   + _base_doc[_base_doc.find('eval_metric :'):])

    def predict(self, X, raw_score=False, start_iteration=0, num_iteration=None,
                pred_leaf=False, pred_contrib=False, **kwargs):
        """Docstring is inherited from the LGBMModel."""
        result = self.predict_proba(X, raw_score, start_iteration, num_iteration,
                                    pred_leaf, pred_contrib, **kwargs)
        if callable(self._objective) or raw_score or pred_leaf or pred_contrib:
            return result
        else:
            class_index = np.argmax(result, axis=1)
            return self._le.inverse_transform(class_index)

    predict.__doc__ = LGBMModel.predict.__doc__

    def predict_proba(self, X, raw_score=False, start_iteration=0, num_iteration=None,
                      pred_leaf=False, pred_contrib=False, **kwargs):
        """Docstring is set after definition, using a template."""
        result = super().predict(X, raw_score, start_iteration, num_iteration, pred_leaf, pred_contrib, **kwargs)
        if callable(self._objective) and not (raw_score or pred_leaf or pred_contrib):
            _log_warning("Cannot compute class probabilities or labels "
                         "due to the usage of customized objective function.\n"
                         "Returning raw scores instead.")
            return result
        elif self._n_classes > 2 or raw_score or pred_leaf or pred_contrib:
            return result
        else:
            return np.vstack((1. - result, result)).transpose()

    predict_proba.__doc__ = _lgbmmodel_doc_predict.format(
        description="Return the predicted probability for each class for each sample.",
        X_shape="array-like or sparse matrix of shape = [n_samples, n_features]",
        output_name="predicted_probability",
        predicted_result_shape="array-like of shape = [n_samples] or shape = [n_samples, n_classes]",
        X_leaves_shape="array-like of shape = [n_samples, n_trees] or shape = [n_samples, n_trees * n_classes]",
        X_SHAP_values_shape="array-like of shape = [n_samples, n_features + 1] or shape = [n_samples, (n_features + 1) * n_classes] or list with n_classes length of such objects"
    )

    @property
    def classes_(self):
        """:obj:`array` of shape = [n_classes]: The class label array."""
        if not self.__sklearn_is_fitted__():
            raise LGBMNotFittedError('No classes found. Need to call fit beforehand.')
        return self._classes

    @property
    def n_classes_(self) -> int:
        """:obj:`int`: The number of classes."""
        if not self.__sklearn_is_fitted__():
            raise LGBMNotFittedError('No classes found. Need to call fit beforehand.')
        return self._n_classes


class LGBMRanker(LGBMModel):
    """LightGBM ranker.

    .. warning::

        scikit-learn doesn't support ranking applications yet,
        therefore this class is not really compatible with the sklearn ecosystem.
        Please use this class mainly for training and applying ranking models in common sklearnish way.
    """

<<<<<<< HEAD
    def fit(self, X, y,
            sample_weight=None, init_score=None, group=None,
            eval_set=None, eval_names=None, eval_sample_weight=None,
            eval_init_score=None, eval_group=None, eval_metric=None,
            eval_at=(1, 2, 3, 4, 5), early_stopping_rounds=None,
            early_stopping_threshold=0.0, verbose=True,
            feature_name='auto', categorical_feature='auto',
            callbacks=None, init_model=None):
=======
    def fit(
        self,
        X,
        y,
        sample_weight=None,
        init_score=None,
        group=None,
        eval_set=None,
        eval_names=None,
        eval_sample_weight=None,
        eval_init_score=None,
        eval_group=None,
        eval_metric=None,
        eval_at=(1, 2, 3, 4, 5),
        feature_name='auto',
        categorical_feature='auto',
        callbacks=None,
        init_model=None
    ):
>>>>>>> 27d9ad2e
        """Docstring is inherited from the LGBMModel."""
        # check group data
        if group is None:
            raise ValueError("Should set group for ranking task")

        if eval_set is not None:
            if eval_group is None:
                raise ValueError("Eval_group cannot be None when eval_set is not None")
            elif len(eval_group) != len(eval_set):
                raise ValueError("Length of eval_group should be equal to eval_set")
            elif (isinstance(eval_group, dict)
                  and any(i not in eval_group or eval_group[i] is None for i in range(len(eval_group)))
                  or isinstance(eval_group, list)
                  and any(group is None for group in eval_group)):
                raise ValueError("Should set group for all eval datasets for ranking task; "
                                 "if you use dict, the index should start from 0")

        self._eval_at = eval_at
<<<<<<< HEAD
        super().fit(X, y, sample_weight=sample_weight, init_score=init_score, group=group,
                    eval_set=eval_set, eval_names=eval_names, eval_sample_weight=eval_sample_weight,
                    eval_init_score=eval_init_score, eval_group=eval_group, eval_metric=eval_metric,
                    early_stopping_rounds=early_stopping_rounds, early_stopping_threshold=early_stopping_threshold,
                    verbose=verbose, feature_name=feature_name, categorical_feature=categorical_feature,
                    callbacks=callbacks, init_model=init_model)
=======
        super().fit(
            X,
            y,
            sample_weight=sample_weight,
            init_score=init_score,
            group=group,
            eval_set=eval_set,
            eval_names=eval_names,
            eval_sample_weight=eval_sample_weight,
            eval_init_score=eval_init_score,
            eval_group=eval_group,
            eval_metric=eval_metric,
            feature_name=feature_name,
            categorical_feature=categorical_feature,
            callbacks=callbacks,
            init_model=init_model
        )
>>>>>>> 27d9ad2e
        return self

    _base_doc = LGBMModel.fit.__doc__.replace("self : LGBMModel", "self : LGBMRanker")  # type: ignore
    fit.__doc__ = (_base_doc[:_base_doc.find('eval_class_weight :')]  # type: ignore
                   + _base_doc[_base_doc.find('eval_init_score :'):])  # type: ignore
    _base_doc = fit.__doc__
    _before_feature_name, _feature_name, _after_feature_name = _base_doc.partition('feature_name :')
    fit.__doc__ = f"""{_before_feature_name}eval_at : iterable of int, optional (default=(1, 2, 3, 4, 5))
        The evaluation positions of the specified metric.
    {_feature_name}{_after_feature_name}"""<|MERGE_RESOLUTION|>--- conflicted
+++ resolved
@@ -237,30 +237,6 @@
         If list, it can be a list of built-in metrics, a list of custom evaluation metrics, or a mix of both.
         In either case, the ``metric`` from the model parameters will be evaluated and used as well.
         Default: 'l2' for LGBMRegressor, 'logloss' for LGBMClassifier, 'ndcg' for LGBMRanker.
-<<<<<<< HEAD
-    early_stopping_rounds : int or None, optional (default=None)
-        Activates early stopping. The model will train until the validation score stops improving.
-        Validation score needs to improve at least every ``early_stopping_rounds`` round(s)
-        to continue training.
-        Requires at least one validation data and one metric.
-        If there's more than one, will check all of them. But the training data is ignored anyway.
-        To check only the first metric, set the ``first_metric_only`` parameter to ``True``
-        in additional parameters ``**kwargs`` of the model constructor.
-    early_stopping_threshold : float or list of float (default=0.0)
-        Minimum improvement in score to keep training.
-    verbose : bool or int, optional (default=True)
-        Requires at least one evaluation data.
-        If True, the eval metric on the eval set is printed at each boosting stage.
-        If int, the eval metric on the eval set is printed at every ``verbose`` boosting stage.
-        The last boosting stage or the boosting stage found by using ``early_stopping_rounds`` is also printed.
-
-        .. rubric:: Example
-
-        With ``verbose`` = 4 and at least one item in ``eval_set``,
-        an evaluation metric is printed every 4 (instead of 1) boosting stages.
-
-=======
->>>>>>> 27d9ad2e
     feature_name : list of str, or 'auto', optional (default='auto')
         Feature names.
         If 'auto' and data is pandas DataFrame, data columns names are used.
@@ -582,25 +558,6 @@
             self._other_params[key] = value
         return self
 
-<<<<<<< HEAD
-    def fit(self, X, y,
-            sample_weight=None, init_score=None, group=None,
-            eval_set=None, eval_names=None, eval_sample_weight=None,
-            eval_class_weight=None, eval_init_score=None, eval_group=None,
-            eval_metric=None, early_stopping_rounds=None, early_stopping_threshold=0.0,
-            verbose=True, feature_name='auto', categorical_feature='auto',
-            callbacks=None, init_model=None):
-        """Docstring is set after definition, using a template."""
-        if self._objective is None:
-            if isinstance(self, LGBMRegressor):
-                self._objective = "regression"
-            elif isinstance(self, LGBMClassifier):
-                self._objective = "binary"
-            elif isinstance(self, LGBMRanker):
-                self._objective = "lambdarank"
-            else:
-                raise ValueError("Unknown LGBMModel type.")
-=======
     def _process_params(self, stage: str) -> Dict[str, Any]:
         """Process the parameters of this estimator based on its type, parameter aliases, etc.
 
@@ -637,7 +594,6 @@
                     self._objective = "lambdarank"
                 else:
                     raise ValueError("Unknown LGBMModel type.")
->>>>>>> 27d9ad2e
         if callable(self._objective):
             if stage == "fit":
                 params['objective'] = _ObjectiveFunctionWrapper(self._objective)
@@ -785,25 +741,10 @@
         if isinstance(init_model, LGBMModel):
             init_model = init_model.booster_
 
-<<<<<<< HEAD
-        self._Booster = train(params, train_set,
-                              self.n_estimators, valid_sets=valid_sets, valid_names=eval_names,
-                              early_stopping_rounds=early_stopping_rounds, early_stopping_threshold=early_stopping_threshold,
-                              evals_result=evals_result, fobj=self._fobj, feval=eval_metrics_callable,
-                              verbose_eval=verbose, feature_name=feature_name,
-                              callbacks=callbacks, init_model=init_model)
-
-        if evals_result:
-            self._evals_result = evals_result
-
-        if early_stopping_rounds is not None and early_stopping_rounds > 0:
-            self._best_iteration = self._Booster.best_iteration
-=======
         if callbacks is None:
             callbacks = []
         else:
             callbacks = copy.copy(callbacks)  # don't use deepcopy here to allow non-serializable objects
->>>>>>> 27d9ad2e
 
         evals_result = {}
         callbacks.append(record_evaluation(evals_result))
@@ -976,21 +917,6 @@
 class LGBMRegressor(_LGBMRegressorBase, LGBMModel):
     """LightGBM regressor."""
 
-<<<<<<< HEAD
-    def fit(self, X, y,
-            sample_weight=None, init_score=None,
-            eval_set=None, eval_names=None, eval_sample_weight=None,
-            eval_init_score=None, eval_metric=None, early_stopping_rounds=None,
-            early_stopping_threshold=0.0, verbose=True, feature_name='auto',
-            categorical_feature='auto', callbacks=None, init_model=None):
-        """Docstring is inherited from the LGBMModel."""
-        super().fit(X, y, sample_weight=sample_weight, init_score=init_score,
-                    eval_set=eval_set, eval_names=eval_names, eval_sample_weight=eval_sample_weight,
-                    eval_init_score=eval_init_score, eval_metric=eval_metric,
-                    early_stopping_rounds=early_stopping_rounds, early_stopping_threshold=early_stopping_threshold,
-                    verbose=verbose, feature_name=feature_name,
-                    categorical_feature=categorical_feature, callbacks=callbacks, init_model=init_model)
-=======
     def fit(
         self,
         X,
@@ -1023,7 +949,6 @@
             callbacks=callbacks,
             init_model=init_model
         )
->>>>>>> 27d9ad2e
         return self
 
     _base_doc = LGBMModel.fit.__doc__.replace("self : LGBMModel", "self : LGBMRegressor")  # type: ignore
@@ -1038,15 +963,6 @@
 class LGBMClassifier(_LGBMClassifierBase, LGBMModel):
     """LightGBM classifier."""
 
-<<<<<<< HEAD
-    def fit(self, X, y,
-            sample_weight=None, init_score=None,
-            eval_set=None, eval_names=None, eval_sample_weight=None,
-            eval_class_weight=None, eval_init_score=None, eval_metric=None,
-            early_stopping_rounds=None, early_stopping_threshold=0.0,
-            verbose=True, feature_name='auto', categorical_feature='auto',
-            callbacks=None, init_model=None):
-=======
     def fit(
         self,
         X,
@@ -1064,7 +980,6 @@
         callbacks=None,
         init_model=None
     ):
->>>>>>> 27d9ad2e
         """Docstring is inherited from the LGBMModel."""
         _LGBMAssertAllFinite(y)
         _LGBMCheckClassificationTargets(y)
@@ -1105,15 +1020,6 @@
                 else:
                     valid_sets[i] = (valid_x, self._le.transform(valid_y))
 
-<<<<<<< HEAD
-        super().fit(X, _y, sample_weight=sample_weight, init_score=init_score, eval_set=valid_sets,
-                    eval_names=eval_names, eval_sample_weight=eval_sample_weight,
-                    eval_class_weight=eval_class_weight, eval_init_score=eval_init_score,
-                    eval_metric=eval_metric, early_stopping_rounds=early_stopping_rounds,
-                    early_stopping_threshold=early_stopping_threshold, verbose=verbose,
-                    feature_name=feature_name, categorical_feature=categorical_feature,
-                    callbacks=callbacks, init_model=init_model)
-=======
         super().fit(
             X,
             _y,
@@ -1130,7 +1036,6 @@
             callbacks=callbacks,
             init_model=init_model
         )
->>>>>>> 27d9ad2e
         return self
 
     _base_doc = LGBMModel.fit.__doc__.replace("self : LGBMModel", "self : LGBMClassifier")  # type: ignore
@@ -1200,16 +1105,6 @@
         Please use this class mainly for training and applying ranking models in common sklearnish way.
     """
 
-<<<<<<< HEAD
-    def fit(self, X, y,
-            sample_weight=None, init_score=None, group=None,
-            eval_set=None, eval_names=None, eval_sample_weight=None,
-            eval_init_score=None, eval_group=None, eval_metric=None,
-            eval_at=(1, 2, 3, 4, 5), early_stopping_rounds=None,
-            early_stopping_threshold=0.0, verbose=True,
-            feature_name='auto', categorical_feature='auto',
-            callbacks=None, init_model=None):
-=======
     def fit(
         self,
         X,
@@ -1229,7 +1124,6 @@
         callbacks=None,
         init_model=None
     ):
->>>>>>> 27d9ad2e
         """Docstring is inherited from the LGBMModel."""
         # check group data
         if group is None:
@@ -1248,14 +1142,6 @@
                                  "if you use dict, the index should start from 0")
 
         self._eval_at = eval_at
-<<<<<<< HEAD
-        super().fit(X, y, sample_weight=sample_weight, init_score=init_score, group=group,
-                    eval_set=eval_set, eval_names=eval_names, eval_sample_weight=eval_sample_weight,
-                    eval_init_score=eval_init_score, eval_group=eval_group, eval_metric=eval_metric,
-                    early_stopping_rounds=early_stopping_rounds, early_stopping_threshold=early_stopping_threshold,
-                    verbose=verbose, feature_name=feature_name, categorical_feature=categorical_feature,
-                    callbacks=callbacks, init_model=init_model)
-=======
         super().fit(
             X,
             y,
@@ -1273,7 +1159,6 @@
             callbacks=callbacks,
             init_model=init_model
         )
->>>>>>> 27d9ad2e
         return self
 
     _base_doc = LGBMModel.fit.__doc__.replace("self : LGBMModel", "self : LGBMRanker")  # type: ignore
