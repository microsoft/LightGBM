--- conflicted
+++ resolved
@@ -35,12 +35,8 @@
 # see https://distributed.dask.org/en/latest/api.html#distributed.Client.close
 CLIENT_CLOSE_TIMEOUT = 120
 
-<<<<<<< HEAD
 tasks = ['classification', 'regression', 'ranking']
-data_output = ['array', 'scipy_csr_matrix', 'dataframe']
-=======
 data_output = ['array', 'scipy_csr_matrix', 'dataframe', 'dataframe-with-categorical']
->>>>>>> d4b6257c
 data_centers = [[[-4, -4], [4, 4]], [[-4, -4], [4, 4], [-4, 4]]]
 group_sizes = [5, 5, 5, 10, 10, 10, 20, 20, 20, 50, 50]
 
