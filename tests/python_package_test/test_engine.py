# coding: utf-8
import copy
import itertools
import json
import math
import pickle
import platform
import random
from os import getenv
from pathlib import Path

import numpy as np
import psutil
import pytest
from scipy.sparse import csr_matrix, isspmatrix_csc, isspmatrix_csr
from sklearn.datasets import load_svmlight_file, make_blobs, make_multilabel_classification, make_regression
from sklearn.metrics import average_precision_score, log_loss, mean_absolute_error, mean_squared_error, roc_auc_score
from sklearn.model_selection import GroupKFold, TimeSeriesSplit, train_test_split

import lightgbm as lgb
from lightgbm.compat import PANDAS_INSTALLED, pd_DataFrame

from .utils import (dummy_obj, load_boston, load_breast_cancer, load_digits, load_iris, logistic_sigmoid,
                    make_synthetic_regression, mse_obj, sklearn_multiclass_custom_objective, softmax)

decreasing_generator = itertools.count(0, -1)


def logloss_obj(preds, train_data):
    y_true = train_data.get_label()
    y_pred = logistic_sigmoid(preds)
    grad = y_pred - y_true
    hess = y_pred * (1.0 - y_pred)
    return grad, hess


def multi_logloss(y_true, y_pred):
    return np.mean([-math.log(y_pred[i][y]) for i, y in enumerate(y_true)])


def top_k_error(y_true, y_pred, k):
    if k == y_pred.shape[1]:
        return 0
    max_rest = np.max(-np.partition(-y_pred, k)[:, k:], axis=1)
    return 1 - np.mean((y_pred[np.arange(len(y_true)), y_true] > max_rest))


def constant_metric(preds, train_data):
    return ('error', 0.0, False)


def decreasing_metric(preds, train_data):
    return ('decreasing_metric', next(decreasing_generator), False)


def categorize(continuous_x):
    return np.digitize(continuous_x, bins=np.arange(0, 1, 0.01))


def test_binary():
    X, y = load_breast_cancer(return_X_y=True)
    X_train, X_test, y_train, y_test = train_test_split(X, y, test_size=0.1, random_state=42)
    params = {
        'objective': 'binary',
        'metric': 'binary_logloss',
        'verbose': -1,
        'num_iteration': 50  # test num_iteration in dict here
    }
    lgb_train = lgb.Dataset(X_train, y_train)
    lgb_eval = lgb.Dataset(X_test, y_test, reference=lgb_train)
    evals_result = {}
    gbm = lgb.train(
        params,
        lgb_train,
        num_boost_round=20,
        valid_sets=lgb_eval,
        callbacks=[lgb.record_evaluation(evals_result)]
    )
    ret = log_loss(y_test, gbm.predict(X_test))
    assert ret < 0.14
    assert len(evals_result['valid_0']['binary_logloss']) == 50
    assert evals_result['valid_0']['binary_logloss'][-1] == pytest.approx(ret)


def test_rf():
    X, y = load_breast_cancer(return_X_y=True)
    X_train, X_test, y_train, y_test = train_test_split(X, y, test_size=0.1, random_state=42)
    params = {
        'boosting_type': 'rf',
        'objective': 'binary',
        'bagging_freq': 1,
        'bagging_fraction': 0.5,
        'feature_fraction': 0.5,
        'num_leaves': 50,
        'metric': 'binary_logloss',
        'verbose': -1
    }
    lgb_train = lgb.Dataset(X_train, y_train)
    lgb_eval = lgb.Dataset(X_test, y_test, reference=lgb_train)
    evals_result = {}
    gbm = lgb.train(
        params,
        lgb_train,
        num_boost_round=50,
        valid_sets=lgb_eval,
        callbacks=[lgb.record_evaluation(evals_result)]
    )
    ret = log_loss(y_test, gbm.predict(X_test))
    assert ret < 0.19
    assert evals_result['valid_0']['binary_logloss'][-1] == pytest.approx(ret)


def test_regression():
    X, y = load_boston(return_X_y=True)
    X_train, X_test, y_train, y_test = train_test_split(X, y, test_size=0.1, random_state=42)
    params = {
        'metric': 'l2',
        'verbose': -1
    }
    lgb_train = lgb.Dataset(X_train, y_train)
    lgb_eval = lgb.Dataset(X_test, y_test, reference=lgb_train)
    evals_result = {}
    gbm = lgb.train(
        params,
        lgb_train,
        num_boost_round=50,
        valid_sets=lgb_eval,
        callbacks=[lgb.record_evaluation(evals_result)]
    )
    ret = mean_squared_error(y_test, gbm.predict(X_test))
    assert ret < 7
    assert evals_result['valid_0']['l2'][-1] == pytest.approx(ret)


def test_missing_value_handle():
    X_train = np.zeros((100, 1))
    y_train = np.zeros(100)
    trues = random.sample(range(100), 20)
    for idx in trues:
        X_train[idx, 0] = np.nan
        y_train[idx] = 1
    lgb_train = lgb.Dataset(X_train, y_train)
    lgb_eval = lgb.Dataset(X_train, y_train)

    params = {
        'metric': 'l2',
        'verbose': -1,
        'boost_from_average': False
    }
    evals_result = {}
    gbm = lgb.train(
        params,
        lgb_train,
        num_boost_round=20,
        valid_sets=lgb_eval,
        callbacks=[lgb.record_evaluation(evals_result)]
    )
    ret = mean_squared_error(y_train, gbm.predict(X_train))
    assert ret < 0.005
    assert evals_result['valid_0']['l2'][-1] == pytest.approx(ret)


def test_missing_value_handle_more_na():
    X_train = np.ones((100, 1))
    y_train = np.ones(100)
    trues = random.sample(range(100), 80)
    for idx in trues:
        X_train[idx, 0] = np.nan
        y_train[idx] = 0
    lgb_train = lgb.Dataset(X_train, y_train)
    lgb_eval = lgb.Dataset(X_train, y_train)

    params = {
        'metric': 'l2',
        'verbose': -1,
        'boost_from_average': False
    }
    evals_result = {}
    gbm = lgb.train(
        params,
        lgb_train,
        num_boost_round=20,
        valid_sets=lgb_eval,
        callbacks=[lgb.record_evaluation(evals_result)]
    )
    ret = mean_squared_error(y_train, gbm.predict(X_train))
    assert ret < 0.005
    assert evals_result['valid_0']['l2'][-1] == pytest.approx(ret)


def test_missing_value_handle_na():
    x = [0, 1, 2, 3, 4, 5, 6, 7, np.nan]
    y = [1, 1, 1, 1, 0, 0, 0, 0, 1]

    X_train = np.array(x).reshape(len(x), 1)
    y_train = np.array(y)
    lgb_train = lgb.Dataset(X_train, y_train)
    lgb_eval = lgb.Dataset(X_train, y_train)

    params = {
        'objective': 'regression',
        'metric': 'auc',
        'verbose': -1,
        'boost_from_average': False,
        'min_data': 1,
        'num_leaves': 2,
        'learning_rate': 1,
        'min_data_in_bin': 1,
        'zero_as_missing': False
    }
    evals_result = {}
    gbm = lgb.train(
        params,
        lgb_train,
        num_boost_round=1,
        valid_sets=lgb_eval,
        callbacks=[lgb.record_evaluation(evals_result)]
    )
    pred = gbm.predict(X_train)
    np.testing.assert_allclose(pred, y)
    ret = roc_auc_score(y_train, pred)
    assert ret > 0.999
    assert evals_result['valid_0']['auc'][-1] == pytest.approx(ret)


def test_missing_value_handle_zero():
    x = [0, 1, 2, 3, 4, 5, 6, 7, np.nan]
    y = [0, 1, 1, 1, 0, 0, 0, 0, 0]

    X_train = np.array(x).reshape(len(x), 1)
    y_train = np.array(y)
    lgb_train = lgb.Dataset(X_train, y_train)
    lgb_eval = lgb.Dataset(X_train, y_train)

    params = {
        'objective': 'regression',
        'metric': 'auc',
        'verbose': -1,
        'boost_from_average': False,
        'min_data': 1,
        'num_leaves': 2,
        'learning_rate': 1,
        'min_data_in_bin': 1,
        'zero_as_missing': True
    }
    evals_result = {}
    gbm = lgb.train(
        params,
        lgb_train,
        num_boost_round=1,
        valid_sets=lgb_eval,
        callbacks=[lgb.record_evaluation(evals_result)]
    )
    pred = gbm.predict(X_train)
    np.testing.assert_allclose(pred, y)
    ret = roc_auc_score(y_train, pred)
    assert ret > 0.999
    assert evals_result['valid_0']['auc'][-1] == pytest.approx(ret)


def test_missing_value_handle_none():
    x = [0, 1, 2, 3, 4, 5, 6, 7, np.nan]
    y = [0, 1, 1, 1, 0, 0, 0, 0, 0]

    X_train = np.array(x).reshape(len(x), 1)
    y_train = np.array(y)
    lgb_train = lgb.Dataset(X_train, y_train)
    lgb_eval = lgb.Dataset(X_train, y_train)

    params = {
        'objective': 'regression',
        'metric': 'auc',
        'verbose': -1,
        'boost_from_average': False,
        'min_data': 1,
        'num_leaves': 2,
        'learning_rate': 1,
        'min_data_in_bin': 1,
        'use_missing': False
    }
    evals_result = {}
    gbm = lgb.train(
        params,
        lgb_train,
        num_boost_round=1,
        valid_sets=lgb_eval,
        callbacks=[lgb.record_evaluation(evals_result)]
    )
    pred = gbm.predict(X_train)
    assert pred[0] == pytest.approx(pred[1])
    assert pred[-1] == pytest.approx(pred[0])
    ret = roc_auc_score(y_train, pred)
    assert ret > 0.83
    assert evals_result['valid_0']['auc'][-1] == pytest.approx(ret)


def test_categorical_handle():
    x = [0, 1, 2, 3, 4, 5, 6, 7]
    y = [0, 1, 0, 1, 0, 1, 0, 1]

    X_train = np.array(x).reshape(len(x), 1)
    y_train = np.array(y)
    lgb_train = lgb.Dataset(X_train, y_train)
    lgb_eval = lgb.Dataset(X_train, y_train)

    params = {
        'objective': 'regression',
        'metric': 'auc',
        'verbose': -1,
        'boost_from_average': False,
        'min_data': 1,
        'num_leaves': 2,
        'learning_rate': 1,
        'min_data_in_bin': 1,
        'min_data_per_group': 1,
        'cat_smooth': 1,
        'cat_l2': 0,
        'max_cat_to_onehot': 1,
        'zero_as_missing': True,
        'categorical_column': 0
    }
    evals_result = {}
    gbm = lgb.train(
        params,
        lgb_train,
        num_boost_round=1,
        valid_sets=lgb_eval,
        callbacks=[lgb.record_evaluation(evals_result)]
    )
    pred = gbm.predict(X_train)
    np.testing.assert_allclose(pred, y)
    ret = roc_auc_score(y_train, pred)
    assert ret > 0.999
    assert evals_result['valid_0']['auc'][-1] == pytest.approx(ret)


def test_categorical_handle_na():
    x = [0, np.nan, 0, np.nan, 0, np.nan]
    y = [0, 1, 0, 1, 0, 1]

    X_train = np.array(x).reshape(len(x), 1)
    y_train = np.array(y)
    lgb_train = lgb.Dataset(X_train, y_train)
    lgb_eval = lgb.Dataset(X_train, y_train)

    params = {
        'objective': 'regression',
        'metric': 'auc',
        'verbose': -1,
        'boost_from_average': False,
        'min_data': 1,
        'num_leaves': 2,
        'learning_rate': 1,
        'min_data_in_bin': 1,
        'min_data_per_group': 1,
        'cat_smooth': 1,
        'cat_l2': 0,
        'max_cat_to_onehot': 1,
        'zero_as_missing': False,
        'categorical_column': 0
    }
    evals_result = {}
    gbm = lgb.train(
        params,
        lgb_train,
        num_boost_round=1,
        valid_sets=lgb_eval,
        callbacks=[lgb.record_evaluation(evals_result)]
    )
    pred = gbm.predict(X_train)
    np.testing.assert_allclose(pred, y)
    ret = roc_auc_score(y_train, pred)
    assert ret > 0.999
    assert evals_result['valid_0']['auc'][-1] == pytest.approx(ret)


def test_categorical_non_zero_inputs():
    x = [1, 1, 1, 1, 1, 1, 2, 2]
    y = [1, 1, 1, 1, 1, 1, 0, 0]

    X_train = np.array(x).reshape(len(x), 1)
    y_train = np.array(y)
    lgb_train = lgb.Dataset(X_train, y_train)
    lgb_eval = lgb.Dataset(X_train, y_train)

    params = {
        'objective': 'regression',
        'metric': 'auc',
        'verbose': -1,
        'boost_from_average': False,
        'min_data': 1,
        'num_leaves': 2,
        'learning_rate': 1,
        'min_data_in_bin': 1,
        'min_data_per_group': 1,
        'cat_smooth': 1,
        'cat_l2': 0,
        'max_cat_to_onehot': 1,
        'zero_as_missing': False,
        'categorical_column': 0
    }
    evals_result = {}
    gbm = lgb.train(
        params,
        lgb_train,
        num_boost_round=1,
        valid_sets=lgb_eval,
        callbacks=[lgb.record_evaluation(evals_result)]
    )
    pred = gbm.predict(X_train)
    np.testing.assert_allclose(pred, y)
    ret = roc_auc_score(y_train, pred)
    assert ret > 0.999
    assert evals_result['valid_0']['auc'][-1] == pytest.approx(ret)


def test_multiclass():
    X, y = load_digits(n_class=10, return_X_y=True)
    X_train, X_test, y_train, y_test = train_test_split(X, y, test_size=0.1, random_state=42)
    params = {
        'objective': 'multiclass',
        'metric': 'multi_logloss',
        'num_class': 10,
        'verbose': -1
    }
    lgb_train = lgb.Dataset(X_train, y_train, params=params)
    lgb_eval = lgb.Dataset(X_test, y_test, reference=lgb_train, params=params)
    evals_result = {}
    gbm = lgb.train(
        params,
        lgb_train,
        num_boost_round=50,
        valid_sets=lgb_eval,
        callbacks=[lgb.record_evaluation(evals_result)]
    )
    ret = multi_logloss(y_test, gbm.predict(X_test))
    assert ret < 0.16
    assert evals_result['valid_0']['multi_logloss'][-1] == pytest.approx(ret)


def test_multiclass_rf():
    X, y = load_digits(n_class=10, return_X_y=True)
    X_train, X_test, y_train, y_test = train_test_split(X, y, test_size=0.1, random_state=42)
    params = {
        'boosting_type': 'rf',
        'objective': 'multiclass',
        'metric': 'multi_logloss',
        'bagging_freq': 1,
        'bagging_fraction': 0.6,
        'feature_fraction': 0.6,
        'num_class': 10,
        'num_leaves': 50,
        'min_data': 1,
        'verbose': -1,
        'gpu_use_dp': True
    }
    lgb_train = lgb.Dataset(X_train, y_train, params=params)
    lgb_eval = lgb.Dataset(X_test, y_test, reference=lgb_train, params=params)
    evals_result = {}
    gbm = lgb.train(
        params,
        lgb_train,
        num_boost_round=50,
        valid_sets=lgb_eval,
        callbacks=[lgb.record_evaluation(evals_result)]
    )
    ret = multi_logloss(y_test, gbm.predict(X_test))
    assert ret < 0.23
    assert evals_result['valid_0']['multi_logloss'][-1] == pytest.approx(ret)


def test_multiclass_prediction_early_stopping():
    X, y = load_digits(n_class=10, return_X_y=True)
    X_train, X_test, y_train, y_test = train_test_split(X, y, test_size=0.1, random_state=42)
    params = {
        'objective': 'multiclass',
        'metric': 'multi_logloss',
        'num_class': 10,
        'verbose': -1
    }
    lgb_train = lgb.Dataset(X_train, y_train, params=params)
    gbm = lgb.train(params, lgb_train,
                    num_boost_round=50)

    pred_parameter = {"pred_early_stop": True,
                      "pred_early_stop_freq": 5,
                      "pred_early_stop_margin": 1.5}
    ret = multi_logloss(y_test, gbm.predict(X_test, **pred_parameter))
    assert ret < 0.8
    assert ret > 0.6  # loss will be higher than when evaluating the full model

    pred_parameter["pred_early_stop_margin"] = 5.5
    ret = multi_logloss(y_test, gbm.predict(X_test, **pred_parameter))
    assert ret < 0.2


def test_multi_class_error():
    X, y = load_digits(n_class=10, return_X_y=True)
    params = {'objective': 'multiclass', 'num_classes': 10, 'metric': 'multi_error',
              'num_leaves': 4, 'verbose': -1}
    lgb_data = lgb.Dataset(X, label=y)
    est = lgb.train(params, lgb_data, num_boost_round=10)
    predict_default = est.predict(X)
    results = {}
    est = lgb.train(
        dict(
            params,
            multi_error_top_k=1
        ),
        lgb_data,
        num_boost_round=10,
        valid_sets=[lgb_data],
        callbacks=[lgb.record_evaluation(results)]
    )
    predict_1 = est.predict(X)
    # check that default gives same result as k = 1
    np.testing.assert_allclose(predict_1, predict_default)
    # check against independent calculation for k = 1
    err = top_k_error(y, predict_1, 1)
    assert results['training']['multi_error'][-1] == pytest.approx(err)
    # check against independent calculation for k = 2
    results = {}
    est = lgb.train(
        dict(
            params,
            multi_error_top_k=2
        ),
        lgb_data,
        num_boost_round=10,
        valid_sets=[lgb_data],
        callbacks=[lgb.record_evaluation(results)]
    )
    predict_2 = est.predict(X)
    err = top_k_error(y, predict_2, 2)
    assert results['training']['multi_error@2'][-1] == pytest.approx(err)
    # check against independent calculation for k = 10
    results = {}
    est = lgb.train(
        dict(
            params,
            multi_error_top_k=10
        ),
        lgb_data,
        num_boost_round=10,
        valid_sets=[lgb_data],
        callbacks=[lgb.record_evaluation(results)]
    )
    predict_3 = est.predict(X)
    err = top_k_error(y, predict_3, 10)
    assert results['training']['multi_error@10'][-1] == pytest.approx(err)
    # check cases where predictions are equal
    X = np.array([[0, 0], [0, 0]])
    y = np.array([0, 1])
    lgb_data = lgb.Dataset(X, label=y)
    params['num_classes'] = 2
    results = {}
    lgb.train(
        params,
        lgb_data,
        num_boost_round=10,
        valid_sets=[lgb_data],
        callbacks=[lgb.record_evaluation(results)]
    )
    assert results['training']['multi_error'][-1] == pytest.approx(1)
    results = {}
    lgb.train(
        dict(
            params,
            multi_error_top_k=2
        ),
        lgb_data,
        num_boost_round=10,
        valid_sets=[lgb_data],
        callbacks=[lgb.record_evaluation(results)]
    )
    assert results['training']['multi_error@2'][-1] == pytest.approx(0)


@pytest.mark.skipif(getenv('TASK', '') == 'cuda_exp', reason='Skip due to differences in implementation details of CUDA Experimental version')
def test_auc_mu():
    # should give same result as binary auc for 2 classes
    X, y = load_digits(n_class=10, return_X_y=True)
    y_new = np.zeros((len(y)))
    y_new[y != 0] = 1
    lgb_X = lgb.Dataset(X, label=y_new)
    params = {'objective': 'multiclass',
              'metric': 'auc_mu',
              'verbose': -1,
              'num_classes': 2,
              'seed': 0}
    results_auc_mu = {}
    lgb.train(
        params,
        lgb_X,
        num_boost_round=10,
        valid_sets=[lgb_X],
        callbacks=[lgb.record_evaluation(results_auc_mu)]
    )
    params = {'objective': 'binary',
              'metric': 'auc',
              'verbose': -1,
              'seed': 0}
    results_auc = {}
    lgb.train(
        params,
        lgb_X,
        num_boost_round=10,
        valid_sets=[lgb_X],
        callbacks=[lgb.record_evaluation(results_auc)]
    )
    np.testing.assert_allclose(results_auc_mu['training']['auc_mu'], results_auc['training']['auc'])
    # test the case where all predictions are equal
    lgb_X = lgb.Dataset(X[:10], label=y_new[:10])
    params = {'objective': 'multiclass',
              'metric': 'auc_mu',
              'verbose': -1,
              'num_classes': 2,
              'min_data_in_leaf': 20,
              'seed': 0}
    results_auc_mu = {}
    lgb.train(
        params,
        lgb_X,
        num_boost_round=10,
        valid_sets=[lgb_X],
        callbacks=[lgb.record_evaluation(results_auc_mu)]
    )
    assert results_auc_mu['training']['auc_mu'][-1] == pytest.approx(0.5)
    # test that weighted data gives different auc_mu
    lgb_X = lgb.Dataset(X, label=y)
    lgb_X_weighted = lgb.Dataset(X, label=y, weight=np.abs(np.random.normal(size=y.shape)))
    results_unweighted = {}
    results_weighted = {}
    params = dict(params, num_classes=10, num_leaves=5)
    lgb.train(
        params,
        lgb_X,
        num_boost_round=10,
        valid_sets=[lgb_X],
        callbacks=[lgb.record_evaluation(results_unweighted)]
    )
    lgb.train(
        params,
        lgb_X_weighted,
        num_boost_round=10,
        valid_sets=[lgb_X_weighted],
        callbacks=[lgb.record_evaluation(results_weighted)]
    )
    assert results_weighted['training']['auc_mu'][-1] < 1
    assert results_unweighted['training']['auc_mu'][-1] != results_weighted['training']['auc_mu'][-1]
    # test that equal data weights give same auc_mu as unweighted data
    lgb_X_weighted = lgb.Dataset(X, label=y, weight=np.ones(y.shape) * 0.5)
    lgb.train(
        params,
        lgb_X_weighted,
        num_boost_round=10,
        valid_sets=[lgb_X_weighted],
        callbacks=[lgb.record_evaluation(results_weighted)]
    )
    assert results_unweighted['training']['auc_mu'][-1] == pytest.approx(
        results_weighted['training']['auc_mu'][-1], abs=1e-5)
    # should give 1 when accuracy = 1
    X = X[:10, :]
    y = y[:10]
    lgb_X = lgb.Dataset(X, label=y)
    params = {'objective': 'multiclass',
              'metric': 'auc_mu',
              'num_classes': 10,
              'min_data_in_leaf': 1,
              'verbose': -1}
    results = {}
    lgb.train(
        params,
        lgb_X,
        num_boost_round=100,
        valid_sets=[lgb_X],
        callbacks=[lgb.record_evaluation(results)]
    )
    assert results['training']['auc_mu'][-1] == pytest.approx(1)
    # test loading class weights
    Xy = np.loadtxt(
        str(Path(__file__).absolute().parents[2] / 'examples' / 'multiclass_classification' / 'multiclass.train')
    )
    y = Xy[:, 0]
    X = Xy[:, 1:]
    lgb_X = lgb.Dataset(X, label=y)
    params = {'objective': 'multiclass',
              'metric': 'auc_mu',
              'auc_mu_weights': [0, 2, 2, 2, 2, 1, 0, 1, 1, 1, 1, 1, 0, 1, 1, 1, 1, 1, 0, 1, 1, 1, 1, 1, 0],
              'num_classes': 5,
              'verbose': -1,
              'seed': 0}
    results_weight = {}
    lgb.train(
        params,
        lgb_X,
        num_boost_round=5,
        valid_sets=[lgb_X],
        callbacks=[lgb.record_evaluation(results_weight)]
    )
    params['auc_mu_weights'] = []
    results_no_weight = {}
    lgb.train(
        params,
        lgb_X,
        num_boost_round=5,
        valid_sets=[lgb_X],
        callbacks=[lgb.record_evaluation(results_no_weight)]
    )
    assert results_weight['training']['auc_mu'][-1] != results_no_weight['training']['auc_mu'][-1]


def test_ranking_prediction_early_stopping():
    rank_example_dir = Path(__file__).absolute().parents[2] / 'examples' / 'lambdarank'
    X_train, y_train = load_svmlight_file(str(rank_example_dir / 'rank.train'))
    q_train = np.loadtxt(str(rank_example_dir / 'rank.train.query'))
    X_test, _ = load_svmlight_file(str(rank_example_dir / 'rank.test'))
    params = {
        'objective': 'rank_xendcg',
        'verbose': -1
    }
    lgb_train = lgb.Dataset(X_train, y_train, group=q_train, params=params)
    gbm = lgb.train(params, lgb_train, num_boost_round=50)

    pred_parameter = {"pred_early_stop": True,
                      "pred_early_stop_freq": 5,
                      "pred_early_stop_margin": 1.5}
    ret_early = gbm.predict(X_test, **pred_parameter)

    pred_parameter["pred_early_stop_margin"] = 5.5
    ret_early_more_strict = gbm.predict(X_test, **pred_parameter)
    with pytest.raises(AssertionError):
        np.testing.assert_allclose(ret_early, ret_early_more_strict)


def test_early_stopping():
    X, y = load_breast_cancer(return_X_y=True)
    params = {
        'objective': 'binary',
        'metric': 'binary_logloss',
        'verbose': -1
    }
    X_train, X_test, y_train, y_test = train_test_split(X, y, test_size=0.1, random_state=42)
    lgb_train = lgb.Dataset(X_train, y_train)
    lgb_eval = lgb.Dataset(X_test, y_test, reference=lgb_train)
    valid_set_name = 'valid_set'
    # no early stopping
    gbm = lgb.train(params, lgb_train,
                    num_boost_round=10,
                    valid_sets=lgb_eval,
                    valid_names=valid_set_name,
                    callbacks=[lgb.early_stopping(stopping_rounds=5)])
    assert gbm.best_iteration == 10
    assert valid_set_name in gbm.best_score
    assert 'binary_logloss' in gbm.best_score[valid_set_name]
    # early stopping occurs
    gbm = lgb.train(params, lgb_train,
                    num_boost_round=40,
                    valid_sets=lgb_eval,
                    valid_names=valid_set_name,
                    callbacks=[lgb.early_stopping(stopping_rounds=5)])
    assert gbm.best_iteration <= 39
    assert valid_set_name in gbm.best_score
    assert 'binary_logloss' in gbm.best_score[valid_set_name]


@pytest.mark.parametrize('first_metric_only', [True, False])
def test_early_stopping_via_global_params(first_metric_only):
    X, y = load_breast_cancer(return_X_y=True)
    num_trees = 5
    params = {
        'num_trees': num_trees,
        'objective': 'binary',
        'metric': 'None',
        'verbose': -1,
        'early_stopping_round': 2,
        'first_metric_only': first_metric_only
    }
    X_train, X_test, y_train, y_test = train_test_split(X, y, test_size=0.1, random_state=42)
    lgb_train = lgb.Dataset(X_train, y_train)
    lgb_eval = lgb.Dataset(X_test, y_test, reference=lgb_train)
    valid_set_name = 'valid_set'
    gbm = lgb.train(params,
                    lgb_train,
                    feval=[decreasing_metric, constant_metric],
                    valid_sets=lgb_eval,
                    valid_names=valid_set_name)
    if first_metric_only:
        assert gbm.best_iteration == num_trees
    else:
        assert gbm.best_iteration == 1
    assert valid_set_name in gbm.best_score
    assert 'decreasing_metric' in gbm.best_score[valid_set_name]
    assert 'error' in gbm.best_score[valid_set_name]


@pytest.mark.parametrize('first_only', [True, False])
@pytest.mark.parametrize('single_metric', [True, False])
@pytest.mark.parametrize('greater_is_better', [True, False])
def test_early_stopping_min_delta(first_only, single_metric, greater_is_better):
    if single_metric and not first_only:
        pytest.skip("first_metric_only doesn't affect single metric.")
    metric2min_delta = {
        'auc': 0.001,
        'binary_logloss': 0.01,
        'average_precision': 0.001,
        'mape': 0.01,
    }
    if single_metric:
        if greater_is_better:
            metric = 'auc'
        else:
            metric = 'binary_logloss'
    else:
        if first_only:
            if greater_is_better:
                metric = ['auc', 'binary_logloss']
            else:
                metric = ['binary_logloss', 'auc']
        else:
            if greater_is_better:
                metric = ['auc', 'average_precision']
            else:
                metric = ['binary_logloss', 'mape']

    X, y = load_breast_cancer(return_X_y=True)
    X_train, X_valid, y_train, y_valid = train_test_split(X, y, test_size=0.2, random_state=0)
    train_ds = lgb.Dataset(X_train, y_train)
    valid_ds = lgb.Dataset(X_valid, y_valid, reference=train_ds)

    params = {'objective': 'binary', 'metric': metric, 'verbose': -1}
    if isinstance(metric, str):
        min_delta = metric2min_delta[metric]
    elif first_only:
        min_delta = metric2min_delta[metric[0]]
    else:
        min_delta = [metric2min_delta[m] for m in metric]
    train_kwargs = dict(
        params=params,
        train_set=train_ds,
        num_boost_round=50,
        valid_sets=[train_ds, valid_ds],
        valid_names=['training', 'valid'],
    )

    # regular early stopping
    evals_result = {}
    train_kwargs['callbacks'] = [
        lgb.callback.early_stopping(10, first_only, verbose=False),
        lgb.record_evaluation(evals_result)
    ]
    bst = lgb.train(**train_kwargs)
    scores = np.vstack(list(evals_result['valid'].values())).T

    # positive min_delta
    delta_result = {}
    train_kwargs['callbacks'] = [
        lgb.callback.early_stopping(10, first_only, verbose=False, min_delta=min_delta),
        lgb.record_evaluation(delta_result)
    ]
    delta_bst = lgb.train(**train_kwargs)
    delta_scores = np.vstack(list(delta_result['valid'].values())).T

    if first_only:
        scores = scores[:, 0]
        delta_scores = delta_scores[:, 0]

    assert delta_bst.num_trees() < bst.num_trees()
    np.testing.assert_allclose(scores[:len(delta_scores)], delta_scores)
    last_score = delta_scores[-1]
    best_score = delta_scores[delta_bst.num_trees() - 1]
    if greater_is_better:
        assert np.less_equal(last_score, best_score + min_delta).any()
    else:
        assert np.greater_equal(last_score, best_score - min_delta).any()


def test_continue_train():
    X, y = load_boston(return_X_y=True)
    X_train, X_test, y_train, y_test = train_test_split(X, y, test_size=0.1, random_state=42)
    params = {
        'objective': 'regression',
        'metric': 'l1',
        'verbose': -1
    }
    lgb_train = lgb.Dataset(X_train, y_train, free_raw_data=False)
    lgb_eval = lgb.Dataset(X_test, y_test, reference=lgb_train, free_raw_data=False)
    init_gbm = lgb.train(params, lgb_train, num_boost_round=20)
    model_name = 'model.txt'
    init_gbm.save_model(model_name)
    evals_result = {}
    gbm = lgb.train(
        params,
        lgb_train,
        num_boost_round=30,
        valid_sets=lgb_eval,
        # test custom eval metrics
        feval=(lambda p, d: ('custom_mae', mean_absolute_error(p, d.get_label()), False)),
        callbacks=[lgb.record_evaluation(evals_result)],
        init_model='model.txt'
    )
    ret = mean_absolute_error(y_test, gbm.predict(X_test))
    assert ret < 2.0
    assert evals_result['valid_0']['l1'][-1] == pytest.approx(ret)
    np.testing.assert_allclose(evals_result['valid_0']['l1'], evals_result['valid_0']['custom_mae'])


def test_continue_train_reused_dataset():
    X, y = make_synthetic_regression()
    params = {
        'objective': 'regression',
        'verbose': -1
    }
    lgb_train = lgb.Dataset(X, y, free_raw_data=False)
    init_gbm = lgb.train(params, lgb_train, num_boost_round=5)
    init_gbm_2 = lgb.train(params, lgb_train, num_boost_round=5, init_model=init_gbm)
    init_gbm_3 = lgb.train(params, lgb_train, num_boost_round=5, init_model=init_gbm_2)
    gbm = lgb.train(params, lgb_train, num_boost_round=5, init_model=init_gbm_3)
    assert gbm.current_iteration() == 20


def test_continue_train_dart():
    X, y = load_boston(return_X_y=True)
    X_train, X_test, y_train, y_test = train_test_split(X, y, test_size=0.1, random_state=42)
    params = {
        'boosting_type': 'dart',
        'objective': 'regression',
        'metric': 'l1',
        'verbose': -1
    }
    lgb_train = lgb.Dataset(X_train, y_train, free_raw_data=False)
    lgb_eval = lgb.Dataset(X_test, y_test, reference=lgb_train, free_raw_data=False)
    init_gbm = lgb.train(params, lgb_train, num_boost_round=50)
    evals_result = {}
    gbm = lgb.train(
        params,
        lgb_train,
        num_boost_round=50,
        valid_sets=lgb_eval,
        callbacks=[lgb.record_evaluation(evals_result)],
        init_model=init_gbm
    )
    ret = mean_absolute_error(y_test, gbm.predict(X_test))
    assert ret < 2.0
    assert evals_result['valid_0']['l1'][-1] == pytest.approx(ret)


def test_continue_train_multiclass():
    X, y = load_iris(return_X_y=True)
    X_train, X_test, y_train, y_test = train_test_split(X, y, test_size=0.1, random_state=42)
    params = {
        'objective': 'multiclass',
        'metric': 'multi_logloss',
        'num_class': 3,
        'verbose': -1
    }
    lgb_train = lgb.Dataset(X_train, y_train, params=params, free_raw_data=False)
    lgb_eval = lgb.Dataset(X_test, y_test, reference=lgb_train, params=params, free_raw_data=False)
    init_gbm = lgb.train(params, lgb_train, num_boost_round=20)
    evals_result = {}
    gbm = lgb.train(
        params,
        lgb_train,
        num_boost_round=30,
        valid_sets=lgb_eval,
        callbacks=[lgb.record_evaluation(evals_result)],
        init_model=init_gbm
    )
    ret = multi_logloss(y_test, gbm.predict(X_test))
    assert ret < 0.1
    assert evals_result['valid_0']['multi_logloss'][-1] == pytest.approx(ret)


def test_cv():
    X_train, y_train = make_synthetic_regression()
    params = {'verbose': -1}
    lgb_train = lgb.Dataset(X_train, y_train)
    # shuffle = False, override metric in params
    params_with_metric = {'metric': 'l2', 'verbose': -1}
    cv_res = lgb.cv(params_with_metric, lgb_train, num_boost_round=10,
                    nfold=3, stratified=False, shuffle=False, metrics='l1')
    assert 'valid l1-mean' in cv_res
    assert 'valid l2-mean' not in cv_res
    assert len(cv_res['valid l1-mean']) == 10
    # shuffle = True, callbacks
    cv_res = lgb.cv(params, lgb_train, num_boost_round=10, nfold=3,
                    stratified=False, shuffle=True, metrics='l1',
                    callbacks=[lgb.reset_parameter(learning_rate=lambda i: 0.1 - 0.001 * i)])
    assert 'valid l1-mean' in cv_res
    assert len(cv_res['valid l1-mean']) == 10
    # enable display training loss
    cv_res = lgb.cv(params_with_metric, lgb_train, num_boost_round=10,
                    nfold=3, stratified=False, shuffle=False,
                    metrics='l1', eval_train_metric=True)
    assert 'train l1-mean' in cv_res
    assert 'valid l1-mean' in cv_res
    assert 'train l2-mean' not in cv_res
    assert 'valid l2-mean' not in cv_res
    assert len(cv_res['train l1-mean']) == 10
    assert len(cv_res['valid l1-mean']) == 10
    # self defined folds
    tss = TimeSeriesSplit(3)
    folds = tss.split(X_train)
    cv_res_gen = lgb.cv(params_with_metric, lgb_train, num_boost_round=10, folds=folds)
    cv_res_obj = lgb.cv(params_with_metric, lgb_train, num_boost_round=10, folds=tss)
    np.testing.assert_allclose(cv_res_gen['valid l2-mean'], cv_res_obj['valid l2-mean'])
    # LambdaRank
    rank_example_dir = Path(__file__).absolute().parents[2] / 'examples' / 'lambdarank'
    X_train, y_train = load_svmlight_file(str(rank_example_dir / 'rank.train'))
    q_train = np.loadtxt(str(rank_example_dir / 'rank.train.query'))
    params_lambdarank = {'objective': 'lambdarank', 'verbose': -1, 'eval_at': 3}
    lgb_train = lgb.Dataset(X_train, y_train, group=q_train)
    # ... with l2 metric
    cv_res_lambda = lgb.cv(params_lambdarank, lgb_train, num_boost_round=10, nfold=3, metrics='l2')
    assert len(cv_res_lambda) == 2
    assert not np.isnan(cv_res_lambda['valid l2-mean']).any()
    # ... with NDCG (default) metric
    cv_res_lambda = lgb.cv(params_lambdarank, lgb_train, num_boost_round=10, nfold=3)
    assert len(cv_res_lambda) == 2
    assert not np.isnan(cv_res_lambda['valid ndcg@3-mean']).any()
    # self defined folds with lambdarank
    cv_res_lambda_obj = lgb.cv(params_lambdarank, lgb_train, num_boost_round=10,
                               folds=GroupKFold(n_splits=3))
    np.testing.assert_allclose(cv_res_lambda['valid ndcg@3-mean'], cv_res_lambda_obj['valid ndcg@3-mean'])


def test_cvbooster():
    X, y = load_breast_cancer(return_X_y=True)
    X_train, X_test, y_train, y_test = train_test_split(X, y, test_size=0.1, random_state=42)
    params = {
        'objective': 'binary',
        'metric': 'binary_logloss',
        'verbose': -1,
    }
    nfold = 3
    lgb_train = lgb.Dataset(X_train, y_train)
    # with early stopping
    cv_res = lgb.cv(params, lgb_train,
                    num_boost_round=25,
                    nfold=nfold,
                    callbacks=[lgb.early_stopping(stopping_rounds=5)],
                    return_cvbooster=True)
    assert 'cvbooster' in cv_res
    cvb = cv_res['cvbooster']
    assert isinstance(cvb, lgb.CVBooster)
    assert isinstance(cvb.boosters, list)
    assert len(cvb.boosters) == nfold
    assert all(isinstance(bst, lgb.Booster) for bst in cvb.boosters)
    assert cvb.best_iteration > 0
    # predict by each fold booster
    preds = cvb.predict(X_test)
    assert isinstance(preds, list)
    assert len(preds) == nfold
    # check that each booster predicted using the best iteration
    for fold_preds, bst in zip(preds, cvb.boosters):
        assert bst.best_iteration == cvb.best_iteration
        expected = bst.predict(X_test, num_iteration=cvb.best_iteration)
        np.testing.assert_allclose(fold_preds, expected)
    # fold averaging
    avg_pred = np.mean(preds, axis=0)
    ret = log_loss(y_test, avg_pred)
    assert ret < 0.13
    # without early stopping
    cv_res = lgb.cv(params, lgb_train,
                    num_boost_round=20,
                    nfold=3,
                    return_cvbooster=True)
    cvb = cv_res['cvbooster']
    assert cvb.best_iteration == -1
    preds = cvb.predict(X_test)
    avg_pred = np.mean(preds, axis=0)
    ret = log_loss(y_test, avg_pred)
    assert ret < 0.15


def test_feature_name():
    X_train, y_train = make_synthetic_regression()
    params = {'verbose': -1}
    lgb_train = lgb.Dataset(X_train, y_train)
    feature_names = [f'f_{i}' for i in range(X_train.shape[-1])]
    gbm = lgb.train(params, lgb_train, num_boost_round=5, feature_name=feature_names)
    assert feature_names == gbm.feature_name()
    # test feature_names with whitespaces
    feature_names_with_space = [f'f {i}' for i in range(X_train.shape[-1])]
    gbm = lgb.train(params, lgb_train, num_boost_round=5, feature_name=feature_names_with_space)
    assert feature_names == gbm.feature_name()


def test_feature_name_with_non_ascii():
    X_train = np.random.normal(size=(100, 4))
    y_train = np.random.random(100)
    # This has non-ascii strings.
    feature_names = [u'F_零', u'F_一', u'F_二', u'F_三']
    params = {'verbose': -1}
    lgb_train = lgb.Dataset(X_train, y_train)

    gbm = lgb.train(params, lgb_train, num_boost_round=5, feature_name=feature_names)
    assert feature_names == gbm.feature_name()
    gbm.save_model('lgb.model')

    gbm2 = lgb.Booster(model_file='lgb.model')
    assert feature_names == gbm2.feature_name()


def test_save_load_copy_pickle():
    def train_and_predict(init_model=None, return_model=False):
        X, y = make_synthetic_regression()
        X_train, X_test, y_train, y_test = train_test_split(X, y, test_size=0.1, random_state=42)
        params = {
            'objective': 'regression',
            'metric': 'l2',
            'verbose': -1
        }
        lgb_train = lgb.Dataset(X_train, y_train)
        gbm_template = lgb.train(params, lgb_train, num_boost_round=10, init_model=init_model)
        return gbm_template if return_model else mean_squared_error(y_test, gbm_template.predict(X_test))

    gbm = train_and_predict(return_model=True)
    ret_origin = train_and_predict(init_model=gbm)
    other_ret = []
    gbm.save_model('lgb.model')
    with open('lgb.model') as f:  # check all params are logged into model file correctly
        assert f.read().find("[num_iterations: 10]") != -1
    other_ret.append(train_and_predict(init_model='lgb.model'))
    gbm_load = lgb.Booster(model_file='lgb.model')
    other_ret.append(train_and_predict(init_model=gbm_load))
    other_ret.append(train_and_predict(init_model=copy.copy(gbm)))
    other_ret.append(train_and_predict(init_model=copy.deepcopy(gbm)))
    with open('lgb.pkl', 'wb') as f:
        pickle.dump(gbm, f)
    with open('lgb.pkl', 'rb') as f:
        gbm_pickle = pickle.load(f)
    other_ret.append(train_and_predict(init_model=gbm_pickle))
    gbm_pickles = pickle.loads(pickle.dumps(gbm))
    other_ret.append(train_and_predict(init_model=gbm_pickles))
    for ret in other_ret:
        assert ret_origin == pytest.approx(ret)


def test_pandas_categorical():
    pd = pytest.importorskip("pandas")
    np.random.seed(42)  # sometimes there is no difference how cols are treated (cat or not cat)
    X = pd.DataFrame({"A": np.random.permutation(['a', 'b', 'c', 'd'] * 75),  # str
                      "B": np.random.permutation([1, 2, 3] * 100),  # int
                      "C": np.random.permutation([0.1, 0.2, -0.1, -0.1, 0.2] * 60),  # float
                      "D": np.random.permutation([True, False] * 150),  # bool
                      "E": pd.Categorical(np.random.permutation(['z', 'y', 'x', 'w', 'v'] * 60),
                                          ordered=True)})  # str and ordered categorical
    y = np.random.permutation([0, 1] * 150)
    X_test = pd.DataFrame({"A": np.random.permutation(['a', 'b', 'e'] * 20),  # unseen category
                           "B": np.random.permutation([1, 3] * 30),
                           "C": np.random.permutation([0.1, -0.1, 0.2, 0.2] * 15),
                           "D": np.random.permutation([True, False] * 30),
                           "E": pd.Categorical(np.random.permutation(['z', 'y'] * 30),
                                               ordered=True)})
    np.random.seed()  # reset seed
    cat_cols_actual = ["A", "B", "C", "D"]
    cat_cols_to_store = cat_cols_actual + ["E"]
    X[cat_cols_actual] = X[cat_cols_actual].astype('category')
    X_test[cat_cols_actual] = X_test[cat_cols_actual].astype('category')
    cat_values = [X[col].cat.categories.tolist() for col in cat_cols_to_store]
    params = {
        'objective': 'binary',
        'metric': 'binary_logloss',
        'verbose': -1
    }
    lgb_train = lgb.Dataset(X, y)
    gbm0 = lgb.train(params, lgb_train, num_boost_round=10)
    pred0 = gbm0.predict(X_test)
    assert lgb_train.categorical_feature == 'auto'
    lgb_train = lgb.Dataset(X, pd.DataFrame(y))  # also test that label can be one-column pd.DataFrame
    gbm1 = lgb.train(params, lgb_train, num_boost_round=10, categorical_feature=[0])
    pred1 = gbm1.predict(X_test)
    assert lgb_train.categorical_feature == [0]
    lgb_train = lgb.Dataset(X, pd.Series(y))  # also test that label can be pd.Series
    gbm2 = lgb.train(params, lgb_train, num_boost_round=10, categorical_feature=['A'])
    pred2 = gbm2.predict(X_test)
    assert lgb_train.categorical_feature == ['A']
    lgb_train = lgb.Dataset(X, y)
    gbm3 = lgb.train(params, lgb_train, num_boost_round=10, categorical_feature=['A', 'B', 'C', 'D'])
    pred3 = gbm3.predict(X_test)
    assert lgb_train.categorical_feature == ['A', 'B', 'C', 'D']
    gbm3.save_model('categorical.model')
    gbm4 = lgb.Booster(model_file='categorical.model')
    pred4 = gbm4.predict(X_test)
    model_str = gbm4.model_to_string()
    gbm4.model_from_string(model_str)
    pred5 = gbm4.predict(X_test)
    gbm5 = lgb.Booster(model_str=model_str)
    pred6 = gbm5.predict(X_test)
    lgb_train = lgb.Dataset(X, y)
    gbm6 = lgb.train(params, lgb_train, num_boost_round=10, categorical_feature=['A', 'B', 'C', 'D', 'E'])
    pred7 = gbm6.predict(X_test)
    assert lgb_train.categorical_feature == ['A', 'B', 'C', 'D', 'E']
    lgb_train = lgb.Dataset(X, y)
    gbm7 = lgb.train(params, lgb_train, num_boost_round=10, categorical_feature=[])
    pred8 = gbm7.predict(X_test)
    assert lgb_train.categorical_feature == []
    with pytest.raises(AssertionError):
        np.testing.assert_allclose(pred0, pred1)
    with pytest.raises(AssertionError):
        np.testing.assert_allclose(pred0, pred2)
    np.testing.assert_allclose(pred1, pred2)
    np.testing.assert_allclose(pred0, pred3)
    np.testing.assert_allclose(pred0, pred4)
    np.testing.assert_allclose(pred0, pred5)
    np.testing.assert_allclose(pred0, pred6)
    with pytest.raises(AssertionError):
        np.testing.assert_allclose(pred0, pred7)  # ordered cat features aren't treated as cat features by default
    with pytest.raises(AssertionError):
        np.testing.assert_allclose(pred0, pred8)
    assert gbm0.pandas_categorical == cat_values
    assert gbm1.pandas_categorical == cat_values
    assert gbm2.pandas_categorical == cat_values
    assert gbm3.pandas_categorical == cat_values
    assert gbm4.pandas_categorical == cat_values
    assert gbm5.pandas_categorical == cat_values
    assert gbm6.pandas_categorical == cat_values
    assert gbm7.pandas_categorical == cat_values


def test_pandas_sparse():
    pd = pytest.importorskip("pandas")
    X = pd.DataFrame({"A": pd.arrays.SparseArray(np.random.permutation([0, 1, 2] * 100)),
                      "B": pd.arrays.SparseArray(np.random.permutation([0.0, 0.1, 0.2, -0.1, 0.2] * 60)),
                      "C": pd.arrays.SparseArray(np.random.permutation([True, False] * 150))})
    y = pd.Series(pd.arrays.SparseArray(np.random.permutation([0, 1] * 150)))
    X_test = pd.DataFrame({"A": pd.arrays.SparseArray(np.random.permutation([0, 2] * 30)),
                           "B": pd.arrays.SparseArray(np.random.permutation([0.0, 0.1, 0.2, -0.1] * 15)),
                           "C": pd.arrays.SparseArray(np.random.permutation([True, False] * 30))})
    for dtype in pd.concat([X.dtypes, X_test.dtypes, pd.Series(y.dtypes)]):
        assert pd.api.types.is_sparse(dtype)
    params = {
        'objective': 'binary',
        'verbose': -1
    }
    lgb_train = lgb.Dataset(X, y)
    gbm = lgb.train(params, lgb_train, num_boost_round=10)
    pred_sparse = gbm.predict(X_test, raw_score=True)
    if hasattr(X_test, 'sparse'):
        pred_dense = gbm.predict(X_test.sparse.to_dense(), raw_score=True)
    else:
        pred_dense = gbm.predict(X_test.to_dense(), raw_score=True)
    np.testing.assert_allclose(pred_sparse, pred_dense)


def test_reference_chain():
    X = np.random.normal(size=(100, 2))
    y = np.random.normal(size=100)
    tmp_dat = lgb.Dataset(X, y)
    # take subsets and train
    tmp_dat_train = tmp_dat.subset(np.arange(80))
    tmp_dat_val = tmp_dat.subset(np.arange(80, 100)).subset(np.arange(18))
    params = {'objective': 'regression_l2', 'metric': 'rmse'}
    evals_result = {}
    lgb.train(
        params,
        tmp_dat_train,
        num_boost_round=20,
        valid_sets=[tmp_dat_train, tmp_dat_val],
        callbacks=[lgb.record_evaluation(evals_result)]
    )
    assert len(evals_result['training']['rmse']) == 20
    assert len(evals_result['valid_1']['rmse']) == 20


def test_contribs():
    X, y = load_breast_cancer(return_X_y=True)
    X_train, X_test, y_train, y_test = train_test_split(X, y, test_size=0.1, random_state=42)
    params = {
        'objective': 'binary',
        'metric': 'binary_logloss',
        'verbose': -1,
    }
    lgb_train = lgb.Dataset(X_train, y_train)
    gbm = lgb.train(params, lgb_train, num_boost_round=20)

    assert (np.linalg.norm(gbm.predict(X_test, raw_score=True)
                           - np.sum(gbm.predict(X_test, pred_contrib=True), axis=1)) < 1e-4)


def test_contribs_sparse():
    n_features = 20
    n_samples = 100
    # generate CSR sparse dataset
    X, y = make_multilabel_classification(n_samples=n_samples,
                                          sparse=True,
                                          n_features=n_features,
                                          n_classes=1,
                                          n_labels=2)
    y = y.flatten()
    X_train, X_test, y_train, y_test = train_test_split(X, y, test_size=0.1, random_state=42)
    params = {
        'objective': 'binary',
        'verbose': -1,
    }
    lgb_train = lgb.Dataset(X_train, y_train)
    gbm = lgb.train(params, lgb_train, num_boost_round=20)
    contribs_csr = gbm.predict(X_test, pred_contrib=True)
    assert isspmatrix_csr(contribs_csr)
    # convert data to dense and get back same contribs
    contribs_dense = gbm.predict(X_test.toarray(), pred_contrib=True)
    # validate the values are the same
    if platform.machine() == 'aarch64':
        np.testing.assert_allclose(contribs_csr.toarray(), contribs_dense, rtol=1, atol=1e-12)
    else:
        np.testing.assert_allclose(contribs_csr.toarray(), contribs_dense)
    assert (np.linalg.norm(gbm.predict(X_test, raw_score=True)
                           - np.sum(contribs_dense, axis=1)) < 1e-4)
    # validate using CSC matrix
    X_test_csc = X_test.tocsc()
    contribs_csc = gbm.predict(X_test_csc, pred_contrib=True)
    assert isspmatrix_csc(contribs_csc)
    # validate the values are the same
    if platform.machine() == 'aarch64':
        np.testing.assert_allclose(contribs_csc.toarray(), contribs_dense, rtol=1, atol=1e-12)
    else:
        np.testing.assert_allclose(contribs_csc.toarray(), contribs_dense)


def test_contribs_sparse_multiclass():
    n_features = 20
    n_samples = 100
    n_labels = 4
    # generate CSR sparse dataset
    X, y = make_multilabel_classification(n_samples=n_samples,
                                          sparse=True,
                                          n_features=n_features,
                                          n_classes=1,
                                          n_labels=n_labels)
    y = y.flatten()
    X_train, X_test, y_train, y_test = train_test_split(X, y, test_size=0.1, random_state=42)
    params = {
        'objective': 'multiclass',
        'num_class': n_labels,
        'verbose': -1,
    }
    lgb_train = lgb.Dataset(X_train, y_train)
    gbm = lgb.train(params, lgb_train, num_boost_round=20)
    contribs_csr = gbm.predict(X_test, pred_contrib=True)
    assert isinstance(contribs_csr, list)
    for perclass_contribs_csr in contribs_csr:
        assert isspmatrix_csr(perclass_contribs_csr)
    # convert data to dense and get back same contribs
    contribs_dense = gbm.predict(X_test.toarray(), pred_contrib=True)
    # validate the values are the same
    contribs_csr_array = np.swapaxes(np.array([sparse_array.toarray() for sparse_array in contribs_csr]), 0, 1)
    contribs_csr_arr_re = contribs_csr_array.reshape((contribs_csr_array.shape[0],
                                                      contribs_csr_array.shape[1] * contribs_csr_array.shape[2]))
    if platform.machine() == 'aarch64':
        np.testing.assert_allclose(contribs_csr_arr_re, contribs_dense, rtol=1, atol=1e-12)
    else:
        np.testing.assert_allclose(contribs_csr_arr_re, contribs_dense)
    contribs_dense_re = contribs_dense.reshape(contribs_csr_array.shape)
    assert np.linalg.norm(gbm.predict(X_test, raw_score=True) - np.sum(contribs_dense_re, axis=2)) < 1e-4
    # validate using CSC matrix
    X_test_csc = X_test.tocsc()
    contribs_csc = gbm.predict(X_test_csc, pred_contrib=True)
    assert isinstance(contribs_csc, list)
    for perclass_contribs_csc in contribs_csc:
        assert isspmatrix_csc(perclass_contribs_csc)
    # validate the values are the same
    contribs_csc_array = np.swapaxes(np.array([sparse_array.toarray() for sparse_array in contribs_csc]), 0, 1)
    contribs_csc_array = contribs_csc_array.reshape((contribs_csc_array.shape[0],
                                                     contribs_csc_array.shape[1] * contribs_csc_array.shape[2]))
    if platform.machine() == 'aarch64':
        np.testing.assert_allclose(contribs_csc_array, contribs_dense, rtol=1, atol=1e-12)
    else:
        np.testing.assert_allclose(contribs_csc_array, contribs_dense)


@pytest.mark.skipif(psutil.virtual_memory().available / 1024 / 1024 / 1024 < 3, reason='not enough RAM')
def test_int32_max_sparse_contribs():
    params = {
        'objective': 'binary'
    }
    train_features = np.random.rand(100, 1000)
    train_targets = [0] * 50 + [1] * 50
    lgb_train = lgb.Dataset(train_features, train_targets)
    gbm = lgb.train(params, lgb_train, num_boost_round=2)
    csr_input_shape = (3000000, 1000)
    test_features = csr_matrix(csr_input_shape)
    for i in range(0, csr_input_shape[0], csr_input_shape[0] // 6):
        for j in range(0, 1000, 100):
            test_features[i, j] = random.random()
    y_pred_csr = gbm.predict(test_features, pred_contrib=True)
    # Note there is an extra column added to the output for the expected value
    csr_output_shape = (csr_input_shape[0], csr_input_shape[1] + 1)
    assert y_pred_csr.shape == csr_output_shape
    y_pred_csc = gbm.predict(test_features.tocsc(), pred_contrib=True)
    # Note output CSC shape should be same as CSR output shape
    assert y_pred_csc.shape == csr_output_shape


def test_sliced_data():
    def train_and_get_predictions(features, labels):
        dataset = lgb.Dataset(features, label=labels)
        lgb_params = {
            'application': 'binary',
            'verbose': -1,
            'min_data': 5,
        }
        gbm = lgb.train(
            params=lgb_params,
            train_set=dataset,
            num_boost_round=10,
        )
        return gbm.predict(features)

    num_samples = 100
    features = np.random.rand(num_samples, 5)
    positive_samples = int(num_samples * 0.25)
    labels = np.append(np.ones(positive_samples, dtype=np.float32),
                       np.zeros(num_samples - positive_samples, dtype=np.float32))
    # test sliced labels
    origin_pred = train_and_get_predictions(features, labels)
    stacked_labels = np.column_stack((labels, np.ones(num_samples, dtype=np.float32)))
    sliced_labels = stacked_labels[:, 0]
    sliced_pred = train_and_get_predictions(features, sliced_labels)
    np.testing.assert_allclose(origin_pred, sliced_pred)
    # append some columns
    stacked_features = np.column_stack((np.ones(num_samples, dtype=np.float32), features))
    stacked_features = np.column_stack((np.ones(num_samples, dtype=np.float32), stacked_features))
    stacked_features = np.column_stack((stacked_features, np.ones(num_samples, dtype=np.float32)))
    stacked_features = np.column_stack((stacked_features, np.ones(num_samples, dtype=np.float32)))
    # append some rows
    stacked_features = np.concatenate((np.ones(9, dtype=np.float32).reshape((1, 9)), stacked_features), axis=0)
    stacked_features = np.concatenate((np.ones(9, dtype=np.float32).reshape((1, 9)), stacked_features), axis=0)
    stacked_features = np.concatenate((stacked_features, np.ones(9, dtype=np.float32).reshape((1, 9))), axis=0)
    stacked_features = np.concatenate((stacked_features, np.ones(9, dtype=np.float32).reshape((1, 9))), axis=0)
    # test sliced 2d matrix
    sliced_features = stacked_features[2:102, 2:7]
    assert np.all(sliced_features == features)
    sliced_pred = train_and_get_predictions(sliced_features, sliced_labels)
    np.testing.assert_allclose(origin_pred, sliced_pred)
    # test sliced CSR
    stacked_csr = csr_matrix(stacked_features)
    sliced_csr = stacked_csr[2:102, 2:7]
    assert np.all(sliced_csr == features)
    sliced_pred = train_and_get_predictions(sliced_csr, sliced_labels)
    np.testing.assert_allclose(origin_pred, sliced_pred)


def test_init_with_subset():
    data = np.random.random((50, 2))
    y = [1] * 25 + [0] * 25
    lgb_train = lgb.Dataset(data, y, free_raw_data=False)
    subset_index_1 = np.random.choice(np.arange(50), 30, replace=False)
    subset_data_1 = lgb_train.subset(subset_index_1)
    subset_index_2 = np.random.choice(np.arange(50), 20, replace=False)
    subset_data_2 = lgb_train.subset(subset_index_2)
    params = {
        'objective': 'binary',
        'verbose': -1
    }
    init_gbm = lgb.train(params=params,
                         train_set=subset_data_1,
                         num_boost_round=10,
                         keep_training_booster=True)
    lgb.train(params=params,
              train_set=subset_data_2,
              num_boost_round=10,
              init_model=init_gbm)
    assert lgb_train.get_data().shape[0] == 50
    assert subset_data_1.get_data().shape[0] == 30
    assert subset_data_2.get_data().shape[0] == 20
    lgb_train.save_binary("lgb_train_data.bin")
    lgb_train_from_file = lgb.Dataset('lgb_train_data.bin', free_raw_data=False)
    subset_data_3 = lgb_train_from_file.subset(subset_index_1)
    subset_data_4 = lgb_train_from_file.subset(subset_index_2)
    init_gbm_2 = lgb.train(params=params,
                           train_set=subset_data_3,
                           num_boost_round=10,
                           keep_training_booster=True)
    with np.testing.assert_raises_regex(lgb.basic.LightGBMError, "Unknown format of training data"):
        lgb.train(params=params,
                  train_set=subset_data_4,
                  num_boost_round=10,
                  init_model=init_gbm_2)
    assert lgb_train_from_file.get_data() == "lgb_train_data.bin"
    assert subset_data_3.get_data() == "lgb_train_data.bin"
    assert subset_data_4.get_data() == "lgb_train_data.bin"


def test_training_on_constructed_subset_without_params():
    X = np.random.random((100, 10))
    y = np.random.random(100)
    lgb_data = lgb.Dataset(X, y)
    subset_indices = [1, 2, 3, 4]
    subset = lgb_data.subset(subset_indices).construct()
    bst = lgb.train({}, subset, num_boost_round=1)
    assert subset.get_params() == {}
    assert subset.num_data() == len(subset_indices)
    assert bst.current_iteration() == 1


def generate_trainset_for_monotone_constraints_tests(x3_to_category=True):
    number_of_dpoints = 3000
    x1_positively_correlated_with_y = np.random.random(size=number_of_dpoints)
    x2_negatively_correlated_with_y = np.random.random(size=number_of_dpoints)
    x3_negatively_correlated_with_y = np.random.random(size=number_of_dpoints)
    x = np.column_stack(
        (x1_positively_correlated_with_y,
            x2_negatively_correlated_with_y,
            categorize(x3_negatively_correlated_with_y) if x3_to_category else x3_negatively_correlated_with_y))

    zs = np.random.normal(loc=0.0, scale=0.01, size=number_of_dpoints)
    scales = 10. * (np.random.random(6) + 0.5)
    y = (scales[0] * x1_positively_correlated_with_y
         + np.sin(scales[1] * np.pi * x1_positively_correlated_with_y)
         - scales[2] * x2_negatively_correlated_with_y
         - np.cos(scales[3] * np.pi * x2_negatively_correlated_with_y)
         - scales[4] * x3_negatively_correlated_with_y
         - np.cos(scales[5] * np.pi * x3_negatively_correlated_with_y)
         + zs)
    categorical_features = []
    if x3_to_category:
        categorical_features = [2]
    trainset = lgb.Dataset(x, label=y, categorical_feature=categorical_features, free_raw_data=False)
    return trainset


@pytest.mark.skipif(getenv('TASK', '') == 'cuda_exp', reason='Monotone constraints are not yet supported by CUDA Experimental version')
@pytest.mark.parametrize("test_with_categorical_variable", [True, False])
def test_monotone_constraints(test_with_categorical_variable):
    def is_increasing(y):
        return (np.diff(y) >= 0.0).all()

    def is_decreasing(y):
        return (np.diff(y) <= 0.0).all()

    def is_non_monotone(y):
        return (np.diff(y) < 0.0).any() and (np.diff(y) > 0.0).any()

    def is_correctly_constrained(learner, x3_to_category=True):
        iterations = 10
        n = 1000
        variable_x = np.linspace(0, 1, n).reshape((n, 1))
        fixed_xs_values = np.linspace(0, 1, n)
        for i in range(iterations):
            fixed_x = fixed_xs_values[i] * np.ones((n, 1))
            monotonically_increasing_x = np.column_stack((variable_x, fixed_x, fixed_x))
            monotonically_increasing_y = learner.predict(monotonically_increasing_x)
            monotonically_decreasing_x = np.column_stack((fixed_x, variable_x, fixed_x))
            monotonically_decreasing_y = learner.predict(monotonically_decreasing_x)
            non_monotone_x = np.column_stack(
                (
                    fixed_x,
                    fixed_x,
                    categorize(variable_x) if x3_to_category else variable_x,
                )
            )
            non_monotone_y = learner.predict(non_monotone_x)
            if not (
                is_increasing(monotonically_increasing_y)
                and is_decreasing(monotonically_decreasing_y)
                and is_non_monotone(non_monotone_y)
            ):
                return False
        return True

    def are_interactions_enforced(gbm, feature_sets):
        def parse_tree_features(gbm):
            # trees start at position 1.
            tree_str = gbm.model_to_string().split("Tree")[1:]
            feature_sets = []
            for tree in tree_str:
                # split_features are in 4th line.
                features = tree.splitlines()[3].split("=")[1].split(" ")
                features = set(f"Column_{f}" for f in features)
                feature_sets.append(features)
            return np.array(feature_sets)

        def has_interaction(treef):
            n = 0
            for fs in feature_sets:
                if len(treef.intersection(fs)) > 0:
                    n += 1
            return n > 1

        tree_features = parse_tree_features(gbm)
        has_interaction_flag = np.array(
            [has_interaction(treef) for treef in tree_features]
        )

        return not has_interaction_flag.any()

    trainset = generate_trainset_for_monotone_constraints_tests(
        test_with_categorical_variable
    )
    for test_with_interaction_constraints in [True, False]:
        error_msg = ("Model not correctly constrained "
                     f"(test_with_interaction_constraints={test_with_interaction_constraints})")
        for monotone_constraints_method in ["basic", "intermediate", "advanced"]:
            params = {
                "min_data": 20,
                "num_leaves": 20,
                "monotone_constraints": [1, -1, 0],
                "monotone_constraints_method": monotone_constraints_method,
                "use_missing": False,
            }
            if test_with_interaction_constraints:
                params["interaction_constraints"] = [[0], [1], [2]]
            constrained_model = lgb.train(params, trainset)
            assert is_correctly_constrained(
                constrained_model, test_with_categorical_variable
            ), error_msg
            if test_with_interaction_constraints:
                feature_sets = [["Column_0"], ["Column_1"], "Column_2"]
                assert are_interactions_enforced(constrained_model, feature_sets)


@pytest.mark.skipif(getenv('TASK', '') == 'cuda_exp', reason='Monotone constraints are not yet supported by CUDA Experimental version')
def test_monotone_penalty():
    def are_first_splits_non_monotone(tree, n, monotone_constraints):
        if n <= 0:
            return True
        if "leaf_value" in tree:
            return True
        if monotone_constraints[tree["split_feature"]] != 0:
            return False
        return (are_first_splits_non_monotone(tree["left_child"], n - 1, monotone_constraints)
                and are_first_splits_non_monotone(tree["right_child"], n - 1, monotone_constraints))

    def are_there_monotone_splits(tree, monotone_constraints):
        if "leaf_value" in tree:
            return False
        if monotone_constraints[tree["split_feature"]] != 0:
            return True
        return (are_there_monotone_splits(tree["left_child"], monotone_constraints)
                or are_there_monotone_splits(tree["right_child"], monotone_constraints))

    max_depth = 5
    monotone_constraints = [1, -1, 0]
    penalization_parameter = 2.0
    trainset = generate_trainset_for_monotone_constraints_tests(x3_to_category=False)
    for monotone_constraints_method in ["basic", "intermediate", "advanced"]:
        params = {
            'max_depth': max_depth,
            'monotone_constraints': monotone_constraints,
            'monotone_penalty': penalization_parameter,
            "monotone_constraints_method": monotone_constraints_method,
        }
        constrained_model = lgb.train(params, trainset, 10)
        dumped_model = constrained_model.dump_model()["tree_info"]
        for tree in dumped_model:
            assert are_first_splits_non_monotone(tree["tree_structure"], int(penalization_parameter),
                                                 monotone_constraints)
            assert are_there_monotone_splits(tree["tree_structure"], monotone_constraints)


# test if a penalty as high as the depth indeed prohibits all monotone splits
@pytest.mark.skipif(getenv('TASK', '') == 'cuda_exp', reason='Monotone constraints are not yet supported by CUDA Experimental version')
def test_monotone_penalty_max():
    max_depth = 5
    monotone_constraints = [1, -1, 0]
    penalization_parameter = max_depth
    trainset_constrained_model = generate_trainset_for_monotone_constraints_tests(x3_to_category=False)
    x = trainset_constrained_model.data
    y = trainset_constrained_model.label
    x3_negatively_correlated_with_y = x[:, 2]
    trainset_unconstrained_model = lgb.Dataset(x3_negatively_correlated_with_y.reshape(-1, 1), label=y)
    params_constrained_model = {
        'monotone_constraints': monotone_constraints,
        'monotone_penalty': penalization_parameter,
        "max_depth": max_depth,
        "gpu_use_dp": True,
    }
    params_unconstrained_model = {
        "max_depth": max_depth,
        "gpu_use_dp": True,
    }

    unconstrained_model = lgb.train(params_unconstrained_model, trainset_unconstrained_model, 10)
    unconstrained_model_predictions = unconstrained_model.predict(
        x3_negatively_correlated_with_y.reshape(-1, 1)
    )

    for monotone_constraints_method in ["basic", "intermediate", "advanced"]:
        params_constrained_model["monotone_constraints_method"] = monotone_constraints_method
        # The penalization is so high that the first 2 features should not be used here
        constrained_model = lgb.train(params_constrained_model, trainset_constrained_model, 10)

        # Check that a very high penalization is the same as not using the features at all
        np.testing.assert_array_equal(constrained_model.predict(x), unconstrained_model_predictions)


def test_max_bin_by_feature():
    col1 = np.arange(0, 100)[:, np.newaxis]
    col2 = np.zeros((100, 1))
    col2[20:] = 1
    X = np.concatenate([col1, col2], axis=1)
    y = np.arange(0, 100)
    params = {
        'objective': 'regression_l2',
        'verbose': -1,
        'num_leaves': 100,
        'min_data_in_leaf': 1,
        'min_sum_hessian_in_leaf': 0,
        'min_data_in_bin': 1,
        'max_bin_by_feature': [100, 2]
    }
    lgb_data = lgb.Dataset(X, label=y)
    est = lgb.train(params, lgb_data, num_boost_round=1)
    assert len(np.unique(est.predict(X))) == 100
    params['max_bin_by_feature'] = [2, 100]
    lgb_data = lgb.Dataset(X, label=y)
    est = lgb.train(params, lgb_data, num_boost_round=1)
    assert len(np.unique(est.predict(X))) == 3


def test_small_max_bin():
    np.random.seed(0)
    y = np.random.choice([0, 1], 100)
    x = np.ones((100, 1))
    x[:30, 0] = -1
    x[60:, 0] = 2
    params = {'objective': 'binary',
              'seed': 0,
              'min_data_in_leaf': 1,
              'verbose': -1,
              'max_bin': 2}
    lgb_x = lgb.Dataset(x, label=y)
    lgb.train(params, lgb_x, num_boost_round=5)
    x[0, 0] = np.nan
    params['max_bin'] = 3
    lgb_x = lgb.Dataset(x, label=y)
    lgb.train(params, lgb_x, num_boost_round=5)
    np.random.seed()  # reset seed


def test_refit():
    X, y = load_breast_cancer(return_X_y=True)
    X_train, X_test, y_train, y_test = train_test_split(X, y, test_size=0.1, random_state=42)
    params = {
        'objective': 'binary',
        'metric': 'binary_logloss',
        'verbose': -1,
        'min_data': 10
    }
    lgb_train = lgb.Dataset(X_train, y_train)
    gbm = lgb.train(params, lgb_train, num_boost_round=20)
    err_pred = log_loss(y_test, gbm.predict(X_test))
    new_gbm = gbm.refit(X_test, y_test)
    new_err_pred = log_loss(y_test, new_gbm.predict(X_test))
    assert err_pred > new_err_pred


def test_refit_dataset_params():
    # check refit accepts dataset_params
    X, y = load_breast_cancer(return_X_y=True)
    lgb_train = lgb.Dataset(X, y, init_score=np.zeros(y.size))
    train_params = {
        'objective': 'binary',
        'verbose': -1,
        'seed': 123
    }
    gbm = lgb.train(train_params, lgb_train, num_boost_round=10)
    non_weight_err_pred = log_loss(y, gbm.predict(X))
    refit_weight = np.random.rand(y.shape[0])
    dataset_params = {
        'max_bin': 260,
        'min_data_in_bin': 5,
        'data_random_seed': 123,
    }
    new_gbm = gbm.refit(
        data=X,
        label=y,
        weight=refit_weight,
        dataset_params=dataset_params,
        decay_rate=0.0,
    )
    weight_err_pred = log_loss(y, new_gbm.predict(X))
    train_set_params = new_gbm.train_set.get_params()
    stored_weights = new_gbm.train_set.get_weight()
    assert weight_err_pred != non_weight_err_pred
    assert train_set_params["max_bin"] == 260
    assert train_set_params["min_data_in_bin"] == 5
    assert train_set_params["data_random_seed"] == 123
    np.testing.assert_allclose(stored_weights, refit_weight)


def test_mape_rf():
    X, y = load_boston(return_X_y=True)
    params = {
        'boosting_type': 'rf',
        'objective': 'mape',
        'verbose': -1,
        'bagging_freq': 1,
        'bagging_fraction': 0.8,
        'feature_fraction': 0.8,
        'boost_from_average': True
    }
    lgb_train = lgb.Dataset(X, y)
    gbm = lgb.train(params, lgb_train, num_boost_round=20)
    pred = gbm.predict(X)
    pred_mean = pred.mean()
    assert pred_mean > 20


def test_mape_dart():
    X, y = load_boston(return_X_y=True)
    params = {
        'boosting_type': 'dart',
        'objective': 'mape',
        'verbose': -1,
        'bagging_freq': 1,
        'bagging_fraction': 0.8,
        'feature_fraction': 0.8,
        'boost_from_average': False
    }
    lgb_train = lgb.Dataset(X, y)
    gbm = lgb.train(params, lgb_train, num_boost_round=40)
    pred = gbm.predict(X)
    pred_mean = pred.mean()
    assert pred_mean > 18


def check_constant_features(y_true, expected_pred, more_params):
    X_train = np.ones((len(y_true), 1))
    y_train = np.array(y_true)
    params = {
        'objective': 'regression',
        'num_class': 1,
        'verbose': -1,
        'min_data': 1,
        'num_leaves': 2,
        'learning_rate': 1,
        'min_data_in_bin': 1,
        'boost_from_average': True
    }
    params.update(more_params)
    lgb_train = lgb.Dataset(X_train, y_train, params=params)
    gbm = lgb.train(params, lgb_train, num_boost_round=2)
    pred = gbm.predict(X_train)
    assert np.allclose(pred, expected_pred)


def test_constant_features_regression():
    params = {
        'objective': 'regression'
    }
    check_constant_features([0.0, 10.0, 0.0, 10.0], 5.0, params)
    check_constant_features([0.0, 1.0, 2.0, 3.0], 1.5, params)
    check_constant_features([-1.0, 1.0, -2.0, 2.0], 0.0, params)


def test_constant_features_binary():
    params = {
        'objective': 'binary'
    }
    check_constant_features([0.0, 10.0, 0.0, 10.0], 0.5, params)
    check_constant_features([0.0, 1.0, 2.0, 3.0], 0.75, params)


def test_constant_features_multiclass():
    params = {
        'objective': 'multiclass',
        'num_class': 3
    }
    check_constant_features([0.0, 1.0, 2.0, 0.0], [0.5, 0.25, 0.25], params)
    check_constant_features([0.0, 1.0, 2.0, 1.0], [0.25, 0.5, 0.25], params)


def test_constant_features_multiclassova():
    params = {
        'objective': 'multiclassova',
        'num_class': 3
    }
    check_constant_features([0.0, 1.0, 2.0, 0.0], [0.5, 0.25, 0.25], params)
    check_constant_features([0.0, 1.0, 2.0, 1.0], [0.25, 0.5, 0.25], params)


def test_fpreproc():
    def preprocess_data(dtrain, dtest, params):
        train_data = dtrain.construct().get_data()
        test_data = dtest.construct().get_data()
        train_data[:, 0] += 1
        test_data[:, 0] += 1
        dtrain.label[-5:] = 3
        dtest.label[-5:] = 3
        dtrain = lgb.Dataset(train_data, dtrain.label)
        dtest = lgb.Dataset(test_data, dtest.label, reference=dtrain)
        params['num_class'] = 4
        return dtrain, dtest, params

    X, y = load_iris(return_X_y=True)
    dataset = lgb.Dataset(X, y, free_raw_data=False)
    params = {'objective': 'multiclass', 'num_class': 3, 'verbose': -1}
    results = lgb.cv(params, dataset, num_boost_round=10, fpreproc=preprocess_data)
    assert 'valid multi_logloss-mean' in results
    assert len(results['valid multi_logloss-mean']) == 10


def test_metrics():
    X, y = load_digits(n_class=2, return_X_y=True)
    X_train, X_test, y_train, y_test = train_test_split(X, y, test_size=0.1, random_state=42)
    lgb_train = lgb.Dataset(X_train, y_train)
    lgb_valid = lgb.Dataset(X_test, y_test, reference=lgb_train)

    evals_result = {}
    params_dummy_obj_verbose = {'verbose': -1, 'objective': dummy_obj}
    params_obj_verbose = {'objective': 'binary', 'verbose': -1}
    params_obj_metric_log_verbose = {'objective': 'binary', 'metric': 'binary_logloss', 'verbose': -1}
    params_obj_metric_err_verbose = {'objective': 'binary', 'metric': 'binary_error', 'verbose': -1}
    params_obj_metric_inv_verbose = {'objective': 'binary', 'metric': 'invalid_metric', 'verbose': -1}
    params_obj_metric_multi_verbose = {'objective': 'binary',
                                       'metric': ['binary_logloss', 'binary_error'],
                                       'verbose': -1}
    params_obj_metric_none_verbose = {'objective': 'binary', 'metric': 'None', 'verbose': -1}
    params_dummy_obj_metric_log_verbose = {'objective': dummy_obj, 'metric': 'binary_logloss', 'verbose': -1}
    params_dummy_obj_metric_err_verbose = {'objective': dummy_obj, 'metric': 'binary_error', 'verbose': -1}
    params_dummy_obj_metric_inv_verbose = {'objective': dummy_obj, 'metric_types': 'invalid_metric', 'verbose': -1}
    params_dummy_obj_metric_multi_verbose = {'objective': dummy_obj, 'metric': ['binary_logloss', 'binary_error'], 'verbose': -1}
    params_dummy_obj_metric_none_verbose = {'objective': dummy_obj, 'metric': 'None', 'verbose': -1}

    def get_cv_result(params=params_obj_verbose, **kwargs):
        return lgb.cv(params, lgb_train, num_boost_round=2, **kwargs)

    def train_booster(params=params_obj_verbose, **kwargs):
        lgb.train(
            params,
            lgb_train,
            num_boost_round=2,
            valid_sets=[lgb_valid],
            callbacks=[lgb.record_evaluation(evals_result)],
            **kwargs
        )

    # no custom objective, no feval
    # default metric
    res = get_cv_result()
    assert len(res) == 2
    assert 'valid binary_logloss-mean' in res

    # non-default metric in params
    res = get_cv_result(params=params_obj_metric_err_verbose)
    assert len(res) == 2
    assert 'valid binary_error-mean' in res

    # default metric in args
    res = get_cv_result(metrics='binary_logloss')
    assert len(res) == 2
    assert 'valid binary_logloss-mean' in res

    # non-default metric in args
    res = get_cv_result(metrics='binary_error')
    assert len(res) == 2
    assert 'valid binary_error-mean' in res

    # metric in args overwrites one in params
    res = get_cv_result(params=params_obj_metric_inv_verbose, metrics='binary_error')
    assert len(res) == 2
    assert 'valid binary_error-mean' in res

    # multiple metrics in params
    res = get_cv_result(params=params_obj_metric_multi_verbose)
    assert len(res) == 4
    assert 'valid binary_logloss-mean' in res
    assert 'valid binary_error-mean' in res

    # multiple metrics in args
    res = get_cv_result(metrics=['binary_logloss', 'binary_error'])
    assert len(res) == 4
    assert 'valid binary_logloss-mean' in res
    assert 'valid binary_error-mean' in res

    # remove default metric by 'None' in list
    res = get_cv_result(metrics=['None'])
    assert len(res) == 0

    # remove default metric by 'None' aliases
    for na_alias in ('None', 'na', 'null', 'custom'):
        res = get_cv_result(metrics=na_alias)
        assert len(res) == 0

    # custom objective, no feval
    # no default metric
    res = get_cv_result(params=params_dummy_obj_verbose)
    assert len(res) == 0

    # metric in params
    res = get_cv_result(params=params_dummy_obj_metric_err_verbose)
    assert len(res) == 2
    assert 'valid binary_error-mean' in res

    # metric in args
    res = get_cv_result(params=params_dummy_obj_verbose, metrics='binary_error')
    assert len(res) == 2
    assert 'valid binary_error-mean' in res

    # metric in args overwrites its' alias in params
    res = get_cv_result(params=params_dummy_obj_metric_inv_verbose, metrics='binary_error')
    assert len(res) == 2
    assert 'valid binary_error-mean' in res

    # multiple metrics in params
    res = get_cv_result(params=params_dummy_obj_metric_multi_verbose)
    assert len(res) == 4
    assert 'valid binary_logloss-mean' in res
    assert 'valid binary_error-mean' in res

    # multiple metrics in args
    res = get_cv_result(params=params_dummy_obj_verbose,
                        metrics=['binary_logloss', 'binary_error'])
    assert len(res) == 4
    assert 'valid binary_logloss-mean' in res
    assert 'valid binary_error-mean' in res

    # no custom objective, feval
    # default metric with custom one
    res = get_cv_result(feval=constant_metric)
    assert len(res) == 4
    assert 'valid binary_logloss-mean' in res
    assert 'valid error-mean' in res

    # non-default metric in params with custom one
    res = get_cv_result(params=params_obj_metric_err_verbose, feval=constant_metric)
    assert len(res) == 4
    assert 'valid binary_error-mean' in res
    assert 'valid error-mean' in res

    # default metric in args with custom one
    res = get_cv_result(metrics='binary_logloss', feval=constant_metric)
    assert len(res) == 4
    assert 'valid binary_logloss-mean' in res
    assert 'valid error-mean' in res

    # non-default metric in args with custom one
    res = get_cv_result(metrics='binary_error', feval=constant_metric)
    assert len(res) == 4
    assert 'valid binary_error-mean' in res
    assert 'valid error-mean' in res

    # metric in args overwrites one in params, custom one is evaluated too
    res = get_cv_result(params=params_obj_metric_inv_verbose, metrics='binary_error', feval=constant_metric)
    assert len(res) == 4
    assert 'valid binary_error-mean' in res
    assert 'valid error-mean' in res

    # multiple metrics in params with custom one
    res = get_cv_result(params=params_obj_metric_multi_verbose, feval=constant_metric)
    assert len(res) == 6
    assert 'valid binary_logloss-mean' in res
    assert 'valid binary_error-mean' in res
    assert 'valid error-mean' in res

    # multiple metrics in args with custom one
    res = get_cv_result(metrics=['binary_logloss', 'binary_error'], feval=constant_metric)
    assert len(res) == 6
    assert 'valid binary_logloss-mean' in res
    assert 'valid binary_error-mean' in res
    assert 'valid error-mean' in res

    # custom metric is evaluated despite 'None' is passed
    res = get_cv_result(metrics=['None'], feval=constant_metric)
    assert len(res) == 2
    assert 'valid error-mean' in res

    # custom objective, feval
    # no default metric, only custom one
    res = get_cv_result(params=params_dummy_obj_verbose, feval=constant_metric)
    assert len(res) == 2
    assert 'valid error-mean' in res

    # metric in params with custom one
    res = get_cv_result(params=params_dummy_obj_metric_err_verbose, feval=constant_metric)
    assert len(res) == 4
    assert 'valid binary_error-mean' in res
    assert 'valid error-mean' in res

    # metric in args with custom one
    res = get_cv_result(params=params_dummy_obj_verbose,
                        feval=constant_metric, metrics='binary_error')
    assert len(res) == 4
    assert 'valid binary_error-mean' in res
    assert 'valid error-mean' in res

    # metric in args overwrites one in params, custom one is evaluated too
    res = get_cv_result(params=params_dummy_obj_metric_inv_verbose,
                        feval=constant_metric, metrics='binary_error')
    assert len(res) == 4
    assert 'valid binary_error-mean' in res
    assert 'valid error-mean' in res

    # multiple metrics in params with custom one
    res = get_cv_result(params=params_dummy_obj_metric_multi_verbose, feval=constant_metric)
    assert len(res) == 6
    assert 'valid binary_logloss-mean' in res
    assert 'valid binary_error-mean' in res
    assert 'valid error-mean' in res

    # multiple metrics in args with custom one
    res = get_cv_result(params=params_dummy_obj_verbose, feval=constant_metric,
                        metrics=['binary_logloss', 'binary_error'])
    assert len(res) == 6
    assert 'valid binary_logloss-mean' in res
    assert 'valid binary_error-mean' in res
    assert 'valid error-mean' in res

    # custom metric is evaluated despite 'None' is passed
    res = get_cv_result(params=params_dummy_obj_metric_none_verbose, feval=constant_metric)
    assert len(res) == 2
    assert 'valid error-mean' in res

    # no custom objective, no feval
    # default metric
    train_booster()
    assert len(evals_result['valid_0']) == 1
    assert 'binary_logloss' in evals_result['valid_0']

    # default metric in params
    train_booster(params=params_obj_metric_log_verbose)
    assert len(evals_result['valid_0']) == 1
    assert 'binary_logloss' in evals_result['valid_0']

    # non-default metric in params
    train_booster(params=params_obj_metric_err_verbose)
    assert len(evals_result['valid_0']) == 1
    assert 'binary_error' in evals_result['valid_0']

    # multiple metrics in params
    train_booster(params=params_obj_metric_multi_verbose)
    assert len(evals_result['valid_0']) == 2
    assert 'binary_logloss' in evals_result['valid_0']
    assert 'binary_error' in evals_result['valid_0']

    # remove default metric by 'None' aliases
    for na_alias in ('None', 'na', 'null', 'custom'):
        params = {'objective': 'binary', 'metric': na_alias, 'verbose': -1}
        train_booster(params=params)
        assert len(evals_result) == 0

    # custom objective, no feval
    # no default metric
    train_booster(params=params_dummy_obj_verbose)
    assert len(evals_result) == 0

    # metric in params
    train_booster(params=params_dummy_obj_metric_log_verbose)
    assert len(evals_result['valid_0']) == 1
    assert 'binary_logloss' in evals_result['valid_0']

    # multiple metrics in params
    train_booster(params=params_dummy_obj_metric_multi_verbose)
    assert len(evals_result['valid_0']) == 2
    assert 'binary_logloss' in evals_result['valid_0']
    assert 'binary_error' in evals_result['valid_0']

    # no custom objective, feval
    # default metric with custom one
    train_booster(feval=constant_metric)
    assert len(evals_result['valid_0']) == 2
    assert 'binary_logloss' in evals_result['valid_0']
    assert 'error' in evals_result['valid_0']

    # default metric in params with custom one
    train_booster(params=params_obj_metric_log_verbose, feval=constant_metric)
    assert len(evals_result['valid_0']) == 2
    assert 'binary_logloss' in evals_result['valid_0']
    assert 'error' in evals_result['valid_0']

    # non-default metric in params with custom one
    train_booster(params=params_obj_metric_err_verbose, feval=constant_metric)
    assert len(evals_result['valid_0']) == 2
    assert 'binary_error' in evals_result['valid_0']
    assert 'error' in evals_result['valid_0']

    # multiple metrics in params with custom one
    train_booster(params=params_obj_metric_multi_verbose, feval=constant_metric)
    assert len(evals_result['valid_0']) == 3
    assert 'binary_logloss' in evals_result['valid_0']
    assert 'binary_error' in evals_result['valid_0']
    assert 'error' in evals_result['valid_0']

    # custom metric is evaluated despite 'None' is passed
    train_booster(params=params_obj_metric_none_verbose, feval=constant_metric)
    assert len(evals_result) == 1
    assert 'error' in evals_result['valid_0']

    # custom objective, feval
    # no default metric, only custom one
    train_booster(params=params_dummy_obj_verbose, feval=constant_metric)
    assert len(evals_result['valid_0']) == 1
    assert 'error' in evals_result['valid_0']

    # metric in params with custom one
    train_booster(params=params_dummy_obj_metric_log_verbose, feval=constant_metric)
    assert len(evals_result['valid_0']) == 2
    assert 'binary_logloss' in evals_result['valid_0']
    assert 'error' in evals_result['valid_0']

    # multiple metrics in params with custom one
    train_booster(params=params_dummy_obj_metric_multi_verbose, feval=constant_metric)
    assert len(evals_result['valid_0']) == 3
    assert 'binary_logloss' in evals_result['valid_0']
    assert 'binary_error' in evals_result['valid_0']
    assert 'error' in evals_result['valid_0']

    # custom metric is evaluated despite 'None' is passed
    train_booster(params=params_dummy_obj_metric_none_verbose, feval=constant_metric)
    assert len(evals_result) == 1
    assert 'error' in evals_result['valid_0']

    X, y = load_digits(n_class=3, return_X_y=True)
    lgb_train = lgb.Dataset(X, y)

    obj_multi_aliases = ['multiclass', 'softmax', 'multiclassova', 'multiclass_ova', 'ova', 'ovr']
    for obj_multi_alias in obj_multi_aliases:
        # Custom objective replaces multiclass
        params_obj_class_3_verbose = {'objective': obj_multi_alias, 'num_class': 3, 'verbose': -1}
        params_dummy_obj_class_3_verbose = {'objective': dummy_obj, 'num_class': 3, 'verbose': -1}
        params_dummy_obj_class_1_verbose = {'objective': dummy_obj, 'num_class': 1, 'verbose': -1}
        params_obj_verbose = {'objective': obj_multi_alias, 'verbose': -1}
        params_dummy_obj_verbose = {'objective': dummy_obj, 'verbose': -1}
        # multiclass default metric
        res = get_cv_result(params_obj_class_3_verbose)
        assert len(res) == 2
        assert 'valid multi_logloss-mean' in res
        # multiclass default metric with custom one
        res = get_cv_result(params_obj_class_3_verbose, feval=constant_metric)
        assert len(res) == 4
        assert 'valid multi_logloss-mean' in res
        assert 'valid error-mean' in res
        # multiclass metric alias with custom one for custom objective
        res = get_cv_result(params_dummy_obj_class_3_verbose, feval=constant_metric)
        assert len(res) == 2
        assert 'valid error-mean' in res
        # no metric for invalid class_num
        res = get_cv_result(params_dummy_obj_class_1_verbose)
        assert len(res) == 0
        # custom metric for invalid class_num
        res = get_cv_result(params_dummy_obj_class_1_verbose, feval=constant_metric)
        assert len(res) == 2
        assert 'valid error-mean' in res
        # multiclass metric alias with custom one with invalid class_num
        with pytest.raises(lgb.basic.LightGBMError):
            get_cv_result(params_dummy_obj_class_1_verbose, metrics=obj_multi_alias,
                          feval=constant_metric)
        # multiclass default metric without num_class
        with pytest.raises(lgb.basic.LightGBMError):
            get_cv_result(params_obj_verbose)
        for metric_multi_alias in obj_multi_aliases + ['multi_logloss']:
            # multiclass metric alias
            res = get_cv_result(params_obj_class_3_verbose, metrics=metric_multi_alias)
            assert len(res) == 2
            assert 'valid multi_logloss-mean' in res
        # multiclass metric
        res = get_cv_result(params_obj_class_3_verbose, metrics='multi_error')
        assert len(res) == 2
        assert 'valid multi_error-mean' in res
        # non-valid metric for multiclass objective
        with pytest.raises(lgb.basic.LightGBMError):
            get_cv_result(params_obj_class_3_verbose, metrics='binary_logloss')
    params_class_3_verbose = {'num_class': 3, 'verbose': -1}
    # non-default num_class for default objective
    with pytest.raises(lgb.basic.LightGBMError):
        get_cv_result(params_class_3_verbose)
    # no metric with non-default num_class for custom objective
    res = get_cv_result(params_dummy_obj_class_3_verbose)
    assert len(res) == 0
    for metric_multi_alias in obj_multi_aliases + ['multi_logloss']:
        # multiclass metric alias for custom objective
        res = get_cv_result(params_dummy_obj_class_3_verbose, metrics=metric_multi_alias)
        assert len(res) == 2
        assert 'valid multi_logloss-mean' in res
    # multiclass metric for custom objective
    res = get_cv_result(params_dummy_obj_class_3_verbose, metrics='multi_error')
    assert len(res) == 2
    assert 'valid multi_error-mean' in res
    # binary metric with non-default num_class for custom objective
    with pytest.raises(lgb.basic.LightGBMError):
        get_cv_result(params_dummy_obj_class_3_verbose, metrics='binary_error')


def test_multiple_feval_train():
    X, y = load_breast_cancer(return_X_y=True)

    params = {'verbose': -1, 'objective': 'binary', 'metric': 'binary_logloss'}

    X_train, X_validation, y_train, y_validation = train_test_split(X, y, test_size=0.2)

    train_dataset = lgb.Dataset(data=X_train, label=y_train)
    validation_dataset = lgb.Dataset(data=X_validation, label=y_validation, reference=train_dataset)
    evals_result = {}
    lgb.train(
        params=params,
        train_set=train_dataset,
        valid_sets=validation_dataset,
        num_boost_round=5,
        feval=[constant_metric, decreasing_metric],
        callbacks=[lgb.record_evaluation(evals_result)]
    )

    assert len(evals_result['valid_0']) == 3
    assert 'binary_logloss' in evals_result['valid_0']
    assert 'error' in evals_result['valid_0']
    assert 'decreasing_metric' in evals_result['valid_0']


def test_objective_callable_train_binary_classification():
    X, y = load_breast_cancer(return_X_y=True)
    params = {
        'verbose': -1,
        'objective': logloss_obj,
        'learning_rate': 0.01
    }
    train_dataset = lgb.Dataset(X, y)
    booster = lgb.train(
        params=params,
        train_set=train_dataset,
        num_boost_round=20
    )
    y_pred = logistic_sigmoid(booster.predict(X))
    logloss_error = log_loss(y, y_pred)
    rocauc_error = roc_auc_score(y, y_pred)
    assert booster.params['objective'] == 'none'
    assert logloss_error == pytest.approx(0.547907)
    assert rocauc_error == pytest.approx(0.995944)


def test_objective_callable_train_regression():
    X, y = make_synthetic_regression()
    params = {
        'verbose': -1,
        'objective': mse_obj
    }
    lgb_train = lgb.Dataset(X, y)
    booster = lgb.train(
        params,
        lgb_train,
        num_boost_round=20
    )
    y_pred = booster.predict(X)
    mse_error = mean_squared_error(y, y_pred)
    assert booster.params['objective'] == 'none'
    assert mse_error == pytest.approx(286.724194)


def test_objective_callable_cv_binary_classification():
    X, y = load_breast_cancer(return_X_y=True)
    params = {
        'verbose': -1,
        'objective': logloss_obj,
        'learning_rate': 0.01
    }
    train_dataset = lgb.Dataset(X, y)
    cv_res = lgb.cv(
        params,
        train_dataset,
        num_boost_round=20,
        nfold=3,
        return_cvbooster=True
    )
    cv_booster = cv_res['cvbooster'].boosters
    cv_logloss_errors = [
        log_loss(y, logistic_sigmoid(cb.predict(X))) < 0.56 for cb in cv_booster
    ]
    cv_objs = [
        cb.params['objective'] == 'none' for cb in cv_booster
    ]
    assert all(cv_objs)
    assert all(cv_logloss_errors)


def test_objective_callable_cv_regression():
    X, y = make_synthetic_regression()
    lgb_train = lgb.Dataset(X, y)
    params = {
        'verbose': -1,
        'objective': mse_obj
    }
    cv_res = lgb.cv(
        params,
        lgb_train,
        num_boost_round=20,
        nfold=3,
        stratified=False,
        return_cvbooster=True
    )
    cv_booster = cv_res['cvbooster'].boosters
    cv_mse_errors = [
        mean_squared_error(y, cb.predict(X)) < 463 for cb in cv_booster
    ]
    cv_objs = [
        cb.params['objective'] == 'none' for cb in cv_booster
    ]
    assert all(cv_objs)
    assert all(cv_mse_errors)


def test_multiple_feval_cv():
    X, y = load_breast_cancer(return_X_y=True)

    params = {'verbose': -1, 'objective': 'binary', 'metric': 'binary_logloss'}

    train_dataset = lgb.Dataset(data=X, label=y)

    cv_results = lgb.cv(
        params=params,
        train_set=train_dataset,
        num_boost_round=5,
        feval=[constant_metric, decreasing_metric])

    # Expect three metrics but mean and stdv for each metric
    assert len(cv_results) == 6
    assert 'valid binary_logloss-mean' in cv_results
    assert 'valid error-mean' in cv_results
    assert 'valid decreasing_metric-mean' in cv_results
    assert 'valid binary_logloss-stdv' in cv_results
    assert 'valid error-stdv' in cv_results
    assert 'valid decreasing_metric-stdv' in cv_results


def test_default_objective_and_metric():
    X, y = load_breast_cancer(return_X_y=True)
    X_train, X_test, y_train, y_test = train_test_split(X, y, test_size=0.2)
    train_dataset = lgb.Dataset(data=X_train, label=y_train)
    validation_dataset = lgb.Dataset(data=X_test, label=y_test, reference=train_dataset)
    evals_result = {}
    params = {'verbose': -1}
    lgb.train(
        params=params,
        train_set=train_dataset,
        valid_sets=validation_dataset,
        num_boost_round=5,
        callbacks=[lgb.record_evaluation(evals_result)]
    )

    assert 'valid_0' in evals_result
    assert len(evals_result['valid_0']) == 1
    assert 'l2' in evals_result['valid_0']
    assert len(evals_result['valid_0']['l2']) == 5


@pytest.mark.parametrize('use_weight', [True, False])
def test_multiclass_custom_objective(use_weight):
    def custom_obj(y_pred, ds):
        y_true = ds.get_label()
        weight = ds.get_weight()
        grad, hess = sklearn_multiclass_custom_objective(y_true, y_pred, weight)
        return grad, hess

    centers = [[-4, -4], [4, 4], [-4, 4]]
    X, y = make_blobs(n_samples=1_000, centers=centers, random_state=42)
    weight = np.full_like(y, 2)
    ds = lgb.Dataset(X, y)
    if use_weight:
        ds.set_weight(weight)
    params = {'objective': 'multiclass', 'num_class': 3, 'num_leaves': 7}
    builtin_obj_bst = lgb.train(params, ds, num_boost_round=10)
    builtin_obj_preds = builtin_obj_bst.predict(X)

    params['objective'] = custom_obj
    custom_obj_bst = lgb.train(params, ds, num_boost_round=10)
    custom_obj_preds = softmax(custom_obj_bst.predict(X))

    np.testing.assert_allclose(builtin_obj_preds, custom_obj_preds, rtol=0.01)


@pytest.mark.parametrize('use_weight', [True, False])
def test_multiclass_custom_eval(use_weight):
    def custom_eval(y_pred, ds):
        y_true = ds.get_label()
        weight = ds.get_weight()  # weight is None when not set
        loss = log_loss(y_true, y_pred, sample_weight=weight)
        return 'custom_logloss', loss, False

    centers = [[-4, -4], [4, 4], [-4, 4]]
    X, y = make_blobs(n_samples=1_000, centers=centers, random_state=42)
    weight = np.full_like(y, 2)
    X_train, X_valid, y_train, y_valid, weight_train, weight_valid = train_test_split(
        X, y, weight, test_size=0.2, random_state=0
    )
    train_ds = lgb.Dataset(X_train, y_train)
    valid_ds = lgb.Dataset(X_valid, y_valid, reference=train_ds)
    if use_weight:
        train_ds.set_weight(weight_train)
        valid_ds.set_weight(weight_valid)
    params = {'objective': 'multiclass', 'num_class': 3, 'num_leaves': 7}
    eval_result = {}
    bst = lgb.train(
        params,
        train_ds,
        num_boost_round=10,
        valid_sets=[train_ds, valid_ds],
        valid_names=['train', 'valid'],
        feval=custom_eval,
        callbacks=[lgb.record_evaluation(eval_result)],
        keep_training_booster=True,
    )

    for key, ds in zip(['train', 'valid'], [train_ds, valid_ds]):
        np.testing.assert_allclose(eval_result[key]['multi_logloss'], eval_result[key]['custom_logloss'])
        _, metric, value, _ = bst.eval(ds, key, feval=custom_eval)[1]  # first element is multi_logloss
        assert metric == 'custom_logloss'
        np.testing.assert_allclose(value, eval_result[key][metric][-1])


@pytest.mark.skipif(psutil.virtual_memory().available / 1024 / 1024 / 1024 < 3, reason='not enough RAM')
def test_model_size():
    X, y = make_synthetic_regression()
    data = lgb.Dataset(X, y)
    bst = lgb.train({'verbose': -1}, data, num_boost_round=2)
    y_pred = bst.predict(X)
    model_str = bst.model_to_string()
    one_tree = model_str[model_str.find('Tree=1'):model_str.find('end of trees')]
    one_tree_size = len(one_tree)
    one_tree = one_tree.replace('Tree=1', 'Tree={}')
    multiplier = 100
    total_trees = multiplier + 2
    try:
        before_tree_sizes = model_str[:model_str.find('tree_sizes')]
        trees = model_str[model_str.find('Tree=0'):model_str.find('end of trees')]
        more_trees = (one_tree * multiplier).format(*range(2, total_trees))
        after_trees = model_str[model_str.find('end of trees'):]
        num_end_spaces = 2**31 - one_tree_size * total_trees
        new_model_str = f"{before_tree_sizes}\n\n{trees}{more_trees}{after_trees}{'':{num_end_spaces}}"
        assert len(new_model_str) > 2**31
        bst.model_from_string(new_model_str)
        assert bst.num_trees() == total_trees
        y_pred_new = bst.predict(X, num_iteration=2)
        np.testing.assert_allclose(y_pred, y_pred_new)
    except MemoryError:
        pytest.skipTest('not enough RAM')


@pytest.mark.skipif(getenv('TASK', '') == 'cuda_exp', reason='Skip due to differences in implementation details of CUDA Experimental version')
def test_get_split_value_histogram():
    X, y = load_boston(return_X_y=True)
    lgb_train = lgb.Dataset(X, y, categorical_feature=[2])
    gbm = lgb.train({'verbose': -1}, lgb_train, num_boost_round=20)
    # test XGBoost-style return value
    params = {'feature': 0, 'xgboost_style': True}
    assert gbm.get_split_value_histogram(**params).shape == (9, 2)
    assert gbm.get_split_value_histogram(bins=999, **params).shape == (9, 2)
    assert gbm.get_split_value_histogram(bins=-1, **params).shape == (1, 2)
    assert gbm.get_split_value_histogram(bins=0, **params).shape == (1, 2)
    assert gbm.get_split_value_histogram(bins=1, **params).shape == (1, 2)
    assert gbm.get_split_value_histogram(bins=2, **params).shape == (2, 2)
    assert gbm.get_split_value_histogram(bins=6, **params).shape == (5, 2)
    assert gbm.get_split_value_histogram(bins=7, **params).shape == (6, 2)
    if lgb.compat.PANDAS_INSTALLED:
        np.testing.assert_allclose(
            gbm.get_split_value_histogram(0, xgboost_style=True).values,
            gbm.get_split_value_histogram(gbm.feature_name()[0], xgboost_style=True).values
        )
        np.testing.assert_allclose(
            gbm.get_split_value_histogram(X.shape[-1] - 1, xgboost_style=True).values,
            gbm.get_split_value_histogram(gbm.feature_name()[X.shape[-1] - 1], xgboost_style=True).values
        )
    else:
        np.testing.assert_allclose(
            gbm.get_split_value_histogram(0, xgboost_style=True),
            gbm.get_split_value_histogram(gbm.feature_name()[0], xgboost_style=True)
        )
        np.testing.assert_allclose(
            gbm.get_split_value_histogram(X.shape[-1] - 1, xgboost_style=True),
            gbm.get_split_value_histogram(gbm.feature_name()[X.shape[-1] - 1], xgboost_style=True)
        )
    # test numpy-style return value
    hist, bins = gbm.get_split_value_histogram(0)
    assert len(hist) == 23
    assert len(bins) == 24
    hist, bins = gbm.get_split_value_histogram(0, bins=999)
    assert len(hist) == 999
    assert len(bins) == 1000
    with pytest.raises(ValueError):
        gbm.get_split_value_histogram(0, bins=-1)
    with pytest.raises(ValueError):
        gbm.get_split_value_histogram(0, bins=0)
    hist, bins = gbm.get_split_value_histogram(0, bins=1)
    assert len(hist) == 1
    assert len(bins) == 2
    hist, bins = gbm.get_split_value_histogram(0, bins=2)
    assert len(hist) == 2
    assert len(bins) == 3
    hist, bins = gbm.get_split_value_histogram(0, bins=6)
    assert len(hist) == 6
    assert len(bins) == 7
    hist, bins = gbm.get_split_value_histogram(0, bins=7)
    assert len(hist) == 7
    assert len(bins) == 8
    hist_idx, bins_idx = gbm.get_split_value_histogram(0)
    hist_name, bins_name = gbm.get_split_value_histogram(gbm.feature_name()[0])
    np.testing.assert_array_equal(hist_idx, hist_name)
    np.testing.assert_allclose(bins_idx, bins_name)
    hist_idx, bins_idx = gbm.get_split_value_histogram(X.shape[-1] - 1)
    hist_name, bins_name = gbm.get_split_value_histogram(gbm.feature_name()[X.shape[-1] - 1])
    np.testing.assert_array_equal(hist_idx, hist_name)
    np.testing.assert_allclose(bins_idx, bins_name)
    # test bins string type
    hist_vals, bin_edges = gbm.get_split_value_histogram(0, bins='auto')
    hist = gbm.get_split_value_histogram(0, bins='auto', xgboost_style=True)
    if lgb.compat.PANDAS_INSTALLED:
        mask = hist_vals > 0
        np.testing.assert_array_equal(hist_vals[mask], hist['Count'].values)
        np.testing.assert_allclose(bin_edges[1:][mask], hist['SplitValue'].values)
    else:
        mask = hist_vals > 0
        np.testing.assert_array_equal(hist_vals[mask], hist[:, 1])
        np.testing.assert_allclose(bin_edges[1:][mask], hist[:, 0])
    # test histogram is disabled for categorical features
    with pytest.raises(lgb.basic.LightGBMError):
        gbm.get_split_value_histogram(2)


@pytest.mark.skipif(getenv('TASK', '') == 'cuda_exp', reason='Skip due to differences in implementation details of CUDA Experimental version')
def test_early_stopping_for_only_first_metric():

    def metrics_combination_train_regression(valid_sets, metric_list, assumed_iteration,
                                             first_metric_only, feval=None):
        params = {
            'objective': 'regression',
            'learning_rate': 1.1,
            'num_leaves': 10,
            'metric': metric_list,
            'verbose': -1,
            'seed': 123
        }
        gbm = lgb.train(
            params,
            lgb_train,
            num_boost_round=25,
            valid_sets=valid_sets,
            feval=feval,
            callbacks=[lgb.early_stopping(stopping_rounds=5, first_metric_only=first_metric_only)]
        )
        assert assumed_iteration == gbm.best_iteration

    def metrics_combination_cv_regression(metric_list, assumed_iteration,
                                          first_metric_only, eval_train_metric, feval=None):
        params = {
            'objective': 'regression',
            'learning_rate': 0.9,
            'num_leaves': 10,
            'metric': metric_list,
            'verbose': -1,
            'seed': 123,
            'gpu_use_dp': True
        }
        ret = lgb.cv(
            params,
            train_set=lgb_train,
            num_boost_round=25,
            stratified=False,
            feval=feval,
            callbacks=[lgb.early_stopping(stopping_rounds=5, first_metric_only=first_metric_only)],
            eval_train_metric=eval_train_metric
        )
        assert assumed_iteration == len(ret[list(ret.keys())[0]])

    X, y = load_boston(return_X_y=True)
    X_train, X_test, y_train, y_test = train_test_split(X, y, test_size=0.2, random_state=42)
    X_test1, X_test2, y_test1, y_test2 = train_test_split(X_test, y_test, test_size=0.5, random_state=73)
    lgb_train = lgb.Dataset(X_train, y_train)
    lgb_valid1 = lgb.Dataset(X_test1, y_test1, reference=lgb_train)
    lgb_valid2 = lgb.Dataset(X_test2, y_test2, reference=lgb_train)

    iter_valid1_l1 = 3
    iter_valid1_l2 = 14
    iter_valid2_l1 = 2
    iter_valid2_l2 = 15
    assert len(set([iter_valid1_l1, iter_valid1_l2, iter_valid2_l1, iter_valid2_l2])) == 4
    iter_min_l1 = min([iter_valid1_l1, iter_valid2_l1])
    iter_min_l2 = min([iter_valid1_l2, iter_valid2_l2])
    iter_min_valid1 = min([iter_valid1_l1, iter_valid1_l2])

    iter_cv_l1 = 4
    iter_cv_l2 = 12
    assert len(set([iter_cv_l1, iter_cv_l2])) == 2
    iter_cv_min = min([iter_cv_l1, iter_cv_l2])

    # test for lgb.train
    metrics_combination_train_regression(lgb_valid1, [], iter_valid1_l2, False)
    metrics_combination_train_regression(lgb_valid1, [], iter_valid1_l2, True)
    metrics_combination_train_regression(lgb_valid1, None, iter_valid1_l2, False)
    metrics_combination_train_regression(lgb_valid1, None, iter_valid1_l2, True)
    metrics_combination_train_regression(lgb_valid1, 'l2', iter_valid1_l2, True)
    metrics_combination_train_regression(lgb_valid1, 'l1', iter_valid1_l1, True)
    metrics_combination_train_regression(lgb_valid1, ['l2', 'l1'], iter_valid1_l2, True)
    metrics_combination_train_regression(lgb_valid1, ['l1', 'l2'], iter_valid1_l1, True)
    metrics_combination_train_regression(lgb_valid1, ['l2', 'l1'], iter_min_valid1, False)
    metrics_combination_train_regression(lgb_valid1, ['l1', 'l2'], iter_min_valid1, False)

    # test feval for lgb.train
    metrics_combination_train_regression(lgb_valid1, 'None', 1, False,
                                         feval=lambda preds, train_data: [decreasing_metric(preds, train_data),
                                                                          constant_metric(preds, train_data)])
    metrics_combination_train_regression(lgb_valid1, 'None', 25, True,
                                         feval=lambda preds, train_data: [decreasing_metric(preds, train_data),
                                                                          constant_metric(preds, train_data)])
    metrics_combination_train_regression(lgb_valid1, 'None', 1, True,
                                         feval=lambda preds, train_data: [constant_metric(preds, train_data),
                                                                          decreasing_metric(preds, train_data)])

    # test with two valid data for lgb.train
    metrics_combination_train_regression([lgb_valid1, lgb_valid2], ['l2', 'l1'], iter_min_l2, True)
    metrics_combination_train_regression([lgb_valid2, lgb_valid1], ['l2', 'l1'], iter_min_l2, True)
    metrics_combination_train_regression([lgb_valid1, lgb_valid2], ['l1', 'l2'], iter_min_l1, True)
    metrics_combination_train_regression([lgb_valid2, lgb_valid1], ['l1', 'l2'], iter_min_l1, True)

    # test for lgb.cv
    metrics_combination_cv_regression(None, iter_cv_l2, True, False)
    metrics_combination_cv_regression('l2', iter_cv_l2, True, False)
    metrics_combination_cv_regression('l1', iter_cv_l1, True, False)
    metrics_combination_cv_regression(['l2', 'l1'], iter_cv_l2, True, False)
    metrics_combination_cv_regression(['l1', 'l2'], iter_cv_l1, True, False)
    metrics_combination_cv_regression(['l2', 'l1'], iter_cv_min, False, False)
    metrics_combination_cv_regression(['l1', 'l2'], iter_cv_min, False, False)
    metrics_combination_cv_regression(None, iter_cv_l2, True, True)
    metrics_combination_cv_regression('l2', iter_cv_l2, True, True)
    metrics_combination_cv_regression('l1', iter_cv_l1, True, True)
    metrics_combination_cv_regression(['l2', 'l1'], iter_cv_l2, True, True)
    metrics_combination_cv_regression(['l1', 'l2'], iter_cv_l1, True, True)
    metrics_combination_cv_regression(['l2', 'l1'], iter_cv_min, False, True)
    metrics_combination_cv_regression(['l1', 'l2'], iter_cv_min, False, True)

    # test feval for lgb.cv
    metrics_combination_cv_regression('None', 1, False, False,
                                      feval=lambda preds, train_data: [decreasing_metric(preds, train_data),
                                                                       constant_metric(preds, train_data)])
    metrics_combination_cv_regression('None', 25, True, False,
                                      feval=lambda preds, train_data: [decreasing_metric(preds, train_data),
                                                                       constant_metric(preds, train_data)])
    metrics_combination_cv_regression('None', 1, True, False,
                                      feval=lambda preds, train_data: [constant_metric(preds, train_data),
                                                                       decreasing_metric(preds, train_data)])


def test_node_level_subcol():
    X, y = load_breast_cancer(return_X_y=True)
    X_train, X_test, y_train, y_test = train_test_split(X, y, test_size=0.1, random_state=42)
    params = {
        'objective': 'binary',
        'metric': 'binary_logloss',
        'feature_fraction_bynode': 0.8,
        'feature_fraction': 1.0,
        'verbose': -1
    }
    lgb_train = lgb.Dataset(X_train, y_train)
    lgb_eval = lgb.Dataset(X_test, y_test, reference=lgb_train)
    evals_result = {}
    gbm = lgb.train(
        params,
        lgb_train,
        num_boost_round=25,
        valid_sets=lgb_eval,
        callbacks=[lgb.record_evaluation(evals_result)]
    )
    ret = log_loss(y_test, gbm.predict(X_test))
    assert ret < 0.14
    assert evals_result['valid_0']['binary_logloss'][-1] == pytest.approx(ret)
    params['feature_fraction'] = 0.5
    gbm2 = lgb.train(params, lgb_train, num_boost_round=25)
    ret2 = log_loss(y_test, gbm2.predict(X_test))
    assert ret != ret2


def test_forced_bins():
    x = np.empty((100, 2))
    x[:, 0] = np.arange(0, 1, 0.01)
    x[:, 1] = -np.arange(0, 1, 0.01)
    y = np.arange(0, 1, 0.01)
    forcedbins_filename = (
        Path(__file__).absolute().parents[2] / 'examples' / 'regression' / 'forced_bins.json'
    )
    params = {'objective': 'regression_l1',
              'max_bin': 5,
              'forcedbins_filename': forcedbins_filename,
              'num_leaves': 2,
              'min_data_in_leaf': 1,
              'verbose': -1}
    lgb_x = lgb.Dataset(x, label=y)
    est = lgb.train(params, lgb_x, num_boost_round=20)
    new_x = np.zeros((3, x.shape[1]))
    new_x[:, 0] = [0.31, 0.37, 0.41]
    predicted = est.predict(new_x)
    assert len(np.unique(predicted)) == 3
    new_x[:, 0] = [0, 0, 0]
    new_x[:, 1] = [-0.9, -0.6, -0.3]
    predicted = est.predict(new_x)
    assert len(np.unique(predicted)) == 1
    params['forcedbins_filename'] = ''
    lgb_x = lgb.Dataset(x, label=y)
    est = lgb.train(params, lgb_x, num_boost_round=20)
    predicted = est.predict(new_x)
    assert len(np.unique(predicted)) == 3
    params['forcedbins_filename'] = (
        Path(__file__).absolute().parents[2] / 'examples' / 'regression' / 'forced_bins2.json'
    )
    params['max_bin'] = 11
    lgb_x = lgb.Dataset(x[:, :1], label=y)
    est = lgb.train(params, lgb_x, num_boost_round=50)
    predicted = est.predict(x[1:, :1])
    _, counts = np.unique(predicted, return_counts=True)
    assert min(counts) >= 9
    assert max(counts) <= 11


def test_binning_same_sign():
    # test that binning works properly for features with only positive or only negative values
    x = np.empty((99, 2))
    x[:, 0] = np.arange(0.01, 1, 0.01)
    x[:, 1] = -np.arange(0.01, 1, 0.01)
    y = np.arange(0.01, 1, 0.01)
    params = {'objective': 'regression_l1',
              'max_bin': 5,
              'num_leaves': 2,
              'min_data_in_leaf': 1,
              'verbose': -1,
              'seed': 0}
    lgb_x = lgb.Dataset(x, label=y)
    est = lgb.train(params, lgb_x, num_boost_round=20)
    new_x = np.zeros((3, 2))
    new_x[:, 0] = [-1, 0, 1]
    predicted = est.predict(new_x)
    assert predicted[0] == pytest.approx(predicted[1])
    assert predicted[1] != pytest.approx(predicted[2])
    new_x = np.zeros((3, 2))
    new_x[:, 1] = [-1, 0, 1]
    predicted = est.predict(new_x)
    assert predicted[0] != pytest.approx(predicted[1])
    assert predicted[1] == pytest.approx(predicted[2])


def test_dataset_update_params():
    default_params = {"max_bin": 100,
                      "max_bin_by_feature": [20, 10],
                      "bin_construct_sample_cnt": 10000,
                      "min_data_in_bin": 1,
                      "use_missing": False,
                      "zero_as_missing": False,
                      "categorical_feature": [0],
                      "feature_pre_filter": True,
                      "pre_partition": False,
                      "enable_bundle": True,
                      "data_random_seed": 0,
                      "is_enable_sparse": True,
                      "header": True,
                      "two_round": True,
                      "label_column": 0,
                      "weight_column": 0,
                      "group_column": 0,
                      "ignore_column": 0,
                      "min_data_in_leaf": 10,
                      "linear_tree": False,
                      "precise_float_parser": True,
                      "verbose": -1}
    unchangeable_params = {"max_bin": 150,
                           "max_bin_by_feature": [30, 5],
                           "bin_construct_sample_cnt": 5000,
                           "min_data_in_bin": 2,
                           "use_missing": True,
                           "zero_as_missing": True,
                           "categorical_feature": [0, 1],
                           "feature_pre_filter": False,
                           "pre_partition": True,
                           "enable_bundle": False,
                           "data_random_seed": 1,
                           "is_enable_sparse": False,
                           "header": False,
                           "two_round": False,
                           "label_column": 1,
                           "weight_column": 1,
                           "group_column": 1,
                           "ignore_column": 1,
                           "forcedbins_filename": "/some/path/forcedbins.json",
                           "min_data_in_leaf": 2,
                           "linear_tree": True,
                           "precise_float_parser": False}
    X = np.random.random((100, 2))
    y = np.random.random(100)

    # decreasing without freeing raw data is allowed
    lgb_data = lgb.Dataset(X, y, params=default_params, free_raw_data=False).construct()
    default_params["min_data_in_leaf"] -= 1
    lgb.train(default_params, lgb_data, num_boost_round=3)

    # decreasing before lazy init is allowed
    lgb_data = lgb.Dataset(X, y, params=default_params)
    default_params["min_data_in_leaf"] -= 1
    lgb.train(default_params, lgb_data, num_boost_round=3)

    # increasing is allowed
    default_params["min_data_in_leaf"] += 2
    lgb.train(default_params, lgb_data, num_boost_round=3)

    # decreasing with disabled filter is allowed
    default_params["feature_pre_filter"] = False
    lgb_data = lgb.Dataset(X, y, params=default_params).construct()
    default_params["min_data_in_leaf"] -= 4
    lgb.train(default_params, lgb_data, num_boost_round=3)

    # decreasing with enabled filter is disallowed;
    # also changes of other params are disallowed
    default_params["feature_pre_filter"] = True
    lgb_data = lgb.Dataset(X, y, params=default_params).construct()
    for key, value in unchangeable_params.items():
        new_params = default_params.copy()
        new_params[key] = value
        if key != "forcedbins_filename":
            param_name = key
        else:
            param_name = "forced bins"
        err_msg = ("Reducing `min_data_in_leaf` with `feature_pre_filter=true` may cause *"
                   if key == "min_data_in_leaf"
                   else f"Cannot change {param_name} *")
        with np.testing.assert_raises_regex(lgb.basic.LightGBMError, err_msg):
            lgb.train(new_params, lgb_data, num_boost_round=3)


def test_dataset_params_with_reference():
    default_params = {"max_bin": 100}
    X = np.random.random((100, 2))
    y = np.random.random(100)
    X_val = np.random.random((100, 2))
    y_val = np.random.random(100)
    lgb_train = lgb.Dataset(X, y, params=default_params, free_raw_data=False).construct()
    lgb_val = lgb.Dataset(X_val, y_val, reference=lgb_train, free_raw_data=False).construct()
    assert lgb_train.get_params() == default_params
    assert lgb_val.get_params() == default_params
    lgb.train(default_params, lgb_train, valid_sets=[lgb_val])


def test_extra_trees():
    # check extra trees increases regularization
    X, y = make_synthetic_regression()
    lgb_x = lgb.Dataset(X, label=y)
    params = {'objective': 'regression',
              'num_leaves': 32,
              'verbose': -1,
              'extra_trees': False,
              'seed': 0}
    est = lgb.train(params, lgb_x, num_boost_round=10)
    predicted = est.predict(X)
    err = mean_squared_error(y, predicted)
    params['extra_trees'] = True
    est = lgb.train(params, lgb_x, num_boost_round=10)
    predicted_new = est.predict(X)
    err_new = mean_squared_error(y, predicted_new)
    assert err < err_new


def test_path_smoothing():
    # check path smoothing increases regularization
    X, y = make_synthetic_regression()
    lgb_x = lgb.Dataset(X, label=y)
    params = {'objective': 'regression',
              'num_leaves': 32,
              'verbose': -1,
              'seed': 0}
    est = lgb.train(params, lgb_x, num_boost_round=10)
    predicted = est.predict(X)
    err = mean_squared_error(y, predicted)
    params['path_smooth'] = 1
    est = lgb.train(params, lgb_x, num_boost_round=10)
    predicted_new = est.predict(X)
    err_new = mean_squared_error(y, predicted_new)
    assert err < err_new


def test_trees_to_dataframe():
    pytest.importorskip("pandas")

    def _imptcs_to_numpy(X, impcts_dict):
        cols = [f'Column_{i}' for i in range(X.shape[1])]
        return [impcts_dict.get(col, 0.) for col in cols]

    X, y = load_breast_cancer(return_X_y=True)
    data = lgb.Dataset(X, label=y)
    num_trees = 10
    bst = lgb.train({"objective": "binary", "verbose": -1}, data, num_trees)
    tree_df = bst.trees_to_dataframe()
    split_dict = (tree_df[~tree_df['split_gain'].isnull()]
                  .groupby('split_feature')
                  .size()
                  .to_dict())

    gains_dict = (tree_df
                  .groupby('split_feature')['split_gain']
                  .sum()
                  .to_dict())

    tree_split = _imptcs_to_numpy(X, split_dict)
    tree_gains = _imptcs_to_numpy(X, gains_dict)
    mod_split = bst.feature_importance('split')
    mod_gains = bst.feature_importance('gain')
    num_trees_from_df = tree_df['tree_index'].nunique()
    obs_counts_from_df = tree_df.loc[tree_df['node_depth'] == 1, 'count'].values

    np.testing.assert_equal(tree_split, mod_split)
    np.testing.assert_allclose(tree_gains, mod_gains)
    assert num_trees_from_df == num_trees
    np.testing.assert_equal(obs_counts_from_df, len(y))

    # test edge case with one leaf
    X = np.ones((10, 2))
    y = np.random.rand(10)
    data = lgb.Dataset(X, label=y)
    bst = lgb.train({"objective": "binary", "verbose": -1}, data, num_trees)
    tree_df = bst.trees_to_dataframe()

    assert len(tree_df) == 1
    assert tree_df.loc[0, 'tree_index'] == 0
    assert tree_df.loc[0, 'node_depth'] == 1
    assert tree_df.loc[0, 'node_index'] == "0-L0"
    assert tree_df.loc[0, 'value'] is not None
    for col in ('left_child', 'right_child', 'parent_index', 'split_feature',
                'split_gain', 'threshold', 'decision_type', 'missing_direction',
                'missing_type', 'weight', 'count'):
        assert tree_df.loc[0, col] is None


@pytest.mark.skipif(getenv('TASK', '') == 'cuda_exp', reason='Interaction constraints are not yet supported by CUDA Experimental version')
def test_interaction_constraints():
    X, y = load_boston(return_X_y=True)
    num_features = X.shape[1]
    train_data = lgb.Dataset(X, label=y)
    # check that constraint containing all features is equivalent to no constraint
    params = {'verbose': -1,
              'seed': 0}
    est = lgb.train(params, train_data, num_boost_round=10)
    pred1 = est.predict(X)
    est = lgb.train(dict(params, interaction_constraints=[list(range(num_features))]), train_data,
                    num_boost_round=10)
    pred2 = est.predict(X)
    np.testing.assert_allclose(pred1, pred2)
    # check that constraint partitioning the features reduces train accuracy
    est = lgb.train(dict(params, interaction_constraints=[list(range(num_features // 2)),
                                                          list(range(num_features // 2, num_features))]),
                    train_data, num_boost_round=10)
    pred3 = est.predict(X)
    assert mean_squared_error(y, pred1) < mean_squared_error(y, pred3)
    # check that constraints consisting of single features reduce accuracy further
    est = lgb.train(dict(params, interaction_constraints=[[i] for i in range(num_features)]), train_data,
                    num_boost_round=10)
    pred4 = est.predict(X)
    assert mean_squared_error(y, pred3) < mean_squared_error(y, pred4)
    # test that interaction constraints work when not all features are used
    X = np.concatenate([np.zeros((X.shape[0], 1)), X], axis=1)
    num_features = X.shape[1]
    train_data = lgb.Dataset(X, label=y)
    est = lgb.train(dict(params, interaction_constraints=[[0] + list(range(2, num_features)),
                                                          [1] + list(range(2, num_features))]),
                    train_data, num_boost_round=10)


def test_linear_trees_num_threads():
    # check that number of threads does not affect result
    np.random.seed(0)
    x = np.arange(0, 1000, 0.1)
    y = 2 * x + np.random.normal(0, 0.1, len(x))
    x = x[:, np.newaxis]
    lgb_train = lgb.Dataset(x, label=y)
    params = {'verbose': -1,
              'objective': 'regression',
              'seed': 0,
              'linear_tree': True,
              'num_threads': 2}
    est = lgb.train(params, lgb_train, num_boost_round=100)
    pred1 = est.predict(x)
    params["num_threads"] = 4
    est = lgb.train(params, lgb_train, num_boost_round=100)
    pred2 = est.predict(x)
    np.testing.assert_allclose(pred1, pred2)


def test_linear_trees(tmp_path):
    # check that setting linear_tree=True fits better than ordinary trees when data has linear relationship
    np.random.seed(0)
    x = np.arange(0, 100, 0.1)
    y = 2 * x + np.random.normal(0, 0.1, len(x))
    x = x[:, np.newaxis]
    lgb_train = lgb.Dataset(x, label=y)
    params = {'verbose': -1,
              'metric': 'mse',
              'seed': 0,
              'num_leaves': 2}
    est = lgb.train(params, lgb_train, num_boost_round=10)
    pred1 = est.predict(x)
    lgb_train = lgb.Dataset(x, label=y)
    res = {}
    est = lgb.train(
        dict(
            params,
            linear_tree=True
        ),
        lgb_train,
        num_boost_round=10,
        valid_sets=[lgb_train],
        valid_names=['train'],
        callbacks=[lgb.record_evaluation(res)]
    )
    pred2 = est.predict(x)
    assert res['train']['l2'][-1] == pytest.approx(mean_squared_error(y, pred2), abs=1e-1)
    assert mean_squared_error(y, pred2) < mean_squared_error(y, pred1)
    # test again with nans in data
    x[:10] = np.nan
    lgb_train = lgb.Dataset(x, label=y)
    est = lgb.train(params, lgb_train, num_boost_round=10)
    pred1 = est.predict(x)
    lgb_train = lgb.Dataset(x, label=y)
    res = {}
    est = lgb.train(
        dict(
            params,
            linear_tree=True
        ),
        lgb_train,
        num_boost_round=10,
        valid_sets=[lgb_train],
        valid_names=['train'],
        callbacks=[lgb.record_evaluation(res)]
    )
    pred2 = est.predict(x)
    assert res['train']['l2'][-1] == pytest.approx(mean_squared_error(y, pred2), abs=1e-1)
    assert mean_squared_error(y, pred2) < mean_squared_error(y, pred1)
    # test again with bagging
    res = {}
    est = lgb.train(
        dict(
            params,
            linear_tree=True,
            subsample=0.8,
            bagging_freq=1
        ),
        lgb_train,
        num_boost_round=10,
        valid_sets=[lgb_train],
        valid_names=['train'],
        callbacks=[lgb.record_evaluation(res)]
    )
    pred = est.predict(x)
    assert res['train']['l2'][-1] == pytest.approx(mean_squared_error(y, pred), abs=1e-1)
    # test with a feature that has only one non-nan value
    x = np.concatenate([np.ones([x.shape[0], 1]), x], 1)
    x[500:, 1] = np.nan
    y[500:] += 10
    lgb_train = lgb.Dataset(x, label=y)
    res = {}
    est = lgb.train(
        dict(
            params,
            linear_tree=True,
            subsample=0.8,
            bagging_freq=1
        ),
        lgb_train,
        num_boost_round=10,
        valid_sets=[lgb_train],
        valid_names=['train'],
        callbacks=[lgb.record_evaluation(res)]
    )
    pred = est.predict(x)
    assert res['train']['l2'][-1] == pytest.approx(mean_squared_error(y, pred), abs=1e-1)
    # test with a categorical feature
    x[:250, 0] = 0
    y[:250] += 10
    lgb_train = lgb.Dataset(x, label=y)
    est = lgb.train(dict(params, linear_tree=True, subsample=0.8, bagging_freq=1), lgb_train,
                    num_boost_round=10, categorical_feature=[0])
    # test refit: same results on same data
    est2 = est.refit(x, label=y)
    p1 = est.predict(x)
    p2 = est2.predict(x)
    assert np.mean(np.abs(p1 - p2)) < 2

    # test refit with save and load
    temp_model = str(tmp_path / "temp_model.txt")
    est.save_model(temp_model)
    est2 = lgb.Booster(model_file=temp_model)
    est2 = est2.refit(x, label=y)
    p1 = est.predict(x)
    p2 = est2.predict(x)
    assert np.mean(np.abs(p1 - p2)) < 2
    # test refit: different results training on different data
    est3 = est.refit(x[:100, :], label=y[:100])
    p3 = est3.predict(x)
    assert np.mean(np.abs(p2 - p1)) > np.abs(np.max(p3 - p1))
    # test when num_leaves - 1 < num_features and when num_leaves - 1 > num_features
    X_train, _, y_train, _ = train_test_split(*load_breast_cancer(return_X_y=True), test_size=0.1, random_state=2)
    params = {'linear_tree': True,
              'verbose': -1,
              'metric': 'mse',
              'seed': 0}
    train_data = lgb.Dataset(X_train, label=y_train, params=dict(params, num_leaves=2))
    est = lgb.train(params, train_data, num_boost_round=10, categorical_feature=[0])
    train_data = lgb.Dataset(X_train, label=y_train, params=dict(params, num_leaves=60))
    est = lgb.train(params, train_data, num_boost_round=10, categorical_feature=[0])


def test_save_and_load_linear(tmp_path):
    X_train, X_test, y_train, y_test = train_test_split(*load_breast_cancer(return_X_y=True), test_size=0.1,
                                                        random_state=2)
    X_train = np.concatenate([np.ones((X_train.shape[0], 1)), X_train], 1)
    X_train[:X_train.shape[0] // 2, 0] = 0
    y_train[:X_train.shape[0] // 2] = 1
    params = {'linear_tree': True}
    train_data_1 = lgb.Dataset(X_train, label=y_train, params=params)
    est_1 = lgb.train(params, train_data_1, num_boost_round=10, categorical_feature=[0])
    pred_1 = est_1.predict(X_train)

    tmp_dataset = str(tmp_path / 'temp_dataset.bin')
    train_data_1.save_binary(tmp_dataset)
    train_data_2 = lgb.Dataset(tmp_dataset)
    est_2 = lgb.train(params, train_data_2, num_boost_round=10)
    pred_2 = est_2.predict(X_train)
    np.testing.assert_allclose(pred_1, pred_2)

    model_file = str(tmp_path / 'model.txt')
    est_2.save_model(model_file)
    est_3 = lgb.Booster(model_file=model_file)
    pred_3 = est_3.predict(X_train)
    np.testing.assert_allclose(pred_2, pred_3)


def test_linear_single_leaf():
    X_train, y_train = load_breast_cancer(return_X_y=True)
    train_data = lgb.Dataset(X_train, label=y_train)
    params = {
        "objective": "binary",
        "linear_tree": True,
        "min_sum_hessian": 5000
    }
    bst = lgb.train(params, train_data, num_boost_round=5)
    y_pred = bst.predict(X_train)
    assert log_loss(y_train, y_pred) < 0.661


def test_predict_with_start_iteration():
    def inner_test(X, y, params, early_stopping_rounds):
        X_train, X_test, y_train, y_test = train_test_split(X, y, test_size=0.1, random_state=42)
        train_data = lgb.Dataset(X_train, label=y_train)
        valid_data = lgb.Dataset(X_test, label=y_test)
        callbacks = [lgb.early_stopping(early_stopping_rounds)] if early_stopping_rounds is not None else []
        booster = lgb.train(
            params,
            train_data,
            num_boost_round=50,
            valid_sets=[valid_data],
            callbacks=callbacks
        )

        # test that the predict once with all iterations equals summed results with start_iteration and num_iteration
        all_pred = booster.predict(X, raw_score=True)
        all_pred_contrib = booster.predict(X, pred_contrib=True)
        steps = [10, 12]
        for step in steps:
            pred = np.zeros_like(all_pred)
            pred_contrib = np.zeros_like(all_pred_contrib)
            for start_iter in range(0, 50, step):
                pred += booster.predict(X, start_iteration=start_iter, num_iteration=step, raw_score=True)
                pred_contrib += booster.predict(X, start_iteration=start_iter, num_iteration=step, pred_contrib=True)
            np.testing.assert_allclose(all_pred, pred)
            np.testing.assert_allclose(all_pred_contrib, pred_contrib)
        # test the case where start_iteration <= 0, and num_iteration is None
        pred1 = booster.predict(X, start_iteration=-1)
        pred2 = booster.predict(X, num_iteration=booster.best_iteration)
        np.testing.assert_allclose(pred1, pred2)

        # test the case where start_iteration > 0, and num_iteration <= 0
        pred4 = booster.predict(X, start_iteration=10, num_iteration=-1)
        pred5 = booster.predict(X, start_iteration=10, num_iteration=90)
        pred6 = booster.predict(X, start_iteration=10, num_iteration=0)
        np.testing.assert_allclose(pred4, pred5)
        np.testing.assert_allclose(pred4, pred6)

        # test the case where start_iteration > 0, and num_iteration <= 0, with pred_leaf=True
        pred4 = booster.predict(X, start_iteration=10, num_iteration=-1, pred_leaf=True)
        pred5 = booster.predict(X, start_iteration=10, num_iteration=40, pred_leaf=True)
        pred6 = booster.predict(X, start_iteration=10, num_iteration=0, pred_leaf=True)
        np.testing.assert_allclose(pred4, pred5)
        np.testing.assert_allclose(pred4, pred6)

        # test the case where start_iteration > 0, and num_iteration <= 0, with pred_contrib=True
        pred4 = booster.predict(X, start_iteration=10, num_iteration=-1, pred_contrib=True)
        pred5 = booster.predict(X, start_iteration=10, num_iteration=40, pred_contrib=True)
        pred6 = booster.predict(X, start_iteration=10, num_iteration=0, pred_contrib=True)
        np.testing.assert_allclose(pred4, pred5)
        np.testing.assert_allclose(pred4, pred6)

    # test for regression
    X, y = make_synthetic_regression()
    params = {
        'objective': 'regression',
        'verbose': -1,
        'metric': 'l2',
        'learning_rate': 0.5
    }
    # test both with and without early stopping
    inner_test(X, y, params, early_stopping_rounds=1)
    inner_test(X, y, params, early_stopping_rounds=5)
    inner_test(X, y, params, early_stopping_rounds=None)

    # test for multi-class
    X, y = load_iris(return_X_y=True)
    params = {
        'objective': 'multiclass',
        'num_class': 3,
        'verbose': -1,
        'metric': 'multi_error'
    }
    # test both with and without early stopping
    inner_test(X, y, params, early_stopping_rounds=1)
    inner_test(X, y, params, early_stopping_rounds=5)
    inner_test(X, y, params, early_stopping_rounds=None)

    # test for binary
    X, y = load_breast_cancer(return_X_y=True)
    params = {
        'objective': 'binary',
        'verbose': -1,
        'metric': 'auc'
    }
    # test both with and without early stopping
    inner_test(X, y, params, early_stopping_rounds=1)
    inner_test(X, y, params, early_stopping_rounds=5)
    inner_test(X, y, params, early_stopping_rounds=None)


def test_average_precision_metric():
    # test against sklearn average precision metric
    X, y = load_breast_cancer(return_X_y=True)
    params = {
        'objective': 'binary',
        'metric': 'average_precision',
        'verbose': -1
    }
    res = {}
    lgb_X = lgb.Dataset(X, label=y)
    est = lgb.train(
        params,
        lgb_X,
        num_boost_round=10,
        valid_sets=[lgb_X],
        callbacks=[lgb.record_evaluation(res)]
    )
    ap = res['training']['average_precision'][-1]
    pred = est.predict(X)
    sklearn_ap = average_precision_score(y, pred)
    assert ap == pytest.approx(sklearn_ap)
    # test that average precision is 1 where model predicts perfectly
    y = y.copy()
    y[:] = 1
    lgb_X = lgb.Dataset(X, label=y)
    lgb.train(
        params,
        lgb_X,
        num_boost_round=1,
        valid_sets=[lgb_X],
        callbacks=[lgb.record_evaluation(res)]
    )
    assert res['training']['average_precision'][-1] == pytest.approx(1)


def test_reset_params_works_with_metric_num_class_and_boosting():
    X, y = load_breast_cancer(return_X_y=True)
    dataset_params = {"max_bin": 150}
    booster_params = {
        'objective': 'multiclass',
        'max_depth': 4,
        'bagging_fraction': 0.8,
        'metric': ['multi_logloss', 'multi_error'],
        'boosting': 'gbdt',
        'num_class': 5
    }
    dtrain = lgb.Dataset(X, y, params=dataset_params)
    bst = lgb.Booster(
        params=booster_params,
        train_set=dtrain
    )

    expected_params = dict(dataset_params, **booster_params)
    assert bst.params == expected_params

    booster_params['bagging_fraction'] += 0.1
    new_bst = bst.reset_parameter(booster_params)

    expected_params = dict(dataset_params, **booster_params)
    assert bst.params == expected_params
    assert new_bst.params == expected_params


def test_dump_model():
    X, y = load_breast_cancer(return_X_y=True)
    train_data = lgb.Dataset(X, label=y)
    params = {
        "objective": "binary",
        "verbose": -1
    }
    bst = lgb.train(params, train_data, num_boost_round=5)
    dumped_model_str = str(bst.dump_model(5, 0))
    assert "leaf_features" not in dumped_model_str
    assert "leaf_coeff" not in dumped_model_str
    assert "leaf_const" not in dumped_model_str
    assert "leaf_value" in dumped_model_str
    assert "leaf_count" in dumped_model_str
    params['linear_tree'] = True
    train_data = lgb.Dataset(X, label=y)
    bst = lgb.train(params, train_data, num_boost_round=5)
    dumped_model_str = str(bst.dump_model(5, 0))
    assert "leaf_features" in dumped_model_str
    assert "leaf_coeff" in dumped_model_str
    assert "leaf_const" in dumped_model_str
    assert "leaf_value" in dumped_model_str
    assert "leaf_count" in dumped_model_str


def test_dump_model_hook():

    def hook(obj):
        if 'leaf_value' in obj:
            obj['LV'] = obj['leaf_value']
            del obj['leaf_value']
        return obj

    X, y = load_breast_cancer(return_X_y=True)
    train_data = lgb.Dataset(X, label=y)
    params = {
        "objective": "binary",
        "verbose": -1
    }
    bst = lgb.train(params, train_data, num_boost_round=5)
    dumped_model_str = str(bst.dump_model(5, 0, object_hook=hook))
    assert "leaf_value" not in dumped_model_str
    assert "LV" in dumped_model_str


@pytest.mark.skipif(getenv('TASK', '') == 'cuda_exp', reason='Forced splits are not yet supported by CUDA Experimental version')
def test_force_split_with_feature_fraction(tmp_path):
    X, y = load_boston(return_X_y=True)
    X_train, X_test, y_train, y_test = train_test_split(X, y, test_size=0.1, random_state=42)
    lgb_train = lgb.Dataset(X_train, y_train)

    forced_split = {
        "feature": 0,
        "threshold": 0.5,
        "right": {
            "feature": 2,
            "threshold": 10.0
        }
    }

    tmp_split_file = tmp_path / "forced_split.json"
    with open(tmp_split_file, "w") as f:
        f.write(json.dumps(forced_split))

    params = {
        "objective": "regression",
        "feature_fraction": 0.6,
        "force_col_wise": True,
        "feature_fraction_seed": 1,
        "forcedsplits_filename": tmp_split_file
    }

    gbm = lgb.train(params, lgb_train)
    ret = mean_absolute_error(y_test, gbm.predict(X_test))
    assert ret < 2.0

    tree_info = gbm.dump_model()["tree_info"]
    assert len(tree_info) > 1
    for tree in tree_info:
        tree_structure = tree["tree_structure"]
        assert tree_structure['split_feature'] == 0


def test_goss_boosting_and_strategy_equivalent():
    X, y = make_regression(n_samples=10_000, n_features=10, n_informative=5, random_state=42)
    X_train, X_test, y_train, y_test = train_test_split(X, y, test_size=0.1, random_state=42)
    lgb_train = lgb.Dataset(X_train, y_train)
    lgb_eval = lgb.Dataset(X_test, y_test, reference=lgb_train)
    params1 = {
        'boosting': 'goss',
        'metric': 'l2',
        'verbose': -1,
        'bagging_seed': 0,
        'learning_rate': 0.05,
        'num_threads': 1,
        'force_row_wise': True,
<<<<<<< HEAD
=======
        'gpu_use_dp': True,
>>>>>>> 43480d14
    }
    evals_result1 = {}
    lgb.train(params1, lgb_train,
              num_boost_round=10,
              valid_sets=lgb_eval,
              callbacks=[lgb.record_evaluation(evals_result1)])
    params2 = {
        'data_sample_strategy': 'goss',
        'metric': 'l2',
        'verbose': -1,
        'bagging_seed': 0,
        'learning_rate': 0.05,
        'num_threads': 1,
        'force_row_wise': True,
<<<<<<< HEAD
=======
        'gpu_use_dp': True,
>>>>>>> 43480d14
    }
    evals_result2 = {}
    lgb.train(params2, lgb_train,
              num_boost_round=10,
              valid_sets=lgb_eval,
              callbacks=[lgb.record_evaluation(evals_result2)])
    np.testing.assert_equal(evals_result1['valid_0']['l2'], evals_result2['valid_0']['l2'])
<<<<<<< HEAD
    np.testing.assert_allclose(evals_result1['valid_0']['l2'], evals_result2['valid_0']['l2'], atol=1e-5)
=======
>>>>>>> 43480d14


def test_sample_strategy_with_boosting():
    X, y = make_regression(n_samples=10_000, n_features=10, n_informative=5, random_state=42)
    X_train, X_test, y_train, y_test = train_test_split(X, y, test_size=0.1, random_state=42)
    lgb_train = lgb.Dataset(X_train, y_train)
    lgb_eval = lgb.Dataset(X_test, y_test, reference=lgb_train)

    params = {
        'boosting': 'dart',
        'data_sample_strategy': 'goss',
        'metric': 'l2',
<<<<<<< HEAD
        'verbose': -1
=======
        'verbose': -1,
        'gpu_use_dp': True,
>>>>>>> 43480d14
    }
    evals_result = {}
    gbm = lgb.train(params, lgb_train,
                    num_boost_round=10,
                    valid_sets=lgb_eval,
                    callbacks=[lgb.record_evaluation(evals_result)])
    ret1 = mean_squared_error(y_test, gbm.predict(X_test))
    assert ret1 == pytest.approx(3149.393862, abs=1.0)
    assert evals_result['valid_0']['l2'][-1] == pytest.approx(ret1)

    params = {
        'boosting': 'gbdt',
        'data_sample_strategy': 'goss',
        'metric': 'l2',
<<<<<<< HEAD
        'verbose': -1
=======
        'verbose': -1,
        'gpu_use_dp': True,
>>>>>>> 43480d14
    }
    evals_result = {}
    gbm = lgb.train(params, lgb_train,
                    num_boost_round=10,
                    valid_sets=lgb_eval,
                    callbacks=[lgb.record_evaluation(evals_result)])
    ret2 = mean_squared_error(y_test, gbm.predict(X_test))
    assert ret2 == pytest.approx(2547.715968, abs=1.0)
    assert evals_result['valid_0']['l2'][-1] == pytest.approx(ret2)

    params = {
        'boosting': 'goss',
        'data_sample_strategy': 'goss',
        'metric': 'l2',
<<<<<<< HEAD
        'verbose': -1
=======
        'verbose': -1,
        'gpu_use_dp': True,
>>>>>>> 43480d14
    }
    evals_result = {}
    gbm = lgb.train(params, lgb_train,
                    num_boost_round=10,
                    valid_sets=lgb_eval,
                    callbacks=[lgb.record_evaluation(evals_result)])
    ret3 = mean_squared_error(y_test, gbm.predict(X_test))
    assert ret3 == pytest.approx(2547.715968, abs=1.0)
    assert evals_result['valid_0']['l2'][-1] == pytest.approx(ret3)

    assert ret1 != ret2
<<<<<<< HEAD
    np.testing.assert_allclose(ret2, ret3)
=======
    assert ret2 == ret3
>>>>>>> 43480d14

    params = {
        'boosting': 'dart',
        'data_sample_strategy': 'bagging',
        'bagging_freq': 1,
        'bagging_fraction': 0.5,
        'metric': 'l2',
<<<<<<< HEAD
        'verbose': -1
=======
        'verbose': -1,
        'gpu_use_dp': True,
>>>>>>> 43480d14
    }
    evals_result = {}
    gbm = lgb.train(params, lgb_train,
                    num_boost_round=10,
                    valid_sets=lgb_eval,
                    callbacks=[lgb.record_evaluation(evals_result)])
    ret4 = mean_squared_error(y_test, gbm.predict(X_test))
    assert ret4 == pytest.approx(3134.866931, abs=1.0)
    assert evals_result['valid_0']['l2'][-1] == pytest.approx(ret4)

    params = {
        'boosting': 'gbdt',
        'data_sample_strategy': 'bagging',
        'bagging_freq': 1,
        'bagging_fraction': 0.5,
        'metric': 'l2',
<<<<<<< HEAD
        'verbose': -1
=======
        'verbose': -1,
        'gpu_use_dp': True,
>>>>>>> 43480d14
    }
    evals_result = {}
    gbm = lgb.train(params, lgb_train,
                    num_boost_round=10,
                    valid_sets=lgb_eval,
                    callbacks=[lgb.record_evaluation(evals_result)])
    ret5 = mean_squared_error(y_test, gbm.predict(X_test))
    assert ret5 == pytest.approx(2539.792378, abs=1.0)
    assert evals_result['valid_0']['l2'][-1] == pytest.approx(ret5)
    assert ret4 != ret5


def test_record_evaluation_with_train():
    X, y = make_synthetic_regression()
    ds = lgb.Dataset(X, y)
    eval_result = {}
    callbacks = [lgb.record_evaluation(eval_result)]
    params = {'objective': 'l2', 'num_leaves': 3}
    num_boost_round = 5
    bst = lgb.train(params, ds, num_boost_round=num_boost_round, valid_sets=[ds], callbacks=callbacks)
    assert list(eval_result.keys()) == ['training']
    train_mses = []
    for i in range(num_boost_round):
        pred = bst.predict(X, num_iteration=i + 1)
        mse = mean_squared_error(y, pred)
        train_mses.append(mse)
    np.testing.assert_allclose(eval_result['training']['l2'], train_mses)


@pytest.mark.parametrize('train_metric', [False, True])
def test_record_evaluation_with_cv(train_metric):
    X, y = make_synthetic_regression()
    ds = lgb.Dataset(X, y)
    eval_result = {}
    callbacks = [lgb.record_evaluation(eval_result)]
    metrics = ['l2', 'rmse']
    params = {'objective': 'l2', 'num_leaves': 3, 'metric': metrics}
    cv_hist = lgb.cv(params, ds, num_boost_round=5, stratified=False, callbacks=callbacks, eval_train_metric=train_metric)
    expected_datasets = {'valid'}
    if train_metric:
        expected_datasets.add('train')
    assert set(eval_result.keys()) == expected_datasets
    for dataset in expected_datasets:
        for metric in metrics:
            for agg in ('mean', 'stdv'):
                key = f'{dataset} {metric}-{agg}'
                np.testing.assert_allclose(
                    cv_hist[key], eval_result[dataset][f'{metric}-{agg}']
                )


def test_pandas_with_numpy_regular_dtypes():
    pd = pytest.importorskip('pandas')
    uints = ['uint8', 'uint16', 'uint32', 'uint64']
    ints = ['int8', 'int16', 'int32', 'int64']
    bool_and_floats = ['bool', 'float16', 'float32', 'float64']
    rng = np.random.RandomState(42)

    n_samples = 100
    # data as float64
    df = pd.DataFrame({
        'x1': rng.randint(0, 2, n_samples),
        'x2': rng.randint(1, 3, n_samples),
        'x3': 10 * rng.randint(1, 3, n_samples),
        'x4': 100 * rng.randint(1, 3, n_samples),
    })
    df = df.astype(np.float64)
    y = df['x1'] * (df['x2'] + df['x3'] + df['x4'])
    ds = lgb.Dataset(df, y)
    params = {'objective': 'l2', 'num_leaves': 31, 'min_child_samples': 1}
    bst = lgb.train(params, ds, num_boost_round=5)
    preds = bst.predict(df)

    # test all features were used
    assert bst.trees_to_dataframe()['split_feature'].nunique() == df.shape[1]
    # test the score is better than predicting the mean
    baseline = np.full_like(y, y.mean())
    assert mean_squared_error(y, preds) < mean_squared_error(y, baseline)

    # test all predictions are equal using different input dtypes
    for target_dtypes in [uints, ints, bool_and_floats]:
        df2 = df.astype({f'x{i}': dtype for i, dtype in enumerate(target_dtypes, start=1)})
        assert df2.dtypes.tolist() == target_dtypes
        ds2 = lgb.Dataset(df2, y)
        bst2 = lgb.train(params, ds2, num_boost_round=5)
        preds2 = bst2.predict(df2)
        np.testing.assert_allclose(preds, preds2)


def test_pandas_nullable_dtypes():
    pd = pytest.importorskip('pandas')
    rng = np.random.RandomState(0)
    df = pd.DataFrame({
        'x1': rng.randint(1, 3, size=100),
        'x2': np.linspace(-1, 1, 100),
        'x3': pd.arrays.SparseArray(rng.randint(0, 11, size=100)),
        'x4': rng.rand(100) < 0.5,
    })
    # introduce some missing values
    df.loc[1, 'x1'] = np.nan
    df.loc[2, 'x2'] = np.nan
    df.loc[3, 'x4'] = np.nan
    # the previous line turns x3 into object dtype in recent versions of pandas
    df['x4'] = df['x4'].astype(np.float64)
    y = df['x1'] * df['x2'] + df['x3'] * (1 + df['x4'])
    y = y.fillna(0)

    # train with regular dtypes
    params = {'objective': 'l2', 'num_leaves': 31, 'min_child_samples': 1}
    ds = lgb.Dataset(df, y)
    bst = lgb.train(params, ds, num_boost_round=5)
    preds = bst.predict(df)

    # convert to nullable dtypes
    df2 = df.copy()
    df2['x1'] = df2['x1'].astype('Int32')
    df2['x2'] = df2['x2'].astype('Float64')
    df2['x4'] = df2['x4'].astype('boolean')

    # test training succeeds
    ds_nullable_dtypes = lgb.Dataset(df2, y)
    bst_nullable_dtypes = lgb.train(params, ds_nullable_dtypes, num_boost_round=5)
    preds_nullable_dtypes = bst_nullable_dtypes.predict(df2)

    trees_df = bst_nullable_dtypes.trees_to_dataframe()
    # test all features were used
    assert trees_df['split_feature'].nunique() == df.shape[1]
    # test the score is better than predicting the mean
    baseline = np.full_like(y, y.mean())
    assert mean_squared_error(y, preds) < mean_squared_error(y, baseline)

    # test equal predictions
    np.testing.assert_allclose(preds, preds_nullable_dtypes)


def test_boost_from_average_with_single_leaf_trees():
    # test data are taken from bug report
    # https://github.com/microsoft/LightGBM/issues/4708
    X = np.array([
        [1021.0589, 1018.9578],
        [1023.85754, 1018.7854],
        [1024.5468, 1018.88513],
        [1019.02954, 1018.88513],
        [1016.79926, 1018.88513],
        [1007.6, 1018.88513]], dtype=np.float32)
    y = np.array([1023.8, 1024.6, 1024.4, 1023.8, 1022.0, 1014.4], dtype=np.float32)
    params = {
        "extra_trees": True,
        "min_data_in_bin": 1,
        "extra_seed": 7,
        "objective": "regression",
        "verbose": -1,
        "boost_from_average": True,
        "min_data_in_leaf": 1,
    }
    train_set = lgb.Dataset(X, y)
    model = lgb.train(params=params, train_set=train_set, num_boost_round=10)

    preds = model.predict(X)
    mean_preds = np.mean(preds)
    assert y.min() <= mean_preds <= y.max()


def test_cegb_split_buffer_clean():
    # modified from https://github.com/microsoft/LightGBM/issues/3679#issuecomment-938652811
    # and https://github.com/microsoft/LightGBM/pull/5087
    # test that the ``splits_per_leaf_`` of CEGB is cleaned before training a new tree
    # which is done in the fix #5164
    # without the fix:
    #    Check failed: (best_split_info.left_count) > (0)

    R, C = 1000, 100
    seed = 29
    np.random.seed(seed)
    data = np.random.randn(R, C)
    for i in range(1, C):
        data[i] += data[0] * np.random.randn()

    N = int(0.8 * len(data))
    train_data = data[:N]
    test_data = data[N:]
    train_y = np.sum(train_data, axis=1)
    test_y = np.sum(test_data, axis=1)

    train = lgb.Dataset(train_data, train_y, free_raw_data=True)

    params = {
        'boosting_type': 'gbdt',
        'objective': 'regression',
        'max_bin': 255,
        'num_leaves': 31,
        'seed': 0,
        'learning_rate': 0.1,
        'min_data_in_leaf': 0,
        'verbose': -1,
        'min_split_gain': 1000.0,
        'cegb_penalty_feature_coupled': 5 * np.arange(C),
        'cegb_penalty_split': 0.0002,
        'cegb_tradeoff': 10.0,
        'force_col_wise': True,
    }

    model = lgb.train(params, train, num_boost_round=10)
    predicts = model.predict(test_data)
    rmse = np.sqrt(mean_squared_error(test_y, predicts))
    assert rmse < 10.0


@pytest.mark.skipif(not PANDAS_INSTALLED, reason='pandas is not installed')
def test_validate_features():
    X, y = make_synthetic_regression()
    features = ['x1', 'x2', 'x3', 'x4']
    df = pd_DataFrame(X, columns=features)
    ds = lgb.Dataset(df, y)
    bst = lgb.train({'num_leaves': 15, 'verbose': -1}, ds, num_boost_round=10)
    assert bst.feature_name() == features

    # try to predict with a different feature
    df2 = df.rename(columns={'x3': 'z'})
    with pytest.raises(lgb.basic.LightGBMError, match="Expected 'x3' at position 2 but found 'z'"):
        bst.predict(df2, validate_features=True)

    # check that disabling the check doesn't raise the error
    bst.predict(df2, validate_features=False)

    # try to refit with a different feature
    with pytest.raises(lgb.basic.LightGBMError, match="Expected 'x3' at position 2 but found 'z'"):
        bst.refit(df2, y, validate_features=True)

    # check that disabling the check doesn't raise the error
    bst.refit(df2, y, validate_features=False)<|MERGE_RESOLUTION|>--- conflicted
+++ resolved
@@ -3478,10 +3478,7 @@
         'learning_rate': 0.05,
         'num_threads': 1,
         'force_row_wise': True,
-<<<<<<< HEAD
-=======
         'gpu_use_dp': True,
->>>>>>> 43480d14
     }
     evals_result1 = {}
     lgb.train(params1, lgb_train,
@@ -3496,10 +3493,7 @@
         'learning_rate': 0.05,
         'num_threads': 1,
         'force_row_wise': True,
-<<<<<<< HEAD
-=======
         'gpu_use_dp': True,
->>>>>>> 43480d14
     }
     evals_result2 = {}
     lgb.train(params2, lgb_train,
@@ -3507,10 +3501,6 @@
               valid_sets=lgb_eval,
               callbacks=[lgb.record_evaluation(evals_result2)])
     np.testing.assert_equal(evals_result1['valid_0']['l2'], evals_result2['valid_0']['l2'])
-<<<<<<< HEAD
-    np.testing.assert_allclose(evals_result1['valid_0']['l2'], evals_result2['valid_0']['l2'], atol=1e-5)
-=======
->>>>>>> 43480d14
 
 
 def test_sample_strategy_with_boosting():
@@ -3523,12 +3513,8 @@
         'boosting': 'dart',
         'data_sample_strategy': 'goss',
         'metric': 'l2',
-<<<<<<< HEAD
-        'verbose': -1
-=======
         'verbose': -1,
         'gpu_use_dp': True,
->>>>>>> 43480d14
     }
     evals_result = {}
     gbm = lgb.train(params, lgb_train,
@@ -3543,12 +3529,8 @@
         'boosting': 'gbdt',
         'data_sample_strategy': 'goss',
         'metric': 'l2',
-<<<<<<< HEAD
-        'verbose': -1
-=======
         'verbose': -1,
         'gpu_use_dp': True,
->>>>>>> 43480d14
     }
     evals_result = {}
     gbm = lgb.train(params, lgb_train,
@@ -3563,12 +3545,8 @@
         'boosting': 'goss',
         'data_sample_strategy': 'goss',
         'metric': 'l2',
-<<<<<<< HEAD
-        'verbose': -1
-=======
         'verbose': -1,
         'gpu_use_dp': True,
->>>>>>> 43480d14
     }
     evals_result = {}
     gbm = lgb.train(params, lgb_train,
@@ -3580,11 +3558,7 @@
     assert evals_result['valid_0']['l2'][-1] == pytest.approx(ret3)
 
     assert ret1 != ret2
-<<<<<<< HEAD
-    np.testing.assert_allclose(ret2, ret3)
-=======
     assert ret2 == ret3
->>>>>>> 43480d14
 
     params = {
         'boosting': 'dart',
@@ -3592,12 +3566,8 @@
         'bagging_freq': 1,
         'bagging_fraction': 0.5,
         'metric': 'l2',
-<<<<<<< HEAD
-        'verbose': -1
-=======
         'verbose': -1,
         'gpu_use_dp': True,
->>>>>>> 43480d14
     }
     evals_result = {}
     gbm = lgb.train(params, lgb_train,
@@ -3614,12 +3584,8 @@
         'bagging_freq': 1,
         'bagging_fraction': 0.5,
         'metric': 'l2',
-<<<<<<< HEAD
-        'verbose': -1
-=======
         'verbose': -1,
         'gpu_use_dp': True,
->>>>>>> 43480d14
     }
     evals_result = {}
     gbm = lgb.train(params, lgb_train,
