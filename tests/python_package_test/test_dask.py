# coding: utf-8
"""Tests for lightgbm.dask module"""

import inspect
import pickle
import random
import socket
from itertools import groupby
from os import getenv
from platform import machine
from sys import platform

import pytest

import lightgbm as lgb

if not platform.startswith('linux'):
    pytest.skip('lightgbm.dask is currently supported in Linux environments', allow_module_level=True)
if not lgb.compat.DASK_INSTALLED:
    pytest.skip('Dask is not installed', allow_module_level=True)

import cloudpickle
import dask.array as da
import dask.dataframe as dd
import joblib
import numpy as np
import pandas as pd
import sklearn.utils.estimator_checks as sklearn_checks
from dask.array.utils import assert_eq
from dask.distributed import Client, LocalCluster, default_client, wait
from pkg_resources import parse_version
from scipy.sparse import csr_matrix
from scipy.stats import spearmanr
from sklearn import __version__ as sk_version
from sklearn.datasets import make_blobs, make_regression

from .utils import make_ranking

sk_version = parse_version(sk_version)

tasks = ['binary-classification', 'multiclass-classification', 'regression', 'ranking']
distributed_training_algorithms = ['data', 'voting']
data_output = ['array', 'scipy_csr_matrix', 'dataframe', 'dataframe-with-categorical']
boosting_types = ['gbdt', 'dart', 'goss', 'rf']
group_sizes = [5, 5, 5, 10, 10, 10, 20, 20, 20, 50, 50]
task_to_dask_factory = {
    'regression': lgb.DaskLGBMRegressor,
    'binary-classification': lgb.DaskLGBMClassifier,
    'multiclass-classification': lgb.DaskLGBMClassifier,
    'ranking': lgb.DaskLGBMRanker
}
task_to_local_factory = {
    'regression': lgb.LGBMRegressor,
    'binary-classification': lgb.LGBMClassifier,
    'multiclass-classification': lgb.LGBMClassifier,
    'ranking': lgb.LGBMRanker
}

pytestmark = [
    pytest.mark.skipif(getenv('TASK', '') == 'mpi', reason='Fails to run with MPI interface'),
    pytest.mark.skipif(getenv('TASK', '') == 'gpu', reason='Fails to run with GPU interface'),
    pytest.mark.skipif(machine() != 'x86_64', reason='Fails to run with non-x86_64 architecture')
]


@pytest.fixture(scope='module')
def cluster():
    dask_cluster = LocalCluster(n_workers=2, threads_per_worker=2, dashboard_address=None)
    yield dask_cluster
    dask_cluster.close()


@pytest.fixture(scope='module')
def cluster2():
    dask_cluster = LocalCluster(n_workers=2, threads_per_worker=2, dashboard_address=None)
    yield dask_cluster
    dask_cluster.close()


@pytest.fixture()
def listen_port():
    listen_port.port += 10
    return listen_port.port


listen_port.port = 13000


def _create_ranking_data(n_samples=100, output='array', chunk_size=50, **kwargs):
    X, y, g = make_ranking(n_samples=n_samples, random_state=42, **kwargs)
    rnd = np.random.RandomState(42)
    w = rnd.rand(X.shape[0]) * 0.01
    g_rle = np.array([len(list(grp)) for _, grp in groupby(g)])

    if output.startswith('dataframe'):
        # add target, weight, and group to DataFrame so that partitions abide by group boundaries.
        X_df = pd.DataFrame(X, columns=[f'feature_{i}' for i in range(X.shape[1])])
        if output == 'dataframe-with-categorical':
            for i in range(5):
                col_name = "cat_col" + str(i)
                cat_values = rnd.choice(['a', 'b'], X.shape[0])
                cat_series = pd.Series(
                    cat_values,
                    dtype='category'
                )
                X_df[col_name] = cat_series
        X = X_df.copy()
        X_df = X_df.assign(y=y, g=g, w=w)

        # set_index ensures partitions are based on group id.
        # See https://stackoverflow.com/questions/49532824/dask-dataframe-split-partitions-based-on-a-column-or-function.
        X_df.set_index('g', inplace=True)
        dX = dd.from_pandas(X_df, chunksize=chunk_size)

        # separate target, weight from features.
        dy = dX['y']
        dw = dX['w']
        dX = dX.drop(columns=['y', 'w'])
        dg = dX.index.to_series()

        # encode group identifiers into run-length encoding, the format LightGBMRanker is expecting
        # so that within each partition, sum(g) = n_samples.
        dg = dg.map_partitions(lambda p: p.groupby('g', sort=False).apply(lambda z: z.shape[0]))
    elif output == 'array':
        # ranking arrays: one chunk per group. Each chunk must include all columns.
        p = X.shape[1]
        dX, dy, dw, dg = [], [], [], []
        for g_idx, rhs in enumerate(np.cumsum(g_rle)):
            lhs = rhs - g_rle[g_idx]
            dX.append(da.from_array(X[lhs:rhs, :], chunks=(rhs - lhs, p)))
            dy.append(da.from_array(y[lhs:rhs]))
            dw.append(da.from_array(w[lhs:rhs]))
            dg.append(da.from_array(np.array([g_rle[g_idx]])))

        dX = da.concatenate(dX, axis=0)
        dy = da.concatenate(dy, axis=0)
        dw = da.concatenate(dw, axis=0)
        dg = da.concatenate(dg, axis=0)
    else:
        raise ValueError('Ranking data creation only supported for Dask arrays and dataframes')

    return X, y, w, g_rle, dX, dy, dw, dg


def _create_data(objective, n_samples=1_000, output='array', chunk_size=50, **kwargs):
    if objective.endswith('classification'):
        if objective == 'binary-classification':
            centers = [[-4, -4], [4, 4]]
        elif objective == 'multiclass-classification':
            centers = [[-4, -4], [4, 4], [-4, 4]]
        else:
            raise ValueError(f"Unknown classification task '{objective}'")
        X, y = make_blobs(n_samples=n_samples, centers=centers, random_state=42)
    elif objective == 'regression':
        X, y = make_regression(n_samples=n_samples, n_features=4, n_informative=2, random_state=42)
    elif objective == 'ranking':
        return _create_ranking_data(
            n_samples=n_samples,
            output=output,
            chunk_size=chunk_size,
            **kwargs
        )
    else:
        raise ValueError("Unknown objective '%s'" % objective)
    rnd = np.random.RandomState(42)
    weights = rnd.random(X.shape[0]) * 0.01

    if output == 'array':
        dX = da.from_array(X, (chunk_size, X.shape[1]))
        dy = da.from_array(y, chunk_size)
        dw = da.from_array(weights, chunk_size)
    elif output.startswith('dataframe'):
        X_df = pd.DataFrame(X, columns=['feature_%d' % i for i in range(X.shape[1])])
        if output == 'dataframe-with-categorical':
            num_cat_cols = 2
            for i in range(num_cat_cols):
                col_name = "cat_col" + str(i)
                cat_values = rnd.choice(['a', 'b'], X.shape[0])
                cat_series = pd.Series(
                    cat_values,
                    dtype='category'
                )
                X_df[col_name] = cat_series
                X = np.hstack((X, cat_series.cat.codes.values.reshape(-1, 1)))

            # make one categorical feature relevant to the target
            cat_col_is_a = X_df['cat_col0'] == 'a'
            if objective == 'regression':
                y = np.where(cat_col_is_a, y, 2 * y)
            elif objective == 'binary-classification':
                y = np.where(cat_col_is_a, y, 1 - y)
            elif objective == 'multiclass-classification':
                n_classes = 3
                y = np.where(cat_col_is_a, y, (1 + y) % n_classes)
        y_df = pd.Series(y, name='target')
        dX = dd.from_pandas(X_df, chunksize=chunk_size)
        dy = dd.from_pandas(y_df, chunksize=chunk_size)
        dw = dd.from_array(weights, chunksize=chunk_size)
    elif output == 'scipy_csr_matrix':
        dX = da.from_array(X, chunks=(chunk_size, X.shape[1])).map_blocks(csr_matrix)
        dy = da.from_array(y, chunks=chunk_size)
        dw = da.from_array(weights, chunk_size)
    else:
        raise ValueError("Unknown output type '%s'" % output)

    return X, y, weights, None, dX, dy, dw, None


def _r2_score(dy_true, dy_pred):
    numerator = ((dy_true - dy_pred) ** 2).sum(axis=0, dtype=np.float64)
    denominator = ((dy_true - dy_true.mean(axis=0)) ** 2).sum(axis=0, dtype=np.float64)
    return (1 - numerator / denominator).compute()


def _accuracy_score(dy_true, dy_pred):
    return da.average(dy_true == dy_pred).compute()


def _pickle(obj, filepath, serializer):
    if serializer == 'pickle':
        with open(filepath, 'wb') as f:
            pickle.dump(obj, f)
    elif serializer == 'joblib':
        joblib.dump(obj, filepath)
    elif serializer == 'cloudpickle':
        with open(filepath, 'wb') as f:
            cloudpickle.dump(obj, f)
    else:
        raise ValueError(f'Unrecognized serializer type: {serializer}')


def _unpickle(filepath, serializer):
    if serializer == 'pickle':
        with open(filepath, 'rb') as f:
            return pickle.load(f)
    elif serializer == 'joblib':
        return joblib.load(filepath)
    elif serializer == 'cloudpickle':
        with open(filepath, 'rb') as f:
            return cloudpickle.load(f)
    else:
        raise ValueError(f'Unrecognized serializer type: {serializer}')


@pytest.mark.parametrize('output', data_output)
@pytest.mark.parametrize('task', ['binary-classification', 'multiclass-classification'])
@pytest.mark.parametrize('boosting_type', boosting_types)
@pytest.mark.parametrize('tree_learner', distributed_training_algorithms)
<<<<<<< HEAD
def test_classifier(output, task, boosting_type, tree_learner, client):
    X, y, w, _, dX, dy, dw, _ = _create_data(
        objective=task,
        output=output
    )

    params = {
        "boosting_type": boosting_type,
        "tree_learner": tree_learner,
        "n_estimators": 50,
        "num_leaves": 31
    }
    if boosting_type == 'rf':
        params.update({
            'bagging_freq': 1,
            'bagging_fraction': 0.9,
        })
    elif boosting_type == 'goss':
        params['top_rate'] = 0.7

    dask_classifier = lgb.DaskLGBMClassifier(
        client=client,
        time_out=5,
        **params
    )
    dask_classifier = dask_classifier.fit(dX, dy, sample_weight=dw)
    p1 = dask_classifier.predict(dX)
    p1_proba = dask_classifier.predict_proba(dX).compute()
    p1_pred_leaf = dask_classifier.predict(dX, pred_leaf=True)
    p1_local = dask_classifier.to_local().predict(X)
    s1 = _accuracy_score(dy, p1)
    p1 = p1.compute()

    local_classifier = lgb.LGBMClassifier(**params)
    local_classifier.fit(X, y, sample_weight=w)
    p2 = local_classifier.predict(X)
    p2_proba = local_classifier.predict_proba(X)
    s2 = local_classifier.score(X, y)

    if boosting_type == 'rf':
        # https://github.com/microsoft/LightGBM/issues/4118
        assert_eq(s1, s2, atol=0.01)
        assert_eq(p1_proba, p2_proba, atol=0.8)
    else:
        assert_eq(s1, s2)
        assert_eq(p1, p2)
        assert_eq(p1, y)
        assert_eq(p2, y)
        assert_eq(p1_proba, p2_proba, atol=0.03)
        assert_eq(p1_local, p2)
        assert_eq(p1_local, y)

    # pref_leaf values should have the right shape
    # and values that look like valid tree nodes
    pred_leaf_vals = p1_pred_leaf.compute()
    assert pred_leaf_vals.shape == (
        X.shape[0],
        dask_classifier.booster_.num_trees()
    )
    assert np.max(pred_leaf_vals) <= params['num_leaves']
    assert np.min(pred_leaf_vals) >= 0
    assert len(np.unique(pred_leaf_vals)) <= params['num_leaves']

    # be sure LightGBM actually used at least one categorical column,
    # and that it was correctly treated as a categorical feature
    if output == 'dataframe-with-categorical':
        cat_cols = [
            col for col in dX.columns
            if dX.dtypes[col].name == 'category'
        ]
        tree_df = dask_classifier.booster_.trees_to_dataframe()
        node_uses_cat_col = tree_df['split_feature'].isin(cat_cols)
        assert node_uses_cat_col.sum() > 0
        assert tree_df.loc[node_uses_cat_col, "decision_type"].unique()[0] == '=='

    client.close(timeout=CLIENT_CLOSE_TIMEOUT)
=======
def test_classifier(output, task, boosting_type, tree_learner, cluster):
    with Client(cluster) as client:
        X, y, w, _, dX, dy, dw, _ = _create_data(
            objective=task,
            output=output
        )

        params = {
            "boosting_type": boosting_type,
            "tree_learner": tree_learner,
            "n_estimators": 50,
            "num_leaves": 31
        }
        if boosting_type == 'rf':
            params.update({
                'bagging_freq': 1,
                'bagging_fraction': 0.9,
            })
        elif boosting_type == 'goss':
            params['top_rate'] = 0.5

        dask_classifier = lgb.DaskLGBMClassifier(
            client=client,
            time_out=5,
            **params
        )
        dask_classifier = dask_classifier.fit(dX, dy, sample_weight=dw)
        p1 = dask_classifier.predict(dX)
        p1_proba = dask_classifier.predict_proba(dX).compute()
        p1_pred_leaf = dask_classifier.predict(dX, pred_leaf=True)
        p1_local = dask_classifier.to_local().predict(X)
        s1 = _accuracy_score(dy, p1)
        p1 = p1.compute()

        local_classifier = lgb.LGBMClassifier(**params)
        local_classifier.fit(X, y, sample_weight=w)
        p2 = local_classifier.predict(X)
        p2_proba = local_classifier.predict_proba(X)
        s2 = local_classifier.score(X, y)

        if boosting_type == 'rf':
            # https://github.com/microsoft/LightGBM/issues/4118
            assert_eq(s1, s2, atol=0.01)
            assert_eq(p1_proba, p2_proba, atol=0.8)
        else:
            assert_eq(s1, s2)
            assert_eq(p1, p2)
            assert_eq(p1, y)
            assert_eq(p2, y)
            assert_eq(p1_proba, p2_proba, atol=0.03)
            assert_eq(p1_local, p2)
            assert_eq(p1_local, y)

        # pref_leaf values should have the right shape
        # and values that look like valid tree nodes
        pred_leaf_vals = p1_pred_leaf.compute()
        assert pred_leaf_vals.shape == (
            X.shape[0],
            dask_classifier.booster_.num_trees()
        )
        assert np.max(pred_leaf_vals) <= params['num_leaves']
        assert np.min(pred_leaf_vals) >= 0
        assert len(np.unique(pred_leaf_vals)) <= params['num_leaves']

        # be sure LightGBM actually used at least one categorical column,
        # and that it was correctly treated as a categorical feature
        if output == 'dataframe-with-categorical':
            cat_cols = [
                col for col in dX.columns
                if dX.dtypes[col].name == 'category'
            ]
            tree_df = dask_classifier.booster_.trees_to_dataframe()
            node_uses_cat_col = tree_df['split_feature'].isin(cat_cols)
            assert node_uses_cat_col.sum() > 0
            assert tree_df.loc[node_uses_cat_col, "decision_type"].unique()[0] == '=='
>>>>>>> b674439a


@pytest.mark.parametrize('output', data_output)
@pytest.mark.parametrize('task', ['binary-classification', 'multiclass-classification'])
def test_classifier_pred_contrib(output, task, cluster):
    with Client(cluster) as client:
        X, y, w, _, dX, dy, dw, _ = _create_data(
            objective=task,
            output=output
        )

        params = {
            "n_estimators": 10,
            "num_leaves": 10
        }

        dask_classifier = lgb.DaskLGBMClassifier(
            client=client,
            time_out=5,
            tree_learner='data',
            **params
        )
        dask_classifier = dask_classifier.fit(dX, dy, sample_weight=dw)
        preds_with_contrib = dask_classifier.predict(dX, pred_contrib=True).compute()

        local_classifier = lgb.LGBMClassifier(**params)
        local_classifier.fit(X, y, sample_weight=w)
        local_preds_with_contrib = local_classifier.predict(X, pred_contrib=True)

        if output == 'scipy_csr_matrix':
            preds_with_contrib = np.array(preds_with_contrib.todense())

        # be sure LightGBM actually used at least one categorical column,
        # and that it was correctly treated as a categorical feature
        if output == 'dataframe-with-categorical':
            cat_cols = [
                col for col in dX.columns
                if dX.dtypes[col].name == 'category'
            ]
            tree_df = dask_classifier.booster_.trees_to_dataframe()
            node_uses_cat_col = tree_df['split_feature'].isin(cat_cols)
            assert node_uses_cat_col.sum() > 0
            assert tree_df.loc[node_uses_cat_col, "decision_type"].unique()[0] == '=='

        # shape depends on whether it is binary or multiclass classification
        num_features = dask_classifier.n_features_
        num_classes = dask_classifier.n_classes_
        if num_classes == 2:
            expected_num_cols = num_features + 1
        else:
            expected_num_cols = (num_features + 1) * num_classes

        # * shape depends on whether it is binary or multiclass classification
        # * matrix for binary classification is of the form [feature_contrib, base_value],
        #   for multi-class it's [feat_contrib_class1, base_value_class1, feat_contrib_class2, base_value_class2, etc.]
        # * contrib outputs for distributed training are different than from local training, so we can just test
        #   that the output has the right shape and base values are in the right position
        assert preds_with_contrib.shape[1] == expected_num_cols
        assert preds_with_contrib.shape == local_preds_with_contrib.shape

        if num_classes == 2:
            assert len(np.unique(preds_with_contrib[:, num_features]) == 1)
        else:
            for i in range(num_classes):
                base_value_col = num_features * (i + 1) + i
                assert len(np.unique(preds_with_contrib[:, base_value_col]) == 1)


def test_find_random_open_port(cluster):
    with Client(cluster) as client:
        for _ in range(5):
            worker_address_to_port = client.run(lgb.dask._find_random_open_port)
            found_ports = worker_address_to_port.values()
            # check that found ports are different for same address (LocalCluster)
            assert len(set(found_ports)) == len(found_ports)
            # check that the ports are indeed open
            for port in found_ports:
                with socket.socket(socket.AF_INET, socket.SOCK_STREAM) as s:
                    s.bind(('', port))


def test_possibly_fix_worker_map(capsys, cluster):
    with Client(cluster) as client:
        worker_addresses = list(client.scheduler_info()["workers"].keys())

        retry_msg = 'Searching for a LightGBM training port for worker'

        # should handle worker maps without any duplicates
        map_without_duplicates = {
            worker_address: 12400 + i
            for i, worker_address in enumerate(worker_addresses)
        }
        patched_map = lgb.dask._possibly_fix_worker_map_duplicates(
            client=client,
            worker_map=map_without_duplicates
        )
        assert patched_map == map_without_duplicates
        assert retry_msg not in capsys.readouterr().out

        # should handle worker maps with duplicates
        map_with_duplicates = {
            worker_address: 12400
            for i, worker_address in enumerate(worker_addresses)
        }
        patched_map = lgb.dask._possibly_fix_worker_map_duplicates(
            client=client,
            worker_map=map_with_duplicates
        )
        assert retry_msg in capsys.readouterr().out
        assert len(set(patched_map.values())) == len(worker_addresses)


def test_training_does_not_fail_on_port_conflicts(cluster):
    with Client(cluster) as client:
        _, _, _, _, dX, dy, dw, _ = _create_data('binary-classification', output='array')

        lightgbm_default_port = 12400
        with socket.socket(socket.AF_INET, socket.SOCK_STREAM) as s:
            s.bind(('127.0.0.1', lightgbm_default_port))
            dask_classifier = lgb.DaskLGBMClassifier(
                client=client,
                time_out=5,
                n_estimators=5,
                num_leaves=5
            )
            for _ in range(5):
                dask_classifier.fit(
                    X=dX,
                    y=dy,
                    sample_weight=dw,
                )
                assert dask_classifier.booster_


@pytest.mark.parametrize('output', data_output)
@pytest.mark.parametrize('boosting_type', boosting_types)
@pytest.mark.parametrize('tree_learner', distributed_training_algorithms)
def test_regressor(output, boosting_type, tree_learner, cluster):
    with Client(cluster) as client:
        X, y, w, _, dX, dy, dw, _ = _create_data(
            objective='regression',
            output=output
        )

        params = {
            "boosting_type": boosting_type,
            "random_state": 42,
            "num_leaves": 31,
            "n_estimators": 20,
        }
        if boosting_type == 'rf':
            params.update({
                'bagging_freq': 1,
                'bagging_fraction': 0.9,
            })

        dask_regressor = lgb.DaskLGBMRegressor(
            client=client,
            time_out=5,
            tree=tree_learner,
            **params
        )
        dask_regressor = dask_regressor.fit(dX, dy, sample_weight=dw)
        p1 = dask_regressor.predict(dX)
        p1_pred_leaf = dask_regressor.predict(dX, pred_leaf=True)

        s1 = _r2_score(dy, p1)
        p1 = p1.compute()
        p1_local = dask_regressor.to_local().predict(X)
        s1_local = dask_regressor.to_local().score(X, y)

        local_regressor = lgb.LGBMRegressor(**params)
        local_regressor.fit(X, y, sample_weight=w)
        s2 = local_regressor.score(X, y)
        p2 = local_regressor.predict(X)

        # Scores should be the same
        assert_eq(s1, s2, atol=0.01)
        assert_eq(s1, s1_local)

        # Predictions should be roughly the same.
        assert_eq(p1, p1_local)

        # pref_leaf values should have the right shape
        # and values that look like valid tree nodes
        pred_leaf_vals = p1_pred_leaf.compute()
        assert pred_leaf_vals.shape == (
            X.shape[0],
            dask_regressor.booster_.num_trees()
        )
        assert np.max(pred_leaf_vals) <= params['num_leaves']
        assert np.min(pred_leaf_vals) >= 0
        assert len(np.unique(pred_leaf_vals)) <= params['num_leaves']

        assert_eq(p1, y, rtol=0.5, atol=50.)
        assert_eq(p2, y, rtol=0.5, atol=50.)

        # be sure LightGBM actually used at least one categorical column,
        # and that it was correctly treated as a categorical feature
        if output == 'dataframe-with-categorical':
            cat_cols = [
                col for col in dX.columns
                if dX.dtypes[col].name == 'category'
            ]
            tree_df = dask_regressor.booster_.trees_to_dataframe()
            node_uses_cat_col = tree_df['split_feature'].isin(cat_cols)
            assert node_uses_cat_col.sum() > 0
            assert tree_df.loc[node_uses_cat_col, "decision_type"].unique()[0] == '=='


@pytest.mark.parametrize('output', data_output)
def test_regressor_pred_contrib(output, cluster):
    with Client(cluster) as client:
        X, y, w, _, dX, dy, dw, _ = _create_data(
            objective='regression',
            output=output
        )

        params = {
            "n_estimators": 10,
            "num_leaves": 10
        }

        dask_regressor = lgb.DaskLGBMRegressor(
            client=client,
            time_out=5,
            tree_learner='data',
            **params
        )
        dask_regressor = dask_regressor.fit(dX, dy, sample_weight=dw)
        preds_with_contrib = dask_regressor.predict(dX, pred_contrib=True).compute()

        local_regressor = lgb.LGBMRegressor(**params)
        local_regressor.fit(X, y, sample_weight=w)
        local_preds_with_contrib = local_regressor.predict(X, pred_contrib=True)

        if output == "scipy_csr_matrix":
            preds_with_contrib = np.array(preds_with_contrib.todense())

        # contrib outputs for distributed training are different than from local training, so we can just test
        # that the output has the right shape and base values are in the right position
        num_features = dX.shape[1]
        assert preds_with_contrib.shape[1] == num_features + 1
        assert preds_with_contrib.shape == local_preds_with_contrib.shape

        # be sure LightGBM actually used at least one categorical column,
        # and that it was correctly treated as a categorical feature
        if output == 'dataframe-with-categorical':
            cat_cols = [
                col for col in dX.columns
                if dX.dtypes[col].name == 'category'
            ]
            tree_df = dask_regressor.booster_.trees_to_dataframe()
            node_uses_cat_col = tree_df['split_feature'].isin(cat_cols)
            assert node_uses_cat_col.sum() > 0
            assert tree_df.loc[node_uses_cat_col, "decision_type"].unique()[0] == '=='


@pytest.mark.parametrize('output', data_output)
@pytest.mark.parametrize('alpha', [.1, .5, .9])
def test_regressor_quantile(output, alpha, cluster):
    with Client(cluster) as client:
        X, y, w, _, dX, dy, dw, _ = _create_data(
            objective='regression',
            output=output
        )

        params = {
            "objective": "quantile",
            "alpha": alpha,
            "random_state": 42,
            "n_estimators": 10,
            "num_leaves": 10
        }

        dask_regressor = lgb.DaskLGBMRegressor(
            client=client,
            tree_learner_type='data_parallel',
            **params
        )
        dask_regressor = dask_regressor.fit(dX, dy, sample_weight=dw)
        p1 = dask_regressor.predict(dX).compute()
        q1 = np.count_nonzero(y < p1) / y.shape[0]

        local_regressor = lgb.LGBMRegressor(**params)
        local_regressor.fit(X, y, sample_weight=w)
        p2 = local_regressor.predict(X)
        q2 = np.count_nonzero(y < p2) / y.shape[0]

        # Quantiles should be right
        np.testing.assert_allclose(q1, alpha, atol=0.2)
        np.testing.assert_allclose(q2, alpha, atol=0.2)

        # be sure LightGBM actually used at least one categorical column,
        # and that it was correctly treated as a categorical feature
        if output == 'dataframe-with-categorical':
            cat_cols = [
                col for col in dX.columns
                if dX.dtypes[col].name == 'category'
            ]
            tree_df = dask_regressor.booster_.trees_to_dataframe()
            node_uses_cat_col = tree_df['split_feature'].isin(cat_cols)
            assert node_uses_cat_col.sum() > 0
            assert tree_df.loc[node_uses_cat_col, "decision_type"].unique()[0] == '=='


@pytest.mark.parametrize('output', ['array', 'dataframe', 'dataframe-with-categorical'])
@pytest.mark.parametrize('group', [None, group_sizes])
@pytest.mark.parametrize('boosting_type', boosting_types)
@pytest.mark.parametrize('tree_learner', distributed_training_algorithms)
def test_ranker(output, group, boosting_type, tree_learner, cluster):
    with Client(cluster) as client:
        if output == 'dataframe-with-categorical':
            X, y, w, g, dX, dy, dw, dg = _create_data(
                objective='ranking',
                output=output,
                group=group,
                n_features=1,
                n_informative=1
            )
        else:
            X, y, w, g, dX, dy, dw, dg = _create_data(
                objective='ranking',
                output=output,
                group=group
            )

        # rebalance small dask.Array dataset for better performance.
        if output == 'array':
            dX = dX.persist()
            dy = dy.persist()
            dw = dw.persist()
            dg = dg.persist()
            _ = wait([dX, dy, dw, dg])
            client.rebalance()

        # use many trees + leaves to overfit, help ensure that Dask data-parallel strategy matches that of
        # serial learner. See https://github.com/microsoft/LightGBM/issues/3292#issuecomment-671288210.
        params = {
            "boosting_type": boosting_type,
            "random_state": 42,
            "n_estimators": 50,
            "num_leaves": 20,
            "min_child_samples": 1
        }
        if boosting_type == 'rf':
            params.update({
                'bagging_freq': 1,
                'bagging_fraction': 0.9,
            })

        dask_ranker = lgb.DaskLGBMRanker(
            client=client,
            time_out=5,
            tree_learner_type=tree_learner,
            **params
        )
        dask_ranker = dask_ranker.fit(dX, dy, sample_weight=dw, group=dg)
        rnkvec_dask = dask_ranker.predict(dX)
        rnkvec_dask = rnkvec_dask.compute()
        p1_pred_leaf = dask_ranker.predict(dX, pred_leaf=True)
        rnkvec_dask_local = dask_ranker.to_local().predict(X)

        local_ranker = lgb.LGBMRanker(**params)
        local_ranker.fit(X, y, sample_weight=w, group=g)
        rnkvec_local = local_ranker.predict(X)

        # distributed ranker should be able to rank decently well and should
        # have high rank correlation with scores from serial ranker.
        dcor = spearmanr(rnkvec_dask, y).correlation
        assert dcor > 0.6
        assert spearmanr(rnkvec_dask, rnkvec_local).correlation > 0.8
        assert_eq(rnkvec_dask, rnkvec_dask_local)

        # pref_leaf values should have the right shape
        # and values that look like valid tree nodes
        pred_leaf_vals = p1_pred_leaf.compute()
        assert pred_leaf_vals.shape == (
            X.shape[0],
            dask_ranker.booster_.num_trees()
        )
        assert np.max(pred_leaf_vals) <= params['num_leaves']
        assert np.min(pred_leaf_vals) >= 0
        assert len(np.unique(pred_leaf_vals)) <= params['num_leaves']

        # be sure LightGBM actually used at least one categorical column,
        # and that it was correctly treated as a categorical feature
        if output == 'dataframe-with-categorical':
            cat_cols = [
                col for col in dX.columns
                if dX.dtypes[col].name == 'category'
            ]
            tree_df = dask_ranker.booster_.trees_to_dataframe()
            node_uses_cat_col = tree_df['split_feature'].isin(cat_cols)
            assert node_uses_cat_col.sum() > 0
            assert tree_df.loc[node_uses_cat_col, "decision_type"].unique()[0] == '=='


@pytest.mark.parametrize('task', tasks)
def test_training_works_if_client_not_provided_or_set_after_construction(task, cluster):
    with Client(cluster) as client:
        _, _, _, _, dX, dy, _, dg = _create_data(
            objective=task,
            output='array',
            group=None
        )
        model_factory = task_to_dask_factory[task]

        params = {
            "time_out": 5,
            "n_estimators": 1,
            "num_leaves": 2
        }

        # should be able to use the class without specifying a client
        dask_model = model_factory(**params)
        assert dask_model.client is None
        with pytest.raises(lgb.compat.LGBMNotFittedError, match='Cannot access property client_ before calling fit'):
            dask_model.client_

        dask_model.fit(dX, dy, group=dg)
        assert dask_model.fitted_
        assert dask_model.client is None
        assert dask_model.client_ == client

        preds = dask_model.predict(dX)
        assert isinstance(preds, da.Array)
        assert dask_model.fitted_
        assert dask_model.client is None
        assert dask_model.client_ == client

        local_model = dask_model.to_local()
        with pytest.raises(AttributeError):
            local_model.client
            local_model.client_

        # should be able to set client after construction
        dask_model = model_factory(**params)
        dask_model.set_params(client=client)
        assert dask_model.client == client

        with pytest.raises(lgb.compat.LGBMNotFittedError, match='Cannot access property client_ before calling fit'):
            dask_model.client_

        dask_model.fit(dX, dy, group=dg)
        assert dask_model.fitted_
        assert dask_model.client == client
        assert dask_model.client_ == client

        preds = dask_model.predict(dX)
        assert isinstance(preds, da.Array)
        assert dask_model.fitted_
        assert dask_model.client == client
        assert dask_model.client_ == client

        local_model = dask_model.to_local()
        with pytest.raises(AttributeError):
            local_model.client
            local_model.client_


@pytest.mark.parametrize('serializer', ['pickle', 'joblib', 'cloudpickle'])
@pytest.mark.parametrize('task', tasks)
@pytest.mark.parametrize('set_client', [True, False])
def test_model_and_local_version_are_picklable_whether_or_not_client_set_explicitly(serializer, task, set_client, tmp_path, cluster, cluster2):

    with Client(cluster) as client1:
        # data on cluster1
        X_1, _, _, _, dX_1, dy_1, _, dg_1 = _create_data(
            objective=task,
            output='array',
            group=None
        )

        with Client(cluster2) as client2:
            # create identical data on cluster2
            X_2, _, _, _, dX_2, dy_2, _, dg_2 = _create_data(
                objective=task,
                output='array',
                group=None
            )

            model_factory = task_to_dask_factory[task]

            params = {
                "time_out": 5,
                "n_estimators": 1,
                "num_leaves": 2
            }

            # at this point, the result of default_client() is client2 since it was the most recently
            # created. So setting client to client1 here to test that you can select a non-default client
            assert default_client() == client2
            if set_client:
                params.update({"client": client1})

            # unfitted model should survive pickling round trip, and pickling
            # shouldn't have side effects on the model object
            dask_model = model_factory(**params)
            local_model = dask_model.to_local()
            if set_client:
                assert dask_model.client == client1
            else:
                assert dask_model.client is None

            with pytest.raises(lgb.compat.LGBMNotFittedError, match='Cannot access property client_ before calling fit'):
                dask_model.client_

            assert "client" not in local_model.get_params()
            assert getattr(local_model, "client", None) is None

            tmp_file = str(tmp_path / "model-1.pkl")
            _pickle(
                obj=dask_model,
                filepath=tmp_file,
                serializer=serializer
            )
            model_from_disk = _unpickle(
                filepath=tmp_file,
                serializer=serializer
            )

            local_tmp_file = str(tmp_path / "local-model-1.pkl")
            _pickle(
                obj=local_model,
                filepath=local_tmp_file,
                serializer=serializer
            )
            local_model_from_disk = _unpickle(
                filepath=local_tmp_file,
                serializer=serializer
            )

            assert model_from_disk.client is None

            if set_client:
                assert dask_model.client == client1
            else:
                assert dask_model.client is None

            with pytest.raises(lgb.compat.LGBMNotFittedError, match='Cannot access property client_ before calling fit'):
                dask_model.client_

            # client will always be None after unpickling
            if set_client:
                from_disk_params = model_from_disk.get_params()
                from_disk_params.pop("client", None)
                dask_params = dask_model.get_params()
                dask_params.pop("client", None)
                assert from_disk_params == dask_params
            else:
                assert model_from_disk.get_params() == dask_model.get_params()
            assert local_model_from_disk.get_params() == local_model.get_params()

            # fitted model should survive pickling round trip, and pickling
            # shouldn't have side effects on the model object
            if set_client:
                dask_model.fit(dX_1, dy_1, group=dg_1)
            else:
                dask_model.fit(dX_2, dy_2, group=dg_2)
            local_model = dask_model.to_local()

            assert "client" not in local_model.get_params()
            with pytest.raises(AttributeError):
                local_model.client
                local_model.client_

            tmp_file2 = str(tmp_path / "model-2.pkl")
            _pickle(
                obj=dask_model,
                filepath=tmp_file2,
                serializer=serializer
            )
            fitted_model_from_disk = _unpickle(
                filepath=tmp_file2,
                serializer=serializer
            )

            local_tmp_file2 = str(tmp_path / "local-model-2.pkl")
            _pickle(
                obj=local_model,
                filepath=local_tmp_file2,
                serializer=serializer
            )
            local_fitted_model_from_disk = _unpickle(
                filepath=local_tmp_file2,
                serializer=serializer
            )

            if set_client:
                assert dask_model.client == client1
                assert dask_model.client_ == client1
            else:
                assert dask_model.client is None
                assert dask_model.client_ == default_client()
                assert dask_model.client_ == client2

            assert isinstance(fitted_model_from_disk, model_factory)
            assert fitted_model_from_disk.client is None
            assert fitted_model_from_disk.client_ == default_client()
            assert fitted_model_from_disk.client_ == client2

            # client will always be None after unpickling
            if set_client:
                from_disk_params = fitted_model_from_disk.get_params()
                from_disk_params.pop("client", None)
                dask_params = dask_model.get_params()
                dask_params.pop("client", None)
                assert from_disk_params == dask_params
            else:
                assert fitted_model_from_disk.get_params() == dask_model.get_params()
            assert local_fitted_model_from_disk.get_params() == local_model.get_params()

            if set_client:
                preds_orig = dask_model.predict(dX_1).compute()
                preds_loaded_model = fitted_model_from_disk.predict(dX_1).compute()
                preds_orig_local = local_model.predict(X_1)
                preds_loaded_model_local = local_fitted_model_from_disk.predict(X_1)
            else:
                preds_orig = dask_model.predict(dX_2).compute()
                preds_loaded_model = fitted_model_from_disk.predict(dX_2).compute()
                preds_orig_local = local_model.predict(X_2)
                preds_loaded_model_local = local_fitted_model_from_disk.predict(X_2)

            assert_eq(preds_orig, preds_loaded_model)
            assert_eq(preds_orig_local, preds_loaded_model_local)


def test_warns_and_continues_on_unrecognized_tree_learner(cluster):
    with Client(cluster) as client:
        X = da.random.random((1e3, 10))
        y = da.random.random((1e3, 1))
        dask_regressor = lgb.DaskLGBMRegressor(
            client=client,
            time_out=5,
            tree_learner='some-nonsense-value',
            n_estimators=1,
            num_leaves=2
        )
        with pytest.warns(UserWarning, match='Parameter tree_learner set to some-nonsense-value'):
            dask_regressor = dask_regressor.fit(X, y)

        assert dask_regressor.fitted_


@pytest.mark.parametrize('tree_learner', ['data_parallel', 'voting_parallel'])
def test_training_respects_tree_learner_aliases(tree_learner, cluster):
    with Client(cluster) as client:
        task = 'regression'
        _, _, _, _, dX, dy, dw, dg = _create_data(objective=task, output='array')
        dask_factory = task_to_dask_factory[task]
        dask_model = dask_factory(
            client=client,
            tree_learner=tree_learner,
            time_out=5,
            n_estimators=10,
            num_leaves=15
        )
        dask_model.fit(dX, dy, sample_weight=dw, group=dg)

        assert dask_model.fitted_
        assert dask_model.get_params()['tree_learner'] == tree_learner


def test_error_on_feature_parallel_tree_learner(cluster):
    with Client(cluster) as client:
        X = da.random.random((100, 10), chunks=(50, 10))
        y = da.random.random(100, chunks=50)
        X, y = client.persist([X, y])
        _ = wait([X, y])
        client.rebalance()
        dask_regressor = lgb.DaskLGBMRegressor(
            client=client,
            time_out=5,
            tree_learner='feature_parallel',
            n_estimators=1,
            num_leaves=2
        )
        with pytest.raises(lgb.basic.LightGBMError, match='Do not support feature parallel in c api'):
            dask_regressor = dask_regressor.fit(X, y)


def test_errors(cluster):
    with Client(cluster) as client:
        def f(part):
            raise Exception('foo')

        df = dd.demo.make_timeseries()
        df = df.map_partitions(f, meta=df._meta)
        with pytest.raises(Exception) as info:
            lgb.dask._train(
                client=client,
                data=df,
                label=df.x,
                params={},
                model_factory=lgb.LGBMClassifier
            )
            assert 'foo' in str(info.value)


@pytest.mark.parametrize('task', tasks)
@pytest.mark.parametrize('output', data_output)
def test_training_succeeds_even_if_some_workers_do_not_have_any_data(task, output, cluster):
    if task == 'ranking' and output == 'scipy_csr_matrix':
        pytest.skip('LGBMRanker is not currently tested on sparse matrices')

    with Client(cluster) as client:
        def collection_to_single_partition(collection):
            """Merge the parts of a Dask collection into a single partition."""
            if collection is None:
                return
            if isinstance(collection, da.Array):
                return collection.rechunk(*collection.shape)
            return collection.repartition(npartitions=1)

        X, y, w, g, dX, dy, dw, dg = _create_data(
            objective=task,
            output=output,
            group=None
        )

        dask_model_factory = task_to_dask_factory[task]
        local_model_factory = task_to_local_factory[task]

        dX = collection_to_single_partition(dX)
        dy = collection_to_single_partition(dy)
        dw = collection_to_single_partition(dw)
        dg = collection_to_single_partition(dg)

        n_workers = len(client.scheduler_info()['workers'])
        assert n_workers > 1
        assert dX.npartitions == 1

        params = {
            'time_out': 5,
            'random_state': 42,
            'num_leaves': 10
        }

        dask_model = dask_model_factory(tree='data', client=client, **params)
        dask_model.fit(dX, dy, group=dg, sample_weight=dw)
        dask_preds = dask_model.predict(dX).compute()

        local_model = local_model_factory(**params)
        if task == 'ranking':
            local_model.fit(X, y, group=g, sample_weight=w)
        else:
            local_model.fit(X, y, sample_weight=w)
        local_preds = local_model.predict(X)

        assert assert_eq(dask_preds, local_preds)


@pytest.mark.parametrize('task', tasks)
def test_network_params_not_required_but_respected_if_given(task, listen_port, cluster):
    with Client(cluster) as client:
        _, _, _, _, dX, dy, _, dg = _create_data(
            objective=task,
            output='array',
            chunk_size=10,
            group=None
        )

        dask_model_factory = task_to_dask_factory[task]

        # rebalance data to be sure that each worker has a piece of the data
        client.rebalance()

        # model 1 - no network parameters given
        dask_model1 = dask_model_factory(
            n_estimators=5,
            num_leaves=5,
        )
        dask_model1.fit(dX, dy, group=dg)
        assert dask_model1.fitted_
        params = dask_model1.get_params()
        assert 'local_listen_port' not in params
        assert 'machines' not in params

        # model 2 - machines given
        n_workers = len(client.scheduler_info()['workers'])
        open_ports = [lgb.dask._find_random_open_port() for _ in range(n_workers)]
        dask_model2 = dask_model_factory(
            n_estimators=5,
            num_leaves=5,
            machines=",".join([
                "127.0.0.1:" + str(port)
                for port in open_ports
            ]),
        )

        dask_model2.fit(dX, dy, group=dg)
        assert dask_model2.fitted_
        params = dask_model2.get_params()
        assert 'local_listen_port' not in params
        assert 'machines' in params

        # model 3 - local_listen_port given
        # training should fail because LightGBM will try to use the same
        # port for multiple worker processes on the same machine
        dask_model3 = dask_model_factory(
            n_estimators=5,
            num_leaves=5,
            local_listen_port=listen_port
        )
        error_msg = "has multiple Dask worker processes running on it"
        with pytest.raises(lgb.basic.LightGBMError, match=error_msg):
            dask_model3.fit(dX, dy, group=dg)


@pytest.mark.parametrize('task', tasks)
def test_machines_should_be_used_if_provided(task, cluster):
    with Client(cluster) as client:
        _, _, _, _, dX, dy, _, dg = _create_data(
            objective=task,
            output='array',
            chunk_size=10,
            group=None
        )

        dask_model_factory = task_to_dask_factory[task]

        # rebalance data to be sure that each worker has a piece of the data
        client.rebalance()

        n_workers = len(client.scheduler_info()['workers'])
        assert n_workers > 1
        open_ports = [lgb.dask._find_random_open_port() for _ in range(n_workers)]
        dask_model = dask_model_factory(
            n_estimators=5,
            num_leaves=5,
            machines=",".join([
                "127.0.0.1:" + str(port)
                for port in open_ports
            ]),
        )

        # test that "machines" is actually respected by creating a socket that uses
        # one of the ports mentioned in "machines"
        error_msg = "Binding port %s failed" % open_ports[0]
        with pytest.raises(lgb.basic.LightGBMError, match=error_msg):
            with socket.socket(socket.AF_INET, socket.SOCK_STREAM) as s:
                s.bind(('127.0.0.1', open_ports[0]))
                dask_model.fit(dX, dy, group=dg)

        # The above error leaves a worker waiting
        client.restart()

        # an informative error should be raised if "machines" has duplicates
        one_open_port = lgb.dask._find_random_open_port()
        dask_model.set_params(
            machines=",".join([
                "127.0.0.1:" + str(one_open_port)
                for _ in range(n_workers)
            ])
        )
        with pytest.raises(ValueError, match="Found duplicates in 'machines'"):
            dask_model.fit(dX, dy, group=dg)


@pytest.mark.parametrize(
    "classes",
    [
        (lgb.DaskLGBMClassifier, lgb.LGBMClassifier),
        (lgb.DaskLGBMRegressor, lgb.LGBMRegressor),
        (lgb.DaskLGBMRanker, lgb.LGBMRanker)
    ]
)
def test_dask_classes_and_sklearn_equivalents_have_identical_constructors_except_client_arg(classes):
    dask_spec = inspect.getfullargspec(classes[0])
    sklearn_spec = inspect.getfullargspec(classes[1])
    assert dask_spec.varargs == sklearn_spec.varargs
    assert dask_spec.varkw == sklearn_spec.varkw
    assert dask_spec.kwonlyargs == sklearn_spec.kwonlyargs
    assert dask_spec.kwonlydefaults == sklearn_spec.kwonlydefaults

    # "client" should be the only different, and the final argument
    assert dask_spec.args[:-1] == sklearn_spec.args
    assert dask_spec.defaults[:-1] == sklearn_spec.defaults
    assert dask_spec.args[-1] == 'client'
    assert dask_spec.defaults[-1] is None


@pytest.mark.parametrize(
    "methods",
    [
        (lgb.DaskLGBMClassifier.fit, lgb.LGBMClassifier.fit),
        (lgb.DaskLGBMClassifier.predict, lgb.LGBMClassifier.predict),
        (lgb.DaskLGBMClassifier.predict_proba, lgb.LGBMClassifier.predict_proba),
        (lgb.DaskLGBMRegressor.fit, lgb.LGBMRegressor.fit),
        (lgb.DaskLGBMRegressor.predict, lgb.LGBMRegressor.predict),
        (lgb.DaskLGBMRanker.fit, lgb.LGBMRanker.fit),
        (lgb.DaskLGBMRanker.predict, lgb.LGBMRanker.predict)
    ]
)
def test_dask_methods_and_sklearn_equivalents_have_similar_signatures(methods):
    dask_spec = inspect.getfullargspec(methods[0])
    sklearn_spec = inspect.getfullargspec(methods[1])
    dask_params = inspect.signature(methods[0]).parameters
    sklearn_params = inspect.signature(methods[1]).parameters
    assert dask_spec.args == sklearn_spec.args[:len(dask_spec.args)]
    assert dask_spec.varargs == sklearn_spec.varargs
    if sklearn_spec.varkw:
        assert dask_spec.varkw == sklearn_spec.varkw[:len(dask_spec.varkw)]
    assert dask_spec.kwonlyargs == sklearn_spec.kwonlyargs
    assert dask_spec.kwonlydefaults == sklearn_spec.kwonlydefaults
    for param in dask_spec.args:
        error_msg = f"param '{param}' has different default values in the methods"
        assert dask_params[param].default == sklearn_params[param].default, error_msg


@pytest.mark.parametrize('task', tasks)
def test_training_succeeds_when_data_is_dataframe_and_label_is_column_array(task, cluster):
    with Client(cluster) as client:
        _, _, _, _, dX, dy, dw, dg = _create_data(
            objective=task,
            output='dataframe',
            group=None
        )

        model_factory = task_to_dask_factory[task]

        dy = dy.to_dask_array(lengths=True)
        dy_col_array = dy.reshape(-1, 1)
        assert len(dy_col_array.shape) == 2 and dy_col_array.shape[1] == 1

        params = {
            'n_estimators': 1,
            'num_leaves': 3,
            'random_state': 0,
            'time_out': 5
        }
        model = model_factory(**params)
        model.fit(dX, dy_col_array, sample_weight=dw, group=dg)
        assert model.fitted_


@pytest.mark.parametrize('task', tasks)
@pytest.mark.parametrize('output', data_output)
def test_init_score(task, output, cluster):
    if task == 'ranking' and output == 'scipy_csr_matrix':
        pytest.skip('LGBMRanker is not currently tested on sparse matrices')

    with Client(cluster) as client:
        _, _, _, _, dX, dy, dw, dg = _create_data(
            objective=task,
            output=output,
            group=None
        )

        model_factory = task_to_dask_factory[task]

        params = {
            'n_estimators': 1,
            'num_leaves': 2,
            'time_out': 5
        }
        init_score = random.random()
        # init_scores must be a 1D array, even for multiclass classification
        # where you need to provide 1 score per class for each row in X
        # https://github.com/microsoft/LightGBM/issues/4046
        size_factor = 1
        if task == 'multiclass-classification':
            size_factor = 3  # number of classes

        if output.startswith('dataframe'):
            init_scores = dy.map_partitions(lambda x: pd.Series([init_score] * x.size * size_factor))
        else:
            init_scores = dy.map_blocks(lambda x: np.repeat(init_score, x.size * size_factor))
        model = model_factory(client=client, **params)
        model.fit(dX, dy, sample_weight=dw, init_score=init_scores, group=dg)
        # value of the root node is 0 when init_score is set
        assert model.booster_.trees_to_dataframe()['value'][0] == 0


def sklearn_checks_to_run():
    check_names = [
        "check_estimator_get_tags_default_keys",
        "check_get_params_invariance",
        "check_set_params"
    ]
    for check_name in check_names:
        check_func = getattr(sklearn_checks, check_name, None)
        if check_func:
            yield check_func


def _tested_estimators():
    for Estimator in [lgb.DaskLGBMClassifier, lgb.DaskLGBMRegressor]:
        yield Estimator()


@pytest.mark.parametrize("estimator", _tested_estimators())
@pytest.mark.parametrize("check", sklearn_checks_to_run())
def test_sklearn_integration(estimator, check, cluster):
    with Client(cluster) as client:
        estimator.set_params(local_listen_port=18000, time_out=5)
        name = type(estimator).__name__
        check(name, estimator)


# this test is separate because it takes a not-yet-constructed estimator
@pytest.mark.parametrize("estimator", list(_tested_estimators()))
def test_parameters_default_constructible(estimator):
    name = estimator.__class__.__name__
    if sk_version >= parse_version("0.24"):
        Estimator = estimator
    else:
        Estimator = estimator.__class__
    sklearn_checks.check_parameters_default_constructible(name, Estimator)


@pytest.mark.parametrize('task', tasks)
@pytest.mark.parametrize('output', data_output)
def test_predict_with_raw_score(task, output, cluster):
    if task == 'ranking' and output == 'scipy_csr_matrix':
        pytest.skip('LGBMRanker is not currently tested on sparse matrices')

    with Client(cluster) as client:
        _, _, _, _, dX, dy, _, dg = _create_data(
            objective=task,
            output=output,
            group=None
        )

        model_factory = task_to_dask_factory[task]
        params = {
            'client': client,
            'n_estimators': 1,
            'num_leaves': 2,
            'time_out': 5,
            'min_sum_hessian': 0
        }
        model = model_factory(**params)
        model.fit(dX, dy, group=dg)
        raw_predictions = model.predict(dX, raw_score=True).compute()

        trees_df = model.booster_.trees_to_dataframe()
        leaves_df = trees_df[trees_df.node_depth == 2]
        if task == 'multiclass-classification':
            for i in range(model.n_classes_):
                class_df = leaves_df[leaves_df.tree_index == i]
                assert set(raw_predictions[:, i]) == set(class_df['value'])
        else:
            assert set(raw_predictions) == set(leaves_df['value'])

        if task.endswith('classification'):
            pred_proba_raw = model.predict_proba(dX, raw_score=True).compute()
            assert_eq(raw_predictions, pred_proba_raw)<|MERGE_RESOLUTION|>--- conflicted
+++ resolved
@@ -246,84 +246,6 @@
 @pytest.mark.parametrize('task', ['binary-classification', 'multiclass-classification'])
 @pytest.mark.parametrize('boosting_type', boosting_types)
 @pytest.mark.parametrize('tree_learner', distributed_training_algorithms)
-<<<<<<< HEAD
-def test_classifier(output, task, boosting_type, tree_learner, client):
-    X, y, w, _, dX, dy, dw, _ = _create_data(
-        objective=task,
-        output=output
-    )
-
-    params = {
-        "boosting_type": boosting_type,
-        "tree_learner": tree_learner,
-        "n_estimators": 50,
-        "num_leaves": 31
-    }
-    if boosting_type == 'rf':
-        params.update({
-            'bagging_freq': 1,
-            'bagging_fraction': 0.9,
-        })
-    elif boosting_type == 'goss':
-        params['top_rate'] = 0.7
-
-    dask_classifier = lgb.DaskLGBMClassifier(
-        client=client,
-        time_out=5,
-        **params
-    )
-    dask_classifier = dask_classifier.fit(dX, dy, sample_weight=dw)
-    p1 = dask_classifier.predict(dX)
-    p1_proba = dask_classifier.predict_proba(dX).compute()
-    p1_pred_leaf = dask_classifier.predict(dX, pred_leaf=True)
-    p1_local = dask_classifier.to_local().predict(X)
-    s1 = _accuracy_score(dy, p1)
-    p1 = p1.compute()
-
-    local_classifier = lgb.LGBMClassifier(**params)
-    local_classifier.fit(X, y, sample_weight=w)
-    p2 = local_classifier.predict(X)
-    p2_proba = local_classifier.predict_proba(X)
-    s2 = local_classifier.score(X, y)
-
-    if boosting_type == 'rf':
-        # https://github.com/microsoft/LightGBM/issues/4118
-        assert_eq(s1, s2, atol=0.01)
-        assert_eq(p1_proba, p2_proba, atol=0.8)
-    else:
-        assert_eq(s1, s2)
-        assert_eq(p1, p2)
-        assert_eq(p1, y)
-        assert_eq(p2, y)
-        assert_eq(p1_proba, p2_proba, atol=0.03)
-        assert_eq(p1_local, p2)
-        assert_eq(p1_local, y)
-
-    # pref_leaf values should have the right shape
-    # and values that look like valid tree nodes
-    pred_leaf_vals = p1_pred_leaf.compute()
-    assert pred_leaf_vals.shape == (
-        X.shape[0],
-        dask_classifier.booster_.num_trees()
-    )
-    assert np.max(pred_leaf_vals) <= params['num_leaves']
-    assert np.min(pred_leaf_vals) >= 0
-    assert len(np.unique(pred_leaf_vals)) <= params['num_leaves']
-
-    # be sure LightGBM actually used at least one categorical column,
-    # and that it was correctly treated as a categorical feature
-    if output == 'dataframe-with-categorical':
-        cat_cols = [
-            col for col in dX.columns
-            if dX.dtypes[col].name == 'category'
-        ]
-        tree_df = dask_classifier.booster_.trees_to_dataframe()
-        node_uses_cat_col = tree_df['split_feature'].isin(cat_cols)
-        assert node_uses_cat_col.sum() > 0
-        assert tree_df.loc[node_uses_cat_col, "decision_type"].unique()[0] == '=='
-
-    client.close(timeout=CLIENT_CLOSE_TIMEOUT)
-=======
 def test_classifier(output, task, boosting_type, tree_learner, cluster):
     with Client(cluster) as client:
         X, y, w, _, dX, dy, dw, _ = _create_data(
@@ -399,7 +321,6 @@
             node_uses_cat_col = tree_df['split_feature'].isin(cat_cols)
             assert node_uses_cat_col.sum() > 0
             assert tree_df.loc[node_uses_cat_col, "decision_type"].unique()[0] == '=='
->>>>>>> b674439a
 
 
 @pytest.mark.parametrize('output', data_output)
