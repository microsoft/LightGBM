--- conflicted
+++ resolved
@@ -938,8 +938,7 @@
     assert "error" in gbm.best_score[valid_set_name]
 
 
-<<<<<<< HEAD
-@pytest.mark.parametrize('early_stopping_min_delta', [1e-3, 0.0])
+@pytest.mark.parametrize('early_stopping_min_delta', [1e3, 0.0])
 def test_early_stopping_min_delta_via_global_params(early_stopping_min_delta):
     X, y = load_breast_cancer(return_X_y=True)
     num_trees = 5
@@ -966,14 +965,9 @@
         assert gbm.best_iteration == 1
 
 
-@pytest.mark.parametrize('first_only', [True, False])
-@pytest.mark.parametrize('single_metric', [True, False])
-@pytest.mark.parametrize('greater_is_better', [True, False])
-=======
 @pytest.mark.parametrize("first_only", [True, False])
 @pytest.mark.parametrize("single_metric", [True, False])
 @pytest.mark.parametrize("greater_is_better", [True, False])
->>>>>>> cb4972ee
 def test_early_stopping_min_delta(first_only, single_metric, greater_is_better):
     if single_metric and not first_only:
         pytest.skip("first_metric_only doesn't affect single metric.")
