#ifndef LIGHTGBM_TREELEARNER_FEATURE_HISTOGRAM_HPP_
#define LIGHTGBM_TREELEARNER_FEATURE_HISTOGRAM_HPP_

#include "split_info.hpp"

#include <LightGBM/feature.h>

#include <cstring>

namespace LightGBM {

/*!
* \brief FeatureHistogram is used to construct and store a histogram for a feature.
*/
class FeatureHistogram {
public:
  FeatureHistogram() {
  }
  ~FeatureHistogram() {
  }

  /*! \brief Disable copy */
  FeatureHistogram& operator=(const FeatureHistogram&) = delete;
  /*! \brief Disable copy */
  FeatureHistogram(const FeatureHistogram&) = delete;

  /*!
  * \brief Init the feature histogram
  * \param feature the feature data for this histogram
  * \param min_num_dataone_leaf minimal number of data in one leaf
  */
  void Init(const Feature* feature, int feature_idx, const TreeConfig* tree_config) {
    feature_ = feature;
    feature_idx_ = feature_idx;
    tree_config_ = tree_config;
<<<<<<< HEAD
=======
    feature_ = feature;
>>>>>>> a4a0235d
    data_.resize(feature_->num_bin());
    if (feature->bin_type() == BinType::NumericalBin) {
      find_best_threshold_fun_ = std::bind(&FeatureHistogram::FindBestThresholdForNumerical, this, std::placeholders::_1
        , std::placeholders::_2, std::placeholders::_3, std::placeholders::_4);
    } else {
      find_best_threshold_fun_ = std::bind(&FeatureHistogram::FindBestThresholdForCategorical, this, std::placeholders::_1
        , std::placeholders::_2, std::placeholders::_3, std::placeholders::_4);
    }
  }

  HistogramBinEntry* GetData() {
    std::memset(data_.data(), 0, feature_->num_bin() * sizeof(HistogramBinEntry));
    return data_.data();
  }

  /*!
  * \brief Subtract current histograms with other
  * \param other The histogram that want to subtract
  */
  void Subtract(const FeatureHistogram& other) {
    for (int i = 0; i < feature_->num_bin(); ++i) {
      data_[i].cnt -= other.data_[i].cnt;
      data_[i].sum_gradients -= other.data_[i].sum_gradients;
      data_[i].sum_hessians -= other.data_[i].sum_hessians;
    }
  }
<<<<<<< HEAD
  void FixIgnoreBin(double sum_gradient, double sum_hessian, data_size_t num_data) {
    if (tree_config_->sparse_aware || feature_->is_sparse()) {
      // not need to Fix if max heavy bin is 0
      if (feature_->bin_type() == BinType::NumericalBin 
          && feature_->bin_mapper()->GetMaxHeavyBin() == 0) {
        return;
      }
      int max_heavy_bin = static_cast<int>(feature_->bin_mapper()->GetMaxHeavyBin());
      data_[max_heavy_bin].sum_gradients = sum_gradient;
      data_[max_heavy_bin].sum_hessians = sum_hessian;
      data_[max_heavy_bin].cnt = num_data;
      for (int t = feature_->num_bin() - 1; t >= 0; --t) {
        if (t != max_heavy_bin) {
          data_[max_heavy_bin].sum_gradients -= data_[t].sum_gradients;
          data_[max_heavy_bin].sum_hessians -= data_[t].sum_hessians;
          data_[max_heavy_bin].cnt -= data_[t].cnt;
        }
      }
    }
  }
=======
>>>>>>> a4a0235d
  /*!
  * \brief Find best threshold for this histogram
  * \param output The best split result
  */
  void FindBestThreshold(double sum_gradient, double sum_hessian, data_size_t num_data,
    SplitInfo* output) {
<<<<<<< HEAD
    FixIgnoreBin(sum_gradient, sum_hessian, num_data);
=======
>>>>>>> a4a0235d
    find_best_threshold_fun_(sum_gradient, sum_hessian, num_data, output);
    if (output->gain > kMinScore) {
      is_splittable_ = true;
    } else {
      is_splittable_ = false;
    }
  }

<<<<<<< HEAD
  void FindBestThresholdForNumerical(double sum_gradient, double sum_hessian, data_size_t num_data, 
=======
  void FindBestThresholdForNumerical(double sum_gradient, double sum_hessian, data_size_t num_data,
>>>>>>> a4a0235d
    SplitInfo* output) {
    double best_sum_left_gradient = NAN;
    double best_sum_left_hessian = NAN;
    double best_gain = kMinScore;
    data_size_t best_left_count = 0;
    unsigned int best_threshold = static_cast<unsigned int>(feature_->num_bin());
    double sum_right_gradient = 0.0f;
    double sum_right_hessian = kEpsilon;
    data_size_t right_count = 0;
    double gain_shift = GetLeafSplitGain(sum_gradient, sum_hessian);
    double min_gain_shift = gain_shift + tree_config_->min_gain_to_split;
    bool is_splittable = false;
    // from right to left, and we don't need data in bin0
    for (int t = feature_->num_bin() - 1; t > 0; --t) {
      sum_right_gradient += data_[t].sum_gradients;
      sum_right_hessian += data_[t].sum_hessians;
      right_count += data_[t].cnt;
      // if data not enough, or sum hessian too small
<<<<<<< HEAD
      if (right_count < tree_config_->min_data_in_leaf 
          || sum_right_hessian < tree_config_->min_sum_hessian_in_leaf) continue;
=======
      if (right_count < tree_config_->min_data_in_leaf
        || sum_right_hessian < tree_config_->min_sum_hessian_in_leaf) continue;
>>>>>>> a4a0235d
      data_size_t left_count = num_data - right_count;
      // if data not enough
      if (left_count < tree_config_->min_data_in_leaf) break;

      double sum_left_hessian = sum_hessian - sum_right_hessian;
      // if sum hessian too small
      if (sum_left_hessian < tree_config_->min_sum_hessian_in_leaf) break;

      double sum_left_gradient = sum_gradient - sum_right_gradient;
      // current split gain
      double current_gain = GetLeafSplitGain(sum_left_gradient, sum_left_hessian)
        + GetLeafSplitGain(sum_right_gradient, sum_right_hessian);
      // gain with split is worse than without split
      if (current_gain < min_gain_shift) continue;

      // mark to is splittable
      is_splittable = true;
      // better split point
      if (current_gain > best_gain) {
        best_left_count = left_count;
        best_sum_left_gradient = sum_left_gradient;
        best_sum_left_hessian = sum_left_hessian;
        // left is <= threshold, right is > threshold.  so this is t-1
        best_threshold = static_cast<unsigned int>(t - 1);
        best_gain = current_gain;
      }
    }
    if (is_splittable) {
      // update split information
      output->feature = feature_idx_;
      output->threshold = best_threshold;
      output->left_output = CalculateSplittedLeafOutput(best_sum_left_gradient, best_sum_left_hessian);
      output->left_count = best_left_count;
      output->left_sum_gradient = best_sum_left_gradient;
      output->left_sum_hessian = best_sum_left_hessian;
      output->right_output = CalculateSplittedLeafOutput(sum_gradient - best_sum_left_gradient,
        sum_hessian - best_sum_left_hessian);
      output->right_count = num_data - best_left_count;
      output->right_sum_gradient = sum_gradient - best_sum_left_gradient;
      output->right_sum_hessian = sum_hessian - best_sum_left_hessian;
      output->gain = best_gain - gain_shift;
    } else {
      output->feature = feature_idx_;
      output->gain = kMinScore;
    }
  }

  /*!
  * \brief Find best threshold for this histogram
  * \param output The best split result
  */
  void FindBestThresholdForCategorical(double sum_gradient, double sum_hessian, data_size_t num_data,
    SplitInfo* output) {
    double best_gain = kMinScore;
    unsigned int best_threshold = static_cast<unsigned int>(feature_->num_bin());

    double gain_shift = GetLeafSplitGain(sum_gradient, sum_hessian);
    double min_gain_shift = gain_shift + tree_config_->min_gain_to_split;
    bool is_splittable = false;
    for (int t = feature_->num_bin() - 1; t >= 0; --t) {
      double sum_current_gradient = data_[t].sum_gradients;
      double sum_current_hessian = data_[t].sum_hessians;
      data_size_t current_count = data_[t].cnt;
      // if data not enough, or sum hessian too small
      if (current_count < tree_config_->min_data_in_leaf
<<<<<<< HEAD
          || sum_current_hessian < tree_config_->min_sum_hessian_in_leaf) continue;
=======
        || sum_current_hessian < tree_config_->min_sum_hessian_in_leaf) continue;
>>>>>>> a4a0235d
      data_size_t other_count = num_data - current_count;
      // if data not enough
      if (other_count < tree_config_->min_data_in_leaf) continue;

      double sum_other_hessian = sum_hessian - sum_current_hessian;
      // if sum hessian too small
      if (sum_other_hessian < tree_config_->min_sum_hessian_in_leaf) continue;

      double sum_other_gradient = sum_gradient - sum_current_gradient;
      // current split gain
      double current_gain = GetLeafSplitGain(sum_other_gradient, sum_other_hessian)
        + GetLeafSplitGain(sum_current_gradient, sum_current_hessian);
      // gain with split is worse than without split
      if (current_gain < min_gain_shift) continue;

      // mark to is splittable
      is_splittable = true;
      // better split point
      if (current_gain > best_gain) {
        best_threshold = static_cast<unsigned int>(t);
        best_gain = current_gain;
      }
    }
    // update split information
    if (is_splittable) {
      output->feature = feature_idx_;
      output->threshold = best_threshold;
      output->left_output = CalculateSplittedLeafOutput(data_[best_threshold].sum_gradients,
        data_[best_threshold].sum_hessians);
      output->left_count = data_[best_threshold].cnt;
      output->left_sum_gradient = data_[best_threshold].sum_gradients;
      output->left_sum_hessian = data_[best_threshold].sum_hessians;

      output->right_output = CalculateSplittedLeafOutput(sum_gradient - data_[best_threshold].sum_gradients,
        sum_hessian - data_[best_threshold].sum_hessians);
      output->right_count = num_data - data_[best_threshold].cnt;
      output->right_sum_gradient = sum_gradient - data_[best_threshold].sum_gradients;
      output->right_sum_hessian = sum_hessian - data_[best_threshold].sum_hessians;

      output->gain = best_gain - gain_shift;
    } else {
      output->feature = feature_idx_;
      output->gain = kMinScore;
    }
  }
  /*!
  * \brief Binary size of this histogram
  */
  int SizeOfHistgram() const {
    return feature_->num_bin() * sizeof(HistogramBinEntry);
  }

  /*!
  * \brief Memory pointer to histogram data
  */
  const HistogramBinEntry* HistogramData() const {
    return data_.data();
  }

  /*!
  * \brief Restore histogram from memory
  */
  void FromMemory(char* memory_data)  {
    std::memcpy(data_.data(), memory_data, feature_->num_bin() * sizeof(HistogramBinEntry));
  }

  /*!
  * \brief True if this histogram can be splitted
  */
  bool is_splittable() { return is_splittable_; }

  /*!
  * \brief Set splittable to this histogram
  */
  void set_is_splittable(bool val) { is_splittable_ = val; }

  void ResetConfig(const TreeConfig* tree_config) {
    tree_config_ = tree_config;
  }

private:
  /*!
  * \brief Calculate the split gain based on regularized sum_gradients and sum_hessians
  * \param sum_gradients
  * \param sum_hessians
  * \return split gain
  */
  double GetLeafSplitGain(double sum_gradients, double sum_hessians) const {
    double abs_sum_gradients = std::fabs(sum_gradients);
    if (abs_sum_gradients > tree_config_->lambda_l1) {
      double reg_abs_sum_gradients = abs_sum_gradients - tree_config_->lambda_l1;
      return (reg_abs_sum_gradients * reg_abs_sum_gradients) 
             / (sum_hessians + tree_config_->lambda_l2);
    }
    return 0.0f;
  }

  /*!
  * \brief Calculate the output of a leaf based on regularized sum_gradients and sum_hessians
  * \param sum_gradients
  * \param sum_hessians
  * \return leaf output
  */
  double CalculateSplittedLeafOutput(double sum_gradients, double sum_hessians) const {
    double abs_sum_gradients = std::fabs(sum_gradients);
    if (abs_sum_gradients > tree_config_->lambda_l1) {
      return -std::copysign(abs_sum_gradients - tree_config_->lambda_l1, sum_gradients) 
                            / (sum_hessians + tree_config_->lambda_l2);
    }
    return 0.0f;
  }
  int feature_idx_;
  const Feature* feature_;
  /*! \brief pointer of tree config */
  const TreeConfig* tree_config_;
  /*! \brief sum of gradient of each bin */
  std::vector<HistogramBinEntry> data_;
  /*! \brief False if this histogram cannot split */
  bool is_splittable_ = true;
  /*! \brief function that used to find best threshold */
  std::function<void(double, double, data_size_t, SplitInfo*)> find_best_threshold_fun_;
};


class HistogramPool {
public:
  /*!
  * \brief Constructor
  */
  HistogramPool() {
    cache_size_ = 0;
    total_size_ = 0;
  }

  /*!
  * \brief Destructor
  */
  ~HistogramPool() {
  }
  /*!
  * \brief Reset pool size
  * \param cache_size Max cache size
  * \param total_size Total size will be used
  */
  void Reset(int cache_size, int total_size) {
    cache_size_ = cache_size;
    // at least need 2 bucket to store smaller leaf and larger leaf
    CHECK(cache_size_ >= 2);
    total_size_ = total_size;
    if (cache_size_ > total_size_) {
      cache_size_ = total_size_;
    }
    is_enough_ = (cache_size_ == total_size_);
    if (!is_enough_) {
      mapper_.resize(total_size_);
      inverse_mapper_.resize(cache_size_);
      last_used_time_.resize(cache_size_);
      ResetMap();
    }
  }

  /*!
  * \brief Reset mapper
  */
  void ResetMap() {
    if (!is_enough_) {
      cur_time_ = 0;
      std::fill(mapper_.begin(), mapper_.end(), -1);
      std::fill(inverse_mapper_.begin(), inverse_mapper_.end(), -1);
      std::fill(last_used_time_.begin(), last_used_time_.end(), 0);
    }
  }

  /*!
  * \brief Fill the pool
  * \param obj_create_fun that used to generate object
  */
  void Fill(std::function<FeatureHistogram*()> obj_create_fun) {
    fill_func_ = obj_create_fun;
    pool_.clear();
    pool_.resize(cache_size_);
    for (int i = 0; i < cache_size_; ++i) {
      pool_[i].reset(obj_create_fun());
    }
  }

  void DynamicChangeSize(int cache_size, int total_size) {
    int old_cache_size = cache_size_;
    Reset(cache_size, total_size);
    pool_.resize(cache_size_);
    for (int i = old_cache_size; i < cache_size_; ++i) {
      pool_[i].reset(fill_func_());
    }
  }

  void ResetConfig(const TreeConfig* tree_config, int array_size) {
    for (int i = 0; i < cache_size_; ++i) {
      auto data_ptr = pool_[i].get();
      for (int j = 0; j < array_size; ++j) {
        data_ptr[j].ResetConfig(tree_config);
      }
    }
  }
  /*!
  * \brief Get data for the specific index
  * \param idx which index want to get
  * \param out output data will store into this
  * \return True if this index is in the pool, False if this index is not in the pool
  */
  bool Get(int idx, FeatureHistogram** out) {
    if (is_enough_) {
      *out = pool_[idx].get();
      return true;
    } else if (mapper_[idx] >= 0) {
      int slot = mapper_[idx];
      *out = pool_[slot].get();
      last_used_time_[slot] = ++cur_time_;
      return true;
    } else {
      // choose the least used slot 
      int slot = static_cast<int>(ArrayArgs<int>::ArgMin(last_used_time_));
      *out = pool_[slot].get();
      last_used_time_[slot] = ++cur_time_;

      // reset previous mapper
      if (inverse_mapper_[slot] >= 0) mapper_[inverse_mapper_[slot]] = -1;

      // update current mapper
      mapper_[idx] = slot;
      inverse_mapper_[slot] = idx;
      return false;
    }
  }

  /*!
  * \brief Move data from one index to another index
  * \param src_idx
  * \param dst_idx
  */
  void Move(int src_idx, int dst_idx) {
    if (is_enough_) {
      std::swap(pool_[src_idx], pool_[dst_idx]);
      return;
    }
    if (mapper_[src_idx] < 0) {
      return;
    }
    // get slot of src idx
    int slot = mapper_[src_idx];
    // reset src_idx
    mapper_[src_idx] = -1;

    // move to dst idx
    mapper_[dst_idx] = slot;
    last_used_time_[slot] = ++cur_time_;
    inverse_mapper_[slot] = dst_idx;
  }
private:

  std::vector<std::unique_ptr<FeatureHistogram[]>> pool_;
  std::function<FeatureHistogram*()> fill_func_;
  int cache_size_;
  int total_size_;
  bool is_enough_ = false;
  std::vector<int> mapper_;
  std::vector<int> inverse_mapper_;
  std::vector<int> last_used_time_;
  int cur_time_ = 0;
};



}  // namespace LightGBM
#endif   // LightGBM_TREELEARNER_FEATURE_HISTOGRAM_HPP_<|MERGE_RESOLUTION|>--- conflicted
+++ resolved
@@ -33,10 +33,6 @@
     feature_ = feature;
     feature_idx_ = feature_idx;
     tree_config_ = tree_config;
-<<<<<<< HEAD
-=======
-    feature_ = feature;
->>>>>>> a4a0235d
     data_.resize(feature_->num_bin());
     if (feature->bin_type() == BinType::NumericalBin) {
       find_best_threshold_fun_ = std::bind(&FeatureHistogram::FindBestThresholdForNumerical, this, std::placeholders::_1
@@ -63,7 +59,6 @@
       data_[i].sum_hessians -= other.data_[i].sum_hessians;
     }
   }
-<<<<<<< HEAD
   void FixIgnoreBin(double sum_gradient, double sum_hessian, data_size_t num_data) {
     if (tree_config_->sparse_aware || feature_->is_sparse()) {
       // not need to Fix if max heavy bin is 0
@@ -84,18 +79,13 @@
       }
     }
   }
-=======
->>>>>>> a4a0235d
   /*!
   * \brief Find best threshold for this histogram
   * \param output The best split result
   */
   void FindBestThreshold(double sum_gradient, double sum_hessian, data_size_t num_data,
     SplitInfo* output) {
-<<<<<<< HEAD
     FixIgnoreBin(sum_gradient, sum_hessian, num_data);
-=======
->>>>>>> a4a0235d
     find_best_threshold_fun_(sum_gradient, sum_hessian, num_data, output);
     if (output->gain > kMinScore) {
       is_splittable_ = true;
@@ -104,11 +94,7 @@
     }
   }
 
-<<<<<<< HEAD
   void FindBestThresholdForNumerical(double sum_gradient, double sum_hessian, data_size_t num_data, 
-=======
-  void FindBestThresholdForNumerical(double sum_gradient, double sum_hessian, data_size_t num_data,
->>>>>>> a4a0235d
     SplitInfo* output) {
     double best_sum_left_gradient = NAN;
     double best_sum_left_hessian = NAN;
@@ -127,13 +113,8 @@
       sum_right_hessian += data_[t].sum_hessians;
       right_count += data_[t].cnt;
       // if data not enough, or sum hessian too small
-<<<<<<< HEAD
       if (right_count < tree_config_->min_data_in_leaf 
           || sum_right_hessian < tree_config_->min_sum_hessian_in_leaf) continue;
-=======
-      if (right_count < tree_config_->min_data_in_leaf
-        || sum_right_hessian < tree_config_->min_sum_hessian_in_leaf) continue;
->>>>>>> a4a0235d
       data_size_t left_count = num_data - right_count;
       // if data not enough
       if (left_count < tree_config_->min_data_in_leaf) break;
@@ -199,11 +180,7 @@
       data_size_t current_count = data_[t].cnt;
       // if data not enough, or sum hessian too small
       if (current_count < tree_config_->min_data_in_leaf
-<<<<<<< HEAD
           || sum_current_hessian < tree_config_->min_sum_hessian_in_leaf) continue;
-=======
-        || sum_current_hessian < tree_config_->min_sum_hessian_in_leaf) continue;
->>>>>>> a4a0235d
       data_size_t other_count = num_data - current_count;
       // if data not enough
       if (other_count < tree_config_->min_data_in_leaf) continue;
