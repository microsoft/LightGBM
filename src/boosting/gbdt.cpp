/*!
 * Copyright (c) 2016 Microsoft Corporation. All rights reserved.
 * Licensed under the MIT License. See LICENSE file in the project root for license information.
 */
#include "gbdt.h"

#include <LightGBM/metric.h>
#include <LightGBM/network.h>
#include <LightGBM/objective_function.h>
#include <LightGBM/prediction_early_stop.h>
#include <LightGBM/utils/common.h>
#include <LightGBM/utils/openmp_wrapper.h>
#include <LightGBM/sample_strategy.h>

#include <chrono>
#include <ctime>
#include <sstream>

namespace LightGBM {

Common::Timer global_timer;

int LGBM_config_::current_device = lgbm_device_cpu;
int LGBM_config_::current_learner = use_cpu_learner;

GBDT::GBDT()
    : iter_(0),
      train_data_(nullptr),
      config_(nullptr),
      objective_function_(nullptr),
      early_stopping_round_(0),
      es_first_metric_only_(false),
      max_feature_idx_(0),
      num_tree_per_iteration_(1),
      num_class_(1),
      num_iteration_for_pred_(0),
      shrinkage_rate_(0.1f),
      num_init_iteration_(0) {
  average_output_ = false;
  tree_learner_ = nullptr;
  linear_tree_ = false;
  data_sample_strategy_.reset(nullptr);
}

GBDT::~GBDT() {
}

void GBDT::Init(const Config* config, const Dataset* train_data, const ObjectiveFunction* objective_function,
                const std::vector<const Metric*>& training_metrics) {
  CHECK_NOTNULL(train_data);
  train_data_ = train_data;
  if (!config->monotone_constraints.empty()) {
    CHECK_EQ(static_cast<size_t>(train_data_->num_total_features()), config->monotone_constraints.size());
  }
  if (!config->feature_contri.empty()) {
    CHECK_EQ(static_cast<size_t>(train_data_->num_total_features()), config->feature_contri.size());
  }
  iter_ = 0;
  num_iteration_for_pred_ = 0;
  max_feature_idx_ = 0;
  num_class_ = config->num_class;
  config_ = std::unique_ptr<Config>(new Config(*config));
  early_stopping_round_ = config_->early_stopping_round;
  es_first_metric_only_ = config_->first_metric_only;
  shrinkage_rate_ = config_->learning_rate;

  if (config_->device_type == std::string("cuda") || config_->device_type == std::string("cuda_exp")) {
    LGBM_config_::current_learner = use_cuda_learner;
    #ifdef USE_CUDA_EXP
    if (config_->device_type == std::string("cuda_exp")) {
      const int gpu_device_id = config_->gpu_device_id >= 0 ? config_->gpu_device_id : 0;
      CUDASUCCESS_OR_FATAL(cudaSetDevice(gpu_device_id));
    }
    #endif  // USE_CUDA_EXP
  }

  // load forced_splits file
  if (!config->forcedsplits_filename.empty()) {
    std::ifstream forced_splits_file(config->forcedsplits_filename.c_str());
    std::stringstream buffer;
    buffer << forced_splits_file.rdbuf();
    std::string err;
    forced_splits_json_ = Json::parse(buffer.str(), &err);
  }

  objective_function_ = objective_function;
  num_tree_per_iteration_ = num_class_;
  if (objective_function_ != nullptr) {
    num_tree_per_iteration_ = objective_function_->NumModelPerIteration();
    if (objective_function_->IsRenewTreeOutput() && !config->monotone_constraints.empty()) {
      Log::Fatal("Cannot use ``monotone_constraints`` in %s objective, please disable it.", objective_function_->GetName());
    }
  }

  data_sample_strategy_.reset(SampleStrategy::CreateSampleStrategy(config_.get(), train_data_, objective_function_, num_tree_per_iteration_));
  is_constant_hessian_ = GetIsConstHessian(objective_function) && !data_sample_strategy_->IsHessianChange();

  const bool boosting_on_gpu = objective_function_ != nullptr && objective_function_->IsCUDAObjective();
  tree_learner_ = std::unique_ptr<TreeLearner>(TreeLearner::CreateTreeLearner(config_->tree_learner, config_->device_type,
                                                                              config_.get(), boosting_on_gpu));

  // init tree learner
  tree_learner_->Init(train_data_, is_constant_hessian_);
  tree_learner_->SetForcedSplit(&forced_splits_json_);

  // push training metrics
  training_metrics_.clear();
  for (const auto& metric : training_metrics) {
    training_metrics_.push_back(metric);
  }
  training_metrics_.shrink_to_fit();

  #ifdef USE_CUDA_EXP
  if (config_->device_type == std::string("cuda_exp")) {
    train_score_updater_.reset(new CUDAScoreUpdater(train_data_, num_tree_per_iteration_, boosting_on_gpu));
  } else {
  #endif  // USE_CUDA_EXP
    train_score_updater_.reset(new ScoreUpdater(train_data_, num_tree_per_iteration_));
  #ifdef USE_CUDA_EXP
  }
  #endif  // USE_CUDA_EXP

  num_data_ = train_data_->num_data();
  // create buffer for gradients and Hessians
  if (objective_function_ != nullptr) {
<<<<<<< HEAD
    const size_t total_size = static_cast<size_t>(num_data_) * num_tree_per_iteration_;
    gradients_.resize(total_size);
    hessians_.resize(total_size);
=======
    size_t total_size = static_cast<size_t>(num_data_) * num_tree_per_iteration_;
    #ifdef USE_CUDA_EXP
    if (config_->device_type == std::string("cuda_exp") && boosting_on_gpu) {
      AllocateCUDAMemory<score_t>(&gradients_pointer_, total_size, __FILE__, __LINE__);
      AllocateCUDAMemory<score_t>(&hessians_pointer_, total_size, __FILE__, __LINE__);
    } else {
    #endif  // USE_CUDA_EXP
      gradients_.resize(total_size);
      hessians_.resize(total_size);
      gradients_pointer_ = gradients_.data();
      hessians_pointer_ = hessians_.data();
    #ifdef USE_CUDA_EXP
    }
    #endif  // USE_CUDA_EXP
  #ifndef USE_CUDA_EXP
  }
  #else  // USE_CUDA_EXP
  } else {
    if (config_->device_type == std::string("cuda_exp")) {
      size_t total_size = static_cast<size_t>(num_data_) * num_tree_per_iteration_;
      AllocateCUDAMemory<score_t>(&gradients_pointer_, total_size, __FILE__, __LINE__);
      AllocateCUDAMemory<score_t>(&hessians_pointer_, total_size, __FILE__, __LINE__);
    }
>>>>>>> 6b695c29
  }
  #endif  // USE_CUDA_EXP
  // get max feature index
  max_feature_idx_ = train_data_->num_total_features() - 1;
  // get label index
  label_idx_ = train_data_->label_idx();
  // get feature names
  feature_names_ = train_data_->feature_names();
  feature_infos_ = train_data_->feature_infos();
  monotone_constraints_ = config->monotone_constraints;
  // get parser config file content
  parser_config_str_ = train_data_->parser_config_str();

  // if need bagging, create buffer
  data_sample_strategy_->ResetSampleConfig(config_.get(), true);
  if (data_sample_strategy_->NeedResizeGradients()) {
    // resize gradient vectors to copy the customized gradients for goss or bagging with subset
    const size_t total_size = static_cast<size_t>(num_data_) * num_tree_per_iteration_;
    gradients_.resize(total_size, 0.0f);
    hessians_.resize(total_size, 0.0f);
  }

  class_need_train_ = std::vector<bool>(num_tree_per_iteration_, true);
  if (objective_function_ != nullptr && objective_function_->SkipEmptyClass()) {
    CHECK_EQ(num_tree_per_iteration_, num_class_);
    for (int i = 0; i < num_class_; ++i) {
      class_need_train_[i] = objective_function_->ClassNeedTrain(i);
    }
  }

  if (config_->linear_tree) {
    linear_tree_ = true;
  }
}

void GBDT::AddValidDataset(const Dataset* valid_data,
                           const std::vector<const Metric*>& valid_metrics) {
  if (!train_data_->CheckAlign(*valid_data)) {
    Log::Fatal("Cannot add validation data, since it has different bin mappers with training data");
  }
  // for a validation dataset, we need its score and metric
  auto new_score_updater =
    #ifdef USE_CUDA_EXP
    config_->device_type == std::string("cuda_exp") ?
    std::unique_ptr<CUDAScoreUpdater>(new CUDAScoreUpdater(valid_data, num_tree_per_iteration_,
      objective_function_ != nullptr && objective_function_->IsCUDAObjective())) :
    #endif  // USE_CUDA_EXP
    std::unique_ptr<ScoreUpdater>(new ScoreUpdater(valid_data, num_tree_per_iteration_));
  // update score
  for (int i = 0; i < iter_; ++i) {
    for (int cur_tree_id = 0; cur_tree_id < num_tree_per_iteration_; ++cur_tree_id) {
      auto curr_tree = (i + num_init_iteration_) * num_tree_per_iteration_ + cur_tree_id;
      new_score_updater->AddScore(models_[curr_tree].get(), cur_tree_id);
    }
  }
  valid_score_updater_.push_back(std::move(new_score_updater));
  valid_metrics_.emplace_back();
  for (const auto& metric : valid_metrics) {
    valid_metrics_.back().push_back(metric);
  }
  valid_metrics_.back().shrink_to_fit();

  if (early_stopping_round_ > 0) {
    auto num_metrics = valid_metrics.size();
    if (es_first_metric_only_) { num_metrics = 1; }
    best_iter_.emplace_back(num_metrics, 0);
    best_score_.emplace_back(num_metrics, kMinScore);
    best_msg_.emplace_back(num_metrics);
  }
}

void GBDT::Boosting() {
  Common::FunctionTimer fun_timer("GBDT::Boosting", global_timer);
  if (objective_function_ == nullptr) {
    Log::Fatal("No object function provided");
  }
  // objective function will calculate gradients and hessians
  int64_t num_score = 0;
  objective_function_->
    GetGradients(GetTrainingScore(&num_score), gradients_pointer_, hessians_pointer_);
}

<<<<<<< HEAD
=======
data_size_t GBDT::BaggingHelper(data_size_t start, data_size_t cnt, data_size_t* buffer) {
  if (cnt <= 0) {
    return 0;
  }
  data_size_t cur_left_cnt = 0;
  data_size_t cur_right_pos = cnt;
  // random bagging, minimal unit is one record
  for (data_size_t i = 0; i < cnt; ++i) {
    auto cur_idx = start + i;
    if (bagging_rands_[cur_idx / bagging_rand_block_].NextFloat() < config_->bagging_fraction) {
      buffer[cur_left_cnt++] = cur_idx;
    } else {
      buffer[--cur_right_pos] = cur_idx;
    }
  }
  return cur_left_cnt;
}

data_size_t GBDT::BalancedBaggingHelper(data_size_t start, data_size_t cnt,
                                        data_size_t* buffer) {
  if (cnt <= 0) {
    return 0;
  }
  auto label_ptr = train_data_->metadata().label();
  data_size_t cur_left_cnt = 0;
  data_size_t cur_right_pos = cnt;
  // random bagging, minimal unit is one record
  for (data_size_t i = 0; i < cnt; ++i) {
    auto cur_idx = start + i;
    bool is_pos = label_ptr[start + i] > 0;
    bool is_in_bag = false;
    if (is_pos) {
      is_in_bag = bagging_rands_[cur_idx / bagging_rand_block_].NextFloat() <
                  config_->pos_bagging_fraction;
    } else {
      is_in_bag = bagging_rands_[cur_idx / bagging_rand_block_].NextFloat() <
                  config_->neg_bagging_fraction;
    }
    if (is_in_bag) {
      buffer[cur_left_cnt++] = cur_idx;
    } else {
      buffer[--cur_right_pos] = cur_idx;
    }
  }
  return cur_left_cnt;
}

void GBDT::Bagging(int iter) {
  Common::FunctionTimer fun_timer("GBDT::Bagging", global_timer);
  // if need bagging
  if ((bag_data_cnt_ < num_data_ && iter % config_->bagging_freq == 0) ||
      need_re_bagging_) {
    need_re_bagging_ = false;
    auto left_cnt = bagging_runner_.Run<true>(
        num_data_,
        [=](int, data_size_t cur_start, data_size_t cur_cnt, data_size_t* left,
            data_size_t*) {
          data_size_t cur_left_count = 0;
          if (balanced_bagging_) {
            cur_left_count =
                BalancedBaggingHelper(cur_start, cur_cnt, left);
          } else {
            cur_left_count = BaggingHelper(cur_start, cur_cnt, left);
          }
          return cur_left_count;
        },
        bag_data_indices_.data());
    bag_data_cnt_ = left_cnt;
    Log::Debug("Re-bagging, using %d data to train", bag_data_cnt_);
    // set bagging data to tree learner
    if (!is_use_subset_) {
      #ifdef USE_CUDA_EXP
      if (config_->device_type == std::string("cuda_exp")) {
        CopyFromHostToCUDADevice<data_size_t>(cuda_bag_data_indices_.RawData(), bag_data_indices_.data(), static_cast<size_t>(num_data_), __FILE__, __LINE__);
        tree_learner_->SetBaggingData(nullptr, cuda_bag_data_indices_.RawData(), bag_data_cnt_);
      } else {
      #endif  // USE_CUDA_EXP
        tree_learner_->SetBaggingData(nullptr, bag_data_indices_.data(), bag_data_cnt_);
      #ifdef USE_CUDA_EXP
      }
      #endif  // USE_CUDA_EXP
    } else {
      // get subset
      tmp_subset_->ReSize(bag_data_cnt_);
      tmp_subset_->CopySubrow(train_data_, bag_data_indices_.data(),
                              bag_data_cnt_, false);
      #ifdef USE_CUDA_EXP
      if (config_->device_type == std::string("cuda_exp")) {
        CopyFromHostToCUDADevice<data_size_t>(cuda_bag_data_indices_.RawData(), bag_data_indices_.data(), static_cast<size_t>(num_data_), __FILE__, __LINE__);
        tree_learner_->SetBaggingData(tmp_subset_.get(), cuda_bag_data_indices_.RawData(),
                                      bag_data_cnt_);
      } else {
      #endif  // USE_CUDA_EXP
        tree_learner_->SetBaggingData(tmp_subset_.get(), bag_data_indices_.data(),
                                      bag_data_cnt_);
      #ifdef USE_CUDA_EXP
      }
      #endif  // USE_CUDA_EXP
    }
  }
}

>>>>>>> 6b695c29
void GBDT::Train(int snapshot_freq, const std::string& model_output_path) {
  Common::FunctionTimer fun_timer("GBDT::Train", global_timer);
  bool is_finished = false;
  auto start_time = std::chrono::steady_clock::now();
  for (int iter = 0; iter < config_->num_iterations && !is_finished; ++iter) {
    is_finished = TrainOneIter(nullptr, nullptr);
    if (!is_finished) {
      is_finished = EvalAndCheckEarlyStopping();
    }
    auto end_time = std::chrono::steady_clock::now();
    // output used time per iteration
    Log::Info("%f seconds elapsed, finished iteration %d", std::chrono::duration<double,
              std::milli>(end_time - start_time) * 1e-3, iter + 1);
    if (snapshot_freq > 0
        && (iter + 1) % snapshot_freq == 0) {
      std::string snapshot_out = model_output_path + ".snapshot_iter_" + std::to_string(iter + 1);
      SaveModelToFile(0, -1, config_->saved_feature_importance_type, snapshot_out.c_str());
    }
  }
}

void GBDT::RefitTree(const std::vector<std::vector<int>>& tree_leaf_prediction) {
  CHECK_GT(tree_leaf_prediction.size(), 0);
  CHECK_EQ(static_cast<size_t>(num_data_), tree_leaf_prediction.size());
  CHECK_EQ(static_cast<size_t>(models_.size()), tree_leaf_prediction[0].size());
  int num_iterations = static_cast<int>(models_.size() / num_tree_per_iteration_);
  std::vector<int> leaf_pred(num_data_);
  if (linear_tree_) {
    std::vector<int> max_leaves_by_thread = std::vector<int>(OMP_NUM_THREADS(), 0);
    #pragma omp parallel for schedule(static)
    for (int i = 0; i < static_cast<int>(tree_leaf_prediction.size()); ++i) {
      int tid = omp_get_thread_num();
      for (size_t j = 0; j < tree_leaf_prediction[i].size(); ++j) {
        max_leaves_by_thread[tid] = std::max(max_leaves_by_thread[tid], tree_leaf_prediction[i][j]);
      }
    }
    int max_leaves = *std::max_element(max_leaves_by_thread.begin(), max_leaves_by_thread.end());
    max_leaves += 1;
    tree_learner_->InitLinear(train_data_, max_leaves);
  }
  for (int iter = 0; iter < num_iterations; ++iter) {
    Boosting();
    for (int tree_id = 0; tree_id < num_tree_per_iteration_; ++tree_id) {
      int model_index = iter * num_tree_per_iteration_ + tree_id;
      #pragma omp parallel for schedule(static)
      for (int i = 0; i < num_data_; ++i) {
        leaf_pred[i] = tree_leaf_prediction[i][model_index];
        CHECK_LT(leaf_pred[i], models_[model_index]->num_leaves());
      }
      size_t offset = static_cast<size_t>(tree_id) * num_data_;
      auto grad = gradients_pointer_ + offset;
      auto hess = hessians_pointer_ + offset;
      auto new_tree = tree_learner_->FitByExistingTree(models_[model_index].get(), leaf_pred, grad, hess);
      train_score_updater_->AddScore(tree_learner_.get(), new_tree, tree_id);
      models_[model_index].reset(new_tree);
    }
  }
}

/* If the custom "average" is implemented it will be used in place of the label average (if enabled)
*
* An improvement to this is to have options to explicitly choose
* (i) standard average
* (ii) custom average if available
* (iii) any user defined scalar bias (e.g. using a new option "init_score" that overrides (i) and (ii) )
*
* (i) and (ii) could be selected as say "auto_init_score" = 0 or 1 etc..
*
*/
double ObtainAutomaticInitialScore(const ObjectiveFunction* fobj, int class_id) {
  double init_score = 0.0;
  if (fobj != nullptr) {
    init_score = fobj->BoostFromScore(class_id);
  }
  if (Network::num_machines() > 1) {
    init_score = Network::GlobalSyncUpByMean(init_score);
  }
  return init_score;
}

double GBDT::BoostFromAverage(int class_id, bool update_scorer) {
  Common::FunctionTimer fun_timer("GBDT::BoostFromAverage", global_timer);
  // boosting from average label; or customized "average" if implemented for the current objective
  if (models_.empty() && !train_score_updater_->has_init_score() && objective_function_ != nullptr) {
    if (config_->boost_from_average || (train_data_ != nullptr && train_data_->num_features() == 0)) {
      double init_score = ObtainAutomaticInitialScore(objective_function_, class_id);
      if (std::fabs(init_score) > kEpsilon) {
        if (update_scorer) {
          train_score_updater_->AddScore(init_score, class_id);
          for (auto& score_updater : valid_score_updater_) {
            score_updater->AddScore(init_score, class_id);
          }
        }
        Log::Info("Start training from score %lf", init_score);
        return init_score;
      }
    } else if (std::string(objective_function_->GetName()) == std::string("regression_l1")
               || std::string(objective_function_->GetName()) == std::string("quantile")
               || std::string(objective_function_->GetName()) == std::string("mape")) {
      Log::Warning("Disabling boost_from_average in %s may cause the slow convergence", objective_function_->GetName());
    }
  }
  return 0.0f;
}

bool GBDT::TrainOneIter(const score_t* gradients, const score_t* hessians) {
  Common::FunctionTimer fun_timer("GBDT::TrainOneIter", global_timer);
  std::vector<double> init_scores(num_tree_per_iteration_, 0.0);
  // boosting first
  if (gradients == nullptr || hessians == nullptr) {
    for (int cur_tree_id = 0; cur_tree_id < num_tree_per_iteration_; ++cur_tree_id) {
      init_scores[cur_tree_id] = BoostFromAverage(cur_tree_id, true);
    }
    Boosting();
<<<<<<< HEAD
    gradients = gradients_.data();
    hessians = hessians_.data();
  } else if (gradients != nullptr) {
    // use customized objective function
    CHECK(hessians != nullptr && objective_function_ == nullptr);
    if (config_->boosting == std::string("goss") || config_->data_sample_strategy == std::string("goss")) {
      // need to copy customized gradients when using GOSS
      int64_t total_size = static_cast<int64_t>(num_data_) * num_tree_per_iteration_;
      #pragma omp parallel for schedule(static)
      for (int64_t i = 0; i < total_size; ++i) {
        gradients_[i] = gradients[i];
        hessians_[i] = hessians[i];
      }
      gradients = gradients_.data();
      hessians = hessians_.data();
    }
=======
    gradients = gradients_pointer_;
    hessians = hessians_pointer_;
  #ifndef USE_CUDA_EXP
>>>>>>> 6b695c29
  }
  #else  // USE_CUDA_EXP
  } else {
    if (config_->device_type == std::string("cuda_exp")) {
      const size_t total_size = static_cast<size_t>(num_data_ * num_class_);
      CopyFromHostToCUDADevice<score_t>(gradients_pointer_, gradients, total_size, __FILE__, __LINE__);
      CopyFromHostToCUDADevice<score_t>(hessians_pointer_, hessians, total_size, __FILE__, __LINE__);
      gradients = gradients_pointer_;
      hessians = hessians_pointer_;
    }
  }
  #endif  // USE_CUDA_EXP

  // bagging logic
  data_sample_strategy_->Bagging(iter_, tree_learner_.get(), gradients_.data(), hessians_.data());
  const bool is_use_subset = data_sample_strategy_->is_use_subset();
  const data_size_t bag_data_cnt = data_sample_strategy_->bag_data_cnt();
  const std::vector<data_size_t, Common::AlignmentAllocator<data_size_t, kAlignedSize>>& bag_data_indices = data_sample_strategy_->bag_data_indices();

  bool should_continue = false;
  for (int cur_tree_id = 0; cur_tree_id < num_tree_per_iteration_; ++cur_tree_id) {
    const size_t offset = static_cast<size_t>(cur_tree_id) * num_data_;
    std::unique_ptr<Tree> new_tree(new Tree(2, false, false));
    if (class_need_train_[cur_tree_id] && train_data_->num_features() > 0) {
      auto grad = gradients + offset;
      auto hess = hessians + offset;
      // need to copy gradients for bagging subset.
<<<<<<< HEAD
      if (is_use_subset && bag_data_cnt < num_data_ && config_->device_type != std::string("cuda_exp")) {
        for (int i = 0; i < bag_data_cnt; ++i) {
          gradients_[offset + i] = grad[bag_data_indices[i]];
          hessians_[offset + i] = hess[bag_data_indices[i]];
=======
      if (is_use_subset_ && bag_data_cnt_ < num_data_ && config_->device_type != std::string("cuda_exp")) {
        for (int i = 0; i < bag_data_cnt_; ++i) {
          gradients_pointer_[offset + i] = grad[bag_data_indices_[i]];
          hessians_pointer_[offset + i] = hess[bag_data_indices_[i]];
>>>>>>> 6b695c29
        }
        grad = gradients_pointer_ + offset;
        hess = hessians_pointer_ + offset;
      }
      bool is_first_tree = models_.size() < static_cast<size_t>(num_tree_per_iteration_);
      new_tree.reset(tree_learner_->Train(grad, hess, is_first_tree));
    }

    if (new_tree->num_leaves() > 1) {
      should_continue = true;
      auto score_ptr = train_score_updater_->score() + offset;
      auto residual_getter = [score_ptr](const label_t* label, int i) {return static_cast<double>(label[i]) - score_ptr[i]; };
      tree_learner_->RenewTreeOutput(new_tree.get(), objective_function_, residual_getter,
                                     num_data_, bag_data_indices.data(), bag_data_cnt);
      // shrinkage by learning rate
      new_tree->Shrinkage(shrinkage_rate_);
      // update score
      UpdateScore(new_tree.get(), cur_tree_id);
      if (std::fabs(init_scores[cur_tree_id]) > kEpsilon) {
        new_tree->AddBias(init_scores[cur_tree_id]);
      }
    } else {
      // only add default score one-time
      if (models_.size() < static_cast<size_t>(num_tree_per_iteration_)) {
        if (objective_function_ != nullptr && !config_->boost_from_average && !train_score_updater_->has_init_score()) {
          init_scores[cur_tree_id] = ObtainAutomaticInitialScore(objective_function_, cur_tree_id);
          // updates scores
          train_score_updater_->AddScore(init_scores[cur_tree_id], cur_tree_id);
          for (auto& score_updater : valid_score_updater_) {
            score_updater->AddScore(init_scores[cur_tree_id], cur_tree_id);
          }
        }
        new_tree->AsConstantTree(init_scores[cur_tree_id]);
      }
    }
    // add model
    models_.push_back(std::move(new_tree));
  }

  if (!should_continue) {
    Log::Warning("Stopped training because there are no more leaves that meet the split requirements");
    if (models_.size() > static_cast<size_t>(num_tree_per_iteration_)) {
      for (int cur_tree_id = 0; cur_tree_id < num_tree_per_iteration_; ++cur_tree_id) {
        models_.pop_back();
      }
    }
    return true;
  }

  ++iter_;
  return false;
}

void GBDT::RollbackOneIter() {
  if (iter_ <= 0) { return; }
  // reset score
  for (int cur_tree_id = 0; cur_tree_id < num_tree_per_iteration_; ++cur_tree_id) {
    auto curr_tree = models_.size() - num_tree_per_iteration_ + cur_tree_id;
    models_[curr_tree]->Shrinkage(-1.0);
    train_score_updater_->AddScore(models_[curr_tree].get(), cur_tree_id);
    for (auto& score_updater : valid_score_updater_) {
      score_updater->AddScore(models_[curr_tree].get(), cur_tree_id);
    }
  }
  // remove model
  for (int cur_tree_id = 0; cur_tree_id < num_tree_per_iteration_; ++cur_tree_id) {
    models_.pop_back();
  }
  --iter_;
}

bool GBDT::EvalAndCheckEarlyStopping() {
  bool is_met_early_stopping = false;
  // print message for metric
  auto best_msg = OutputMetric(iter_);


  is_met_early_stopping = !best_msg.empty();
  if (is_met_early_stopping) {
    Log::Info("Early stopping at iteration %d, the best iteration round is %d",
              iter_, iter_ - early_stopping_round_);
    Log::Info("Output of best iteration round:\n%s", best_msg.c_str());
    // pop last early_stopping_round_ models
    for (int i = 0; i < early_stopping_round_ * num_tree_per_iteration_; ++i) {
      models_.pop_back();
    }
  }
  return is_met_early_stopping;
}

void GBDT::UpdateScore(const Tree* tree, const int cur_tree_id) {
  Common::FunctionTimer fun_timer("GBDT::UpdateScore", global_timer);
  // update training score
  if (!data_sample_strategy_->is_use_subset()) {
    train_score_updater_->AddScore(tree_learner_.get(), tree, cur_tree_id);

    const data_size_t bag_data_cnt = data_sample_strategy_->bag_data_cnt();
    // we need to predict out-of-bag scores of data for boosting
<<<<<<< HEAD
    if (num_data_ - bag_data_cnt > 0) {
      train_score_updater_->AddScore(tree, data_sample_strategy_->bag_data_indices().data() + bag_data_cnt, num_data_ - bag_data_cnt, cur_tree_id);
=======
    if (num_data_ - bag_data_cnt_ > 0) {
      #ifdef USE_CUDA_EXP
      if (config_->device_type == std::string("cuda_exp")) {
        train_score_updater_->AddScore(tree, cuda_bag_data_indices_.RawData() + bag_data_cnt_, num_data_ - bag_data_cnt_, cur_tree_id);
      } else {
      #endif  // USE_CUDA_EXP
        train_score_updater_->AddScore(tree, bag_data_indices_.data() + bag_data_cnt_, num_data_ - bag_data_cnt_, cur_tree_id);
      #ifdef USE_CUDA_EXP
      }
      #endif  // USE_CUDA_EXP
>>>>>>> 6b695c29
    }

  } else {
    train_score_updater_->AddScore(tree, cur_tree_id);
  }


  // update validation score
  for (auto& score_updater : valid_score_updater_) {
    score_updater->AddScore(tree, cur_tree_id);
  }
}

std::vector<double> GBDT::EvalOneMetric(const Metric* metric, const double* score) const {
  #ifdef USE_CUDA_EXP
  const bool boosting_on_cuda = objective_function_ != nullptr && objective_function_->IsCUDAObjective();
  const bool evaluation_on_cuda = metric->IsCUDAMetric();
  if ((boosting_on_cuda && evaluation_on_cuda) || (!boosting_on_cuda && !evaluation_on_cuda)) {
  #endif  // USE_CUDA_EXP
    return metric->Eval(score, objective_function_);
  #ifdef USE_CUDA_EXP
  } else if (boosting_on_cuda && !evaluation_on_cuda) {
    const size_t total_size = static_cast<size_t>(num_data_) * static_cast<size_t>(num_tree_per_iteration_);
    if (total_size > host_score_.size()) {
      host_score_.resize(total_size, 0.0f);
    }
    CopyFromCUDADeviceToHost<double>(host_score_.data(), score, total_size, __FILE__, __LINE__);
    return metric->Eval(host_score_.data(), objective_function_);
  } else {
    const size_t total_size = static_cast<size_t>(num_data_) * static_cast<size_t>(num_tree_per_iteration_);
    if (total_size > cuda_score_.Size()) {
      cuda_score_.Resize(total_size);
    }
    CopyFromHostToCUDADevice<double>(cuda_score_.RawData(), score, total_size, __FILE__, __LINE__);
    return metric->Eval(cuda_score_.RawData(), objective_function_);
  }
  #endif  // USE_CUDA_EXP
}

std::string GBDT::OutputMetric(int iter) {
  bool need_output = (iter % config_->metric_freq) == 0;
  std::string ret = "";
  std::stringstream msg_buf;
  std::vector<std::pair<size_t, size_t>> meet_early_stopping_pairs;
  // print training metric
  if (need_output) {
    for (auto& sub_metric : training_metrics_) {
      auto name = sub_metric->GetName();
      auto scores = EvalOneMetric(sub_metric, train_score_updater_->score());
      for (size_t k = 0; k < name.size(); ++k) {
        std::stringstream tmp_buf;
        tmp_buf << "Iteration:" << iter
          << ", training " << name[k]
          << " : " << scores[k];
        Log::Info(tmp_buf.str().c_str());
        if (early_stopping_round_ > 0) {
          msg_buf << tmp_buf.str() << '\n';
        }
      }
    }
  }
  // print validation metric
  if (need_output || early_stopping_round_ > 0) {
    for (size_t i = 0; i < valid_metrics_.size(); ++i) {
      for (size_t j = 0; j < valid_metrics_[i].size(); ++j) {
        auto test_scores = EvalOneMetric(valid_metrics_[i][j], valid_score_updater_[i]->score());
        auto name = valid_metrics_[i][j]->GetName();
        for (size_t k = 0; k < name.size(); ++k) {
          std::stringstream tmp_buf;
          tmp_buf << "Iteration:" << iter
            << ", valid_" << i + 1 << " " << name[k]
            << " : " << test_scores[k];
          if (need_output) {
            Log::Info(tmp_buf.str().c_str());
          }
          if (early_stopping_round_ > 0) {
            msg_buf << tmp_buf.str() << '\n';
          }
        }
        if (es_first_metric_only_ && j > 0) { continue; }
        if (ret.empty() && early_stopping_round_ > 0) {
          auto cur_score = valid_metrics_[i][j]->factor_to_bigger_better() * test_scores.back();
          if (cur_score > best_score_[i][j]) {
            best_score_[i][j] = cur_score;
            best_iter_[i][j] = iter;
            meet_early_stopping_pairs.emplace_back(i, j);
          } else {
            if (iter - best_iter_[i][j] >= early_stopping_round_) { ret = best_msg_[i][j]; }
          }
        }
      }
    }
  }
  for (auto& pair : meet_early_stopping_pairs) {
    best_msg_[pair.first][pair.second] = msg_buf.str();
  }
  return ret;
}

/*! \brief Get eval result */
std::vector<double> GBDT::GetEvalAt(int data_idx) const {
  CHECK(data_idx >= 0 && data_idx <= static_cast<int>(valid_score_updater_.size()));
  std::vector<double> ret;
  if (data_idx == 0) {
    for (auto& sub_metric : training_metrics_) {
      auto scores = EvalOneMetric(sub_metric, train_score_updater_->score());
      for (auto score : scores) {
        ret.push_back(score);
      }
    }
  } else {
    auto used_idx = data_idx - 1;
    for (size_t j = 0; j < valid_metrics_[used_idx].size(); ++j) {
      auto test_scores = EvalOneMetric(valid_metrics_[used_idx][j], valid_score_updater_[used_idx]->score());
      for (auto score : test_scores) {
        ret.push_back(score);
      }
    }
  }
  return ret;
}

/*! \brief Get training scores result */
const double* GBDT::GetTrainingScore(int64_t* out_len) {
  *out_len = static_cast<int64_t>(train_score_updater_->num_data()) * num_class_;
  return train_score_updater_->score();
}

void GBDT::PredictContrib(const double* features, double* output) const {
  // set zero
  const int num_features = max_feature_idx_ + 1;
  std::memset(output, 0, sizeof(double) * num_tree_per_iteration_ * (num_features + 1));
  const int end_iteration_for_pred = start_iteration_for_pred_ + num_iteration_for_pred_;
  for (int i = start_iteration_for_pred_; i < end_iteration_for_pred; ++i) {
    // predict all the trees for one iteration
    for (int k = 0; k < num_tree_per_iteration_; ++k) {
      models_[i * num_tree_per_iteration_ + k]->PredictContrib(features, num_features, output + k*(num_features + 1));
    }
  }
}

void GBDT::PredictContribByMap(const std::unordered_map<int, double>& features,
                               std::vector<std::unordered_map<int, double>>* output) const {
  const int num_features = max_feature_idx_ + 1;
  const int end_iteration_for_pred = start_iteration_for_pred_ + num_iteration_for_pred_;
  for (int i = start_iteration_for_pred_; i < end_iteration_for_pred; ++i) {
    // predict all the trees for one iteration
    for (int k = 0; k < num_tree_per_iteration_; ++k) {
      models_[i * num_tree_per_iteration_ + k]->PredictContribByMap(features, num_features, &((*output)[k]));
    }
  }
}

void GBDT::GetPredictAt(int data_idx, double* out_result, int64_t* out_len) {
  CHECK(data_idx >= 0 && data_idx <= static_cast<int>(valid_score_updater_.size()));

  const double* raw_scores = nullptr;
  data_size_t num_data = 0;
  if (data_idx == 0) {
    raw_scores = GetTrainingScore(out_len);
    num_data = train_score_updater_->num_data();
  } else {
    auto used_idx = data_idx - 1;
    raw_scores = valid_score_updater_[used_idx]->score();
    num_data = valid_score_updater_[used_idx]->num_data();
    *out_len = static_cast<int64_t>(num_data) * num_class_;
  }
  if (objective_function_ != nullptr) {
    #pragma omp parallel for schedule(static)
    for (data_size_t i = 0; i < num_data; ++i) {
      std::vector<double> tree_pred(num_tree_per_iteration_);
      for (int j = 0; j < num_tree_per_iteration_; ++j) {
        tree_pred[j] = raw_scores[j * num_data + i];
      }
      std::vector<double> tmp_result(num_class_);
      objective_function_->ConvertOutput(tree_pred.data(), tmp_result.data());
      for (int j = 0; j < num_class_; ++j) {
        out_result[j * num_data + i] = static_cast<double>(tmp_result[j]);
      }
    }
  } else {
    #pragma omp parallel for schedule(static)
    for (data_size_t i = 0; i < num_data; ++i) {
      for (int j = 0; j < num_tree_per_iteration_; ++j) {
        out_result[j * num_data + i] = static_cast<double>(raw_scores[j * num_data + i]);
      }
    }
  }
}

double GBDT::GetUpperBoundValue() const {
  double max_value = 0.0;
  for (const auto &tree : models_) {
    max_value += tree->GetUpperBoundValue();
  }
  return max_value;
}

double GBDT::GetLowerBoundValue() const {
  double min_value = 0.0;
  for (const auto &tree : models_) {
    min_value += tree->GetLowerBoundValue();
  }
  return min_value;
}

void GBDT::ResetTrainingData(const Dataset* train_data, const ObjectiveFunction* objective_function,
                             const std::vector<const Metric*>& training_metrics) {
  if (train_data != train_data_ && !train_data_->CheckAlign(*train_data)) {
    Log::Fatal("Cannot reset training data, since new training data has different bin mappers");
  }

  objective_function_ = objective_function;
  data_sample_strategy_->UpdateObjectiveFunction(objective_function);
  if (objective_function_ != nullptr) {
    CHECK_EQ(num_tree_per_iteration_, objective_function_->NumModelPerIteration());
    if (objective_function_->IsRenewTreeOutput() && !config_->monotone_constraints.empty()) {
      Log::Fatal("Cannot use ``monotone_constraints`` in %s objective, please disable it.", objective_function_->GetName());
    }
  }
  is_constant_hessian_ = GetIsConstHessian(objective_function) && !data_sample_strategy_->IsHessianChange();

  // push training metrics
  training_metrics_.clear();
  for (const auto& metric : training_metrics) {
    training_metrics_.push_back(metric);
  }
  training_metrics_.shrink_to_fit();

  #ifdef USE_CUDA_EXP
  const bool boosting_on_gpu = objective_function_ != nullptr && objective_function_->IsCUDAObjective();
  #endif  // USE_CUDA_EXP

  if (train_data != train_data_) {
    train_data_ = train_data;
    data_sample_strategy_->UpdateTrainingData(train_data);
    // not same training data, need reset score and others
    // create score tracker
    #ifdef USE_CUDA_EXP
    if (config_->device_type == std::string("cuda_exp")) {
      train_score_updater_.reset(new CUDAScoreUpdater(train_data_, num_tree_per_iteration_, boosting_on_gpu));
    } else {
    #endif  // USE_CUDA_EXP
      train_score_updater_.reset(new ScoreUpdater(train_data_, num_tree_per_iteration_));
    #ifdef USE_CUDA_EXP
    }
    #endif  // USE_CUDA_EXP

    // update score
    for (int i = 0; i < iter_; ++i) {
      for (int cur_tree_id = 0; cur_tree_id < num_tree_per_iteration_; ++cur_tree_id) {
        auto curr_tree = (i + num_init_iteration_) * num_tree_per_iteration_ + cur_tree_id;
        train_score_updater_->AddScore(models_[curr_tree].get(), cur_tree_id);
      }
    }

    num_data_ = train_data_->num_data();

    // create buffer for gradients and hessians
    if (objective_function_ != nullptr) {
      size_t total_size = static_cast<size_t>(num_data_) * num_tree_per_iteration_;
      #ifdef USE_CUDA_EXP
      if (config_->device_type == std::string("cuda_exp") && boosting_on_gpu) {
        AllocateCUDAMemory<score_t>(&gradients_pointer_, total_size, __FILE__, __LINE__);
        AllocateCUDAMemory<score_t>(&hessians_pointer_, total_size, __FILE__, __LINE__);
      } else {
      #endif  // USE_CUDA_EXP
        gradients_.resize(total_size);
        hessians_.resize(total_size);
        gradients_pointer_ = gradients_.data();
        hessians_pointer_ = hessians_.data();
      #ifdef USE_CUDA_EXP
      }
      #endif  // USE_CUDA_EXP
    }

    max_feature_idx_ = train_data_->num_total_features() - 1;
    label_idx_ = train_data_->label_idx();
    feature_names_ = train_data_->feature_names();
    feature_infos_ = train_data_->feature_infos();
    parser_config_str_ = train_data_->parser_config_str();

    tree_learner_->ResetTrainingData(train_data, is_constant_hessian_);
    data_sample_strategy_->ResetSampleConfig(config_.get(), true);
    if (data_sample_strategy_->NeedResizeGradients()) {
      // resize gradient vectors to copy the customized gradients for goss or bagging with subset
      const size_t total_size = static_cast<size_t>(num_data_) * num_tree_per_iteration_;
      gradients_.resize(total_size, 0.0f);
      hessians_.resize(total_size, 0.0f);
    }
  } else {
    tree_learner_->ResetIsConstantHessian(is_constant_hessian_);
  }
}

void GBDT::ResetConfig(const Config* config) {
  auto new_config = std::unique_ptr<Config>(new Config(*config));
  if (!config->monotone_constraints.empty()) {
    CHECK_EQ(static_cast<size_t>(train_data_->num_total_features()), config->monotone_constraints.size());
  }
  if (!config->feature_contri.empty()) {
    CHECK_EQ(static_cast<size_t>(train_data_->num_total_features()), config->feature_contri.size());
  }
  if (objective_function_ != nullptr && objective_function_->IsRenewTreeOutput() && !config->monotone_constraints.empty()) {
    Log::Fatal("Cannot use ``monotone_constraints`` in %s objective, please disable it.", objective_function_->GetName());
  }
  early_stopping_round_ = new_config->early_stopping_round;
  shrinkage_rate_ = new_config->learning_rate;
  if (tree_learner_ != nullptr) {
    tree_learner_->ResetConfig(new_config.get());
  }
  if (train_data_ != nullptr) {
    data_sample_strategy_->ResetSampleConfig(new_config.get(), false);
    if (data_sample_strategy_->NeedResizeGradients()) {
      // resize gradient vectors to copy the customized gradients for goss or bagging with subset
      const size_t total_size = static_cast<size_t>(num_data_) * num_tree_per_iteration_;
      gradients_.resize(total_size, 0.0f);
      hessians_.resize(total_size, 0.0f);
    }
  }
  if (config_.get() != nullptr && config_->forcedsplits_filename != new_config->forcedsplits_filename) {
    // load forced_splits file
    if (!new_config->forcedsplits_filename.empty()) {
      std::ifstream forced_splits_file(
          new_config->forcedsplits_filename.c_str());
      std::stringstream buffer;
      buffer << forced_splits_file.rdbuf();
      std::string err;
      forced_splits_json_ = Json::parse(buffer.str(), &err);
      tree_learner_->SetForcedSplit(&forced_splits_json_);
    } else {
      forced_splits_json_ = Json();
      tree_learner_->SetForcedSplit(nullptr);
    }
  }
  config_.reset(new_config.release());
}

<<<<<<< HEAD
=======
void GBDT::ResetBaggingConfig(const Config* config, bool is_change_dataset) {
  // if need bagging, create buffer
  data_size_t num_pos_data = 0;
  if (objective_function_ != nullptr) {
    num_pos_data = objective_function_->NumPositiveData();
  }
  bool balance_bagging_cond = (config->pos_bagging_fraction < 1.0 || config->neg_bagging_fraction < 1.0) && (num_pos_data > 0);
  if ((config->bagging_fraction < 1.0 || balance_bagging_cond) && config->bagging_freq > 0) {
    need_re_bagging_ = false;
    if (!is_change_dataset &&
      config_.get() != nullptr && config_->bagging_fraction == config->bagging_fraction && config_->bagging_freq == config->bagging_freq
      && config_->pos_bagging_fraction == config->pos_bagging_fraction && config_->neg_bagging_fraction == config->neg_bagging_fraction) {
      return;
    }
    if (balance_bagging_cond) {
      balanced_bagging_ = true;
      bag_data_cnt_ = static_cast<data_size_t>(num_pos_data * config->pos_bagging_fraction)
                      + static_cast<data_size_t>((num_data_ - num_pos_data) * config->neg_bagging_fraction);
    } else {
      bag_data_cnt_ = static_cast<data_size_t>(config->bagging_fraction * num_data_);
    }
    bag_data_indices_.resize(num_data_);
    #ifdef USE_CUDA_EXP
    if (config->device_type == std::string("cuda_exp")) {
      cuda_bag_data_indices_.Resize(num_data_);
    }
    #endif  // USE_CUDA_EXP
    bagging_runner_.ReSize(num_data_);
    bagging_rands_.clear();
    for (int i = 0;
         i < (num_data_ + bagging_rand_block_ - 1) / bagging_rand_block_; ++i) {
      bagging_rands_.emplace_back(config_->bagging_seed + i);
    }

    double average_bag_rate =
        (static_cast<double>(bag_data_cnt_) / num_data_) / config->bagging_freq;
    is_use_subset_ = false;
    if (config_->device_type != std::string("cuda_exp")) {
      const int group_threshold_usesubset = 100;
      if (average_bag_rate <= 0.5
          && (train_data_->num_feature_groups() < group_threshold_usesubset)) {
        if (tmp_subset_ == nullptr || is_change_dataset) {
          tmp_subset_.reset(new Dataset(bag_data_cnt_));
          tmp_subset_->CopyFeatureMapperFrom(train_data_);
        }
        is_use_subset_ = true;
        Log::Debug("Use subset for bagging");
      }
    }

    need_re_bagging_ = true;

    if (is_use_subset_ && bag_data_cnt_ < num_data_) {
      if (objective_function_ == nullptr) {
        size_t total_size = static_cast<size_t>(num_data_) * num_tree_per_iteration_;
        #ifdef USE_CUDA_EXP
        if (config_->device_type == std::string("cuda_exp") && objective_function_ != nullptr && objective_function_->IsCUDAObjective()) {
          AllocateCUDAMemory<score_t>(&gradients_pointer_, total_size, __FILE__, __LINE__);
          AllocateCUDAMemory<score_t>(&hessians_pointer_, total_size, __FILE__, __LINE__);
        } else {
        #endif  // USE_CUDA_EXP
          gradients_.resize(total_size);
          hessians_.resize(total_size);
          gradients_pointer_ = gradients_.data();
          hessians_pointer_ = hessians_.data();
        #ifdef USE_CUDA_EXP
        }
        #endif  // USE_CUDA_EXP
      }
    }
  } else {
    bag_data_cnt_ = num_data_;
    bag_data_indices_.clear();
    #ifdef USE_CUDA_EXP
    cuda_bag_data_indices_.Clear();
    #endif  // USE_CUDA_EXP
    bagging_runner_.ReSize(0);
    is_use_subset_ = false;
  }
}

>>>>>>> 6b695c29
}  // namespace LightGBM<|MERGE_RESOLUTION|>--- conflicted
+++ resolved
@@ -40,6 +40,8 @@
   tree_learner_ = nullptr;
   linear_tree_ = false;
   data_sample_strategy_.reset(nullptr);
+  gradients_pointer_ = nullptr;
+  hessians_pointer_ = nullptr;
 }
 
 GBDT::~GBDT() {
@@ -123,14 +125,14 @@
   num_data_ = train_data_->num_data();
   // create buffer for gradients and Hessians
   if (objective_function_ != nullptr) {
-<<<<<<< HEAD
     const size_t total_size = static_cast<size_t>(num_data_) * num_tree_per_iteration_;
-    gradients_.resize(total_size);
-    hessians_.resize(total_size);
-=======
-    size_t total_size = static_cast<size_t>(num_data_) * num_tree_per_iteration_;
     #ifdef USE_CUDA_EXP
     if (config_->device_type == std::string("cuda_exp") && boosting_on_gpu) {
+      if (gradients_pointer_ != nullptr) {
+        CHECK_NOTNULL(hessians_pointer_);
+        DeallocateCUDAMemory<score_t>(&gradients_pointer_, __FILE__, __LINE__);
+        DeallocateCUDAMemory<score_t>(&hessians_pointer_, __FILE__, __LINE__);
+      }
       AllocateCUDAMemory<score_t>(&gradients_pointer_, total_size, __FILE__, __LINE__);
       AllocateCUDAMemory<score_t>(&hessians_pointer_, total_size, __FILE__, __LINE__);
     } else {
@@ -147,11 +149,14 @@
   #else  // USE_CUDA_EXP
   } else {
     if (config_->device_type == std::string("cuda_exp")) {
-      size_t total_size = static_cast<size_t>(num_data_) * num_tree_per_iteration_;
+      if (gradients_pointer_ != nullptr) {
+        CHECK_NOTNULL(hessians_pointer_);
+        DeallocateCUDAMemory<score_t>(&gradients_pointer_, __FILE__, __LINE__);
+        DeallocateCUDAMemory<score_t>(&hessians_pointer_, __FILE__, __LINE__);
+      }
       AllocateCUDAMemory<score_t>(&gradients_pointer_, total_size, __FILE__, __LINE__);
       AllocateCUDAMemory<score_t>(&hessians_pointer_, total_size, __FILE__, __LINE__);
     }
->>>>>>> 6b695c29
   }
   #endif  // USE_CUDA_EXP
   // get max feature index
@@ -167,12 +172,6 @@
 
   // if need bagging, create buffer
   data_sample_strategy_->ResetSampleConfig(config_.get(), true);
-  if (data_sample_strategy_->NeedResizeGradients()) {
-    // resize gradient vectors to copy the customized gradients for goss or bagging with subset
-    const size_t total_size = static_cast<size_t>(num_data_) * num_tree_per_iteration_;
-    gradients_.resize(total_size, 0.0f);
-    hessians_.resize(total_size, 0.0f);
-  }
 
   class_need_train_ = std::vector<bool>(num_tree_per_iteration_, true);
   if (objective_function_ != nullptr && objective_function_->SkipEmptyClass()) {
@@ -234,111 +233,111 @@
     GetGradients(GetTrainingScore(&num_score), gradients_pointer_, hessians_pointer_);
 }
 
-<<<<<<< HEAD
-=======
-data_size_t GBDT::BaggingHelper(data_size_t start, data_size_t cnt, data_size_t* buffer) {
-  if (cnt <= 0) {
-    return 0;
-  }
-  data_size_t cur_left_cnt = 0;
-  data_size_t cur_right_pos = cnt;
-  // random bagging, minimal unit is one record
-  for (data_size_t i = 0; i < cnt; ++i) {
-    auto cur_idx = start + i;
-    if (bagging_rands_[cur_idx / bagging_rand_block_].NextFloat() < config_->bagging_fraction) {
-      buffer[cur_left_cnt++] = cur_idx;
-    } else {
-      buffer[--cur_right_pos] = cur_idx;
-    }
-  }
-  return cur_left_cnt;
-}
-
-data_size_t GBDT::BalancedBaggingHelper(data_size_t start, data_size_t cnt,
-                                        data_size_t* buffer) {
-  if (cnt <= 0) {
-    return 0;
-  }
-  auto label_ptr = train_data_->metadata().label();
-  data_size_t cur_left_cnt = 0;
-  data_size_t cur_right_pos = cnt;
-  // random bagging, minimal unit is one record
-  for (data_size_t i = 0; i < cnt; ++i) {
-    auto cur_idx = start + i;
-    bool is_pos = label_ptr[start + i] > 0;
-    bool is_in_bag = false;
-    if (is_pos) {
-      is_in_bag = bagging_rands_[cur_idx / bagging_rand_block_].NextFloat() <
-                  config_->pos_bagging_fraction;
-    } else {
-      is_in_bag = bagging_rands_[cur_idx / bagging_rand_block_].NextFloat() <
-                  config_->neg_bagging_fraction;
-    }
-    if (is_in_bag) {
-      buffer[cur_left_cnt++] = cur_idx;
-    } else {
-      buffer[--cur_right_pos] = cur_idx;
-    }
-  }
-  return cur_left_cnt;
-}
-
-void GBDT::Bagging(int iter) {
-  Common::FunctionTimer fun_timer("GBDT::Bagging", global_timer);
-  // if need bagging
-  if ((bag_data_cnt_ < num_data_ && iter % config_->bagging_freq == 0) ||
-      need_re_bagging_) {
-    need_re_bagging_ = false;
-    auto left_cnt = bagging_runner_.Run<true>(
-        num_data_,
-        [=](int, data_size_t cur_start, data_size_t cur_cnt, data_size_t* left,
-            data_size_t*) {
-          data_size_t cur_left_count = 0;
-          if (balanced_bagging_) {
-            cur_left_count =
-                BalancedBaggingHelper(cur_start, cur_cnt, left);
-          } else {
-            cur_left_count = BaggingHelper(cur_start, cur_cnt, left);
-          }
-          return cur_left_count;
-        },
-        bag_data_indices_.data());
-    bag_data_cnt_ = left_cnt;
-    Log::Debug("Re-bagging, using %d data to train", bag_data_cnt_);
-    // set bagging data to tree learner
-    if (!is_use_subset_) {
-      #ifdef USE_CUDA_EXP
-      if (config_->device_type == std::string("cuda_exp")) {
-        CopyFromHostToCUDADevice<data_size_t>(cuda_bag_data_indices_.RawData(), bag_data_indices_.data(), static_cast<size_t>(num_data_), __FILE__, __LINE__);
-        tree_learner_->SetBaggingData(nullptr, cuda_bag_data_indices_.RawData(), bag_data_cnt_);
-      } else {
-      #endif  // USE_CUDA_EXP
-        tree_learner_->SetBaggingData(nullptr, bag_data_indices_.data(), bag_data_cnt_);
-      #ifdef USE_CUDA_EXP
-      }
-      #endif  // USE_CUDA_EXP
-    } else {
-      // get subset
-      tmp_subset_->ReSize(bag_data_cnt_);
-      tmp_subset_->CopySubrow(train_data_, bag_data_indices_.data(),
-                              bag_data_cnt_, false);
-      #ifdef USE_CUDA_EXP
-      if (config_->device_type == std::string("cuda_exp")) {
-        CopyFromHostToCUDADevice<data_size_t>(cuda_bag_data_indices_.RawData(), bag_data_indices_.data(), static_cast<size_t>(num_data_), __FILE__, __LINE__);
-        tree_learner_->SetBaggingData(tmp_subset_.get(), cuda_bag_data_indices_.RawData(),
-                                      bag_data_cnt_);
-      } else {
-      #endif  // USE_CUDA_EXP
-        tree_learner_->SetBaggingData(tmp_subset_.get(), bag_data_indices_.data(),
-                                      bag_data_cnt_);
-      #ifdef USE_CUDA_EXP
-      }
-      #endif  // USE_CUDA_EXP
-    }
-  }
-}
-
->>>>>>> 6b695c29
+// <<<<<<< HEAD
+// =======
+// data_size_t GBDT::BaggingHelper(data_size_t start, data_size_t cnt, data_size_t* buffer) {
+//   if (cnt <= 0) {
+//     return 0;
+//   }
+//   data_size_t cur_left_cnt = 0;
+//   data_size_t cur_right_pos = cnt;
+//   // random bagging, minimal unit is one record
+//   for (data_size_t i = 0; i < cnt; ++i) {
+//     auto cur_idx = start + i;
+//     if (bagging_rands_[cur_idx / bagging_rand_block_].NextFloat() < config_->bagging_fraction) {
+//       buffer[cur_left_cnt++] = cur_idx;
+//     } else {
+//       buffer[--cur_right_pos] = cur_idx;
+//     }
+//   }
+//   return cur_left_cnt;
+// }
+
+// data_size_t GBDT::BalancedBaggingHelper(data_size_t start, data_size_t cnt,
+//                                         data_size_t* buffer) {
+//   if (cnt <= 0) {
+//     return 0;
+//   }
+//   auto label_ptr = train_data_->metadata().label();
+//   data_size_t cur_left_cnt = 0;
+//   data_size_t cur_right_pos = cnt;
+//   // random bagging, minimal unit is one record
+//   for (data_size_t i = 0; i < cnt; ++i) {
+//     auto cur_idx = start + i;
+//     bool is_pos = label_ptr[start + i] > 0;
+//     bool is_in_bag = false;
+//     if (is_pos) {
+//       is_in_bag = bagging_rands_[cur_idx / bagging_rand_block_].NextFloat() <
+//                   config_->pos_bagging_fraction;
+//     } else {
+//       is_in_bag = bagging_rands_[cur_idx / bagging_rand_block_].NextFloat() <
+//                   config_->neg_bagging_fraction;
+//     }
+//     if (is_in_bag) {
+//       buffer[cur_left_cnt++] = cur_idx;
+//     } else {
+//       buffer[--cur_right_pos] = cur_idx;
+//     }
+//   }
+//   return cur_left_cnt;
+// }
+
+// void GBDT::Bagging(int iter) {
+//   Common::FunctionTimer fun_timer("GBDT::Bagging", global_timer);
+//   // if need bagging
+//   if ((bag_data_cnt_ < num_data_ && iter % config_->bagging_freq == 0) ||
+//       need_re_bagging_) {
+//     need_re_bagging_ = false;
+//     auto left_cnt = bagging_runner_.Run<true>(
+//         num_data_,
+//         [=](int, data_size_t cur_start, data_size_t cur_cnt, data_size_t* left,
+//             data_size_t*) {
+//           data_size_t cur_left_count = 0;
+//           if (balanced_bagging_) {
+//             cur_left_count =
+//                 BalancedBaggingHelper(cur_start, cur_cnt, left);
+//           } else {
+//             cur_left_count = BaggingHelper(cur_start, cur_cnt, left);
+//           }
+//           return cur_left_count;
+//         },
+//         bag_data_indices_.data());
+//     bag_data_cnt_ = left_cnt;
+//     Log::Debug("Re-bagging, using %d data to train", bag_data_cnt_);
+//     // set bagging data to tree learner
+//     if (!is_use_subset_) {
+//       #ifdef USE_CUDA_EXP
+//       if (config_->device_type == std::string("cuda_exp")) {
+//         CopyFromHostToCUDADevice<data_size_t>(cuda_bag_data_indices_.RawData(), bag_data_indices_.data(), static_cast<size_t>(num_data_), __FILE__, __LINE__);
+//         tree_learner_->SetBaggingData(nullptr, cuda_bag_data_indices_.RawData(), bag_data_cnt_);
+//       } else {
+//       #endif  // USE_CUDA_EXP
+//         tree_learner_->SetBaggingData(nullptr, bag_data_indices_.data(), bag_data_cnt_);
+//       #ifdef USE_CUDA_EXP
+//       }
+//       #endif  // USE_CUDA_EXP
+//     } else {
+//       // get subset
+//       tmp_subset_->ReSize(bag_data_cnt_);
+//       tmp_subset_->CopySubrow(train_data_, bag_data_indices_.data(),
+//                               bag_data_cnt_, false);
+//       #ifdef USE_CUDA_EXP
+//       if (config_->device_type == std::string("cuda_exp")) {
+//         CopyFromHostToCUDADevice<data_size_t>(cuda_bag_data_indices_.RawData(), bag_data_indices_.data(), static_cast<size_t>(num_data_), __FILE__, __LINE__);
+//         tree_learner_->SetBaggingData(tmp_subset_.get(), cuda_bag_data_indices_.RawData(),
+//                                       bag_data_cnt_);
+//       } else {
+//       #endif  // USE_CUDA_EXP
+//         tree_learner_->SetBaggingData(tmp_subset_.get(), bag_data_indices_.data(),
+//                                       bag_data_cnt_);
+//       #ifdef USE_CUDA_EXP
+//       }
+//       #endif  // USE_CUDA_EXP
+//     }
+//   }
+// }
+
+// >>>>>>> LightGBM/master
 void GBDT::Train(int snapshot_freq, const std::string& model_output_path) {
   Common::FunctionTimer fun_timer("GBDT::Train", global_timer);
   bool is_finished = false;
@@ -453,12 +452,11 @@
       init_scores[cur_tree_id] = BoostFromAverage(cur_tree_id, true);
     }
     Boosting();
-<<<<<<< HEAD
-    gradients = gradients_.data();
-    hessians = hessians_.data();
-  } else if (gradients != nullptr) {
+    gradients = gradients_pointer_;
+    hessians = hessians_pointer_;
+  } else {
     // use customized objective function
-    CHECK(hessians != nullptr && objective_function_ == nullptr);
+    CHECK(objective_function_ == nullptr);
     if (config_->boosting == std::string("goss") || config_->data_sample_strategy == std::string("goss")) {
       // need to copy customized gradients when using GOSS
       int64_t total_size = static_cast<int64_t>(num_data_) * num_tree_per_iteration_;
@@ -470,14 +468,7 @@
       gradients = gradients_.data();
       hessians = hessians_.data();
     }
-=======
-    gradients = gradients_pointer_;
-    hessians = hessians_pointer_;
-  #ifndef USE_CUDA_EXP
->>>>>>> 6b695c29
-  }
-  #else  // USE_CUDA_EXP
-  } else {
+    #ifdef USE_CUDA_EXP
     if (config_->device_type == std::string("cuda_exp")) {
       const size_t total_size = static_cast<size_t>(num_data_ * num_class_);
       CopyFromHostToCUDADevice<score_t>(gradients_pointer_, gradients, total_size, __FILE__, __LINE__);
@@ -485,8 +476,8 @@
       gradients = gradients_pointer_;
       hessians = hessians_pointer_;
     }
-  }
-  #endif  // USE_CUDA_EXP
+    #endif  // USE_CUDA_EXP
+  }
 
   // bagging logic
   data_sample_strategy_->Bagging(iter_, tree_learner_.get(), gradients_.data(), hessians_.data());
@@ -502,17 +493,10 @@
       auto grad = gradients + offset;
       auto hess = hessians + offset;
       // need to copy gradients for bagging subset.
-<<<<<<< HEAD
       if (is_use_subset && bag_data_cnt < num_data_ && config_->device_type != std::string("cuda_exp")) {
         for (int i = 0; i < bag_data_cnt; ++i) {
-          gradients_[offset + i] = grad[bag_data_indices[i]];
-          hessians_[offset + i] = hess[bag_data_indices[i]];
-=======
-      if (is_use_subset_ && bag_data_cnt_ < num_data_ && config_->device_type != std::string("cuda_exp")) {
-        for (int i = 0; i < bag_data_cnt_; ++i) {
-          gradients_pointer_[offset + i] = grad[bag_data_indices_[i]];
-          hessians_pointer_[offset + i] = hess[bag_data_indices_[i]];
->>>>>>> 6b695c29
+          gradients_pointer_[offset + i] = grad[bag_data_indices[i]];
+          hessians_pointer_[offset + i] = hess[bag_data_indices[i]];
         }
         grad = gradients_pointer_ + offset;
         hess = hessians_pointer_ + offset;
@@ -611,21 +595,16 @@
 
     const data_size_t bag_data_cnt = data_sample_strategy_->bag_data_cnt();
     // we need to predict out-of-bag scores of data for boosting
-<<<<<<< HEAD
     if (num_data_ - bag_data_cnt > 0) {
-      train_score_updater_->AddScore(tree, data_sample_strategy_->bag_data_indices().data() + bag_data_cnt, num_data_ - bag_data_cnt, cur_tree_id);
-=======
-    if (num_data_ - bag_data_cnt_ > 0) {
       #ifdef USE_CUDA_EXP
       if (config_->device_type == std::string("cuda_exp")) {
-        train_score_updater_->AddScore(tree, cuda_bag_data_indices_.RawData() + bag_data_cnt_, num_data_ - bag_data_cnt_, cur_tree_id);
+        train_score_updater_->AddScore(tree, data_sample_strategy_->cuda_bag_data_indices().data().RawData() + bag_data_cnt, num_data_ - bag_data_cnt, cur_tree_id);
       } else {
       #endif  // USE_CUDA_EXP
-        train_score_updater_->AddScore(tree, bag_data_indices_.data() + bag_data_cnt_, num_data_ - bag_data_cnt_, cur_tree_id);
+        train_score_updater_->AddScore(tree, data_sample_strategy_->bag_data_indices().data() + bag_data_cnt, num_data_ - bag_data_cnt, cur_tree_id);
       #ifdef USE_CUDA_EXP
       }
       #endif  // USE_CUDA_EXP
->>>>>>> 6b695c29
     }
 
   } else {
@@ -885,10 +864,15 @@
     num_data_ = train_data_->num_data();
 
     // create buffer for gradients and hessians
+    const size_t total_size = static_cast<size_t>(num_data_) * num_tree_per_iteration_;
     if (objective_function_ != nullptr) {
-      size_t total_size = static_cast<size_t>(num_data_) * num_tree_per_iteration_;
       #ifdef USE_CUDA_EXP
       if (config_->device_type == std::string("cuda_exp") && boosting_on_gpu) {
+        if (gradients_pointer_ != nullptr) {
+          CHECK_NOTNULL(hessians_pointer_);
+          DeallocateCUDAMemory<score_t>(&gradients_pointer_, __FILE__, __LINE__);
+          DeallocateCUDAMemory<score_t>(&hessians_pointer_, __FILE__, __LINE__);
+        }
         AllocateCUDAMemory<score_t>(&gradients_pointer_, total_size, __FILE__, __LINE__);
         AllocateCUDAMemory<score_t>(&hessians_pointer_, total_size, __FILE__, __LINE__);
       } else {
@@ -900,7 +884,22 @@
       #ifdef USE_CUDA_EXP
       }
       #endif  // USE_CUDA_EXP
-    }
+    #ifndef USE_CUDA_EXP
+    }
+    #else  // USE_CUDA_EXP
+    } else {
+      if (config_->device_type == std::string("cuda_exp")) {
+        if (gradients_pointer_ != nullptr) {
+          CHECK_NOTNULL(hessians_pointer_);
+          DeallocateCUDAMemory<score_t>(&gradients_pointer_, __FILE__, __LINE__);
+          DeallocateCUDAMemory<score_t>(&hessians_pointer_, __FILE__, __LINE__);
+        }
+        AllocateCUDAMemory<score_t>(&gradients_pointer_, total_size, __FILE__, __LINE__);
+        AllocateCUDAMemory<score_t>(&hessians_pointer_, total_size, __FILE__, __LINE__);
+      }
+    }
+    #endif  // USE_CUDA_EXP
+
 
     max_feature_idx_ = train_data_->num_total_features() - 1;
     label_idx_ = train_data_->label_idx();
@@ -910,12 +909,6 @@
 
     tree_learner_->ResetTrainingData(train_data, is_constant_hessian_);
     data_sample_strategy_->ResetSampleConfig(config_.get(), true);
-    if (data_sample_strategy_->NeedResizeGradients()) {
-      // resize gradient vectors to copy the customized gradients for goss or bagging with subset
-      const size_t total_size = static_cast<size_t>(num_data_) * num_tree_per_iteration_;
-      gradients_.resize(total_size, 0.0f);
-      hessians_.resize(total_size, 0.0f);
-    }
   } else {
     tree_learner_->ResetIsConstantHessian(is_constant_hessian_);
   }
@@ -942,8 +935,40 @@
     if (data_sample_strategy_->NeedResizeGradients()) {
       // resize gradient vectors to copy the customized gradients for goss or bagging with subset
       const size_t total_size = static_cast<size_t>(num_data_) * num_tree_per_iteration_;
-      gradients_.resize(total_size, 0.0f);
-      hessians_.resize(total_size, 0.0f);
+      if (objective_function_ != nullptr) {
+        #ifdef USE_CUDA_EXP
+        if (config_->device_type == std::string("cuda_exp") && boosting_on_gpu) {
+          if (gradients_pointer_ != nullptr) {
+            CHECK_NOTNULL(hessians_pointer_);
+            DeallocateCUDAMemory<score_t>(&gradients_pointer_, __FILE__, __LINE__);
+            DeallocateCUDAMemory<score_t>(&hessians_pointer_, __FILE__, __LINE__);
+          }
+          AllocateCUDAMemory<score_t>(&gradients_pointer_, total_size, __FILE__, __LINE__);
+          AllocateCUDAMemory<score_t>(&hessians_pointer_, total_size, __FILE__, __LINE__);
+        } else {
+        #endif  // USE_CUDA_EXP
+          gradients_.resize(total_size);
+          hessians_.resize(total_size);
+          gradients_pointer_ = gradients_.data();
+          hessians_pointer_ = hessians_.data();
+        #ifdef USE_CUDA_EXP
+        }
+        #endif  // USE_CUDA_EXP
+      #ifndef USE_CUDA_EXP
+      }
+      #else  // USE_CUDA_EXP
+      } else {
+        if (config_->device_type == std::string("cuda_exp")) {
+          if (gradients_pointer_ != nullptr) {
+            CHECK_NOTNULL(hessians_pointer_);
+            DeallocateCUDAMemory<score_t>(&gradients_pointer_, __FILE__, __LINE__);
+            DeallocateCUDAMemory<score_t>(&hessians_pointer_, __FILE__, __LINE__);
+          }
+          AllocateCUDAMemory<score_t>(&gradients_pointer_, total_size, __FILE__, __LINE__);
+          AllocateCUDAMemory<score_t>(&hessians_pointer_, total_size, __FILE__, __LINE__);
+        }
+      }
+      #endif  // USE_CUDA_EXP
     }
   }
   if (config_.get() != nullptr && config_->forcedsplits_filename != new_config->forcedsplits_filename) {
@@ -964,88 +989,4 @@
   config_.reset(new_config.release());
 }
 
-<<<<<<< HEAD
-=======
-void GBDT::ResetBaggingConfig(const Config* config, bool is_change_dataset) {
-  // if need bagging, create buffer
-  data_size_t num_pos_data = 0;
-  if (objective_function_ != nullptr) {
-    num_pos_data = objective_function_->NumPositiveData();
-  }
-  bool balance_bagging_cond = (config->pos_bagging_fraction < 1.0 || config->neg_bagging_fraction < 1.0) && (num_pos_data > 0);
-  if ((config->bagging_fraction < 1.0 || balance_bagging_cond) && config->bagging_freq > 0) {
-    need_re_bagging_ = false;
-    if (!is_change_dataset &&
-      config_.get() != nullptr && config_->bagging_fraction == config->bagging_fraction && config_->bagging_freq == config->bagging_freq
-      && config_->pos_bagging_fraction == config->pos_bagging_fraction && config_->neg_bagging_fraction == config->neg_bagging_fraction) {
-      return;
-    }
-    if (balance_bagging_cond) {
-      balanced_bagging_ = true;
-      bag_data_cnt_ = static_cast<data_size_t>(num_pos_data * config->pos_bagging_fraction)
-                      + static_cast<data_size_t>((num_data_ - num_pos_data) * config->neg_bagging_fraction);
-    } else {
-      bag_data_cnt_ = static_cast<data_size_t>(config->bagging_fraction * num_data_);
-    }
-    bag_data_indices_.resize(num_data_);
-    #ifdef USE_CUDA_EXP
-    if (config->device_type == std::string("cuda_exp")) {
-      cuda_bag_data_indices_.Resize(num_data_);
-    }
-    #endif  // USE_CUDA_EXP
-    bagging_runner_.ReSize(num_data_);
-    bagging_rands_.clear();
-    for (int i = 0;
-         i < (num_data_ + bagging_rand_block_ - 1) / bagging_rand_block_; ++i) {
-      bagging_rands_.emplace_back(config_->bagging_seed + i);
-    }
-
-    double average_bag_rate =
-        (static_cast<double>(bag_data_cnt_) / num_data_) / config->bagging_freq;
-    is_use_subset_ = false;
-    if (config_->device_type != std::string("cuda_exp")) {
-      const int group_threshold_usesubset = 100;
-      if (average_bag_rate <= 0.5
-          && (train_data_->num_feature_groups() < group_threshold_usesubset)) {
-        if (tmp_subset_ == nullptr || is_change_dataset) {
-          tmp_subset_.reset(new Dataset(bag_data_cnt_));
-          tmp_subset_->CopyFeatureMapperFrom(train_data_);
-        }
-        is_use_subset_ = true;
-        Log::Debug("Use subset for bagging");
-      }
-    }
-
-    need_re_bagging_ = true;
-
-    if (is_use_subset_ && bag_data_cnt_ < num_data_) {
-      if (objective_function_ == nullptr) {
-        size_t total_size = static_cast<size_t>(num_data_) * num_tree_per_iteration_;
-        #ifdef USE_CUDA_EXP
-        if (config_->device_type == std::string("cuda_exp") && objective_function_ != nullptr && objective_function_->IsCUDAObjective()) {
-          AllocateCUDAMemory<score_t>(&gradients_pointer_, total_size, __FILE__, __LINE__);
-          AllocateCUDAMemory<score_t>(&hessians_pointer_, total_size, __FILE__, __LINE__);
-        } else {
-        #endif  // USE_CUDA_EXP
-          gradients_.resize(total_size);
-          hessians_.resize(total_size);
-          gradients_pointer_ = gradients_.data();
-          hessians_pointer_ = hessians_.data();
-        #ifdef USE_CUDA_EXP
-        }
-        #endif  // USE_CUDA_EXP
-      }
-    }
-  } else {
-    bag_data_cnt_ = num_data_;
-    bag_data_indices_.clear();
-    #ifdef USE_CUDA_EXP
-    cuda_bag_data_indices_.Clear();
-    #endif  // USE_CUDA_EXP
-    bagging_runner_.ReSize(0);
-    is_use_subset_ = false;
-  }
-}
-
->>>>>>> 6b695c29
 }  // namespace LightGBM