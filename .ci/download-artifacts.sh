#!/bin/bash

# [description]
#     Collect and download artifacts from all workflow runs for a commit.
#
# [usage]
#     ./download-artifacts.sh <COMMIT_ID>
#
# [TODO]
#
#     Based on the list from https://github.com/microsoft/LightGBM/releases/tag/v4.6.0.
#     The following are not yet handled by this script.
#
<<<<<<< HEAD
#         - commit.txt
#         - LightGBM-complete_source_code_tar_gz.tar.gz
=======
#         - lib_lightgbm.so
#         - lightgbm-4.6.0-py3-none-manylinux_2_28_x86_64.whl
#         - lightgbm-4.6.0.tar.gz
>>>>>>> 20a15424
#         - LightGBM.4.6.0.nupkg
#

set -e -u -E -o pipefail

COMMIT_ID="${1}"
OUTPUT_DIR="./release-artifacts"

get-latest-run-id() {
     gh run list                      \
        --repo "microsoft/LightGBM"   \
        --commit "${1}"               \
        --workflow "${2}"             \
        --json 'createdAt,databaseId' \
        --jq 'sort_by(.createdAt) | reverse | .[0] | .databaseId'
}

# ensure directory for storing artifacts exists
echo "preparing to download artifacts for commit '${COMMIT_ID}' to '${OUTPUT_DIR}'"
mkdir -p "${OUTPUT_DIR}"

# get core artifacts
echo "downloading core artifacts"
gh run download \
    --repo "microsoft/LightGBM" \
    --dir "${OUTPUT_DIR}" \
    "$(get-latest-run-id "${COMMIT_ID}" 'build.yml')"
echo "done downloading core artifacts"

# get python-package artifacts
echo "downloading python-package artifacts"
gh run download \
    --repo "microsoft/LightGBM" \
    --dir "${OUTPUT_DIR}" \
    "$(get-latest-run-id "${COMMIT_ID}" 'python_package.yml')"
echo "done downloading python-package artifacts"

# get R-package artifacts
echo "downloading R-package artifacts"
gh run download \
    --repo "microsoft/LightGBM" \
    --dir "${OUTPUT_DIR}" \
    "$(get-latest-run-id "${COMMIT_ID}" 'r_package.yml')"
echo "done downloading R-package artifacts"

# get SWIG artifacts
echo "downloading SWIG artifacts"
gh run download \
    --repo "microsoft/LightGBM" \
    --dir "${OUTPUT_DIR}" \
    "$(get-latest-run-id "${COMMIT_ID}" 'swig.yml')"
echo "done downloading SWIG artifacts"

# 'gh run download' unpackages into nested directories like {artifact-name}/{file}.
#
# This moves all files to the top level and then deletes those {artifact-name}/ directories,
# to make it easier to bulk upload all files to a release.
echo "flattening directory structure"
find "${OUTPUT_DIR}" -type f -mindepth 2 -exec mv -i '{}' "${OUTPUT_DIR}" \;
find "${OUTPUT_DIR}" -type d -mindepth 1 -exec rm -r '{}' \+

echo "downloaded artifacts:"
find "${OUTPUT_DIR}" -type f<|MERGE_RESOLUTION|>--- conflicted
+++ resolved
@@ -11,14 +11,6 @@
 #     Based on the list from https://github.com/microsoft/LightGBM/releases/tag/v4.6.0.
 #     The following are not yet handled by this script.
 #
-<<<<<<< HEAD
-#         - commit.txt
-#         - LightGBM-complete_source_code_tar_gz.tar.gz
-=======
-#         - lib_lightgbm.so
-#         - lightgbm-4.6.0-py3-none-manylinux_2_28_x86_64.whl
-#         - lightgbm-4.6.0.tar.gz
->>>>>>> 20a15424
 #         - LightGBM.4.6.0.nupkg
 #
 
