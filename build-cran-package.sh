--- conflicted
+++ resolved
@@ -165,36 +165,6 @@
         -e 's/\.\..*fast_double_parser\.h/LightGBM\/fast_double_parser\.h/' \
         src/include/LightGBM/utils/common.h
 
-<<<<<<< HEAD
-    # When building an R package with 'configure', it seems
-    # you're guaranteed to get a shared library called
-    #  <packagename>.so/dll/dylib. The package source code expects
-    # 'lib_lightgbm.so', not 'lightgbm.so', to comply with the way
-    # this project has historically handled installation
-    echo "Changing lib_lightgbm to lightgbm"
-    for file in R/*.R; do
-        sed \
-            -i.bak \
-            -e 's/lib_lightgbm/lightgbm/' \
-            "${file}"
-    done
-    for file in src/*.cpp; do
-        sed \
-            -i.bak \
-            -e 's/lib_lightgbm/lightgbm/' \
-            "${file}"
-    done
-    sed \
-        -i.bak \
-        -e 's/lib_lightgbm/lightgbm/' \
-        NAMESPACE
-    sed \
-        -i.bak \
-        -e 's/lib_lightgbm/lightgbm/' \
-        src/lightgbm-win.def
-
-=======
->>>>>>> 9f5fbb64
     # 'processx' is listed as a 'Suggests' dependency in DESCRIPTION
     # because it is used in install.libs.R, a file that is not
     # included in the CRAN distribution of the package
