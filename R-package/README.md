# LightGBM R-package

[![CRAN Version](https://www.r-pkg.org/badges/version/lightgbm)](https://cran.r-project.org/package=lightgbm)
[![Downloads](https://cranlogs.r-pkg.org/badges/grand-total/lightgbm)](https://cran.r-project.org/package=lightgbm)
[![API Docs](https://readthedocs.org/projects/lightgbm/badge/?version=latest)](https://lightgbm.readthedocs.io/en/latest/R/reference/)

<img src="man/figures/logo.svg" align="right" alt="" width="175" />

### Contents

* [Installation](#installation)
    - [Installing the CRAN Package](#installing-the-cran-package)
    - [Installing from Source with CMake](#install)
    - [Installing a GPU-enabled Build](#installing-a-gpu-enabled-build)
    - [Installing Precompiled Binaries](#installing-precompiled-binaries)
    - [Installing from a Pre-compiled lib_lightgbm](#lib_lightgbm)
* [Examples](#examples)
* [Testing](#testing)
* [Preparing a CRAN Package](#preparing-a-cran-package)
* [External Repositories](#external-unofficial-repositories)
* [Known Issues](#known-issues)

Installation
------------

For the easiest installation, go to ["Installing the CRAN package"](#installing-the-cran-package).

If you experience any issues with that, try ["Installing from Source with CMake"](#install). This can produce a more efficient version of the library on Windows systems with Visual Studio.

To build a GPU-enabled version of the package, follow the steps in ["Installing a GPU-enabled Build"](#installing-a-gpu-enabled-build).

If any of the above options do not work for you or do not meet your needs, please let the maintainers know by [opening an issue](https://github.com/microsoft/LightGBM/issues).

When your package installation is done, you can check quickly if your LightGBM R-package is working by running the following:

```r
library(lightgbm)
data(agaricus.train, package='lightgbm')
train <- agaricus.train
dtrain <- lgb.Dataset(train$data, label = train$label)
model <- lgb.cv(
    params = list(
        objective = "regression"
        , metric = "l2"
    )
    , data = dtrain
)
```

### Installing the CRAN package

`{lightgbm}` is [available on CRAN](https://cran.r-project.org/package=lightgbm), and can be installed with the following R code.

```r
install.packages("lightgbm", repos = "https://cran.r-project.org")
```

This is the easiest way to install `{lightgbm}`. It does not require `CMake` or `Visual Studio`, and  should work well on many different operating systems and compilers.

Each CRAN package is also available on [LightGBM releases](https://github.com/microsoft/LightGBM/releases), with a name like `lightgbm-{VERSION}-r-cran.tar.gz`.

#### Custom Installation (Linux, Mac)

The steps above should work on most systems, but users with highly-customized environments might want to change how R builds packages from source.

To change the compiler used when installing the CRAN package, you can create a file `~/.R/Makevars` which overrides `CC` (`C` compiler) and `CXX` (`C++` compiler).

For example, to use `gcc` instead of `clang` on Mac, you could use something like the following:

```make
# ~/.R/Makevars
CC=gcc-8
CXX=g++-8
CXX11=g++-8
```

### Installing from Source with CMake <a name="install"></a>

You need to install git and [CMake](https://cmake.org/) first.

Note: this method is only supported on 64-bit systems. If you need to run LightGBM on 32-bit Windows (i386), follow the instructions in ["Installing the CRAN Package"](#installing-the-cran-package).

#### Windows Preparation

NOTE: Windows users may need to run with administrator rights (either R or the command prompt, depending on the way you are installing this package).

Installing a 64-bit version of [Rtools](https://cran.r-project.org/bin/windows/Rtools/) is mandatory.

After installing `Rtools` and `CMake`, be sure the following paths are added to the environment variable `PATH`. These may have been automatically added when installing other software.

* `Rtools`
    - If you have `Rtools` 3.x, example:
        - `C:\Rtools\mingw_64\bin`
    - If you have `Rtools` 4.0, example:
        - `C:\rtools40\mingw64\bin`
        - `C:\rtools40\usr\bin`
* `CMake`
    - example: `C:\Program Files\CMake\bin`
* `R`
    - example: `C:\Program Files\R\R-3.6.1\bin`

NOTE: Two `Rtools` paths are required from `Rtools` 4.0 onwards because paths and the list of included software was changed in `Rtools` 4.0.

#### Windows Toolchain Options

A "toolchain" refers to the collection of software used to build the library. The R package can be built with three different toolchains.

**Warning for Windows users**: it is recommended to use *Visual Studio* for its better multi-threading efficiency in Windows for many core systems. For very simple systems (dual core computers or worse), MinGW64 is recommended for maximum performance. If you do not know what to choose, it is recommended to use [Visual Studio](https://visualstudio.microsoft.com/downloads/), the default compiler. **Do not try using MinGW in Windows on many core systems. It may result in 10x slower results than Visual Studio.**

**Visual Studio (default)**

By default, the package will be built with [Visual Studio Build Tools](https://visualstudio.microsoft.com/downloads/).

**MinGW (R 3.x)**

If you are using R 3.x and installation fails with Visual Studio, `LightGBM` will fall back to using [MinGW](http://mingw-w64.org/doku.php) bundled with `Rtools`.

If you want to force `LightGBM` to use MinGW (for any R version), pass `--use-mingw` to the installation script.

```shell
Rscript build_r.R --use-mingw
```

**MSYS2 (R 4.x)**

If you are using R 4.x and installation fails with Visual Studio, `LightGBM` will fall back to using [MSYS2](https://www.msys2.org/). This should work with the tools already bundled in `Rtools` 4.0.

If you want to force `LightGBM` to use MSYS2 (for any R version), pass `--use-msys2` to the installation script.

```shell
Rscript build_r.R --use-msys2
```

#### Mac OS Preparation

You can perform installation either with **Apple Clang** or **gcc**. In case you prefer **Apple Clang**, you should install **OpenMP** (details for installation can be found in [Installation Guide](https://github.com/microsoft/LightGBM/blob/master/docs/Installation-Guide.rst#apple-clang)) first and **CMake** version 3.16 or higher is required. In case you prefer **gcc**, you need to install it (details for installation can be found in [Installation Guide](https://github.com/microsoft/LightGBM/blob/master/docs/Installation-Guide.rst#gcc)) and set some environment variables to tell R to use `gcc` and `g++`. If you install these from Homebrew, your versions of `g++` and `gcc` are most likely in `/usr/local/bin`, as shown below.

```
# replace 8 with version of gcc installed on your machine
export CXX=/usr/local/bin/g++-8 CC=/usr/local/bin/gcc-8
```

#### Install with CMake

After following the "preparation" steps above for your operating system, build and install the R-package with the following commands:

```sh
git clone --recursive https://github.com/microsoft/LightGBM
cd LightGBM
Rscript build_r.R
```

The `build_r.R` script builds the package in a temporary directory called `lightgbm_r`. It will destroy and recreate that directory each time you run the script. That script supports the following command-line options:

- `--skip-install`: Build the package tarball, but do not install it.
- `--use-gpu`: Build a GPU-enabled version of the library.
- `--use-mingw`: Force the use of MinGW toolchain, regardless of R version.
- `--use-msys2`: Force the use of MSYS2 toolchain, regardless of R version.

Note: for the build with Visual Studio/VS Build Tools in Windows, you should use the Windows CMD or PowerShell.

### Installing a GPU-enabled Build

You will need to install Boost and OpenCL first: details for installation can be found in [Installation-Guide](https://github.com/microsoft/LightGBM/blob/master/docs/Installation-Guide.rst#build-gpu-version).

After installing these other libraries, follow the steps in ["Installing from Source with CMake"](#install). When you reach the step that mentions `build_r.R`, pass the flag `--use-gpu`.

```shell
Rscript build_r.R --use-gpu
```

You may also need or want to provide additional configuration, depending on your setup. For example, you may need to provide locations for Boost and OpenCL.

```shell
Rscript build_r.R \
    --use-gpu \
    --opencl-library=/usr/lib/x86_64-linux-gnu/libOpenCL.so \
    --boost-librarydir=/usr/lib/x86_64-linux-gnu
```

The following options correspond to the [CMake FindBoost options](https://cmake.org/cmake/help/latest/module/FindBoost.html) by the same names.

* `--boost-root`
* `--boost-dir`
* `--boost-include-dir`
* `--boost-librarydir`

The following options correspond to the [CMake FindOpenCL options](https://cmake.org/cmake/help/latest/module/FindOpenCL.html) by the same names.

* `--opencl-include-dir`
* `--opencl-library`

<<<<<<< HEAD

=======
>>>>>>> a2ed9fe4
### Installing Precompiled Binaries

Precompiled binaries for Mac and Windows are prepared by CRAN a few days after each release to CRAN. They can be installed with the following R code.

```r
install.packages(
    "lightgbm"
    , type = "both"
    , repos = "https://cran.r-project.org"
)
```

These packages do not require compilation, so they will be faster and easier to install than packages that are built from source.

CRAN does not prepare precompiled binaries for Linux, and as of this writing neither does this project.

### Installing from a Pre-compiled lib_lightgbm <a name="lib_lightgbm"></a>

Previous versions of LightGBM offered the ability to first compile the C++ library (`lib_lightgbm.so` or `lib_lightgbm.dll`) and then build an R package that wraps it.

As of version 3.0.0, this is no longer supported. If building from source is difficult for you, please [open an issue](https://github.com/microsoft/LightGBM/issues).

Examples
--------

Please visit [demo](https://github.com/microsoft/LightGBM/tree/master/R-package/demo):

* [Basic walkthrough of wrappers](https://github.com/microsoft/LightGBM/blob/master/R-package/demo/basic_walkthrough.R)
* [Boosting from existing prediction](https://github.com/microsoft/LightGBM/blob/master/R-package/demo/boost_from_prediction.R)
* [Early Stopping](https://github.com/microsoft/LightGBM/blob/master/R-package/demo/early_stopping.R)
* [Cross Validation](https://github.com/microsoft/LightGBM/blob/master/R-package/demo/cross_validation.R)
* [Multiclass Training/Prediction](https://github.com/microsoft/LightGBM/blob/master/R-package/demo/multiclass.R)
* [Leaf (in)Stability](https://github.com/microsoft/LightGBM/blob/master/R-package/demo/leaf_stability.R)
* [Weight-Parameter Adjustment Relationship](https://github.com/microsoft/LightGBM/blob/master/R-package/demo/weight_param.R)

Testing
-------

The R package's unit tests are run automatically on every commit, via integrations like [GitHub Actions](https://github.com/microsoft/LightGBM/actions). Adding new tests in `R-package/tests/testthat` is a valuable way to improve the reliability of the R package.

When adding tests, you may want to use test coverage to identify untested areas and to check if the tests you've added are covering all branches of the intended code.

The example below shows how to generate code coverage for the R package on a macOS or Linux setup. To adjust for your environment, refer to [the customization step described above](#custom-installation-linux-mac).

```shell
# Install
sh build-cran-package.sh

# Get coverage
Rscript -e " \
    coverage  <- covr::package_coverage('./lightgbm_r', type = 'tests', quiet = FALSE);
    print(coverage);
    covr::report(coverage, file = file.path(getwd(), 'coverage.html'), browse = TRUE);
    "
```

Preparing a CRAN Package
------------------------

This section is primarily for maintainers, but may help users and contributors to understand the structure of the R package.

Most of `LightGBM` uses `CMake` to handle tasks like setting compiler and linker flags, including header file locations, and linking to other libraries. Because CRAN packages typically do not assume the presence of `CMake`, the R package uses an alternative method that is in the CRAN-supported toolchain for building R packages with C++ code: `Autoconf`.

For more information on this approach, see ["Writing R Extensions"](https://cran.r-project.org/doc/manuals/r-release/R-exts.html#Configure-and-cleanup).

### Build a CRAN Package

From the root of the repository, run the following.

```shell
git submodule update --init --recursive
sh build-cran-package.sh
```

This will create a file `lightgbm_${VERSION}.tar.gz`, where `VERSION` is the version of `LightGBM`.

Alternatively, GitHub Actions can generate this file for you. On a pull request, create a comment with this phrase:

> /gha run build-r-artifacts

Go to https://github.com/microsoft/LightGBM/actions, and find the most recent run of the "R artifact builds" workflow. If it ran successfully, you'll find a download link for the package (in `.zip` format) in that run's "Artifacts" section.

### Standard Installation from CRAN Package

After building the package, install it with a command like the following:

```shell
R CMD install lightgbm_*.tar.gz
```

### Changing the CRAN Package

A lot of details are handled automatically by `R CMD build` and `R CMD install`, so it can be difficult to understand how the files in the R package are related to each other. An extensive treatment of those details is available in ["Writing R Extensions"](https://cran.r-project.org/doc/manuals/r-release/R-exts.html).

This section briefly explains the key files for building a CRAN package. To update the package, edit the files relevant to your change and re-run the steps in [Build a CRAN Package](#build-a-cran-package).

**Linux or Mac**

At build time, `configure` will be run and used to create a file `Makevars`, using `Makevars.in` as a template.

1. Edit `configure.ac`.
2. Create `configure` with `autoconf`. Do not edit it by hand. This file must be generated on Ubuntu 18.04.

    If you have an Ubuntu 18.04 environment available, run the provided script from the root of the `LightGBM` repository.

    ```shell
    ./R-package/recreate-configure.sh
    ```

    If you do not have easy access to an Ubuntu 18.04 environment, the `configure` script can be generated using Docker by running the code below from the root of this repo.

    ```shell
    docker run \
        -v $(pwd):/opt/LightGBM \
        -t ubuntu:18.04 \
        /bin/bash -c "cd /opt/LightGBM && ./R-package/recreate-configure.sh"
    ```

    The version of `autoconf` used by this project is stored in `R-package/AUTOCONF_UBUNTU_VERSION`. To update that version, update that file and run the commands above. To see available versions, see https://packages.ubuntu.com/search?keywords=autoconf.

3. Edit `src/Makevars.in`.

**Configuring for Windows**

At build time, `configure.win` will be run and used to create a file `Makevars.win`, using `Makevars.win.in` as a template.

1. Edit `configure.win` directly.
2. Edit `src/Makevars.win.in`.

### Testing the CRAN Package

`{lightgbm}` is tested automatically on every commit, across many combinations of operating system, R version, and compiler. This section describes how to test the package locally while you are developing.

#### Windows, Mac, and Linux

```shell
sh build-cran-package.sh
R CMD check --as-cran lightgbm_*.tar.gz
```

#### Solaris

All packages uploaded to CRAN must pass `R CMD check` on Solaris 10. To test LightGBM on this operating system, you can use the free service [R Hub](https://builder.r-hub.io/), a free service generously provided by the R Consortium.

```shell
sh build-cran-package.sh
```

```r
package_tarball <- paste0("lightgbm_", readLines("VERSION.txt")[1], ".tar.gz")
rhub::check(
    path = package_tarball
    , email = "your_email_here"
    , check_args = "--as-cran"
    , platform = c(
        "solaris-x86-patched"
        , "solaris-x86-patched-ods"
    )
    , env_vars = c(
        "R_COMPILE_AND_INSTALL_PACKAGES" = "always"
    )
)
```

#### UBSAN

All packages uploaded to CRAN must pass a build using `gcc` instrumented with two sanitizers: the Address Sanitizer (ASAN) and the Undefined Behavior Sanitizer (UBSAN). For more background, see [this blog post](http://dirk.eddelbuettel.com/code/sanitizers.html).

You can replicate these checks locally using Docker.

```shell
docker run \
    -v $(pwd):/opt/LightGBM \
    -it rhub/rocker-gcc-san \
    /bin/bash

cd /opt/LightGBM
Rscript -e "install.packages(c('R6', 'data.table', 'jsonlite', 'testthat'), repos = 'https://cran.rstudio.com')"

sh build-cran-package.sh

Rdevel CMD install lightgbm_*.tar.gz
cd R-package/tests
Rscriptdevel testthat.R
```

#### Valgrind

All packages uploaded to CRAN must be built and tested without raising any issues from `valgrind`. `valgrind` is a profiler that can catch serious issues like memory leaks and illegal writes. For more information, see [this blog post](https://reside-ic.github.io/blog/debugging-and-fixing-crans-additional-checks-errors/).

You can replicate these checks locally using Docker. Note that instrumented versions of R built to use `valgrind` run much slower, and these tests may take as long as 20 minutes to run.

```shell
docker run \
    -v $(pwd):/opt/LightGBM \
    -it \
        wch1/r-debug

cd /opt/LightGBM
RDscriptvalgrind -e "install.packages(c('R6', 'data.table', 'jsonlite', 'testthat'), repos = 'https://cran.rstudio.com')"

sh build-cran-package.sh

RDvalgrind CMD INSTALL \
    --preclean \
    --install-tests \
        lightgbm_*.tar.gz

cd R-package/tests

RDvalgrind \
    --no-readline \
    --vanilla \
    -d "valgrind --tool=memcheck --leak-check=full --track-origins=yes" \
        -f testthat.R \
2>&1 \
| tee out.log \
| cat
```

These tests can also be triggered on any pull request by leaving a comment in a pull request:

> /gha run r-valgrind

External (Unofficial) Repositories
----------------------------------

Projects listed here are not maintained or endorsed by the `LightGBM` development team, but may offer some features currently missing from the main R package.

* [lightgbm.py](https://github.com/kapsner/lightgbm.py): This R package offers a wrapper built with `reticulate`, a package used to call Python code from R. If you are comfortable with the added installation complexity of installing `lightgbm`'s Python package and the performance cost of passing data between R and Python, you might find that this package offers some features that are not yet available in the native `lightgbm` R package.

Known Issues
------------

For information about known issues with the R package, see the [R-package section of LightGBM's main FAQ page](https://lightgbm.readthedocs.io/en/latest/FAQ.html#r-package).<|MERGE_RESOLUTION|>--- conflicted
+++ resolved
@@ -190,10 +190,6 @@
 * `--opencl-include-dir`
 * `--opencl-library`
 
-<<<<<<< HEAD
-
-=======
->>>>>>> a2ed9fe4
 ### Installing Precompiled Binaries
 
 Precompiled binaries for Mac and Windows are prepared by CRAN a few days after each release to CRAN. They can be installed with the following R code.
