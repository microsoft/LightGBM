# coding: utf-8
"""Distributed training with LightGBM and dask.distributed.

This module enables you to perform distributed training with LightGBM on
dask.Array and dask.DataFrame collections.

It is based on dask-lightgbm, which was based on dask-xgboost.
"""

import operator
import socket
from collections import defaultdict
from copy import deepcopy
from enum import Enum, auto
from functools import partial
from typing import Any, Dict, Iterable, List, Optional, Tuple, Type, Union
from urllib.parse import urlparse

import numpy as np
import scipy.sparse as ss

from .basic import LightGBMError, _choose_param_value, _ConfigAliases, _log_info, _log_warning
from .compat import (
    DASK_INSTALLED,
    PANDAS_INSTALLED,
    SKLEARN_INSTALLED,
    Client,
    Future,
    LGBMNotFittedError,
    concat,
    dask_Array,
    dask_array_from_delayed,
    dask_bag_from_delayed,
    dask_DataFrame,
    dask_Series,
    default_client,
    delayed,
    pd_DataFrame,
    pd_Series,
    wait,
)
from .sklearn import (
    LGBMClassifier,
    LGBMModel,
    LGBMRanker,
    LGBMRegressor,
    _LGBM_ScikitCustomObjectiveFunction,
    _LGBM_ScikitEvalMetricType,
    _lgbmmodel_doc_custom_eval_note,
    _lgbmmodel_doc_fit,
    _lgbmmodel_doc_predict,
)

__all__ = [
    "DaskLGBMClassifier",
    "DaskLGBMRanker",
    "DaskLGBMRegressor",
]

_DaskCollection = Union[dask_Array, dask_DataFrame, dask_Series]
_DaskMatrixLike = Union[dask_Array, dask_DataFrame]
_DaskVectorLike = Union[dask_Array, dask_Series]
_DaskPart = Union[np.ndarray, pd_DataFrame, pd_Series, ss.spmatrix]
_PredictionDtype = Union[Type[np.float32], Type[np.float64], Type[np.int32], Type[np.int64]]


class _RemoteSocket:
    def acquire(self) -> int:
        self.socket = socket.socket(socket.AF_INET, socket.SOCK_STREAM)
        self.socket.setsockopt(socket.SOL_SOCKET, socket.SO_REUSEADDR, 1)
        self.socket.bind(("", 0))
        return self.socket.getsockname()[1]

    def release(self) -> None:
        self.socket.close()


def _acquire_port() -> Tuple[_RemoteSocket, int]:
    s = _RemoteSocket()
    port = s.acquire()
    return s, port


class _DatasetNames(Enum):
    """Placeholder names used by lightgbm.dask internals to say 'also evaluate the training data'.

    Avoid duplicating the training data when the validation set refers to elements of training data.
    """

    TRAINSET = auto()
    SAMPLE_WEIGHT = auto()
    INIT_SCORE = auto()
    GROUP = auto()


def _get_dask_client(client: Optional[Client]) -> Client:
    """Choose a Dask client to use.

    Parameters
    ----------
    client : dask.distributed.Client or None
        Dask client.

    Returns
    -------
    client : dask.distributed.Client
        A Dask client.
    """
    if client is None:
        return default_client()
    else:
        return client


def _assign_open_ports_to_workers(
    client: Client,
    workers: List[str],
) -> Tuple[Dict[str, Future], Dict[str, int]]:
    """Assign an open port to each worker.

    Returns
    -------
    worker_to_socket_future: dict
        mapping from worker address to a future pointing to the remote socket.
    worker_to_port: dict
        mapping from worker address to an open port in the worker's host.
    """
    # Acquire port in worker
    worker_to_future = {}
    for worker in workers:
        worker_to_future[worker] = client.submit(
            _acquire_port,
            workers=[worker],
            allow_other_workers=False,
            pure=False,
        )

    # schedule futures to retrieve each element of the tuple
    worker_to_socket_future = {}
    worker_to_port_future = {}
    for worker, socket_future in worker_to_future.items():
        worker_to_socket_future[worker] = client.submit(operator.itemgetter(0), socket_future)
        worker_to_port_future[worker] = client.submit(operator.itemgetter(1), socket_future)

    # retrieve ports
    worker_to_port = client.gather(worker_to_port_future)

    return worker_to_socket_future, worker_to_port


def _concat(seq: List[_DaskPart]) -> _DaskPart:
    if isinstance(seq[0], np.ndarray):
        return np.concatenate(seq, axis=0)
    elif isinstance(seq[0], (pd_DataFrame, pd_Series)):
        return concat(seq, axis=0)
    elif isinstance(seq[0], ss.spmatrix):
        return ss.vstack(seq, format="csr")
    else:
        raise TypeError(
            f"Data must be one of: numpy arrays, pandas dataframes, sparse matrices (from scipy). Got {type(seq[0]).__name__}."
        )


def _remove_list_padding(*args: Any) -> List[List[Any]]:
    return [[z for z in arg if z is not None] for arg in args]


def _pad_eval_names(lgbm_model: LGBMModel, required_names: List[str]) -> LGBMModel:
    """Append missing (key, value) pairs to a LightGBM model's evals_result_ and best_score_ OrderedDict attrs based on a set of required eval_set names.

    Allows users to rely on expected eval_set names being present when fitting DaskLGBM estimators with ``eval_set``.
    """
    for eval_name in required_names:
        if eval_name not in lgbm_model.evals_result_:
            lgbm_model.evals_result_[eval_name] = {}
        if eval_name not in lgbm_model.best_score_:
            lgbm_model.best_score_[eval_name] = {}

    return lgbm_model


def _train_part(
    params: Dict[str, Any],
    model_factory: Type[LGBMModel],
    list_of_parts: List[Dict[str, _DaskPart]],
    machines: str,
    local_listen_port: int,
    num_machines: int,
    return_model: bool,
    time_out: int,
    remote_socket: _RemoteSocket,
    **kwargs: Any,
) -> Optional[LGBMModel]:
    network_params = {
        "machines": machines,
        "local_listen_port": local_listen_port,
        "time_out": time_out,
        "num_machines": num_machines,
    }
    params.update(network_params)

    is_ranker = issubclass(model_factory, LGBMRanker)

    # Concatenate many parts into one
    data = _concat([x["data"] for x in list_of_parts])
    label = _concat([x["label"] for x in list_of_parts])

    if "weight" in list_of_parts[0]:
        weight = _concat([x["weight"] for x in list_of_parts])
    else:
        weight = None

    if "group" in list_of_parts[0]:
        group = _concat([x["group"] for x in list_of_parts])
    else:
        group = None

    if "init_score" in list_of_parts[0]:
        init_score = _concat([x["init_score"] for x in list_of_parts])
    else:
        init_score = None

    # construct local eval_set data.
    n_evals = max(len(x.get("eval_set", [])) for x in list_of_parts)
    eval_names = kwargs.pop("eval_names", None)
    eval_class_weight = kwargs.get("eval_class_weight")
    local_eval_set = None
    local_eval_names = None
    local_eval_sample_weight = None
    local_eval_init_score = None
    local_eval_group = None

    if n_evals:
        has_eval_sample_weight = any(x.get("eval_sample_weight") is not None for x in list_of_parts)
        has_eval_init_score = any(x.get("eval_init_score") is not None for x in list_of_parts)

        local_eval_set = []
        evals_result_names = []
        if has_eval_sample_weight:
            local_eval_sample_weight = []
        if has_eval_init_score:
            local_eval_init_score = []
        if is_ranker:
            local_eval_group = []

        # store indices of eval_set components that were not contained within local parts.
        missing_eval_component_idx = []

        # consolidate parts of each individual eval component.
        for i in range(n_evals):
            x_e = []
            y_e = []
            w_e = []
            init_score_e = []
            g_e = []
            for part in list_of_parts:
                if not part.get("eval_set"):
                    continue

                # require that eval_name exists in evaluated result data in case dropped due to padding.
                # in distributed training the 'training' eval_set is not detected, will have name 'valid_<index>'.
                if eval_names:
                    evals_result_name = eval_names[i]
                else:
                    evals_result_name = f"valid_{i}"

                eval_set = part["eval_set"][i]
                if eval_set is _DatasetNames.TRAINSET:
                    x_e.append(part["data"])
                    y_e.append(part["label"])
                else:
                    x_e.extend(eval_set[0])
                    y_e.extend(eval_set[1])

                if evals_result_name not in evals_result_names:
                    evals_result_names.append(evals_result_name)

                eval_weight = part.get("eval_sample_weight")
                if eval_weight:
                    if eval_weight[i] is _DatasetNames.SAMPLE_WEIGHT:
                        w_e.append(part["weight"])
                    else:
                        w_e.extend(eval_weight[i])

                eval_init_score = part.get("eval_init_score")
                if eval_init_score:
                    if eval_init_score[i] is _DatasetNames.INIT_SCORE:
                        init_score_e.append(part["init_score"])
                    else:
                        init_score_e.extend(eval_init_score[i])

                eval_group = part.get("eval_group")
                if eval_group:
                    if eval_group[i] is _DatasetNames.GROUP:
                        g_e.append(part["group"])
                    else:
                        g_e.extend(eval_group[i])

            # filter padding from eval parts then _concat each eval_set component.
            x_e, y_e, w_e, init_score_e, g_e = _remove_list_padding(x_e, y_e, w_e, init_score_e, g_e)
            if x_e:
                local_eval_set.append((_concat(x_e), _concat(y_e)))
            else:
                missing_eval_component_idx.append(i)
                continue

            if w_e:
                local_eval_sample_weight.append(_concat(w_e))
            if init_score_e:
                local_eval_init_score.append(_concat(init_score_e))
            if g_e:
                local_eval_group.append(_concat(g_e))

        # reconstruct eval_set fit args/kwargs depending on which components of eval_set are on worker.
        eval_component_idx = [i for i in range(n_evals) if i not in missing_eval_component_idx]
        if eval_names:
            local_eval_names = [eval_names[i] for i in eval_component_idx]
        if eval_class_weight:
            kwargs["eval_class_weight"] = [eval_class_weight[i] for i in eval_component_idx]

    model = model_factory(**params)
    if remote_socket is not None:
        remote_socket.release()
    try:
        if is_ranker:
            model.fit(
                data,
                label,
                sample_weight=weight,
                init_score=init_score,
                group=group,
                eval_set=local_eval_set,
                eval_sample_weight=local_eval_sample_weight,
                eval_init_score=local_eval_init_score,
                eval_group=local_eval_group,
                eval_names=local_eval_names,
                **kwargs,
            )
        else:
            model.fit(
                data,
                label,
                sample_weight=weight,
                init_score=init_score,
                eval_set=local_eval_set,
                eval_sample_weight=local_eval_sample_weight,
                eval_init_score=local_eval_init_score,
                eval_names=local_eval_names,
                **kwargs,
            )

    finally:
        if getattr(model, "fitted_", False):
            model.booster_.free_network()

    if n_evals:
        # ensure that expected keys for evals_result_ and best_score_ exist regardless of padding.
        model = _pad_eval_names(model, required_names=evals_result_names)

    return model if return_model else None


def _split_to_parts(data: _DaskCollection, is_matrix: bool) -> List[_DaskPart]:
    parts = data.to_delayed()
    if isinstance(parts, np.ndarray):
        if is_matrix:
            assert parts.shape[1] == 1
        else:
            assert parts.ndim == 1 or parts.shape[1] == 1
        parts = parts.flatten().tolist()
    return parts


def _machines_to_worker_map(machines: str, worker_addresses: Iterable[str]) -> Dict[str, int]:
    """Create a worker_map from machines list.

    Given ``machines`` and a list of Dask worker addresses, return a mapping where the keys are
    ``worker_addresses`` and the values are ports from ``machines``.

    Parameters
    ----------
    machines : str
        A comma-delimited list of workers, of the form ``ip1:port,ip2:port``.
    worker_addresses : list of str
        An iterable of Dask worker addresses, of the form ``{protocol}{hostname}:{port}``, where ``port`` is the port Dask's scheduler uses to talk to that worker.

    Returns
    -------
    result : Dict[str, int]
        Dictionary where keys are work addresses in the form expected by Dask and values are a port for LightGBM to use.
    """
    machine_addresses = machines.split(",")

    if len(set(machine_addresses)) != len(machine_addresses):
        raise ValueError(
            f"Found duplicates in 'machines' ({machines}). Each entry in 'machines' must be a unique IP-port combination."
        )

    machine_to_port = defaultdict(set)
    for address in machine_addresses:
        host, port = address.split(":")
        machine_to_port[host].add(int(port))

    out = {}
    for address in worker_addresses:
        worker_host = urlparse(address).hostname
        if not worker_host:
            raise ValueError(f"Could not parse host name from worker address '{address}'")
        out[address] = machine_to_port[worker_host].pop()

    return out


def _train(
    client: Client,
    data: _DaskMatrixLike,
    label: _DaskCollection,
    params: Dict[str, Any],
    model_factory: Type[LGBMModel],
    sample_weight: Optional[_DaskVectorLike] = None,
    init_score: Optional[_DaskCollection] = None,
    group: Optional[_DaskVectorLike] = None,
    eval_set: Optional[List[Tuple[_DaskMatrixLike, _DaskCollection]]] = None,
    eval_names: Optional[List[str]] = None,
    eval_sample_weight: Optional[List[_DaskVectorLike]] = None,
    eval_class_weight: Optional[List[Union[dict, str]]] = None,
    eval_init_score: Optional[List[_DaskCollection]] = None,
    eval_group: Optional[List[_DaskVectorLike]] = None,
    eval_metric: Optional[_LGBM_ScikitEvalMetricType] = None,
    eval_at: Optional[Union[List[int], Tuple[int, ...]]] = None,
    **kwargs: Any,
) -> LGBMModel:
    """Inner train routine.

    Parameters
    ----------
    client : dask.distributed.Client
        Dask client.
    data : Dask Array or Dask DataFrame of shape = [n_samples, n_features]
        Input feature matrix.
    label : Dask Array, Dask DataFrame or Dask Series of shape = [n_samples]
        The target values (class labels in classification, real numbers in regression).
    params : dict
        Parameters passed to constructor of the local underlying model.
    model_factory : lightgbm.LGBMClassifier, lightgbm.LGBMRegressor, or lightgbm.LGBMRanker class
        Class of the local underlying model.
    sample_weight : Dask Array or Dask Series of shape = [n_samples] or None, optional (default=None)
        Weights of training data. Weights should be non-negative.
    init_score : Dask Array or Dask Series of shape = [n_samples] or shape = [n_samples * n_classes] (for multi-class task), or Dask Array or Dask DataFrame of shape = [n_samples, n_classes] (for multi-class task), or None, optional (default=None)
        Init score of training data.
    group : Dask Array or Dask Series or None, optional (default=None)
        Group/query data.
        Only used in the learning-to-rank task.
        sum(group) = n_samples.
        For example, if you have a 100-document dataset with ``group = [10, 20, 40, 10, 10, 10]``, that means that you have 6 groups,
        where the first 10 records are in the first group, records 11-30 are in the second group, records 31-70 are in the third group, etc.
    eval_set : list of (X, y) tuples of Dask data collections, or None, optional (default=None)
        List of (X, y) tuple pairs to use as validation sets.
        Note, that not all workers may receive chunks of every eval set within ``eval_set``. When the returned
        lightgbm estimator is not trained using any chunks of a particular eval set, its corresponding component
        of ``evals_result_`` and ``best_score_`` will be empty dictionaries.
    eval_names : list of str, or None, optional (default=None)
        Names of eval_set.
    eval_sample_weight : list of Dask Array or Dask Series, or None, optional (default=None)
        Weights for each validation set in eval_set. Weights should be non-negative.
    eval_class_weight : list of dict or str, or None, optional (default=None)
        Class weights, one dict or str for each validation set in eval_set.
    eval_init_score : list of Dask Array, Dask Series or Dask DataFrame (for multi-class task), or None, optional (default=None)
        Initial model score for each validation set in eval_set.
    eval_group : list of Dask Array or Dask Series, or None, optional (default=None)
        Group/query for each validation set in eval_set.
    eval_metric : str, callable, list or None, optional (default=None)
        If str, it should be a built-in evaluation metric to use.
        If callable, it should be a custom evaluation metric, see note below for more details.
        If list, it can be a list of built-in metrics, a list of custom evaluation metrics, or a mix of both.
        In either case, the ``metric`` from the Dask model parameters (or inferred from the objective) will be evaluated and used as well.
        Default: 'l2' for DaskLGBMRegressor, 'binary(multi)_logloss' for DaskLGBMClassifier, 'ndcg' for DaskLGBMRanker.
    eval_at : list or tuple of int, optional (default=None)
        The evaluation positions of the specified ranking metric.
    **kwargs
        Other parameters passed to ``fit`` method of the local underlying model.

    Returns
    -------
    model : lightgbm.LGBMClassifier, lightgbm.LGBMRegressor, or lightgbm.LGBMRanker class
        Returns fitted underlying model.

    Note
    ----

    This method handles setting up the following network parameters based on information
    about the Dask cluster referenced by ``client``.

    * ``local_listen_port``: port that each LightGBM worker opens a listening socket on,
            to accept connections from other workers. This can differ from LightGBM worker
            to LightGBM worker, but does not have to.
    * ``machines``: a comma-delimited list of all workers in the cluster, in the
            form ``ip:port,ip:port``. If running multiple Dask workers on the same host, use different
            ports for each worker. For example, for ``LocalCluster(n_workers=3)``, you might
            pass ``"127.0.0.1:12400,127.0.0.1:12401,127.0.0.1:12402"``.
    * ``num_machines``: number of LightGBM workers.
    * ``timeout``: time in minutes to wait before closing unused sockets.

    The default behavior of this function is to generate ``machines`` from the list of
    Dask workers which hold some piece of the training data, and to search for an open
    port on each worker to be used as ``local_listen_port``.

    If ``machines`` is provided explicitly in ``params``, this function uses the hosts
    and ports in that list directly, and does not do any searching. This means that if
    any of the Dask workers are missing from the list or any of those ports are not free
    when training starts, training will fail.

    If ``local_listen_port`` is provided in ``params`` and ``machines`` is not, this function
    constructs ``machines`` from the list of Dask workers which hold some piece of the
    training data, assuming that each one will use the same ``local_listen_port``.
    """
    params = deepcopy(params)

    # capture whether local_listen_port or its aliases were provided
    listen_port_in_params = any(alias in params for alias in _ConfigAliases.get("local_listen_port"))

    # capture whether machines or its aliases were provided
    machines_in_params = any(alias in params for alias in _ConfigAliases.get("machines"))

    params = _choose_param_value(
        main_param_name="tree_learner",
        params=params,
        default_value="data",
    )
    allowed_tree_learners = {
        "data",
        "data_parallel",
        "feature",
        "feature_parallel",
        "voting",
        "voting_parallel",
    }
    if params["tree_learner"] not in allowed_tree_learners:
        _log_warning(
            f'Parameter tree_learner set to {params["tree_learner"]}, which is not allowed. Using "data" as default'
        )
        params["tree_learner"] = "data"

    # Some passed-in parameters can be removed:
    #   * 'num_machines': set automatically from Dask worker list
    #   * 'num_threads': overridden to match nthreads on each Dask process
    for param_alias in _ConfigAliases.get("num_machines", "num_threads"):
        if param_alias in params:
            _log_warning(f"Parameter {param_alias} will be ignored.")
            params.pop(param_alias)

    # Split arrays/dataframes into parts. Arrange parts into dicts to enforce co-locality
    data_parts = _split_to_parts(data=data, is_matrix=True)
    label_parts = _split_to_parts(data=label, is_matrix=False)
    parts = [{"data": x, "label": y} for (x, y) in zip(data_parts, label_parts)]
    n_parts = len(parts)

    if sample_weight is not None:
        weight_parts = _split_to_parts(data=sample_weight, is_matrix=False)
        for i in range(n_parts):
            parts[i]["weight"] = weight_parts[i]

    if group is not None:
        group_parts = _split_to_parts(data=group, is_matrix=False)
        for i in range(n_parts):
            parts[i]["group"] = group_parts[i]

    if init_score is not None:
        init_score_parts = _split_to_parts(data=init_score, is_matrix=False)
        for i in range(n_parts):
            parts[i]["init_score"] = init_score_parts[i]

    # evals_set will to be re-constructed into smaller lists of (X, y) tuples, where
    # X and y are each delayed sub-lists of original eval dask Collections.
    if eval_set:
        # find maximum number of parts in an individual eval set so that we can
        # pad eval sets when they come in different sizes.
        n_largest_eval_parts = max(x[0].npartitions for x in eval_set)

        eval_sets: Dict[
            int, List[Union[_DatasetNames, Tuple[List[Optional[_DaskMatrixLike]], List[Optional[_DaskVectorLike]]]]]
        ] = defaultdict(list)
        if eval_sample_weight:
            eval_sample_weights: Dict[int, List[Union[_DatasetNames, List[Optional[_DaskVectorLike]]]]] = defaultdict(
                list
            )
        if eval_group:
            eval_groups: Dict[int, List[Union[_DatasetNames, List[Optional[_DaskVectorLike]]]]] = defaultdict(list)
        if eval_init_score:
            eval_init_scores: Dict[int, List[Union[_DatasetNames, List[Optional[_DaskMatrixLike]]]]] = defaultdict(list)

        for i, (X_eval, y_eval) in enumerate(eval_set):
            n_this_eval_parts = X_eval.npartitions

            # when individual eval set is equivalent to training data, skip recomputing parts.
            if X_eval is data and y_eval is label:
                for parts_idx in range(n_parts):
                    eval_sets[parts_idx].append(_DatasetNames.TRAINSET)
            else:
                eval_x_parts = _split_to_parts(data=X_eval, is_matrix=True)
                eval_y_parts = _split_to_parts(data=y_eval, is_matrix=False)
                for j in range(n_largest_eval_parts):
                    parts_idx = j % n_parts

                    # add None-padding for individual eval_set member if it is smaller than the largest member.
                    if j < n_this_eval_parts:
                        x_e = eval_x_parts[j]
                        y_e = eval_y_parts[j]
                    else:
                        x_e = None
                        y_e = None

                    if j < n_parts:
                        # first time a chunk of this eval set is added to this part.
                        eval_sets[parts_idx].append(([x_e], [y_e]))
                    else:
                        # append additional chunks of this eval set to this part.
                        eval_sets[parts_idx][-1][0].append(x_e)  # type: ignore[index, union-attr]
                        eval_sets[parts_idx][-1][1].append(y_e)  # type: ignore[index, union-attr]

            if eval_sample_weight:
                if eval_sample_weight[i] is sample_weight:
                    for parts_idx in range(n_parts):
                        eval_sample_weights[parts_idx].append(_DatasetNames.SAMPLE_WEIGHT)
                else:
                    eval_w_parts = _split_to_parts(data=eval_sample_weight[i], is_matrix=False)

                    # ensure that all evaluation parts map uniquely to one part.
                    for j in range(n_largest_eval_parts):
                        if j < n_this_eval_parts:
                            w_e = eval_w_parts[j]
                        else:
                            w_e = None

                        parts_idx = j % n_parts
                        if j < n_parts:
                            eval_sample_weights[parts_idx].append([w_e])
                        else:
                            eval_sample_weights[parts_idx][-1].append(w_e)  # type: ignore[union-attr]

            if eval_init_score:
                if eval_init_score[i] is init_score:
                    for parts_idx in range(n_parts):
                        eval_init_scores[parts_idx].append(_DatasetNames.INIT_SCORE)
                else:
                    eval_init_score_parts = _split_to_parts(data=eval_init_score[i], is_matrix=False)
                    for j in range(n_largest_eval_parts):
                        if j < n_this_eval_parts:
                            init_score_e = eval_init_score_parts[j]
                        else:
                            init_score_e = None

                        parts_idx = j % n_parts
                        if j < n_parts:
                            eval_init_scores[parts_idx].append([init_score_e])
                        else:
                            eval_init_scores[parts_idx][-1].append(init_score_e)  # type: ignore[union-attr]

            if eval_group:
                if eval_group[i] is group:
                    for parts_idx in range(n_parts):
                        eval_groups[parts_idx].append(_DatasetNames.GROUP)
                else:
                    eval_g_parts = _split_to_parts(data=eval_group[i], is_matrix=False)
                    for j in range(n_largest_eval_parts):
                        if j < n_this_eval_parts:
                            g_e = eval_g_parts[j]
                        else:
                            g_e = None

                        parts_idx = j % n_parts
                        if j < n_parts:
                            eval_groups[parts_idx].append([g_e])
                        else:
                            eval_groups[parts_idx][-1].append(g_e)  # type: ignore[union-attr]

        # assign sub-eval_set components to worker parts.
        for parts_idx, e_set in eval_sets.items():
            parts[parts_idx]["eval_set"] = e_set
            if eval_sample_weight:
                parts[parts_idx]["eval_sample_weight"] = eval_sample_weights[parts_idx]
            if eval_init_score:
                parts[parts_idx]["eval_init_score"] = eval_init_scores[parts_idx]
            if eval_group:
                parts[parts_idx]["eval_group"] = eval_groups[parts_idx]

    # Start computation in the background
    parts = list(map(delayed, parts))
    parts = client.compute(parts)
    wait(parts)

    for part in parts:
        if part.status == "error":  # type: ignore
            # trigger error locally
            return part  # type: ignore[return-value]

    # Find locations of all parts and map them to particular Dask workers
    key_to_part_dict = {part.key: part for part in parts}  # type: ignore
    who_has = client.who_has(parts)
    worker_map = defaultdict(list)
    for key, workers in who_has.items():
        worker_map[next(iter(workers))].append(key_to_part_dict[key])

    # Check that all workers were provided some of eval_set. Otherwise warn user that validation
    # data artifacts may not be populated depending on worker returning final estimator.
    if eval_set:
        for worker in worker_map:
            has_eval_set = False
            for part in worker_map[worker]:
                if "eval_set" in part.result():  # type: ignore[attr-defined]
                    has_eval_set = True
                    break

            if not has_eval_set:
                _log_warning(
                    f"Worker {worker} was not allocated eval_set data. Therefore evals_result_ and best_score_ data may be unreliable. "
                    "Try rebalancing data across workers."
                )

    # assign general validation set settings to fit kwargs.
    if eval_names:
        kwargs["eval_names"] = eval_names
    if eval_class_weight:
        kwargs["eval_class_weight"] = eval_class_weight
    if eval_metric:
        kwargs["eval_metric"] = eval_metric
    if eval_at:
        kwargs["eval_at"] = eval_at

    master_worker = next(iter(worker_map))
    worker_ncores = client.ncores()

    # resolve aliases for network parameters and pop the result off params.
    # these values are added back in calls to `_train_part()`
    params = _choose_param_value(
        main_param_name="local_listen_port",
        params=params,
        default_value=12400,
    )
    local_listen_port = params.pop("local_listen_port")

    params = _choose_param_value(
        main_param_name="machines",
        params=params,
        default_value=None,
    )
    machines = params.pop("machines")

    # figure out network params
    worker_to_socket_future: Dict[str, Future] = {}
    worker_addresses = worker_map.keys()
    if machines is not None:
        _log_info("Using passed-in 'machines' parameter")
        worker_address_to_port = _machines_to_worker_map(
            machines=machines,
            worker_addresses=worker_addresses,
        )
    else:
        if listen_port_in_params:
            _log_info("Using passed-in 'local_listen_port' for all workers")
            unique_hosts = {urlparse(a).hostname for a in worker_addresses}
            if len(unique_hosts) < len(worker_addresses):
                msg = (
                    "'local_listen_port' was provided in Dask training parameters, but at least one "
                    "machine in the cluster has multiple Dask worker processes running on it. Please omit "
                    "'local_listen_port' or pass 'machines'."
                )
                raise LightGBMError(msg)

            worker_address_to_port = {address: local_listen_port for address in worker_addresses}
        else:
            _log_info("Finding random open ports for workers")
            worker_to_socket_future, worker_address_to_port = _assign_open_ports_to_workers(
                client, list(worker_map.keys())
            )

        machines = ",".join(
            [f"{urlparse(worker_address).hostname}:{port}" for worker_address, port in worker_address_to_port.items()]
        )

    num_machines = len(worker_address_to_port)

    # Tell each worker to train on the parts that it has locally
    #
    # This code treats ``_train_part()`` calls as not "pure" because:
    #     1. there is randomness in the training process unless parameters ``seed``
    #        and ``deterministic`` are set
    #     2. even with those parameters set, the output of one ``_train_part()`` call
    #        relies on global state (it and all the other LightGBM training processes
    #        coordinate with each other)
    futures_classifiers = [
        client.submit(
            _train_part,
            model_factory=model_factory,
            params={**params, "num_threads": worker_ncores[worker]},
            list_of_parts=list_of_parts,
            machines=machines,
            local_listen_port=worker_address_to_port[worker],
            num_machines=num_machines,
            time_out=params.get("time_out", 120),
            remote_socket=worker_to_socket_future.get(worker, None),
            return_model=(worker == master_worker),
            workers=[worker],
            allow_other_workers=False,
            pure=False,
            **kwargs,
        )
        for worker, list_of_parts in worker_map.items()
    ]

    results = client.gather(futures_classifiers)
    results = [v for v in results if v]
    model = results[0]

    # if network parameters were changed during training, remove them from the
    # returned model so that they're generated dynamically on every run based
    # on the Dask cluster you're connected to and which workers have pieces of
    # the training data
    if not listen_port_in_params:
        for param in _ConfigAliases.get("local_listen_port"):
            model._other_params.pop(param, None)

    if not machines_in_params:
        for param in _ConfigAliases.get("machines"):
            model._other_params.pop(param, None)

    for param in _ConfigAliases.get("num_machines", "timeout"):
        model._other_params.pop(param, None)

    return model


def _predict_part(
    part: _DaskPart,
    model: LGBMModel,
    raw_score: bool,
    pred_proba: bool,
    pred_leaf: bool,
    pred_contrib: bool,
    **kwargs: Any,
) -> _DaskPart:
    result: _DaskPart
    if part.shape[0] == 0:
        result = np.array([])
    elif pred_proba:
        result = model.predict_proba(
            part,
            raw_score=raw_score,
            pred_leaf=pred_leaf,
            pred_contrib=pred_contrib,
            **kwargs,
        )
    else:
        result = model.predict(
            part,
            raw_score=raw_score,
            pred_leaf=pred_leaf,
            pred_contrib=pred_contrib,
            **kwargs,
        )

    # dask.DataFrame.map_partitions() expects each call to return a pandas DataFrame or Series
    if isinstance(part, pd_DataFrame):
        if len(result.shape) == 2:
            result = pd_DataFrame(result, index=part.index)
        else:
            result = pd_Series(result, index=part.index, name="predictions")

    return result


def _predict(
    model: LGBMModel,
    data: _DaskMatrixLike,
    client: Client,
    raw_score: bool = False,
    pred_proba: bool = False,
    pred_leaf: bool = False,
    pred_contrib: bool = False,
    dtype: _PredictionDtype = np.float32,
    **kwargs: Any,
) -> Union[dask_Array, List[dask_Array]]:
    """Inner predict routine.

    Parameters
    ----------
    model : lightgbm.LGBMClassifier, lightgbm.LGBMRegressor, or lightgbm.LGBMRanker class
        Fitted underlying model.
    data : Dask Array or Dask DataFrame of shape = [n_samples, n_features]
        Input feature matrix.
    raw_score : bool, optional (default=False)
        Whether to predict raw scores.
    pred_proba : bool, optional (default=False)
        Should method return results of ``predict_proba`` (``pred_proba=True``) or ``predict`` (``pred_proba=False``).
    pred_leaf : bool, optional (default=False)
        Whether to predict leaf index.
    pred_contrib : bool, optional (default=False)
        Whether to predict feature contributions.
    dtype : np.dtype, optional (default=np.float32)
        Dtype of the output.
    **kwargs
        Other parameters passed to ``predict`` or ``predict_proba`` method.

    Returns
    -------
    predicted_result : Dask Array of shape = [n_samples] or shape = [n_samples, n_classes]
        The predicted values.
    X_leaves : Dask Array of shape = [n_samples, n_trees] or shape = [n_samples, n_trees * n_classes]
        If ``pred_leaf=True``, the predicted leaf of every tree for each sample.
    X_SHAP_values : Dask Array of shape = [n_samples, n_features + 1] or shape = [n_samples, (n_features + 1) * n_classes] or (if multi-class and using sparse inputs) a list of ``n_classes`` Dask Arrays of shape = [n_samples, n_features + 1]
        If ``pred_contrib=True``, the feature contributions for each sample.
    """
    if not all((DASK_INSTALLED, PANDAS_INSTALLED, SKLEARN_INSTALLED)):
        raise LightGBMError("dask, pandas and scikit-learn are required for lightgbm.dask")
    if isinstance(data, dask_DataFrame):
        return data.map_partitions(
            _predict_part,
            model=model,
            raw_score=raw_score,
            pred_proba=pred_proba,
            pred_leaf=pred_leaf,
            pred_contrib=pred_contrib,
            **kwargs,
        ).values
    elif isinstance(data, dask_Array):
        # for multi-class classification with sparse matrices, pred_contrib predictions
        # are returned as a list of sparse matrices (one per class)
        num_classes = model._n_classes

        if num_classes > 2 and pred_contrib and isinstance(data._meta, ss.spmatrix):
            predict_function = partial(
                _predict_part,
                model=model,
                raw_score=False,
                pred_proba=pred_proba,
                pred_leaf=False,
                pred_contrib=True,
                **kwargs,
            )

            delayed_chunks = data.to_delayed()
            bag = dask_bag_from_delayed(delayed_chunks[:, 0])

            @delayed
            def _extract(items: List[Any], i: int) -> Any:
                return items[i]

            preds = bag.map_partitions(predict_function)

            # pred_contrib output will have one column per feature,
            # plus one more for the base value
            num_cols = model.n_features_ + 1

            nrows_per_chunk = data.chunks[0]
            out: List[List[dask_Array]] = [[] for _ in range(num_classes)]

            # need to tell Dask the expected type and shape of individual preds
            pred_meta = data._meta

            for j, partition in enumerate(preds.to_delayed()):
                for i in range(num_classes):
                    part = dask_array_from_delayed(
                        value=_extract(partition, i),
                        shape=(nrows_per_chunk[j], num_cols),
                        meta=pred_meta,
                    )
                    out[i].append(part)

            # by default, dask.array.concatenate() concatenates sparse arrays into a COO matrix
            # the code below is used instead to ensure that the sparse type is preserved during concatentation
            if isinstance(pred_meta, ss.csr_matrix):
                concat_fn = partial(ss.vstack, format="csr")
            elif isinstance(pred_meta, ss.csc_matrix):
                concat_fn = partial(ss.vstack, format="csc")
            else:
                concat_fn = ss.vstack

            # At this point, `out` is a list of lists of delayeds (each of which points to a matrix).
            # Concatenate them to return a list of Dask Arrays.
            out_arrays: List[dask_Array] = []
            for i in range(num_classes):
                out_arrays.append(
                    dask_array_from_delayed(
                        value=delayed(concat_fn)(out[i]),
                        shape=(data.shape[0], num_cols),
                        meta=pred_meta,
                    )
                )

            return out_arrays

        data_row = client.compute(data[[0]]).result()
        predict_fn = partial(
            _predict_part,
            model=model,
            raw_score=raw_score,
            pred_proba=pred_proba,
            pred_leaf=pred_leaf,
            pred_contrib=pred_contrib,
            **kwargs,
        )
        pred_row = predict_fn(data_row)
        chunks: Tuple[int, ...] = (data.chunks[0],)
        map_blocks_kwargs = {}
        if len(pred_row.shape) > 1:
            chunks += (pred_row.shape[1],)
        else:
            map_blocks_kwargs["drop_axis"] = 1
        return data.map_blocks(
            predict_fn,
            chunks=chunks,
            meta=pred_row,
            dtype=dtype,
            **map_blocks_kwargs,
        )
    else:
        raise TypeError(f"Data must be either Dask Array or Dask DataFrame. Got {type(data).__name__}.")


class _DaskLGBMModel:
    @property
    def client_(self) -> Client:
        """:obj:`dask.distributed.Client`: Dask client.

        This property can be passed in the constructor or updated
        with ``model.set_params(client=client)``.
        """
        if not getattr(self, "fitted_", False):
            raise LGBMNotFittedError("Cannot access property client_ before calling fit().")

        return _get_dask_client(client=self.client)

    def _lgb_dask_getstate(self) -> Dict[Any, Any]:
        """Remove un-picklable attributes before serialization."""
        client = self.__dict__.pop("client", None)
        self._other_params.pop("client", None)  # type: ignore[attr-defined]
        out = deepcopy(self.__dict__)
        out.update({"client": None})
        self.client = client
        return out

    def _lgb_dask_fit(
        self,
        model_factory: Type[LGBMModel],
        X: _DaskMatrixLike,
        y: _DaskCollection,
        sample_weight: Optional[_DaskVectorLike] = None,
        init_score: Optional[_DaskCollection] = None,
        group: Optional[_DaskVectorLike] = None,
        eval_set: Optional[List[Tuple[_DaskMatrixLike, _DaskCollection]]] = None,
        eval_names: Optional[List[str]] = None,
        eval_sample_weight: Optional[List[_DaskVectorLike]] = None,
        eval_class_weight: Optional[List[Union[dict, str]]] = None,
        eval_init_score: Optional[List[_DaskCollection]] = None,
        eval_group: Optional[List[_DaskVectorLike]] = None,
        eval_metric: Optional[_LGBM_ScikitEvalMetricType] = None,
        eval_at: Optional[Union[List[int], Tuple[int, ...]]] = None,
        **kwargs: Any,
    ) -> "_DaskLGBMModel":
        if not DASK_INSTALLED:
            raise LightGBMError("dask is required for lightgbm.dask")
        if not all((DASK_INSTALLED, PANDAS_INSTALLED, SKLEARN_INSTALLED)):
            raise LightGBMError("dask, pandas and scikit-learn are required for lightgbm.dask")

        params = self.get_params(True)  # type: ignore[attr-defined]
        params.pop("client", None)

        model = _train(
            client=_get_dask_client(self.client),
            data=X,
            label=y,
            params=params,
            model_factory=model_factory,
            sample_weight=sample_weight,
            init_score=init_score,
            group=group,
            eval_set=eval_set,
            eval_names=eval_names,
            eval_sample_weight=eval_sample_weight,
            eval_class_weight=eval_class_weight,
            eval_init_score=eval_init_score,
            eval_group=eval_group,
            eval_metric=eval_metric,
            eval_at=eval_at,
            **kwargs,
        )

        self.set_params(**model.get_params())  # type: ignore[attr-defined]
        self._lgb_dask_copy_extra_params(model, self)  # type: ignore[attr-defined]

        return self

    def _lgb_dask_to_local(self, model_factory: Type[LGBMModel]) -> LGBMModel:
        params = self.get_params()  # type: ignore[attr-defined]
        params.pop("client", None)
        model = model_factory(**params)
        self._lgb_dask_copy_extra_params(self, model)
        model._other_params.pop("client", None)
        return model

    @staticmethod
    def _lgb_dask_copy_extra_params(
        source: Union["_DaskLGBMModel", LGBMModel],
        dest: Union["_DaskLGBMModel", LGBMModel],
    ) -> None:
        params = source.get_params()  # type: ignore[union-attr]
        attributes = source.__dict__
        extra_param_names = set(attributes.keys()).difference(params.keys())
        for name in extra_param_names:
            setattr(dest, name, attributes[name])


class DaskLGBMClassifier(LGBMClassifier, _DaskLGBMModel):
    """Distributed version of lightgbm.LGBMClassifier."""

    def __init__(
        self,
        boosting_type: str = "gbdt",
        num_leaves: int = 31,
        max_depth: int = -1,
        learning_rate: float = 0.1,
        n_estimators: int = 100,
        subsample_for_bin: int = 200000,
        objective: Optional[Union[str, _LGBM_ScikitCustomObjectiveFunction]] = None,
        class_weight: Optional[Union[dict, str]] = None,
        min_split_gain: float = 0.0,
        min_child_weight: float = 1e-3,
        min_child_samples: int = 20,
        subsample: float = 1.0,
        subsample_freq: int = 0,
        colsample_bytree: float = 1.0,
        reg_alpha: float = 0.0,
        reg_lambda: float = 0.0,
        random_state: Optional[Union[int, np.random.RandomState, "np.random.Generator"]] = None,
        n_jobs: Optional[int] = None,
<<<<<<< HEAD
        importance_type: str = 'split',
        validation_fraction: Optional[float] = 0.1,
=======
        importance_type: str = "split",
>>>>>>> 83c0ff3d
        client: Optional[Client] = None,
        **kwargs: Any,
    ):
        """Docstring is inherited from the lightgbm.LGBMClassifier.__init__."""
        self.client = client
        super().__init__(
            boosting_type=boosting_type,
            num_leaves=num_leaves,
            max_depth=max_depth,
            learning_rate=learning_rate,
            n_estimators=n_estimators,
            subsample_for_bin=subsample_for_bin,
            objective=objective,
            class_weight=class_weight,
            min_split_gain=min_split_gain,
            min_child_weight=min_child_weight,
            min_child_samples=min_child_samples,
            subsample=subsample,
            subsample_freq=subsample_freq,
            colsample_bytree=colsample_bytree,
            reg_alpha=reg_alpha,
            reg_lambda=reg_lambda,
            random_state=random_state,
            n_jobs=n_jobs,
            importance_type=importance_type,
            **kwargs,
        )

    _base_doc = LGBMClassifier.__init__.__doc__
    _before_kwargs, _kwargs, _after_kwargs = _base_doc.partition("**kwargs")  # type: ignore
    __init__.__doc__ = f"""
        {_before_kwargs}client : dask.distributed.Client or None, optional (default=None)
        {' ':4}Dask client. If ``None``, ``distributed.default_client()`` will be used at runtime. The Dask client used by this class will not be saved if the model object is pickled.
        {_kwargs}{_after_kwargs}
        """

    def __getstate__(self) -> Dict[Any, Any]:
        return self._lgb_dask_getstate()

    def fit(  # type: ignore[override]
        self,
        X: _DaskMatrixLike,
        y: _DaskCollection,
        sample_weight: Optional[_DaskVectorLike] = None,
        init_score: Optional[_DaskCollection] = None,
        eval_set: Optional[List[Tuple[_DaskMatrixLike, _DaskCollection]]] = None,
        eval_names: Optional[List[str]] = None,
        eval_sample_weight: Optional[List[_DaskVectorLike]] = None,
        eval_class_weight: Optional[List[Union[dict, str]]] = None,
        eval_init_score: Optional[List[_DaskCollection]] = None,
        eval_metric: Optional[_LGBM_ScikitEvalMetricType] = None,
        **kwargs: Any,
    ) -> "DaskLGBMClassifier":
        """Docstring is inherited from the lightgbm.LGBMClassifier.fit."""
        self._lgb_dask_fit(
            model_factory=LGBMClassifier,
            X=X,
            y=y,
            sample_weight=sample_weight,
            init_score=init_score,
            eval_set=eval_set,
            eval_names=eval_names,
            eval_sample_weight=eval_sample_weight,
            eval_class_weight=eval_class_weight,
            eval_init_score=eval_init_score,
            eval_metric=eval_metric,
            **kwargs,
        )
        return self

    _base_doc = _lgbmmodel_doc_fit.format(
        X_shape="Dask Array or Dask DataFrame of shape = [n_samples, n_features]",
        y_shape="Dask Array, Dask DataFrame or Dask Series of shape = [n_samples]",
        sample_weight_shape="Dask Array or Dask Series of shape = [n_samples] or None, optional (default=None)",
        init_score_shape="Dask Array or Dask Series of shape = [n_samples] or shape = [n_samples * n_classes] (for multi-class task), or Dask Array or Dask DataFrame of shape = [n_samples, n_classes] (for multi-class task), or None, optional (default=None)",
        group_shape="Dask Array or Dask Series or None, optional (default=None)",
        eval_sample_weight_shape="list of Dask Array or Dask Series, or None, optional (default=None)",
        eval_init_score_shape="list of Dask Array, Dask Series or Dask DataFrame (for multi-class task), or None, optional (default=None)",
        eval_group_shape="list of Dask Array or Dask Series, or None, optional (default=None)",
    )

    # DaskLGBMClassifier does not support group, eval_group.
    _base_doc = _base_doc[: _base_doc.find("group :")] + _base_doc[_base_doc.find("eval_set :") :]

    _base_doc = _base_doc[: _base_doc.find("eval_group :")] + _base_doc[_base_doc.find("eval_metric :") :]

    # DaskLGBMClassifier support for callbacks and init_model is not tested
    fit.__doc__ = f"""{_base_doc[:_base_doc.find('callbacks :')]}**kwargs
        Other parameters passed through to ``LGBMClassifier.fit()``.

    Returns
    -------
    self : lightgbm.DaskLGBMClassifier
        Returns self.

    {_lgbmmodel_doc_custom_eval_note}
        """

    def predict(
        self,
        X: _DaskMatrixLike,  # type: ignore[override]
        raw_score: bool = False,
        start_iteration: int = 0,
        num_iteration: Optional[int] = None,
        pred_leaf: bool = False,
        pred_contrib: bool = False,
        validate_features: bool = False,
        **kwargs: Any,
    ) -> dask_Array:
        """Docstring is inherited from the lightgbm.LGBMClassifier.predict."""
        return _predict(
            model=self.to_local(),
            data=X,
            dtype=self.classes_.dtype,
            client=_get_dask_client(self.client),
            raw_score=raw_score,
            start_iteration=start_iteration,
            num_iteration=num_iteration,
            pred_leaf=pred_leaf,
            pred_contrib=pred_contrib,
            validate_features=validate_features,
            **kwargs,
        )

    predict.__doc__ = _lgbmmodel_doc_predict.format(
        description="Return the predicted value for each sample.",
        X_shape="Dask Array or Dask DataFrame of shape = [n_samples, n_features]",
        output_name="predicted_result",
        predicted_result_shape="Dask Array of shape = [n_samples] or shape = [n_samples, n_classes]",
        X_leaves_shape="Dask Array of shape = [n_samples, n_trees] or shape = [n_samples, n_trees * n_classes]",
        X_SHAP_values_shape="Dask Array of shape = [n_samples, n_features + 1] or shape = [n_samples, (n_features + 1) * n_classes] or (if multi-class and using sparse inputs) a list of ``n_classes`` Dask Arrays of shape = [n_samples, n_features + 1]",
    )

    def predict_proba(
        self,
        X: _DaskMatrixLike,  # type: ignore[override]
        raw_score: bool = False,
        start_iteration: int = 0,
        num_iteration: Optional[int] = None,
        pred_leaf: bool = False,
        pred_contrib: bool = False,
        validate_features: bool = False,
        **kwargs: Any,
    ) -> dask_Array:
        """Docstring is inherited from the lightgbm.LGBMClassifier.predict_proba."""
        return _predict(
            model=self.to_local(),
            data=X,
            pred_proba=True,
            client=_get_dask_client(self.client),
            raw_score=raw_score,
            start_iteration=start_iteration,
            num_iteration=num_iteration,
            pred_leaf=pred_leaf,
            pred_contrib=pred_contrib,
            validate_features=validate_features,
            **kwargs,
        )

    predict_proba.__doc__ = _lgbmmodel_doc_predict.format(
        description="Return the predicted probability for each class for each sample.",
        X_shape="Dask Array or Dask DataFrame of shape = [n_samples, n_features]",
        output_name="predicted_probability",
        predicted_result_shape="Dask Array of shape = [n_samples] or shape = [n_samples, n_classes]",
        X_leaves_shape="Dask Array of shape = [n_samples, n_trees] or shape = [n_samples, n_trees * n_classes]",
        X_SHAP_values_shape="Dask Array of shape = [n_samples, n_features + 1] or shape = [n_samples, (n_features + 1) * n_classes] or (if multi-class and using sparse inputs) a list of ``n_classes`` Dask Arrays of shape = [n_samples, n_features + 1]",
    )

    def to_local(self) -> LGBMClassifier:
        """Create regular version of lightgbm.LGBMClassifier from the distributed version.

        Returns
        -------
        model : lightgbm.LGBMClassifier
            Local underlying model.
        """
        return self._lgb_dask_to_local(LGBMClassifier)


class DaskLGBMRegressor(LGBMRegressor, _DaskLGBMModel):
    """Distributed version of lightgbm.LGBMRegressor."""

    def __init__(
        self,
        boosting_type: str = "gbdt",
        num_leaves: int = 31,
        max_depth: int = -1,
        learning_rate: float = 0.1,
        n_estimators: int = 100,
        subsample_for_bin: int = 200000,
        objective: Optional[Union[str, _LGBM_ScikitCustomObjectiveFunction]] = None,
        class_weight: Optional[Union[dict, str]] = None,
        min_split_gain: float = 0.0,
        min_child_weight: float = 1e-3,
        min_child_samples: int = 20,
        subsample: float = 1.0,
        subsample_freq: int = 0,
        colsample_bytree: float = 1.0,
        reg_alpha: float = 0.0,
        reg_lambda: float = 0.0,
        random_state: Optional[Union[int, np.random.RandomState, "np.random.Generator"]] = None,
        n_jobs: Optional[int] = None,
<<<<<<< HEAD
        importance_type: str = 'split',
        validation_fraction: Optional[float] = 0.1,
=======
        importance_type: str = "split",
>>>>>>> 83c0ff3d
        client: Optional[Client] = None,
        **kwargs: Any,
    ):
        """Docstring is inherited from the lightgbm.LGBMRegressor.__init__."""
        self.client = client
        super().__init__(
            boosting_type=boosting_type,
            num_leaves=num_leaves,
            max_depth=max_depth,
            learning_rate=learning_rate,
            n_estimators=n_estimators,
            subsample_for_bin=subsample_for_bin,
            objective=objective,
            class_weight=class_weight,
            min_split_gain=min_split_gain,
            min_child_weight=min_child_weight,
            min_child_samples=min_child_samples,
            subsample=subsample,
            subsample_freq=subsample_freq,
            colsample_bytree=colsample_bytree,
            reg_alpha=reg_alpha,
            reg_lambda=reg_lambda,
            random_state=random_state,
            n_jobs=n_jobs,
            importance_type=importance_type,
            **kwargs,
        )

    _base_doc = LGBMRegressor.__init__.__doc__
    _before_kwargs, _kwargs, _after_kwargs = _base_doc.partition("**kwargs")  # type: ignore
    __init__.__doc__ = f"""
        {_before_kwargs}client : dask.distributed.Client or None, optional (default=None)
        {' ':4}Dask client. If ``None``, ``distributed.default_client()`` will be used at runtime. The Dask client used by this class will not be saved if the model object is pickled.
        {_kwargs}{_after_kwargs}
        """

    def __getstate__(self) -> Dict[Any, Any]:
        return self._lgb_dask_getstate()

    def fit(  # type: ignore[override]
        self,
        X: _DaskMatrixLike,
        y: _DaskCollection,
        sample_weight: Optional[_DaskVectorLike] = None,
        init_score: Optional[_DaskVectorLike] = None,
        eval_set: Optional[List[Tuple[_DaskMatrixLike, _DaskCollection]]] = None,
        eval_names: Optional[List[str]] = None,
        eval_sample_weight: Optional[List[_DaskVectorLike]] = None,
        eval_init_score: Optional[List[_DaskVectorLike]] = None,
        eval_metric: Optional[_LGBM_ScikitEvalMetricType] = None,
        **kwargs: Any,
    ) -> "DaskLGBMRegressor":
        """Docstring is inherited from the lightgbm.LGBMRegressor.fit."""
        self._lgb_dask_fit(
            model_factory=LGBMRegressor,
            X=X,
            y=y,
            sample_weight=sample_weight,
            init_score=init_score,
            eval_set=eval_set,
            eval_names=eval_names,
            eval_sample_weight=eval_sample_weight,
            eval_init_score=eval_init_score,
            eval_metric=eval_metric,
            **kwargs,
        )
        return self

    _base_doc = _lgbmmodel_doc_fit.format(
        X_shape="Dask Array or Dask DataFrame of shape = [n_samples, n_features]",
        y_shape="Dask Array, Dask DataFrame or Dask Series of shape = [n_samples]",
        sample_weight_shape="Dask Array or Dask Series of shape = [n_samples] or None, optional (default=None)",
        init_score_shape="Dask Array or Dask Series of shape = [n_samples] or None, optional (default=None)",
        group_shape="Dask Array or Dask Series or None, optional (default=None)",
        eval_sample_weight_shape="list of Dask Array or Dask Series, or None, optional (default=None)",
        eval_init_score_shape="list of Dask Array or Dask Series, or None, optional (default=None)",
        eval_group_shape="list of Dask Array or Dask Series, or None, optional (default=None)",
    )

    # DaskLGBMRegressor does not support group, eval_class_weight, eval_group.
    _base_doc = _base_doc[: _base_doc.find("group :")] + _base_doc[_base_doc.find("eval_set :") :]

    _base_doc = _base_doc[: _base_doc.find("eval_class_weight :")] + _base_doc[_base_doc.find("eval_init_score :") :]

    _base_doc = _base_doc[: _base_doc.find("eval_group :")] + _base_doc[_base_doc.find("eval_metric :") :]

    # DaskLGBMRegressor support for callbacks and init_model is not tested
    fit.__doc__ = f"""{_base_doc[:_base_doc.find('callbacks :')]}**kwargs
        Other parameters passed through to ``LGBMRegressor.fit()``.

    Returns
    -------
    self : lightgbm.DaskLGBMRegressor
        Returns self.

    {_lgbmmodel_doc_custom_eval_note}
        """

    def predict(
        self,
        X: _DaskMatrixLike,  # type: ignore[override]
        raw_score: bool = False,
        start_iteration: int = 0,
        num_iteration: Optional[int] = None,
        pred_leaf: bool = False,
        pred_contrib: bool = False,
        validate_features: bool = False,
        **kwargs: Any,
    ) -> dask_Array:
        """Docstring is inherited from the lightgbm.LGBMRegressor.predict."""
        return _predict(
            model=self.to_local(),
            data=X,
            client=_get_dask_client(self.client),
            raw_score=raw_score,
            start_iteration=start_iteration,
            num_iteration=num_iteration,
            pred_leaf=pred_leaf,
            pred_contrib=pred_contrib,
            validate_features=validate_features,
            **kwargs,
        )

    predict.__doc__ = _lgbmmodel_doc_predict.format(
        description="Return the predicted value for each sample.",
        X_shape="Dask Array or Dask DataFrame of shape = [n_samples, n_features]",
        output_name="predicted_result",
        predicted_result_shape="Dask Array of shape = [n_samples]",
        X_leaves_shape="Dask Array of shape = [n_samples, n_trees]",
        X_SHAP_values_shape="Dask Array of shape = [n_samples, n_features + 1]",
    )

    def to_local(self) -> LGBMRegressor:
        """Create regular version of lightgbm.LGBMRegressor from the distributed version.

        Returns
        -------
        model : lightgbm.LGBMRegressor
            Local underlying model.
        """
        return self._lgb_dask_to_local(LGBMRegressor)


class DaskLGBMRanker(LGBMRanker, _DaskLGBMModel):
    """Distributed version of lightgbm.LGBMRanker."""

    def __init__(
        self,
        boosting_type: str = "gbdt",
        num_leaves: int = 31,
        max_depth: int = -1,
        learning_rate: float = 0.1,
        n_estimators: int = 100,
        subsample_for_bin: int = 200000,
        objective: Optional[Union[str, _LGBM_ScikitCustomObjectiveFunction]] = None,
        class_weight: Optional[Union[dict, str]] = None,
        min_split_gain: float = 0.0,
        min_child_weight: float = 1e-3,
        min_child_samples: int = 20,
        subsample: float = 1.0,
        subsample_freq: int = 0,
        colsample_bytree: float = 1.0,
        reg_alpha: float = 0.0,
        reg_lambda: float = 0.0,
        random_state: Optional[Union[int, np.random.RandomState, "np.random.Generator"]] = None,
        n_jobs: Optional[int] = None,
<<<<<<< HEAD
        importance_type: str = 'split',
        validation_fraction: Optional[float] = 0.1,
=======
        importance_type: str = "split",
>>>>>>> 83c0ff3d
        client: Optional[Client] = None,
        **kwargs: Any,
    ):
        """Docstring is inherited from the lightgbm.LGBMRanker.__init__."""
        self.client = client
        super().__init__(
            boosting_type=boosting_type,
            num_leaves=num_leaves,
            max_depth=max_depth,
            learning_rate=learning_rate,
            n_estimators=n_estimators,
            subsample_for_bin=subsample_for_bin,
            objective=objective,
            class_weight=class_weight,
            min_split_gain=min_split_gain,
            min_child_weight=min_child_weight,
            min_child_samples=min_child_samples,
            subsample=subsample,
            subsample_freq=subsample_freq,
            colsample_bytree=colsample_bytree,
            reg_alpha=reg_alpha,
            reg_lambda=reg_lambda,
            random_state=random_state,
            n_jobs=n_jobs,
            importance_type=importance_type,
            **kwargs,
        )

    _base_doc = LGBMRanker.__init__.__doc__
    _before_kwargs, _kwargs, _after_kwargs = _base_doc.partition("**kwargs")  # type: ignore
    __init__.__doc__ = f"""
        {_before_kwargs}client : dask.distributed.Client or None, optional (default=None)
        {' ':4}Dask client. If ``None``, ``distributed.default_client()`` will be used at runtime. The Dask client used by this class will not be saved if the model object is pickled.
        {_kwargs}{_after_kwargs}
        """

    def __getstate__(self) -> Dict[Any, Any]:
        return self._lgb_dask_getstate()

    def fit(  # type: ignore[override]
        self,
        X: _DaskMatrixLike,
        y: _DaskCollection,
        sample_weight: Optional[_DaskVectorLike] = None,
        init_score: Optional[_DaskVectorLike] = None,
        group: Optional[_DaskVectorLike] = None,
        eval_set: Optional[List[Tuple[_DaskMatrixLike, _DaskCollection]]] = None,
        eval_names: Optional[List[str]] = None,
        eval_sample_weight: Optional[List[_DaskVectorLike]] = None,
        eval_init_score: Optional[List[_DaskVectorLike]] = None,
        eval_group: Optional[List[_DaskVectorLike]] = None,
        eval_metric: Optional[_LGBM_ScikitEvalMetricType] = None,
        eval_at: Union[List[int], Tuple[int, ...]] = (1, 2, 3, 4, 5),
        **kwargs: Any,
    ) -> "DaskLGBMRanker":
        """Docstring is inherited from the lightgbm.LGBMRanker.fit."""
        self._lgb_dask_fit(
            model_factory=LGBMRanker,
            X=X,
            y=y,
            sample_weight=sample_weight,
            init_score=init_score,
            group=group,
            eval_set=eval_set,
            eval_names=eval_names,
            eval_sample_weight=eval_sample_weight,
            eval_init_score=eval_init_score,
            eval_group=eval_group,
            eval_metric=eval_metric,
            eval_at=eval_at,
            **kwargs,
        )
        return self

    _base_doc = _lgbmmodel_doc_fit.format(
        X_shape="Dask Array or Dask DataFrame of shape = [n_samples, n_features]",
        y_shape="Dask Array, Dask DataFrame or Dask Series of shape = [n_samples]",
        sample_weight_shape="Dask Array or Dask Series of shape = [n_samples] or None, optional (default=None)",
        init_score_shape="Dask Array or Dask Series of shape = [n_samples] or None, optional (default=None)",
        group_shape="Dask Array or Dask Series or None, optional (default=None)",
        eval_sample_weight_shape="list of Dask Array or Dask Series, or None, optional (default=None)",
        eval_init_score_shape="list of Dask Array or Dask Series, or None, optional (default=None)",
        eval_group_shape="list of Dask Array or Dask Series, or None, optional (default=None)",
    )

    # DaskLGBMRanker does not support eval_class_weight or early stopping
    _base_doc = _base_doc[: _base_doc.find("eval_class_weight :")] + _base_doc[_base_doc.find("eval_init_score :") :]

    _base_doc = (
        _base_doc[: _base_doc.find("feature_name :")]
        + "eval_at : list or tuple of int, optional (default=(1, 2, 3, 4, 5))\n"
        + f"{' ':8}The evaluation positions of the specified metric.\n"
        + f"{' ':4}{_base_doc[_base_doc.find('feature_name :'):]}"
    )

    # DaskLGBMRanker support for callbacks and init_model is not tested
    fit.__doc__ = f"""{_base_doc[:_base_doc.find('callbacks :')]}**kwargs
        Other parameters passed through to ``LGBMRanker.fit()``.

    Returns
    -------
    self : lightgbm.DaskLGBMRanker
        Returns self.

    {_lgbmmodel_doc_custom_eval_note}
        """

    def predict(
        self,
        X: _DaskMatrixLike,  # type: ignore[override]
        raw_score: bool = False,
        start_iteration: int = 0,
        num_iteration: Optional[int] = None,
        pred_leaf: bool = False,
        pred_contrib: bool = False,
        validate_features: bool = False,
        **kwargs: Any,
    ) -> dask_Array:
        """Docstring is inherited from the lightgbm.LGBMRanker.predict."""
        return _predict(
            model=self.to_local(),
            data=X,
            client=_get_dask_client(self.client),
            raw_score=raw_score,
            start_iteration=start_iteration,
            num_iteration=num_iteration,
            pred_leaf=pred_leaf,
            pred_contrib=pred_contrib,
            validate_features=validate_features,
            **kwargs,
        )

    predict.__doc__ = _lgbmmodel_doc_predict.format(
        description="Return the predicted value for each sample.",
        X_shape="Dask Array or Dask DataFrame of shape = [n_samples, n_features]",
        output_name="predicted_result",
        predicted_result_shape="Dask Array of shape = [n_samples]",
        X_leaves_shape="Dask Array of shape = [n_samples, n_trees]",
        X_SHAP_values_shape="Dask Array of shape = [n_samples, n_features + 1]",
    )

    def to_local(self) -> LGBMRanker:
        """Create regular version of lightgbm.LGBMRanker from the distributed version.

        Returns
        -------
        model : lightgbm.LGBMRanker
            Local underlying model.
        """
        return self._lgb_dask_to_local(LGBMRanker)<|MERGE_RESOLUTION|>--- conflicted
+++ resolved
@@ -1133,12 +1133,8 @@
         reg_lambda: float = 0.0,
         random_state: Optional[Union[int, np.random.RandomState, "np.random.Generator"]] = None,
         n_jobs: Optional[int] = None,
-<<<<<<< HEAD
-        importance_type: str = 'split',
+        importance_type: str = "split",
         validation_fraction: Optional[float] = 0.1,
-=======
-        importance_type: str = "split",
->>>>>>> 83c0ff3d
         client: Optional[Client] = None,
         **kwargs: Any,
     ):
@@ -1341,12 +1337,8 @@
         reg_lambda: float = 0.0,
         random_state: Optional[Union[int, np.random.RandomState, "np.random.Generator"]] = None,
         n_jobs: Optional[int] = None,
-<<<<<<< HEAD
-        importance_type: str = 'split',
+        importance_type: str = "split",
         validation_fraction: Optional[float] = 0.1,
-=======
-        importance_type: str = "split",
->>>>>>> 83c0ff3d
         client: Optional[Client] = None,
         **kwargs: Any,
     ):
@@ -1513,12 +1505,8 @@
         reg_lambda: float = 0.0,
         random_state: Optional[Union[int, np.random.RandomState, "np.random.Generator"]] = None,
         n_jobs: Optional[int] = None,
-<<<<<<< HEAD
-        importance_type: str = 'split',
+        importance_type: str = "split",
         validation_fraction: Optional[float] = 0.1,
-=======
-        importance_type: str = "split",
->>>>>>> 83c0ff3d
         client: Optional[Client] = None,
         **kwargs: Any,
     ):
