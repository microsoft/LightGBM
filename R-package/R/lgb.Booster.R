--- conflicted
+++ resolved
@@ -854,11 +854,7 @@
 
     warning(paste0(
       "predict.lgb.Booster: Found the following passed through '...': "
-<<<<<<< HEAD
-      , paste(additional_params_names, collapse = ", ")
-=======
       , toString(names(additional_params))
->>>>>>> 521fe8de
       , ". These are ignored. Use argument 'params' instead."
     ))
   }
