--- conflicted
+++ resolved
@@ -268,10 +268,7 @@
   for (int feature_index = 0; feature_index < num_features_; ++feature_index) {
 
     if (smaller_is_feature_aggregated_[feature_index]) {
-<<<<<<< HEAD
-
-=======
->>>>>>> a4a0235d
+
       // restore from buffer
       smaller_leaf_histogram_array_global_[feature_index].FromMemory(
         output_buffer_.data() + smaller_buffer_read_start_pos_[feature_index]);
@@ -288,11 +285,7 @@
       larger_leaf_histogram_array_global_[feature_index].FromMemory(output_buffer_.data() + larger_buffer_read_start_pos_[feature_index]);
       // find best threshold
       larger_leaf_histogram_array_global_[feature_index].FindBestThreshold(
-<<<<<<< HEAD
         larger_leaf_splits_global_->sum_gradients(), 
-=======
-        larger_leaf_splits_global_->sum_gradients(),
->>>>>>> a4a0235d
         larger_leaf_splits_global_->sum_hessians(),
         GetGlobalDataCountInLeaf(larger_leaf_splits_global_->LeafIndex()),
         &larger_leaf_splits_global_->BestSplitPerFeature()[feature_index]);
