VERBOSITY <- as.integer(
  Sys.getenv("LIGHTGBM_TEST_VERBOSITY", "-1")
)

context("lightgbm()")

ON_WINDOWS <- .Platform$OS.type == "windows"

UTF8_LOCALE <- all(grepl(
  pattern = "UTF-8$"
  , x = Sys.getlocale(category = "LC_CTYPE")
))

data(agaricus.train, package = "lightgbm")
data(agaricus.test, package = "lightgbm")
train <- agaricus.train
test <- agaricus.test

TOLERANCE <- 1e-6
set.seed(708L)

# [description] Every time this function is called, it adds 0.1
#               to an accumulator then returns the current value.
#               This is used to mock the situation where an evaluation
#               metric increases every iteration
ACCUMULATOR_NAME <- "INCREASING_METRIC_ACUMULATOR"
assign(x = ACCUMULATOR_NAME, value = 0.0, envir = .GlobalEnv)

.increasing_metric <- function(preds, dtrain) {
  if (!exists(ACCUMULATOR_NAME, envir = .GlobalEnv)) {
    assign(ACCUMULATOR_NAME, 0.0, envir = .GlobalEnv)
  }
  assign(
    x = ACCUMULATOR_NAME
    , value = get(ACCUMULATOR_NAME, envir = .GlobalEnv) + 0.1
    , envir = .GlobalEnv
  )
  return(list(
    name = "increasing_metric"
    , value = get(ACCUMULATOR_NAME, envir = .GlobalEnv)
    , higher_better = TRUE
  ))
}

# [description] Evaluation function that always returns the
#               same value
CONSTANT_METRIC_VALUE <- 0.2
.constant_metric <- function(preds, dtrain) {
  return(list(
    name = "constant_metric"
    , value = CONSTANT_METRIC_VALUE
    , higher_better = FALSE
  ))
}

# sample datasets to test early stopping
DTRAIN_RANDOM_REGRESSION <- lgb.Dataset(
  data = as.matrix(rnorm(100L), ncol = 1L, drop = FALSE)
  , label = rnorm(100L)
)
DVALID_RANDOM_REGRESSION <- lgb.Dataset(
  data = as.matrix(rnorm(50L), ncol = 1L, drop = FALSE)
  , label = rnorm(50L)
)
DTRAIN_RANDOM_CLASSIFICATION <- lgb.Dataset(
  data = as.matrix(rnorm(120L), ncol = 1L, drop = FALSE)
  , label = sample(c(0L, 1L), size = 120L, replace = TRUE)
)
DVALID_RANDOM_CLASSIFICATION <- lgb.Dataset(
  data = as.matrix(rnorm(37L), ncol = 1L, drop = FALSE)
  , label = sample(c(0L, 1L), size = 37L, replace = TRUE)
)

test_that("train and predict binary classification", {
  nrounds <- 10L
  bst <- lightgbm(
    data = train$data
    , label = train$label
    , params = list(
        num_leaves = 5L
        , objective = "binary"
        , metric = "binary_error"
    )
    , nrounds = nrounds
    , save_name = tempfile(fileext = ".model")
  )
  expect_false(is.null(bst$record_evals))
  record_results <- lgb.get.eval.result(bst, "train", "binary_error")
  expect_lt(min(record_results), 0.02)

  pred <- predict(bst, test$data)
  expect_equal(length(pred), 1611L)

  pred1 <- predict(bst, train$data, num_iteration = 1L)
  expect_equal(length(pred1), 6513L)
  err_pred1 <- sum((pred1 > 0.5) != train$label) / length(train$label)
  err_log <- record_results[1L]
  expect_lt(abs(err_pred1 - err_log), TOLERANCE)
})


test_that("train and predict softmax", {
  set.seed(708L)
  lb <- as.numeric(iris$Species) - 1L

  bst <- lightgbm(
    data = as.matrix(iris[, -5L])
    , label = lb
    , params = list(
        num_leaves = 4L
        , learning_rate = 0.05
        , min_data = 20L
        , min_hessian = 10.0
        , objective = "multiclass"
        , metric = "multi_error"
        , num_class = 3L
    )
    , nrounds = 20L
    , save_name = tempfile(fileext = ".model")
  )

  expect_false(is.null(bst$record_evals))
  record_results <- lgb.get.eval.result(bst, "train", "multi_error")
  expect_lt(min(record_results), 0.06)

  pred <- predict(bst, as.matrix(iris[, -5L]))
  expect_equal(length(pred), nrow(iris) * 3L)
})


test_that("use of multiple eval metrics works", {
  metrics <- list("binary_error", "auc", "binary_logloss")
  bst <- lightgbm(
    data = train$data
    , label = train$label
    , params = list(
        num_leaves = 4L
        , learning_rate = 1.0
        , objective = "binary"
        , metric = metrics
    )
    , nrounds = 10L
    , save_name = tempfile(fileext = ".model")
  )
  expect_false(is.null(bst$record_evals))
  expect_named(
    bst$record_evals[["train"]]
    , unlist(metrics)
    , ignore.order = FALSE
    , ignore.case = FALSE
  )
})

test_that("lgb.Booster.upper_bound() and lgb.Booster.lower_bound() work as expected for binary classification", {
  set.seed(708L)
  nrounds <- 10L
  bst <- lightgbm(
    data = train$data
    , label = train$label
    , params = list(
        num_leaves = 5L
        , objective = "binary"
        , metric = "binary_error"
    )
    , nrounds = nrounds
    , save_name = tempfile(fileext = ".model")
  )
  expect_true(abs(bst$lower_bound() - -1.590853) < TOLERANCE)
  expect_true(abs(bst$upper_bound() - 1.871015) <  TOLERANCE)
})

test_that("lgb.Booster.upper_bound() and lgb.Booster.lower_bound() work as expected for regression", {
  set.seed(708L)
  nrounds <- 10L
  bst <- lightgbm(
    data = train$data
    , label = train$label
    , params = list(
        num_leaves = 5L
        , objective = "regression"
        , metric = "l2"
    )
    , nrounds = nrounds
    , save_name = tempfile(fileext = ".model")
  )
  expect_true(abs(bst$lower_bound() - 0.1513859) < TOLERANCE)
  expect_true(abs(bst$upper_bound() - 0.9080349) < TOLERANCE)
})

test_that("lightgbm() rejects negative or 0 value passed to nrounds", {
  dtrain <- lgb.Dataset(train$data, label = train$label)
  params <- list(objective = "regression", metric = "l2,l1")
  for (nround_value in c(-10L, 0L)) {
    expect_error({
      bst <- lightgbm(
        data = dtrain
        , params = params
        , nrounds = nround_value
        , save_name = tempfile(fileext = ".model")
      )
    }, "nrounds should be greater than zero")
  }
})

test_that("lightgbm() accepts nrounds as either a top-level argument or parameter", {
  nrounds <- 15L

  set.seed(708L)
  top_level_bst <- lightgbm(
    data = train$data
    , label = train$label
    , nrounds = nrounds
    , params = list(
      objective = "regression"
      , metric = "l2"
      , num_leaves = 5L
    )
    , save_name = tempfile(fileext = ".model")
  )

  set.seed(708L)
  param_bst <- lightgbm(
    data = train$data
    , label = train$label
    , params = list(
      objective = "regression"
      , metric = "l2"
      , num_leaves = 5L
      , nrounds = nrounds
    )
    , save_name = tempfile(fileext = ".model")
  )

  set.seed(708L)
  both_customized <- lightgbm(
    data = train$data
    , label = train$label
    , nrounds = 20L
    , params = list(
      objective = "regression"
      , metric = "l2"
      , num_leaves = 5L
      , nrounds = nrounds
    )
    , save_name = tempfile(fileext = ".model")
  )

  top_level_l2 <- top_level_bst$eval_train()[[1L]][["value"]]
  params_l2    <- param_bst$eval_train()[[1L]][["value"]]
  both_l2      <- both_customized$eval_train()[[1L]][["value"]]

  # check type just to be sure the subsetting didn't return a NULL
  expect_true(is.numeric(top_level_l2))
  expect_true(is.numeric(params_l2))
  expect_true(is.numeric(both_l2))

  # check that model produces identical performance
  expect_identical(top_level_l2, params_l2)
  expect_identical(both_l2, params_l2)

  expect_identical(param_bst$current_iter(), top_level_bst$current_iter())
  expect_identical(param_bst$current_iter(), both_customized$current_iter())
  expect_identical(param_bst$current_iter(), nrounds)

})

test_that("lightgbm() performs evaluation on validation sets if they are provided", {
  set.seed(708L)
  dvalid1 <- lgb.Dataset(
    data = train$data
    , label = train$label
  )
  dvalid2 <- lgb.Dataset(
    data = train$data
    , label = train$label
  )
  nrounds <- 10L
  bst <- lightgbm(
    data = train$data
    , label = train$label
    , params = list(
        num_leaves = 5L
        , objective = "binary"
        , metric = c(
            "binary_error"
            , "auc"
        )
    )
    , nrounds = nrounds
    , valids = list(
      "valid1" = dvalid1
      , "valid2" = dvalid2
    )
    , save_name = tempfile(fileext = ".model")
  )

  expect_named(
    bst$record_evals
    , c("train", "valid1", "valid2", "start_iter")
    , ignore.order = TRUE
    , ignore.case = FALSE
  )
  for (valid_name in c("train", "valid1", "valid2")) {
    eval_results <- bst$record_evals[[valid_name]][["binary_error"]]
    expect_length(eval_results[["eval"]], nrounds)
  }
  expect_true(abs(bst$record_evals[["train"]][["binary_error"]][["eval"]][[1L]] - 0.02226317) < TOLERANCE)
  expect_true(abs(bst$record_evals[["valid1"]][["binary_error"]][["eval"]][[1L]] - 0.02226317) < TOLERANCE)
  expect_true(abs(bst$record_evals[["valid2"]][["binary_error"]][["eval"]][[1L]] - 0.02226317) < TOLERANCE)
})

test_that("lightgbm() does not write model to disk if save_name=NULL", {
  files_before <- list.files(getwd())

  model <- lightgbm(
    data = train$data
    , label = train$label
    , nrounds = 5L
    , params = list(objective = "binary")
    , verbose = 0L
    , save_name = NULL
  )

  files_after <- list.files(getwd())

  expect_equal(files_before, files_after)
})


context("training continuation")

test_that("training continuation works", {
  dtrain <- lgb.Dataset(
    train$data
    , label = train$label
    , free_raw_data = FALSE
  )
  watchlist <- list(train = dtrain)
  param <- list(
    objective = "binary"
    , metric = "binary_logloss"
    , num_leaves = 5L
    , learning_rate = 1.0
    , verbose = VERBOSITY
  )

  # train for 10 consecutive iterations
  bst <- lgb.train(param, dtrain, nrounds = 10L, watchlist)
  err_bst <- lgb.get.eval.result(bst, "train", "binary_logloss", 10L)

  #  train for 5 iterations, save, load, train for 5 more
  bst1 <- lgb.train(param, dtrain, nrounds = 5L, watchlist)
  model_file <- tempfile(fileext = ".model")
  lgb.save(bst1, model_file)
  bst2 <- lgb.train(param, dtrain, nrounds = 5L, watchlist, init_model = bst1)
  err_bst2 <- lgb.get.eval.result(bst2, "train", "binary_logloss", 10L)

  # evaluation metrics should be nearly identical for the model trained in 10 coonsecutive
  # iterations and the one trained in 5-then-5.
  expect_lt(abs(err_bst - err_bst2), 0.01)
})

context("lgb.cv()")

test_that("cv works", {
  dtrain <- lgb.Dataset(train$data, label = train$label)
  params <- list(
    objective = "regression"
    , metric = "l2,l1"
    , min_data = 1L
    , learning_rate = 1.0
  )
  bst <- lgb.cv(
    params
    , dtrain
    , 10L
    , nfold = 5L
    , early_stopping_rounds = 10L
  )
  expect_false(is.null(bst$record_evals))
})

test_that("CVBooster$reset_parameter() works as expected", {
  dtrain <- lgb.Dataset(train$data, label = train$label)
  n_folds <- 2L
  cv_bst <- lgb.cv(
    params = list(
      objective = "regression"
      , min_data = 1L
      , num_leaves = 7L
      , verbose = VERBOSITY
    )
    , data = dtrain
    , nrounds = 3L
    , nfold = n_folds
  )
  expect_true(methods::is(cv_bst, "lgb.CVBooster"))
  expect_length(cv_bst$boosters, n_folds)
  for (bst in cv_bst$boosters) {
    expect_equal(bst[["booster"]]$params[["num_leaves"]], 7L)
  }
  cv_bst$reset_parameter(list(num_leaves = 11L))
  for (bst in cv_bst$boosters) {
    expect_equal(bst[["booster"]]$params[["num_leaves"]], 11L)
  }
})

test_that("lgb.cv() rejects negative or 0 value passed to nrounds", {
  dtrain <- lgb.Dataset(train$data, label = train$label)
  params <- list(
    objective = "regression"
    , metric = "l2,l1"
    , min_data = 1L
  )
  for (nround_value in c(-10L, 0L)) {
    expect_error({
      bst <- lgb.cv(
        params
        , dtrain
        , nround_value
        , nfold = 5L
      )
    }, "nrounds should be greater than zero")
  }
})

test_that("lgb.cv() throws an informative error is 'data' is not an lgb.Dataset and labels are not given", {
  bad_values <- list(
    4L
    , "hello"
    , list(a = TRUE, b = seq_len(10L))
    , data.frame(x = seq_len(5L), y = seq_len(5L))
    , data.table::data.table(x = seq_len(5L),  y = seq_len(5L))
    , matrix(data = seq_len(10L), 2L, 5L)
  )
  for (val in bad_values) {
    expect_error({
      bst <- lgb.cv(
        params = list(
            objective = "regression"
            , metric = "l2,l1"
            , min_data = 1L
        )
        , data = val
        , 10L
        , nfold = 5L
      )
    }, regexp = "'label' must be provided for lgb.cv if 'data' is not an 'lgb.Dataset'", fixed = TRUE)
  }
})

test_that("lightgbm.cv() gives the correct best_score and best_iter for a metric where higher values are better", {
  set.seed(708L)
  dtrain <- lgb.Dataset(
    data = as.matrix(runif(n = 500L, min = 0.0, max = 15.0), drop = FALSE)
    , label = rep(c(0L, 1L), 250L)
  )
  nrounds <- 10L
  cv_bst <- lgb.cv(
    data = dtrain
    , nfold = 5L
    , nrounds = nrounds
    , params = list(
      objective = "binary"
      , metric = "auc,binary_error"
      , learning_rate = 1.5
      , num_leaves = 5L
    )
  )
  expect_true(methods::is(cv_bst, "lgb.CVBooster"))
  expect_named(
    cv_bst$record_evals
    , c("start_iter", "valid")
    , ignore.order = FALSE
    , ignore.case = FALSE
  )
  auc_scores <- unlist(cv_bst$record_evals[["valid"]][["auc"]][["eval"]])
  expect_length(auc_scores, nrounds)
  expect_identical(cv_bst$best_iter, which.max(auc_scores))
  expect_identical(cv_bst$best_score, auc_scores[which.max(auc_scores)])
})

test_that("lgb.cv() fit on linearly-relatead data improves when using linear learners", {
  set.seed(708L)
  .new_dataset <- function() {
    X <- matrix(rnorm(1000L), ncol = 1L)
    return(lgb.Dataset(
      data = X
      , label = 2L * X + runif(nrow(X), 0L, 0.1)
    ))
  }

  params <- list(
    objective = "regression"
    , verbose = -1L
    , metric = "mse"
    , seed = 0L
    , num_leaves = 2L
  )

  dtrain <- .new_dataset()
  cv_bst <- lgb.cv(
    data = dtrain
    , nrounds = 10L
    , params = params
    , nfold = 5L
  )
  expect_true(methods::is(cv_bst, "lgb.CVBooster"))

  dtrain <- .new_dataset()
  cv_bst_linear <- lgb.cv(
    data = dtrain
    , nrounds = 10L
    , params = utils::modifyList(params, list(linear_tree = TRUE))
    , nfold = 5L
  )
  expect_true(methods::is(cv_bst_linear, "lgb.CVBooster"))

  expect_true(cv_bst_linear$best_score < cv_bst$best_score)
})

test_that("lgb.cv() respects showsd argument", {
  dtrain <- lgb.Dataset(train$data, label = train$label)
  params <- list(
    objective = "regression"
    , metric = "l2"
    , min_data = 1L
  )
  nrounds <- 5L
  set.seed(708L)
  bst_showsd <- lgb.cv(
    params = params
    , data = dtrain
    , nrounds = nrounds
    , nfold = 3L
    , showsd = TRUE
  )
  evals_showsd <- bst_showsd$record_evals[["valid"]][["l2"]]
  set.seed(708L)
  bst_no_showsd <- lgb.cv(
    params = params
    , data = dtrain
    , nrounds = nrounds
    , nfold = 3L
    , showsd = FALSE
  )
  evals_no_showsd <- bst_no_showsd$record_evals[["valid"]][["l2"]]
  expect_equal(
    evals_showsd[["eval"]]
    , evals_no_showsd[["eval"]]
  )
  expect_true(methods::is(evals_showsd[["eval_err"]], "list"))
  expect_equal(length(evals_showsd[["eval_err"]]), nrounds)
  expect_identical(evals_no_showsd[["eval_err"]], list())
})

<<<<<<< HEAD
test_that("lgb.cv() respects parameter aliases for objective", {
  nrounds <- 3L
  nfold <- 4L
  dtrain <- lgb.Dataset(
    data = train$data
    , label = train$label
  )
  cv_bst <- lgb.cv(
    data = dtrain
    , params = list(
      num_leaves = 5L
      , application = "binary"
      , num_iterations = nrounds
    )
    , nfold = nfold
  )
  expect_equal(cv_bst$best_iter, nrounds)
  expect_named(cv_bst$record_evals[["valid"]], "binary_logloss")
  expect_length(cv_bst$record_evals[["valid"]][["binary_logloss"]][["eval"]], nrounds)
  expect_length(cv_bst$boosters, nfold)
})

test_that("lgb.cv() respects parameter aliases for metric", {
  nrounds <- 3L
  nfold <- 4L
  dtrain <- lgb.Dataset(
    data = train$data
    , label = train$label
  )
  cv_bst <- lgb.cv(
    data = dtrain
    , params = list(
      num_leaves = 5L
      , objective = "binary"
      , num_iterations = nrounds
      , metric_types = c("auc", "binary_logloss")
    )
    , nfold = nfold
  )
  expect_equal(cv_bst$best_iter, nrounds)
  expect_named(cv_bst$record_evals[["valid"]], c("auc", "binary_logloss"))
  expect_length(cv_bst$record_evals[["valid"]][["binary_logloss"]][["eval"]], nrounds)
  expect_length(cv_bst$record_evals[["valid"]][["auc"]][["eval"]], nrounds)
  expect_length(cv_bst$boosters, nfold)
=======
test_that("lgb.cv() respects eval_train_metric argument", {
  dtrain <- lgb.Dataset(train$data, label = train$label)
  params <- list(
    objective = "regression"
    , metric = "l2"
    , min_data = 1L
  )
  nrounds <- 5L
  set.seed(708L)
  bst_train <- lgb.cv(
    params = params
    , data = dtrain
    , nrounds = nrounds
    , nfold = 3L
    , showsd = FALSE
    , eval_train_metric = TRUE
  )
  set.seed(708L)
  bst_no_train <- lgb.cv(
    params = params
    , data = dtrain
    , nrounds = nrounds
    , nfold = 3L
    , showsd = FALSE
    , eval_train_metric = FALSE
  )
  expect_equal(
    bst_train$record_evals[["valid"]][["l2"]]
    , bst_no_train$record_evals[["valid"]][["l2"]]
  )
  expect_true("train" %in% names(bst_train$record_evals))
  expect_false("train" %in% names(bst_no_train$record_evals))
  expect_true(methods::is(bst_train$record_evals[["train"]][["l2"]][["eval"]], "list"))
  expect_equal(
    length(bst_train$record_evals[["train"]][["l2"]][["eval"]])
    , nrounds
  )
>>>>>>> f9053abb
})

context("lgb.train()")

test_that("lgb.train() works as expected with multiple eval metrics", {
  metrics <- c("binary_error", "auc", "binary_logloss")
  bst <- lgb.train(
    data = lgb.Dataset(
      train$data
      , label = train$label
    )
    , nrounds = 10L
    , params = list(
      objective = "binary"
      , metric = metrics
      , learning_rate = 1.0
      , verbose = VERBOSITY
    )
    , valids = list(
      "train" = lgb.Dataset(
        train$data
        , label = train$label
      )
    )
  )
  expect_false(is.null(bst$record_evals))
  expect_named(
    bst$record_evals[["train"]]
    , unlist(metrics)
    , ignore.order = FALSE
    , ignore.case = FALSE
  )
})

test_that("lgb.train() respects parameter aliases for objective", {
  nrounds <- 3L
  dtrain <- lgb.Dataset(
    data = train$data
    , label = train$label
  )
  bst <- lgb.train(
    data = dtrain
    , params = list(
      num_leaves = 5L
      , application = "binary"
      , num_iterations = nrounds
    )
    , valids = list(
      "the_training_data" = dtrain
    )
  )
  expect_named(bst$record_evals[["the_training_data"]], "binary_logloss")
  expect_length(bst$record_evals[["the_training_data"]][["binary_logloss"]][["eval"]], nrounds)
})

test_that("lgb.train() respects parameter aliases for metric", {
  nrounds <- 3L
  dtrain <- lgb.Dataset(
    data = train$data
    , label = train$label
  )
  bst <- lgb.train(
    data = dtrain
    , params = list(
      num_leaves = 5L
      , objective = "binary"
      , num_iterations = nrounds
      , metric_types = c("auc", "binary_logloss")
    )
    , valids = list(
      "train" = dtrain
    )
  )
  record_results <- bst$record_evals[["train"]]
  expect_equal(sort(names(record_results)), c("auc", "binary_logloss"))
  expect_length(record_results[["auc"]][["eval"]], nrounds)
  expect_length(record_results[["binary_logloss"]][["eval"]], nrounds)
  expect_equal(bst$params[["metric"]], list("auc", "binary_logloss"))
})

test_that("lgb.train() rejects negative or 0 value passed to nrounds", {
  dtrain <- lgb.Dataset(train$data, label = train$label)
  params <- list(
    objective = "regression"
    , metric = "l2,l1"
    , verbose = VERBOSITY
  )
  for (nround_value in c(-10L, 0L)) {
    expect_error({
      bst <- lgb.train(
        params
        , dtrain
        , nround_value
      )
    }, "nrounds should be greater than zero")
  }
})


test_that("lgb.train() accepts nrounds as either a top-level argument or parameter", {
  nrounds <- 15L

  set.seed(708L)
  top_level_bst <- lgb.train(
    data = lgb.Dataset(
      train$data
      , label = train$label
    )
    , nrounds = nrounds
    , params = list(
      objective = "regression"
      , metric = "l2"
      , num_leaves = 5L
      , save_name = tempfile(fileext = ".model")
      , verbose = VERBOSITY
    )
  )

  set.seed(708L)
  param_bst <- lgb.train(
    data = lgb.Dataset(
      train$data
      , label = train$label
    )
    , params = list(
      objective = "regression"
      , metric = "l2"
      , num_leaves = 5L
      , nrounds = nrounds
      , save_name = tempfile(fileext = ".model")
      , verbose = VERBOSITY
    )
  )

  set.seed(708L)
  both_customized <- lgb.train(
    data = lgb.Dataset(
      train$data
      , label = train$label
    )
    , nrounds = 20L
    , params = list(
      objective = "regression"
      , metric = "l2"
      , num_leaves = 5L
      , nrounds = nrounds
      , save_name = tempfile(fileext = ".model")
      , verbose = VERBOSITY
    )
  )

  top_level_l2 <- top_level_bst$eval_train()[[1L]][["value"]]
  params_l2    <- param_bst$eval_train()[[1L]][["value"]]
  both_l2      <- both_customized$eval_train()[[1L]][["value"]]

  # check type just to be sure the subsetting didn't return a NULL
  expect_true(is.numeric(top_level_l2))
  expect_true(is.numeric(params_l2))
  expect_true(is.numeric(both_l2))

  # check that model produces identical performance
  expect_identical(top_level_l2, params_l2)
  expect_identical(both_l2, params_l2)

  expect_identical(param_bst$current_iter(), top_level_bst$current_iter())
  expect_identical(param_bst$current_iter(), both_customized$current_iter())
  expect_identical(param_bst$current_iter(), nrounds)

})


test_that("lgb.train() throws an informative error if 'data' is not an lgb.Dataset", {
  bad_values <- list(
    4L
    , "hello"
    , list(a = TRUE, b = seq_len(10L))
    , data.frame(x = seq_len(5L), y = seq_len(5L))
    , data.table::data.table(x = seq_len(5L),  y = seq_len(5L))
    , matrix(data = seq_len(10L), 2L, 5L)
  )
  for (val in bad_values) {
    expect_error({
      bst <- lgb.train(
        params = list(
            objective = "regression"
            , metric = "l2,l1"
            , verbose = VERBOSITY
        )
        , data = val
        , 10L
      )
    }, regexp = "data must be an lgb.Dataset instance", fixed = TRUE)
  }
})

test_that("lgb.train() throws an informative error if 'valids' is not a list of lgb.Dataset objects", {
  valids <- list(
    "valid1" = data.frame(x = rnorm(5L), y = rnorm(5L))
    , "valid2" = data.frame(x = rnorm(5L), y = rnorm(5L))
  )
  expect_error({
    bst <- lgb.train(
      params = list(
        objective = "regression"
        , metric = "l2,l1"
        , verbose = VERBOSITY
      )
      , data = lgb.Dataset(train$data, label = train$label)
      , 10L
      , valids = valids
    )
  }, regexp = "valids must be a list of lgb.Dataset elements")
})

test_that("lgb.train() errors if 'valids' is a list of lgb.Dataset objects but some do not have names", {
  valids <- list(
    "valid1" = lgb.Dataset(matrix(rnorm(10L), 5L, 2L))
    , lgb.Dataset(matrix(rnorm(10L), 2L, 5L))
  )
  expect_error({
    bst <- lgb.train(
      params = list(
        objective = "regression"
        , metric = "l2,l1"
        , verbose = VERBOSITY
      )
      , data = lgb.Dataset(train$data, label = train$label)
      , 10L
      , valids = valids
    )
  }, regexp = "each element of valids must have a name")
})

test_that("lgb.train() throws an informative error if 'valids' contains lgb.Dataset objects but none have names", {
  valids <- list(
    lgb.Dataset(matrix(rnorm(10L), 5L, 2L))
    , lgb.Dataset(matrix(rnorm(10L), 2L, 5L))
  )
  expect_error({
    bst <- lgb.train(
      params = list(
        objective = "regression"
        , metric = "l2,l1"
        , verbose = VERBOSITY
    )
      , data = lgb.Dataset(train$data, label = train$label)
      , 10L
      , valids = valids
    )
  }, regexp = "each element of valids must have a name")
})

test_that("lgb.train() works with force_col_wise and force_row_wise", {
  set.seed(1234L)
  nrounds <- 10L
  dtrain <- lgb.Dataset(
    train$data
    , label = train$label
  )
  params <- list(
    objective = "binary"
    , metric = "binary_error"
    , force_col_wise = TRUE
    , verbose = VERBOSITY
  )
  bst_col_wise <- lgb.train(
    params = params
    , data = dtrain
    , nrounds = nrounds
  )

  params <- list(
    objective = "binary"
    , metric = "binary_error"
    , force_row_wise = TRUE
    , verbose = VERBOSITY
  )
  bst_row_wise <- lgb.train(
    params = params
    , data = dtrain
    , nrounds = nrounds
  )

  expected_error <- 0.003070782
  expect_equal(bst_col_wise$eval_train()[[1L]][["value"]], expected_error)
  expect_equal(bst_row_wise$eval_train()[[1L]][["value"]], expected_error)

  # check some basic details of the boosters just to be sure force_col_wise
  # and force_row_wise are not causing any weird side effects
  for (bst in list(bst_row_wise, bst_col_wise)) {
    expect_equal(bst$current_iter(), nrounds)
    parsed_model <- jsonlite::fromJSON(bst$dump_model())
    expect_equal(parsed_model$objective, "binary sigmoid:1")
    expect_false(parsed_model$average_output)
  }
})

test_that("lgb.train() works as expected with sparse features", {
  set.seed(708L)
  num_obs <- 70000L
  trainDF <- data.frame(
    y = sample(c(0L, 1L), size = num_obs, replace = TRUE)
    , x = sample(c(1.0:10.0, rep(NA_real_, 50L)), size = num_obs, replace = TRUE)
  )
  dtrain <- lgb.Dataset(
    data = as.matrix(trainDF[["x"]], drop = FALSE)
    , label = trainDF[["y"]]
  )
  nrounds <- 1L
  bst <- lgb.train(
    params = list(
      objective = "binary"
      , min_data = 1L
      , min_data_in_bin = 1L
      , verbose = VERBOSITY
    )
    , data = dtrain
    , nrounds = nrounds
  )

  expect_true(lgb.is.Booster(bst))
  expect_equal(bst$current_iter(), nrounds)
  parsed_model <- jsonlite::fromJSON(bst$dump_model())
  expect_equal(parsed_model$objective, "binary sigmoid:1")
  expect_false(parsed_model$average_output)
  expected_error <- 0.6931268
  expect_true(abs(bst$eval_train()[[1L]][["value"]] - expected_error) < TOLERANCE)
})

test_that("lgb.train() works with early stopping for classification", {
  trainDF <- data.frame(
    "feat1" = rep(c(5.0, 10.0), 500L)
    , "target" = rep(c(0L, 1L), 500L)
  )
  validDF <- data.frame(
    "feat1" = rep(c(5.0, 10.0), 50L)
    , "target" = rep(c(0L, 1L), 50L)
  )
  dtrain <- lgb.Dataset(
    data = as.matrix(trainDF[["feat1"]], drop = FALSE)
    , label = trainDF[["target"]]
  )
  dvalid <- lgb.Dataset(
    data = as.matrix(validDF[["feat1"]], drop = FALSE)
    , label = validDF[["target"]]
  )
  nrounds <- 10L

  ################################
  # train with no early stopping #
  ################################
  bst <- lgb.train(
    params = list(
      objective = "binary"
      , metric = "binary_error"
      , verbose = VERBOSITY
    )
    , data = dtrain
    , nrounds = nrounds
    , valids = list(
      "valid1" = dvalid
    )
  )

  # a perfect model should be trivial to obtain, but all 10 rounds
  # should happen
  expect_equal(bst$best_score, 0.0)
  expect_equal(bst$best_iter, 1L)
  expect_equal(length(bst$record_evals[["valid1"]][["binary_error"]][["eval"]]), nrounds)

  #############################
  # train with early stopping #
  #############################
  early_stopping_rounds <- 5L
  bst  <- lgb.train(
    params = list(
      objective = "binary"
      , metric = "binary_error"
      , early_stopping_rounds = early_stopping_rounds
      , verbose = VERBOSITY
    )
    , data = dtrain
    , nrounds = nrounds
    , valids = list(
      "valid1" = dvalid
    )
  )

  # a perfect model should be trivial to obtain, and only 6 rounds
  # should have happen (1 with improvement, 5 consecutive with no improvement)
  expect_equal(bst$best_score, 0.0)
  expect_equal(bst$best_iter, 1L)
  expect_equal(
    length(bst$record_evals[["valid1"]][["binary_error"]][["eval"]])
    , early_stopping_rounds + 1L
  )

})

test_that("lgb.train() treats early_stopping_rounds<=0 as disabling early stopping", {
  set.seed(708L)
  trainDF <- data.frame(
    "feat1" = rep(c(5.0, 10.0), 500L)
    , "target" = rep(c(0L, 1L), 500L)
  )
  validDF <- data.frame(
    "feat1" = rep(c(5.0, 10.0), 50L)
    , "target" = rep(c(0L, 1L), 50L)
  )
  dtrain <- lgb.Dataset(
    data = as.matrix(trainDF[["feat1"]], drop = FALSE)
    , label = trainDF[["target"]]
  )
  dvalid <- lgb.Dataset(
    data = as.matrix(validDF[["feat1"]], drop = FALSE)
    , label = validDF[["target"]]
  )
  nrounds <- 5L

  for (value in c(-5L, 0L)) {

    #----------------------------#
    # passed as keyword argument #
    #----------------------------#
    bst <- lgb.train(
      params = list(
        objective = "binary"
        , metric = "binary_error"
        , verbose = VERBOSITY
      )
      , data = dtrain
      , nrounds = nrounds
      , valids = list(
        "valid1" = dvalid
      )
      , early_stopping_rounds = value
    )

    # a perfect model should be trivial to obtain, but all 10 rounds
    # should happen
    expect_equal(bst$best_score, 0.0)
    expect_equal(bst$best_iter, 1L)
    expect_equal(length(bst$record_evals[["valid1"]][["binary_error"]][["eval"]]), nrounds)

    #---------------------------#
    # passed as parameter alias #
    #---------------------------#
    bst <- lgb.train(
      params = list(
        objective = "binary"
        , metric = "binary_error"
        , n_iter_no_change = value
        , verbose = VERBOSITY
      )
      , data = dtrain
      , nrounds = nrounds
      , valids = list(
        "valid1" = dvalid
      )
    )

    # a perfect model should be trivial to obtain, but all 10 rounds
    # should happen
    expect_equal(bst$best_score, 0.0)
    expect_equal(bst$best_iter, 1L)
    expect_equal(length(bst$record_evals[["valid1"]][["binary_error"]][["eval"]]), nrounds)
  }
})

test_that("lgb.train() works with early stopping for classification with a metric that should be maximized", {
  set.seed(708L)
  dtrain <- lgb.Dataset(
    data = train$data
    , label = train$label
  )
  dvalid <- lgb.Dataset(
    data = test$data
    , label = test$label
  )
  nrounds <- 10L

  #############################
  # train with early stopping #
  #############################
  early_stopping_rounds <- 5L
  # the harsh max_depth guarantees that AUC improves over at least the first few iterations
  bst_auc  <- lgb.train(
    params = list(
      objective = "binary"
      , metric = "auc"
      , max_depth = 3L
      , early_stopping_rounds = early_stopping_rounds
      , verbose = VERBOSITY
    )
    , data = dtrain
    , nrounds = nrounds
    , valids = list(
      "valid1" = dvalid
    )
  )
  bst_binary_error  <- lgb.train(
    params = list(
      objective = "binary"
      , metric = "binary_error"
      , max_depth = 3L
      , early_stopping_rounds = early_stopping_rounds
      , verbose = VERBOSITY
    )
    , data = dtrain
    , nrounds = nrounds
    , valids = list(
      "valid1" = dvalid
    )
  )

  # early stopping should have been hit for binary_error (higher_better = FALSE)
  eval_info <- bst_binary_error$.__enclos_env__$private$get_eval_info()
  expect_identical(eval_info, "binary_error")
  expect_identical(
    unname(bst_binary_error$.__enclos_env__$private$higher_better_inner_eval)
    , FALSE
  )
  expect_identical(bst_binary_error$best_iter, 1L)
  expect_identical(bst_binary_error$current_iter(), early_stopping_rounds + 1L)
  expect_true(abs(bst_binary_error$best_score - 0.01613904) < TOLERANCE)

  # early stopping should not have been hit for AUC (higher_better = TRUE)
  eval_info <- bst_auc$.__enclos_env__$private$get_eval_info()
  expect_identical(eval_info, "auc")
  expect_identical(
    unname(bst_auc$.__enclos_env__$private$higher_better_inner_eval)
    , TRUE
  )
  expect_identical(bst_auc$best_iter, 9L)
  expect_identical(bst_auc$current_iter(), nrounds)
  expect_true(abs(bst_auc$best_score - 0.9999969) < TOLERANCE)
})

test_that("lgb.train() works with early stopping for regression", {
  set.seed(708L)
  trainDF <- data.frame(
    "feat1" = rep(c(10.0, 100.0), 500L)
    , "target" = rep(c(-50.0, 50.0), 500L)
  )
  validDF <- data.frame(
    "feat1" = rep(50.0, 4L)
    , "target" = rep(50.0, 4L)
  )
  dtrain <- lgb.Dataset(
    data = as.matrix(trainDF[["feat1"]], drop = FALSE)
    , label = trainDF[["target"]]
  )
  dvalid <- lgb.Dataset(
    data = as.matrix(validDF[["feat1"]], drop = FALSE)
    , label = validDF[["target"]]
  )
  nrounds <- 10L

  ################################
  # train with no early stopping #
  ################################
  bst <- lgb.train(
    params = list(
      objective = "regression"
      , metric = "rmse"
      , verbose = VERBOSITY
    )
    , data = dtrain
    , nrounds = nrounds
    , valids = list(
      "valid1" = dvalid
    )
  )

  # the best possible model should come from the first iteration, but
  # all 10 training iterations should happen
  expect_equal(bst$best_score, 55.0)
  expect_equal(bst$best_iter, 1L)
  expect_equal(length(bst$record_evals[["valid1"]][["rmse"]][["eval"]]), nrounds)

  #############################
  # train with early stopping #
  #############################
  early_stopping_rounds <- 5L
  bst  <- lgb.train(
    params = list(
      objective = "regression"
      , metric = "rmse"
      , early_stopping_rounds = early_stopping_rounds
      , verbose = VERBOSITY
    )
    , data = dtrain
    , nrounds = nrounds
    , valids = list(
      "valid1" = dvalid
    )
  )

  # the best model should be from the first iteration, and only 6 rounds
  # should have happen (1 with improvement, 5 consecutive with no improvement)
  expect_equal(bst$best_score, 55.0)
  expect_equal(bst$best_iter, 1L)
  expect_equal(
    length(bst$record_evals[["valid1"]][["rmse"]][["eval"]])
    , early_stopping_rounds + 1L
  )
})

test_that("lgb.train() does not stop early if early_stopping_rounds is not given", {
  set.seed(708L)

  increasing_metric_starting_value <- get(
    ACCUMULATOR_NAME
    , envir = .GlobalEnv
  )
  nrounds <- 10L
  metrics <- list(
    .constant_metric
    , .increasing_metric
  )
  bst <- lgb.train(
    params = list(
      objective = "regression"
      , metric = "None"
      , verbose = VERBOSITY
    )
    , data = DTRAIN_RANDOM_REGRESSION
    , nrounds = nrounds
    , valids = list("valid1" = DVALID_RANDOM_REGRESSION)
    , eval = metrics
  )

  # Only the two functions provided to "eval" should have been evaluated
  expect_equal(length(bst$record_evals[["valid1"]]), 2L)

  # all 10 iterations should have happen, and the best_iter should be
  # the first one (based on constant_metric)
  best_iter <- 1L
  expect_equal(bst$best_iter, best_iter)

  # best_score should be taken from the first metric
  expect_equal(
    bst$best_score
    , bst$record_evals[["valid1"]][["constant_metric"]][["eval"]][[best_iter]]
  )

  # early stopping should not have happened. Even though constant_metric
  # had 9 consecutive iterations with no improvement, it is ignored because of
  # first_metric_only = TRUE
  expect_equal(
    length(bst$record_evals[["valid1"]][["constant_metric"]][["eval"]])
    , nrounds
  )
  expect_equal(
    length(bst$record_evals[["valid1"]][["increasing_metric"]][["eval"]])
    , nrounds
  )
})

test_that("If first_metric_only is not given or is FALSE, lgb.train() decides to stop early based on all metrics", {
  set.seed(708L)

  early_stopping_rounds <- 3L
  param_variations <- list(
    list(
      objective = "regression"
      , metric = "None"
      , early_stopping_rounds = early_stopping_rounds
      , verbose = VERBOSITY
    )
    , list(
      objective = "regression"
      , metric = "None"
      , early_stopping_rounds = early_stopping_rounds
      , first_metric_only = FALSE
      , verbose = VERBOSITY
    )
  )

  for (params in param_variations) {

    nrounds <- 10L
    bst <- lgb.train(
      params = params
      , data = DTRAIN_RANDOM_REGRESSION
      , nrounds = nrounds
      , valids = list(
        "valid1" = DVALID_RANDOM_REGRESSION
      )
      , eval = list(
        .increasing_metric
        , .constant_metric
      )
    )

    # Only the two functions provided to "eval" should have been evaluated
    expect_equal(length(bst$record_evals[["valid1"]]), 2L)

    # early stopping should have happened, and should have stopped early_stopping_rounds + 1 rounds in
    # because constant_metric never improves
    #
    # the best iteration should be the last one, because increasing_metric was first
    # and gets better every iteration
    best_iter <- early_stopping_rounds + 1L
    expect_equal(bst$best_iter, best_iter)

    # best_score should be taken from "increasing_metric" because it was first
    expect_equal(
      bst$best_score
      , bst$record_evals[["valid1"]][["increasing_metric"]][["eval"]][[best_iter]]
    )

    # early stopping should not have happened. even though increasing_metric kept
    # getting better, early stopping should have happened because "constant_metric"
    # did not improve
    expect_equal(
      length(bst$record_evals[["valid1"]][["constant_metric"]][["eval"]])
      , early_stopping_rounds + 1L
    )
    expect_equal(
      length(bst$record_evals[["valid1"]][["increasing_metric"]][["eval"]])
      , early_stopping_rounds + 1L
    )
  }

})

test_that("If first_metric_only is TRUE, lgb.train() decides to stop early based on only the first metric", {
  set.seed(708L)
  nrounds <- 10L
  early_stopping_rounds <- 3L
  increasing_metric_starting_value <- get(ACCUMULATOR_NAME, envir = .GlobalEnv)
  bst <- lgb.train(
    params = list(
      objective = "regression"
      , metric = "None"
      , early_stopping_rounds = early_stopping_rounds
      , first_metric_only = TRUE
      , verbose = VERBOSITY
    )
    , data = DTRAIN_RANDOM_REGRESSION
    , nrounds = nrounds
    , valids = list(
      "valid1" = DVALID_RANDOM_REGRESSION
    )
    , eval = list(
      .increasing_metric
      , .constant_metric
    )
  )

  # Only the two functions provided to "eval" should have been evaluated
  expect_equal(length(bst$record_evals[["valid1"]]), 2L)

  # all 10 iterations should happen, and the best_iter should be the final one
  expect_equal(bst$best_iter, nrounds)

  # best_score should be taken from "increasing_metric"
  expect_equal(
    bst$best_score
    , increasing_metric_starting_value + 0.1 * nrounds
  )

  # early stopping should not have happened. Even though constant_metric
  # had 9 consecutive iterations with no improvement, it is ignored because of
  # first_metric_only = TRUE
  expect_equal(
    length(bst$record_evals[["valid1"]][["constant_metric"]][["eval"]])
    , nrounds
  )
  expect_equal(
    length(bst$record_evals[["valid1"]][["increasing_metric"]][["eval"]])
    , nrounds
  )
})

test_that("lgb.train() works when a mixture of functions and strings are passed to eval", {
  set.seed(708L)
  nrounds <- 10L
  increasing_metric_starting_value <- get(ACCUMULATOR_NAME, envir = .GlobalEnv)
  bst <- lgb.train(
    params = list(
      objective = "regression"
      , metric = "None"
      , verbose = VERBOSITY
    )
    , data = DTRAIN_RANDOM_REGRESSION
    , nrounds = nrounds
    , valids = list(
      "valid1" = DVALID_RANDOM_REGRESSION
    )
    , eval = list(
      .increasing_metric
      , "rmse"
      , .constant_metric
      , "l2"
    )
  )

  # all 4 metrics should have been used
  expect_named(
    bst$record_evals[["valid1"]]
    , expected = c("rmse", "l2", "increasing_metric", "constant_metric")
    , ignore.order = TRUE
    , ignore.case = FALSE
  )

  # the difference metrics shouldn't have been mixed up with each other
  results <- bst$record_evals[["valid1"]]
  expect_true(abs(results[["rmse"]][["eval"]][[1L]] - 1.105012) < TOLERANCE)
  expect_true(abs(results[["l2"]][["eval"]][[1L]] - 1.221051) < TOLERANCE)
  expected_increasing_metric <- increasing_metric_starting_value + 0.1
  expect_true(
    abs(
      results[["increasing_metric"]][["eval"]][[1L]] - expected_increasing_metric
    ) < TOLERANCE
  )
  expect_true(abs(results[["constant_metric"]][["eval"]][[1L]] - CONSTANT_METRIC_VALUE) < TOLERANCE)

})

test_that("lgb.train() works when a list of strings or a character vector is passed to eval", {

  # testing list and character vector, as well as length-1 and length-2
  eval_variations <- list(
    c("binary_error", "binary_logloss")
    , "binary_logloss"
    , list("binary_error", "binary_logloss")
    , list("binary_logloss")
  )

  for (eval_variation in eval_variations) {

    set.seed(708L)
    nrounds <- 10L
    increasing_metric_starting_value <- get(ACCUMULATOR_NAME, envir = .GlobalEnv)
    bst <- lgb.train(
      params = list(
        objective = "binary"
        , metric = "None"
        , verbose = VERBOSITY
      )
      , data = DTRAIN_RANDOM_CLASSIFICATION
      , nrounds = nrounds
      , valids = list(
        "valid1" = DVALID_RANDOM_CLASSIFICATION
      )
      , eval = eval_variation
    )

    # both metrics should have been used
    expect_named(
      bst$record_evals[["valid1"]]
      , expected = unlist(eval_variation)
      , ignore.order = TRUE
      , ignore.case = FALSE
    )

    # the difference metrics shouldn't have been mixed up with each other
    results <- bst$record_evals[["valid1"]]
    if ("binary_error" %in% unlist(eval_variation)) {
      expect_true(abs(results[["binary_error"]][["eval"]][[1L]] - 0.4864865) < TOLERANCE)
    }
    if ("binary_logloss" %in% unlist(eval_variation)) {
      expect_true(abs(results[["binary_logloss"]][["eval"]][[1L]] - 0.6932548) < TOLERANCE)
    }
  }
})

test_that("lgb.train() works when you specify both 'metric' and 'eval' with strings", {
  set.seed(708L)
  nrounds <- 10L
  increasing_metric_starting_value <- get(ACCUMULATOR_NAME, envir = .GlobalEnv)
  bst <- lgb.train(
    params = list(
      objective = "binary"
      , metric = "binary_error"
      , verbose = VERBOSITY
    )
    , data = DTRAIN_RANDOM_CLASSIFICATION
    , nrounds = nrounds
    , valids = list(
      "valid1" = DVALID_RANDOM_CLASSIFICATION
    )
    , eval = "binary_logloss"
  )

  # both metrics should have been used
  expect_named(
    bst$record_evals[["valid1"]]
    , expected = c("binary_error", "binary_logloss")
    , ignore.order = TRUE
    , ignore.case = FALSE
  )

  # the difference metrics shouldn't have been mixed up with each other
  results <- bst$record_evals[["valid1"]]
  expect_true(abs(results[["binary_error"]][["eval"]][[1L]] - 0.4864865) < TOLERANCE)
  expect_true(abs(results[["binary_logloss"]][["eval"]][[1L]] - 0.6932548) < TOLERANCE)
})

test_that("lgb.train() works when you give a function for eval", {
  set.seed(708L)
  nrounds <- 10L
  increasing_metric_starting_value <- get(ACCUMULATOR_NAME, envir = .GlobalEnv)
  bst <- lgb.train(
    params = list(
      objective = "binary"
      , metric = "None"
      , verbose = VERBOSITY
    )
    , data = DTRAIN_RANDOM_CLASSIFICATION
    , nrounds = nrounds
    , valids = list(
      "valid1" = DVALID_RANDOM_CLASSIFICATION
    )
    , eval = .constant_metric
  )

  # the difference metrics shouldn't have been mixed up with each other
  results <- bst$record_evals[["valid1"]]
  expect_true(abs(results[["constant_metric"]][["eval"]][[1L]] - CONSTANT_METRIC_VALUE) < TOLERANCE)
})

test_that("lgb.train() works with early stopping for regression with a metric that should be minimized", {
  set.seed(708L)
  trainDF <- data.frame(
    "feat1" = rep(c(10.0, 100.0), 500L)
    , "target" = rep(c(-50.0, 50.0), 500L)
  )
  validDF <- data.frame(
    "feat1" = rep(50.0, 4L)
    , "target" = rep(50.0, 4L)
  )
  dtrain <- lgb.Dataset(
    data = as.matrix(trainDF[["feat1"]], drop = FALSE)
    , label = trainDF[["target"]]
  )
  dvalid <- lgb.Dataset(
    data = as.matrix(validDF[["feat1"]], drop = FALSE)
    , label = validDF[["target"]]
  )
  nrounds <- 10L

  #############################
  # train with early stopping #
  #############################
  early_stopping_rounds <- 5L
  bst  <- lgb.train(
    params = list(
      objective = "regression"
      , metric = c(
          "mape"
          , "rmse"
          , "mae"
      )
      , min_data_in_bin = 5L
      , early_stopping_rounds = early_stopping_rounds
      , verbose = VERBOSITY
    )
    , data = dtrain
    , nrounds = nrounds
    , valids = list(
      "valid1" = dvalid
    )
  )

  # the best model should be from the first iteration, and only 6 rounds
  # should have happened (1 with improvement, 5 consecutive with no improvement)
  expect_equal(bst$best_score, 1.1)
  expect_equal(bst$best_iter, 1L)
  expect_equal(
    length(bst$record_evals[["valid1"]][["mape"]][["eval"]])
    , early_stopping_rounds + 1L
  )

  # Booster should understand thatt all three of these metrics should be minimized
  eval_info <- bst$.__enclos_env__$private$get_eval_info()
  expect_identical(eval_info, c("mape", "rmse", "l1"))
  expect_identical(
    unname(bst$.__enclos_env__$private$higher_better_inner_eval)
    , rep(FALSE, 3L)
  )
})


test_that("lgb.train() supports non-ASCII feature names", {
  dtrain <- lgb.Dataset(
    data = matrix(rnorm(400L), ncol =  4L)
    , label = rnorm(100L)
  )
  feature_names <- c("F_零", "F_一", "F_二", "F_三")
  bst <- lgb.train(
    data = dtrain
    , nrounds = 5L
    , obj = "regression"
    , params = list(
      metric = "rmse"
      , verbose = VERBOSITY
    )
    , colnames = feature_names
  )
  expect_true(lgb.is.Booster(bst))
  dumped_model <- jsonlite::fromJSON(bst$dump_model())

  # UTF-8 strings are not well-supported on Windows
  # * https://developer.r-project.org/Blog/public/2020/05/02/utf-8-support-on-windows/
  # * https://developer.r-project.org/Blog/public/2020/07/30/windows/utf-8-build-of-r-and-cran-packages/index.html
  if (UTF8_LOCALE && !ON_WINDOWS) {
    expect_identical(
      dumped_model[["feature_names"]]
      , feature_names
    )
  } else {
    expect_identical(
      dumped_model[["feature_names"]]
      , iconv(feature_names, to = "UTF-8")
    )
  }
})

test_that("lgb.train() works with integer, double, and numeric data", {
  data(mtcars)
  X <- as.matrix(mtcars[, -1L])
  y <- mtcars[, 1L, drop = TRUE]
  expected_mae <- 4.263667
  for (data_mode in c("numeric", "double", "integer")) {
    mode(X) <- data_mode
    nrounds <- 10L
    bst <- lightgbm(
      data = X
      , label = y
      , params = list(
        objective = "regression"
        , min_data = 1L
        , learning_rate = 0.01
        , seed = 708L
      )
      , nrounds = nrounds
    )

    # should have trained for 10 iterations and found splits
    modelDT <- lgb.model.dt.tree(bst)
    expect_equal(modelDT[, max(tree_index)], nrounds - 1L)
    expect_gt(nrow(modelDT), nrounds * 3L)

    # should have achieved expected performance
    preds <- predict(bst, X)
    mae <- mean(abs(y - preds))
    expect_true(abs(mae - expected_mae) < TOLERANCE)
  }
})

test_that("lgb.train() updates params based on keyword arguments", {
  dtrain <- lgb.Dataset(
    data = matrix(rnorm(400L), ncol =  4L)
    , label = rnorm(100L)
  )

  # defaults from keyword arguments should be used if not specified in params
  invisible(
    capture.output({
      bst <- lgb.train(
        data = dtrain
        , obj = "regression"
        , params = list()
      )
    })
  )
  expect_equal(bst$params[["verbosity"]], 1L)
  expect_equal(bst$params[["num_iterations"]], 100L)

  # main param names should be preferred to keyword arguments
  invisible(
    capture.output({
      bst <- lgb.train(
        data = dtrain
        , obj = "regression"
        , params = list(
          "verbosity" = 5L
          , "num_iterations" = 2L
        )
      )
    })
  )
  expect_equal(bst$params[["verbosity"]], 5L)
  expect_equal(bst$params[["num_iterations"]], 2L)

  # aliases should be preferred to keyword arguments, and converted to main parameter name
  invisible(
    capture.output({
      bst <- lgb.train(
        data = dtrain
        , obj = "regression"
        , params = list(
          "verbose" = 5L
          , "num_boost_round" = 2L
        )
      )
    })
  )
  expect_equal(bst$params[["verbosity"]], 5L)
  expect_false("verbose" %in% bst$params)
  expect_equal(bst$params[["num_iterations"]], 2L)
  expect_false("num_boost_round" %in% bst$params)
})

test_that("when early stopping is not activated, best_iter and best_score come from valids and not training data", {
  set.seed(708L)
  trainDF <- data.frame(
    "feat1" = rep(c(10.0, 100.0), 500L)
    , "target" = rep(c(-50.0, 50.0), 500L)
  )
  validDF <- data.frame(
    "feat1" = rep(50.0, 4L)
    , "target" = rep(50.0, 4L)
  )
  dtrain <- lgb.Dataset(
    data = as.matrix(trainDF[["feat1"]], drop = FALSE)
    , label = trainDF[["target"]]
  )
  dvalid1 <- lgb.Dataset(
    data = as.matrix(validDF[["feat1"]], drop = FALSE)
    , label = validDF[["target"]]
  )
  dvalid2 <- lgb.Dataset(
    data = as.matrix(validDF[1L:10L, "feat1"], drop = FALSE)
    , label = validDF[1L:10L, "target"]
  )
  nrounds <- 10L
  train_params <- list(
    objective = "regression"
    , metric = "rmse"
    , learning_rate = 1.5
    , num_leaves = 5L
    , verbose = VERBOSITY
  )

  # example 1: two valids, neither are the training data
  bst <- lgb.train(
    data = dtrain
    , nrounds = nrounds
    , valids = list(
      "valid1" = dvalid1
      , "valid2" = dvalid2
    )
    , params = train_params
  )
  expect_named(
    bst$record_evals
    , c("start_iter", "valid1", "valid2")
    , ignore.order = FALSE
    , ignore.case = FALSE
  )
  rmse_scores <- unlist(bst$record_evals[["valid1"]][["rmse"]][["eval"]])
  expect_length(rmse_scores, nrounds)
  expect_identical(bst$best_iter, which.min(rmse_scores))
  expect_identical(bst$best_score, rmse_scores[which.min(rmse_scores)])

  # example 2: train first (called "train") and two valids
  bst <- lgb.train(
    data = dtrain
    , nrounds = nrounds
    , valids = list(
      "train" = dtrain
      , "valid1" = dvalid1
      , "valid2" = dvalid2
    )
    , params = train_params
  )
  expect_named(
    bst$record_evals
    , c("start_iter", "train", "valid1", "valid2")
    , ignore.order = FALSE
    , ignore.case = FALSE
  )
  rmse_scores <- unlist(bst$record_evals[["valid1"]][["rmse"]][["eval"]])
  expect_length(rmse_scores, nrounds)
  expect_identical(bst$best_iter, which.min(rmse_scores))
  expect_identical(bst$best_score, rmse_scores[which.min(rmse_scores)])

  # example 3: train second (called "train") and two valids
  bst <- lgb.train(
    data = dtrain
    , nrounds = nrounds
    , valids = list(
      "valid1" = dvalid1
      , "train" = dtrain
      , "valid2" = dvalid2
    )
    , params = train_params
  )
  # note that "train" still ends up as the first one
  expect_named(
    bst$record_evals
    , c("start_iter", "train", "valid1", "valid2")
    , ignore.order = FALSE
    , ignore.case = FALSE
  )
  rmse_scores <- unlist(bst$record_evals[["valid1"]][["rmse"]][["eval"]])
  expect_length(rmse_scores, nrounds)
  expect_identical(bst$best_iter, which.min(rmse_scores))
  expect_identical(bst$best_score, rmse_scores[which.min(rmse_scores)])

  # example 4: train third (called "train") and two valids
  bst <- lgb.train(
    data = dtrain
    , nrounds = nrounds
    , valids = list(
      "valid1" = dvalid1
      , "valid2" = dvalid2
      , "train" = dtrain
    )
    , params = train_params
  )
  # note that "train" still ends up as the first one
  expect_named(
    bst$record_evals
    , c("start_iter", "train", "valid1", "valid2")
    , ignore.order = FALSE
    , ignore.case = FALSE
  )
  rmse_scores <- unlist(bst$record_evals[["valid1"]][["rmse"]][["eval"]])
  expect_length(rmse_scores, nrounds)
  expect_identical(bst$best_iter, which.min(rmse_scores))
  expect_identical(bst$best_score, rmse_scores[which.min(rmse_scores)])

  # example 5: train second (called "something-random-we-would-not-hardcode") and two valids
  bst <- lgb.train(
    data = dtrain
    , nrounds = nrounds
    , valids = list(
      "valid1" = dvalid1
      , "something-random-we-would-not-hardcode" = dtrain
      , "valid2" = dvalid2
    )
    , params = train_params
  )
  # note that "something-random-we-would-not-hardcode" was recognized as the training
  # data even though it isn't named "train"
  expect_named(
    bst$record_evals
    , c("start_iter", "something-random-we-would-not-hardcode", "valid1", "valid2")
    , ignore.order = FALSE
    , ignore.case = FALSE
  )
  rmse_scores <- unlist(bst$record_evals[["valid1"]][["rmse"]][["eval"]])
  expect_length(rmse_scores, nrounds)
  expect_identical(bst$best_iter, which.min(rmse_scores))
  expect_identical(bst$best_score, rmse_scores[which.min(rmse_scores)])

  # example 6: the only valid supplied is the training data
  bst <- lgb.train(
    data = dtrain
    , nrounds = nrounds
    , valids = list(
      "train" = dtrain
    )
    , params = train_params
  )
  expect_identical(bst$best_iter, -1L)
  expect_identical(bst$best_score, NA_real_)
})

test_that("lightgbm.train() gives the correct best_score and best_iter for a metric where higher values are better", {
  set.seed(708L)
  trainDF <- data.frame(
    "feat1" = runif(n = 500L, min = 0.0, max = 15.0)
    , "target" = rep(c(0L, 1L), 500L)
  )
  validDF <- data.frame(
    "feat1" = runif(n = 50L, min = 0.0, max = 15.0)
    , "target" = rep(c(0L, 1L), 50L)
  )
  dtrain <- lgb.Dataset(
    data = as.matrix(trainDF[["feat1"]], drop = FALSE)
    , label = trainDF[["target"]]
  )
  dvalid1 <- lgb.Dataset(
    data = as.matrix(validDF[1L:25L, "feat1"], drop = FALSE)
    , label = validDF[1L:25L, "target"]
  )
  nrounds <- 10L
  bst <- lgb.train(
    data = dtrain
    , nrounds = nrounds
    , valids = list(
      "valid1" = dvalid1
      , "something-random-we-would-not-hardcode" = dtrain
    )
    , params = list(
      objective = "binary"
      , metric = "auc"
      , learning_rate = 1.5
      , num_leaves = 5L
      , verbose = VERBOSITY
    )
  )
  # note that "something-random-we-would-not-hardcode" was recognized as the training
  # data even though it isn't named "train"
  expect_named(
    bst$record_evals
    , c("start_iter", "something-random-we-would-not-hardcode", "valid1")
    , ignore.order = FALSE
    , ignore.case = FALSE
  )
  auc_scores <- unlist(bst$record_evals[["valid1"]][["auc"]][["eval"]])
  expect_length(auc_scores, nrounds)
  expect_identical(bst$best_iter, which.max(auc_scores))
  expect_identical(bst$best_score, auc_scores[which.max(auc_scores)])
})

test_that("using lightgbm() without early stopping, best_iter and best_score come from valids and not training data", {
  set.seed(708L)
  # example: train second (called "something-random-we-would-not-hardcode"), two valids,
  #          and a metric where higher values are better ("auc")
  trainDF <- data.frame(
    "feat1" = runif(n = 500L, min = 0.0, max = 15.0)
    , "target" = rep(c(0L, 1L), 500L)
  )
  validDF <- data.frame(
    "feat1" = runif(n = 50L, min = 0.0, max = 15.0)
    , "target" = rep(c(0L, 1L), 50L)
  )
  dtrain <- lgb.Dataset(
    data = as.matrix(trainDF[["feat1"]], drop = FALSE)
    , label = trainDF[["target"]]
  )
  dvalid1 <- lgb.Dataset(
    data = as.matrix(validDF[1L:25L, "feat1"], drop = FALSE)
    , label = validDF[1L:25L, "target"]
  )
  dvalid2 <- lgb.Dataset(
    data = as.matrix(validDF[26L:50L, "feat1"], drop = FALSE)
    , label = validDF[26L:50L, "target"]
  )
  nrounds <- 10L
  bst <- lightgbm(
    data = dtrain
    , nrounds = nrounds
    , valids = list(
      "valid1" = dvalid1
      , "something-random-we-would-not-hardcode" = dtrain
      , "valid2" = dvalid2
    )
    , params = list(
      objective = "binary"
      , metric = "auc"
      , learning_rate = 1.5
      , num_leaves = 5L
    )
    , verbose = -7L
    , save_name = tempfile(fileext = ".model")
  )
  # when verbose <= 0 is passed to lightgbm(), 'valids' is passed through to lgb.train()
  # untouched. If you set verbose to > 0, the training data will still be first but called "train"
  expect_named(
    bst$record_evals
    , c("start_iter", "something-random-we-would-not-hardcode", "valid1", "valid2")
    , ignore.order = FALSE
    , ignore.case = FALSE
  )
  auc_scores <- unlist(bst$record_evals[["valid1"]][["auc"]][["eval"]])
  expect_length(auc_scores, nrounds)
  expect_identical(bst$best_iter, which.max(auc_scores))
  expect_identical(bst$best_score, auc_scores[which.max(auc_scores)])
})

test_that("lgb.cv() works when you specify both 'metric' and 'eval' with strings", {
  set.seed(708L)
  nrounds <- 10L
  nfolds <- 4L
  increasing_metric_starting_value <- get(ACCUMULATOR_NAME, envir = .GlobalEnv)
  bst <- lgb.cv(
    params = list(
      objective = "binary"
      , metric = "binary_error"
    )
    , data = DTRAIN_RANDOM_CLASSIFICATION
    , nrounds = nrounds
    , nfold = nfolds
    , eval = "binary_logloss"
  )

  # both metrics should have been used
  expect_named(
    bst$record_evals[["valid"]]
    , expected = c("binary_error", "binary_logloss")
    , ignore.order = TRUE
    , ignore.case = FALSE
  )

  # the difference metrics shouldn't have been mixed up with each other
  results <- bst$record_evals[["valid"]]
  expect_true(abs(results[["binary_error"]][["eval"]][[1L]] - 0.5005654) < TOLERANCE)
  expect_true(abs(results[["binary_logloss"]][["eval"]][[1L]] - 0.7011232) < TOLERANCE)

  # all boosters should have been created
  expect_length(bst$boosters, nfolds)
})

test_that("lgb.cv() works when you give a function for eval", {
  set.seed(708L)
  nrounds <- 10L
  nfolds <- 3L
  increasing_metric_starting_value <- get(ACCUMULATOR_NAME, envir = .GlobalEnv)
  bst <- lgb.cv(
    params = list(
      objective = "binary"
      , metric = "None"
    )
    , data = DTRAIN_RANDOM_CLASSIFICATION
    , nfold = nfolds
    , nrounds = nrounds
    , eval = .constant_metric
  )

  # the difference metrics shouldn't have been mixed up with each other
  results <- bst$record_evals[["valid"]]
  expect_true(abs(results[["constant_metric"]][["eval"]][[1L]] - CONSTANT_METRIC_VALUE) < TOLERANCE)
  expect_named(results, "constant_metric")
})

test_that("If first_metric_only is TRUE, lgb.cv() decides to stop early based on only the first metric", {
  set.seed(708L)
  nrounds <- 10L
  nfolds <- 5L
  early_stopping_rounds <- 3L
  increasing_metric_starting_value <- get(ACCUMULATOR_NAME, envir = .GlobalEnv)
  bst <- lgb.cv(
    params = list(
      objective = "regression"
      , metric = "None"
      , early_stopping_rounds = early_stopping_rounds
      , first_metric_only = TRUE
    )
    , data = DTRAIN_RANDOM_REGRESSION
    , nfold = nfolds
    , nrounds = nrounds
    , eval = list(
      .increasing_metric
      , .constant_metric
    )
  )

  # Only the two functions provided to "eval" should have been evaluated
  expect_named(bst$record_evals[["valid"]], c("increasing_metric", "constant_metric"))

  # all 10 iterations should happen, and the best_iter should be the final one
  expect_equal(bst$best_iter, nrounds)

  # best_score should be taken from "increasing_metric"
  #
  # this expected value looks magical and confusing, but it's because
  # evaluation metrics are averaged over all folds.
  #
  # consider 5-fold CV with a metric that adds 0.1 to a global accumulator
  # each time it's called
  #
  # * iter 1: [0.1, 0.2, 0.3, 0.4, 0.5] (mean = 0.3)
  # * iter 2: [0.6, 0.7, 0.8, 0.9, 1.0] (mean = 1.3)
  # * iter 3: [1.1, 1.2, 1.3, 1.4, 1.5] (mean = 1.8)
  #
  cv_value <- increasing_metric_starting_value + mean(seq_len(nfolds) / 10.0) + (nrounds  - 1L) * 0.1 * nfolds
  expect_equal(bst$best_score, cv_value)

  # early stopping should not have happened. Even though constant_metric
  # had 9 consecutive iterations with no improvement, it is ignored because of
  # first_metric_only = TRUE
  expect_equal(
    length(bst$record_evals[["valid"]][["constant_metric"]][["eval"]])
    , nrounds
  )
  expect_equal(
    length(bst$record_evals[["valid"]][["increasing_metric"]][["eval"]])
    , nrounds
  )
})

test_that("early stopping works with lgb.cv()", {
  set.seed(708L)
  nrounds <- 10L
  nfolds <- 5L
  early_stopping_rounds <- 3L
  increasing_metric_starting_value <- get(ACCUMULATOR_NAME, envir = .GlobalEnv)
  bst <- lgb.cv(
    params = list(
      objective = "regression"
      , metric = "None"
      , early_stopping_rounds = early_stopping_rounds
      , first_metric_only = TRUE
    )
    , data = DTRAIN_RANDOM_REGRESSION
    , nfold = nfolds
    , nrounds = nrounds
    , eval = list(
      .constant_metric
      , .increasing_metric
    )
  )

  # only the two functions provided to "eval" should have been evaluated
  expect_named(bst$record_evals[["valid"]], c("constant_metric", "increasing_metric"))

  # best_iter should be based on the first metric. Since constant_metric
  # never changes, its first iteration was the best oone
  expect_equal(bst$best_iter, 1L)

  # best_score should be taken from the first metri
  expect_equal(bst$best_score, 0.2)

  # early stopping should have happened, since constant_metric was the first
  # one passed to eval and it will not improve over consecutive iterations
  #
  # note that this test is identical to the previous one, but with the
  # order of the eval metrics switched
  expect_equal(
    length(bst$record_evals[["valid"]][["constant_metric"]][["eval"]])
    , early_stopping_rounds + 1L
  )
  expect_equal(
    length(bst$record_evals[["valid"]][["increasing_metric"]][["eval"]])
    , early_stopping_rounds + 1L
  )
})

test_that("lgb.cv() updates params based on keyword arguments", {
  dtrain <- lgb.Dataset(
    data = matrix(rnorm(400L), ncol =  4L)
    , label = rnorm(100L)
  )

  # defaults from keyword arguments should be used if not specified in params
  invisible(
    capture.output({
      cv_bst <- lgb.cv(
        data = dtrain
        , obj = "regression"
        , params = list()
        , nfold = 2L
      )
    })
  )

  for (bst in cv_bst$boosters) {
    bst_params <- bst[["booster"]]$params
    expect_equal(bst_params[["verbosity"]], 1L)
    expect_equal(bst_params[["num_iterations"]], 100L)
  }

  # main param names should be preferred to keyword arguments
  invisible(
    capture.output({
      cv_bst <- lgb.cv(
        data = dtrain
        , obj = "regression"
        , params = list(
          "verbosity" = 5L
          , "num_iterations" = 2L
        )
        , nfold = 2L
      )
    })
  )
  for (bst in cv_bst$boosters) {
    bst_params <- bst[["booster"]]$params
    expect_equal(bst_params[["verbosity"]], 5L)
    expect_equal(bst_params[["num_iterations"]], 2L)
  }

  # aliases should be preferred to keyword arguments, and converted to main parameter name
  invisible(
    capture.output({
      cv_bst <- lgb.cv(
        data = dtrain
        , obj = "regression"
        , params = list(
          "verbose" = 5L
          , "num_boost_round" = 2L
        )
        , nfold = 2L
      )
    })
  )
  for (bst in cv_bst$boosters) {
    bst_params <- bst[["booster"]]$params
    expect_equal(bst_params[["verbosity"]], 5L)
    expect_false("verbose" %in% bst_params)
    expect_equal(bst_params[["num_iterations"]], 2L)
    expect_false("num_boost_round" %in% bst_params)
  }

})

context("linear learner")

test_that("lgb.train() fit on linearly-relatead data improves when using linear learners", {
  set.seed(708L)
  .new_dataset <- function() {
    X <- matrix(rnorm(100L), ncol = 1L)
    return(lgb.Dataset(
      data = X
      , label = 2L * X + runif(nrow(X), 0L, 0.1)
    ))
  }

  params <- list(
    objective = "regression"
    , verbose = VERBOSITY
    , metric = "mse"
    , seed = 0L
    , num_leaves = 2L
  )

  dtrain <- .new_dataset()
  bst <- lgb.train(
    data = dtrain
    , nrounds = 10L
    , params = params
    , valids = list("train" = dtrain)
  )
  expect_true(lgb.is.Booster(bst))

  dtrain <- .new_dataset()
  bst_linear <- lgb.train(
    data = dtrain
    , nrounds = 10L
    , params = utils::modifyList(params, list(linear_tree = TRUE))
    , valids = list("train" = dtrain)
  )
  expect_true(lgb.is.Booster(bst_linear))

  bst_last_mse <- bst$record_evals[["train"]][["l2"]][["eval"]][[10L]]
  bst_lin_last_mse <- bst_linear$record_evals[["train"]][["l2"]][["eval"]][[10L]]
  expect_true(bst_lin_last_mse <  bst_last_mse)
})


test_that("lgb.train() w/ linear learner fails already-constructed dataset with linear=false", {
  set.seed(708L)
  params <- list(
    objective = "regression"
    , verbose = VERBOSITY
    , metric = "mse"
    , seed = 0L
    , num_leaves = 2L
  )

  dtrain <- lgb.Dataset(
    data = matrix(rnorm(100L), ncol = 1L)
    , label = rnorm(100L)
  )
  dtrain$construct()
  expect_error({
    bst_linear <- lgb.train(
      data = dtrain
      , nrounds = 10L
      , params = utils::modifyList(params, list(linear_tree = TRUE))
    )
  }, regexp = "Cannot change linear_tree after constructed Dataset handle")
})

test_that("lgb.train() works with linear learners even if Dataset has missing values", {
  set.seed(708L)
  .new_dataset <- function() {
    values <- rnorm(100L)
    values[sample(seq_len(length(values)), size = 10L)] <- NA_real_
    X <- matrix(
      data = sample(values, size = 100L)
      , ncol = 1L
    )
    return(lgb.Dataset(
      data = X
      , label = 2L * X + runif(nrow(X), 0L, 0.1)
    ))
  }

  params <- list(
    objective = "regression"
    , verbose = VERBOSITY
    , metric = "mse"
    , seed = 0L
    , num_leaves = 2L
  )

  dtrain <- .new_dataset()
  bst <- lgb.train(
    data = dtrain
    , nrounds = 10L
    , params = params
    , valids = list("train" = dtrain)
  )
  expect_true(lgb.is.Booster(bst))

  dtrain <- .new_dataset()
  bst_linear <- lgb.train(
    data = dtrain
    , nrounds = 10L
    , params = utils::modifyList(params, list(linear_tree = TRUE))
    , valids = list("train" = dtrain)
  )
  expect_true(lgb.is.Booster(bst_linear))

  bst_last_mse <- bst$record_evals[["train"]][["l2"]][["eval"]][[10L]]
  bst_lin_last_mse <- bst_linear$record_evals[["train"]][["l2"]][["eval"]][[10L]]
  expect_true(bst_lin_last_mse <  bst_last_mse)
})

test_that("lgb.train() works with linear learners, bagging, and a Dataset that has missing values", {
  set.seed(708L)
  .new_dataset <- function() {
    values <- rnorm(100L)
    values[sample(seq_len(length(values)), size = 10L)] <- NA_real_
    X <- matrix(
      data = sample(values, size = 100L)
      , ncol = 1L
    )
    return(lgb.Dataset(
      data = X
      , label = 2L * X + runif(nrow(X), 0L, 0.1)
    ))
  }

  params <- list(
    objective = "regression"
    , verbose = VERBOSITY
    , metric = "mse"
    , seed = 0L
    , num_leaves = 2L
    , bagging_freq = 1L
    , subsample = 0.8
  )

  dtrain <- .new_dataset()
  bst <- lgb.train(
    data = dtrain
    , nrounds = 10L
    , params = params
    , valids = list("train" = dtrain)
  )
  expect_true(lgb.is.Booster(bst))

  dtrain <- .new_dataset()
  bst_linear <- lgb.train(
    data = dtrain
    , nrounds = 10L
    , params = utils::modifyList(params, list(linear_tree = TRUE))
    , valids = list("train" = dtrain)
  )
  expect_true(lgb.is.Booster(bst_linear))

  bst_last_mse <- bst$record_evals[["train"]][["l2"]][["eval"]][[10L]]
  bst_lin_last_mse <- bst_linear$record_evals[["train"]][["l2"]][["eval"]][[10L]]
  expect_true(bst_lin_last_mse <  bst_last_mse)
})

test_that("lgb.train() works with linear learners and data where a feature has only 1 non-NA value", {
  set.seed(708L)
  .new_dataset <- function() {
    values <- c(rnorm(100L), rep(NA_real_, 100L))
    values[118L] <- rnorm(1L)
    X <- matrix(
      data = values
      , ncol = 2L
    )
    return(lgb.Dataset(
      data = X
      , label = 2L * X[, 1L] + runif(nrow(X), 0L, 0.1)
      , params = list(
        feature_pre_filter = FALSE
      )
    ))
  }

  params <- list(
    objective = "regression"
    , verbose = -1L
    , metric = "mse"
    , seed = 0L
    , num_leaves = 2L
  )

  dtrain <- .new_dataset()
  bst_linear <- lgb.train(
    data = dtrain
    , nrounds = 10L
    , params = utils::modifyList(params, list(linear_tree = TRUE))
  )
  expect_true(lgb.is.Booster(bst_linear))
})

test_that("lgb.train() works with linear learners when Dataset has categorical features", {
  set.seed(708L)
  .new_dataset <- function() {
    X <- matrix(numeric(200L), nrow = 100L, ncol = 2L)
    X[, 1L] <- rnorm(100L)
    X[, 2L] <- sample(seq_len(4L), size = 100L, replace = TRUE)
    return(lgb.Dataset(
      data = X
      , label = 2L * X[, 1L] + runif(nrow(X), 0L, 0.1)
    ))
  }

  params <- list(
    objective = "regression"
    , verbose = -1L
    , metric = "mse"
    , seed = 0L
    , num_leaves = 2L
    , categorical_feature = 1L
  )

  dtrain <- .new_dataset()
  bst <- lgb.train(
    data = dtrain
    , nrounds = 10L
    , params = params
    , valids = list("train" = dtrain)
  )
  expect_true(lgb.is.Booster(bst))

  dtrain <- .new_dataset()
  bst_linear <- lgb.train(
    data = dtrain
    , nrounds = 10L
    , params = utils::modifyList(params, list(linear_tree = TRUE))
    , valids = list("train" = dtrain)
  )
  expect_true(lgb.is.Booster(bst_linear))

  bst_last_mse <- bst$record_evals[["train"]][["l2"]][["eval"]][[10L]]
  bst_lin_last_mse <- bst_linear$record_evals[["train"]][["l2"]][["eval"]][[10L]]
  expect_true(bst_lin_last_mse <  bst_last_mse)
})

context("interaction constraints")

test_that("lgb.train() throws an informative error if interaction_constraints is not a list", {
  dtrain <- lgb.Dataset(train$data, label = train$label)
  params <- list(objective = "regression", interaction_constraints = "[1,2],[3]")
    expect_error({
      bst <- lightgbm(
        data = dtrain
        , params = params
        , nrounds = 2L
      )
    }, "interaction_constraints must be a list")
})

test_that(paste0("lgb.train() throws an informative error if the members of interaction_constraints ",
                 "are not character or numeric vectors"), {
  dtrain <- lgb.Dataset(train$data, label = train$label)
  params <- list(objective = "regression", interaction_constraints = list(list(1L, 2L), list(3L)))
    expect_error({
      bst <- lightgbm(
        data = dtrain
        , params = params
        , nrounds = 2L
      )
    }, "every element in interaction_constraints must be a character vector or numeric vector")
})

test_that("lgb.train() throws an informative error if interaction_constraints contains a too large index", {
  dtrain <- lgb.Dataset(train$data, label = train$label)
  params <- list(objective = "regression",
                 interaction_constraints = list(c(1L, length(colnames(train$data)) + 1L), 3L))
    expect_error({
      bst <- lightgbm(
        data = dtrain
        , params = params
        , nrounds = 2L
      )
    }, "supplied a too large value in interaction_constraints")
})

test_that(paste0("lgb.train() gives same result when interaction_constraints is specified as a list of ",
                 "character vectors, numeric vectors, or a combination"), {
  set.seed(1L)
  dtrain <- lgb.Dataset(train$data, label = train$label)

  params <- list(objective = "regression", interaction_constraints = list(c(1L, 2L), 3L))
  bst <- lightgbm(
    data = dtrain
    , params = params
    , nrounds = 2L
  )
  pred1 <- bst$predict(test$data)

  cnames <- colnames(train$data)
  params <- list(objective = "regression", interaction_constraints = list(c(cnames[[1L]], cnames[[2L]]), cnames[[3L]]))
  bst <- lightgbm(
    data = dtrain
    , params = params
    , nrounds = 2L
  )
  pred2 <- bst$predict(test$data)

  params <- list(objective = "regression", interaction_constraints = list(c(cnames[[1L]], cnames[[2L]]), 3L))
  bst <- lightgbm(
    data = dtrain
    , params = params
    , nrounds = 2L
  )
  pred3 <- bst$predict(test$data)

  expect_equal(pred1, pred2)
  expect_equal(pred2, pred3)

})

test_that(paste0("lgb.train() gives same results when using interaction_constraints and specifying colnames"), {
  set.seed(1L)
  dtrain <- lgb.Dataset(train$data, label = train$label)

  params <- list(objective = "regression", interaction_constraints = list(c(1L, 2L), 3L))
  bst <- lightgbm(
    data = dtrain
    , params = params
    , nrounds = 2L
  )
  pred1 <- bst$predict(test$data)

  new_colnames <- paste0(colnames(train$data), "_x")
  params <- list(objective = "regression"
                 , interaction_constraints = list(c(new_colnames[1L], new_colnames[2L]), new_colnames[3L]))
  bst <- lightgbm(
    data = dtrain
    , params = params
    , nrounds = 2L
    , colnames = new_colnames
  )
  pred2 <- bst$predict(test$data)

  expect_equal(pred1, pred2)

})

context("monotone constraints")

.generate_trainset_for_monotone_constraints_tests <- function(x3_to_categorical) {
  n_samples <- 3000L
  x1_positively_correlated_with_y <- runif(n = n_samples, min = 0.0, max = 1.0)
  x2_negatively_correlated_with_y <- runif(n = n_samples, min = 0.0, max = 1.0)
  x3_negatively_correlated_with_y <- runif(n = n_samples, min = 0.0, max = 1.0)
  if (x3_to_categorical) {
    x3_negatively_correlated_with_y <- as.integer(x3_negatively_correlated_with_y / 0.01)
    categorical_features <- "feature_3"
  } else {
    categorical_features <- NULL
  }
  X <- matrix(
    data = c(
        x1_positively_correlated_with_y
        , x2_negatively_correlated_with_y
        , x3_negatively_correlated_with_y
    )
    , ncol = 3L
  )
  zs <- rnorm(n = n_samples, mean = 0.0, sd = 0.01)
  scales <- 10.0 * (runif(n = 6L, min = 0.0, max = 1.0) + 0.5)
  y <- (
    scales[1L] * x1_positively_correlated_with_y
    + sin(scales[2L] * pi * x1_positively_correlated_with_y)
    - scales[3L] * x2_negatively_correlated_with_y
    - cos(scales[4L] * pi * x2_negatively_correlated_with_y)
    - scales[5L] * x3_negatively_correlated_with_y
    - cos(scales[6L] * pi * x3_negatively_correlated_with_y)
    + zs
  )
  return(lgb.Dataset(
    data = X
    , label = y
    , categorical_feature = categorical_features
    , free_raw_data = FALSE
    , colnames = c("feature_1", "feature_2", "feature_3")
  ))
}

.is_increasing <- function(y) {
  return(all(diff(y) >= 0.0))
}

.is_decreasing <- function(y) {
  return(all(diff(y) <= 0.0))
}

.is_non_monotone <- function(y) {
  return(any(diff(y) < 0.0) & any(diff(y) > 0.0))
}

# R equivalent of numpy.linspace()
.linspace <- function(start_val, stop_val, num) {
  weights <- (seq_len(num) - 1L) / (num - 1L)
  return(start_val + weights * (stop_val - start_val))
}

.is_correctly_constrained <- function(learner, x3_to_categorical) {
  iterations <- 10L
  n <- 1000L
  variable_x <- .linspace(0L, 1L, n)
  fixed_xs_values <- .linspace(0L, 1L, n)
  for (i in seq_len(iterations)) {
    fixed_x <- fixed_xs_values[i] * rep(1.0, n)
    monotonically_increasing_x <- matrix(
      data = c(variable_x, fixed_x, fixed_x)
      , ncol = 3L
    )
    monotonically_increasing_y <- predict(
      learner
      , monotonically_increasing_x
    )

    monotonically_decreasing_x <- matrix(
      data = c(fixed_x, variable_x, fixed_x)
      , ncol = 3L
    )
    monotonically_decreasing_y <- predict(
      learner
      , monotonically_decreasing_x
    )

    if (x3_to_categorical) {
      non_monotone_data <- c(
        fixed_x
        , fixed_x
        , as.integer(variable_x / 0.01)
      )
    } else {
      non_monotone_data <- c(fixed_x, fixed_x, variable_x)
    }
    non_monotone_x <- matrix(
      data = non_monotone_data
      , ncol = 3L
    )
    non_monotone_y <- predict(
      learner
      , non_monotone_x
    )
    if (!(.is_increasing(monotonically_increasing_y) &&
          .is_decreasing(monotonically_decreasing_y) &&
          .is_non_monotone(non_monotone_y)
    )) {
      return(FALSE)
    }
  }
  return(TRUE)
}

for (x3_to_categorical in c(TRUE, FALSE)) {
  set.seed(708L)
  dtrain <- .generate_trainset_for_monotone_constraints_tests(
    x3_to_categorical = x3_to_categorical
  )
  for (monotone_constraints_method in c("basic", "intermediate", "advanced")) {
    test_msg <- paste0(
      "lgb.train() supports monotone constraints ("
      , "categoricals="
      , x3_to_categorical
      , ", method="
      , monotone_constraints_method
      , ")"
    )
    test_that(test_msg, {
      params <- list(
        min_data = 20L
        , num_leaves = 20L
        , monotone_constraints = c(1L, -1L, 0L)
        , monotone_constraints_method = monotone_constraints_method
        , use_missing = FALSE
      )
      constrained_model <- lgb.train(
        params = params
        , data = dtrain
        , obj = "regression_l2"
        , nrounds = 100L
      )
      expect_true({
        .is_correctly_constrained(
          learner = constrained_model
          , x3_to_categorical = x3_to_categorical
        )
      })
    })
  }
}<|MERGE_RESOLUTION|>--- conflicted
+++ resolved
@@ -554,7 +554,6 @@
   expect_identical(evals_no_showsd[["eval_err"]], list())
 })
 
-<<<<<<< HEAD
 test_that("lgb.cv() respects parameter aliases for objective", {
   nrounds <- 3L
   nfold <- 4L
@@ -599,7 +598,8 @@
   expect_length(cv_bst$record_evals[["valid"]][["binary_logloss"]][["eval"]], nrounds)
   expect_length(cv_bst$record_evals[["valid"]][["auc"]][["eval"]], nrounds)
   expect_length(cv_bst$boosters, nfold)
-=======
+})
+
 test_that("lgb.cv() respects eval_train_metric argument", {
   dtrain <- lgb.Dataset(train$data, label = train$label)
   params <- list(
@@ -637,7 +637,6 @@
     length(bst_train$record_evals[["train"]][["l2"]][["eval"]])
     , nrounds
   )
->>>>>>> f9053abb
 })
 
 context("lgb.train()")
