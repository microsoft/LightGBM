--- conflicted
+++ resolved
@@ -114,7 +114,6 @@
     expect_equal(pred_leaf1, pred_leaf2)
 })
 
-<<<<<<< HEAD
 test_that("predict() params should override keyword argument for raw-score predictions", {
   data(agaricus.train, package = "lightgbm")
   X <- agaricus.train$data
@@ -273,7 +272,8 @@
     expect_equal(preds_contrib_s3_keyword, preds_contrib_s3_param)
     expect_equal(preds_contrib_s3_keyword, preds_contrib_r6_param)
   }
-=======
+})
+
 .expect_has_row_names <- function(pred, X) {
     if (is.vector(pred)) {
         rnames <- names(pred)
@@ -381,7 +381,6 @@
         , verbose = VERBOSITY
     )
     .check_all_row_name_expectations(bst, X)
->>>>>>> 3798f872
 })
 
 test_that("predictions for regression and binary classification are returned as vectors", {
