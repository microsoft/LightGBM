Package: lightgbm
Type: Package
Title: Light Gradient Boosting Machine
Version: ~~VERSION~~
Date: ~~DATE~~
Authors@R: c(
    person("Yu", "Shi", email = "yushi2@microsoft.com", role = c("aut", "cre")),
    person("Guolin", "Ke", email = "guolin.ke@outlook.com", role = c("aut")),
    person("Damien", "Soukhavong", email = "damien.soukhavong@skema.edu", role = c("aut")),
    person("James", "Lamb", email="jaylamb20@gmail.com", role = c("aut")),
    person("Qi", "Meng", role = c("aut")),
    person("Thomas", "Finley", role = c("aut")),
    person("Taifeng", "Wang", role = c("aut")),
    person("Wei", "Chen", role = c("aut")),
    person("Weidong", "Ma", role = c("aut")),
    person("Qiwei", "Ye", role = c("aut")),
    person("Tie-Yan", "Liu", role = c("aut")),
    person("Nikita", "Titov", role = c("aut")),
    person("Yachen", "Yan", role = c("ctb")),
    person("Microsoft Corporation", role = c("cph")),
    person("Dropbox, Inc.", role = c("cph")),
    person("Alberto", "Ferreira", role = c("ctb")),
    person("Daniel", "Lemire", role = c("ctb")),
    person("Victor", "Zverovich", role = c("cph")),
    person("IBM Corporation", role = c("ctb")),
    person("David", "Cortes", role = c("aut")),
    person("Michael", "Mayer", role = c("ctb"))
    )
Description: Tree based algorithms can be improved by introducing boosting frameworks.
    'LightGBM' is one such framework, based on Ke, Guolin et al. (2017) <https://papers.nips.cc/paper/6907-lightgbm-a-highly-efficient-gradient-boosting-decision>.
    This package offers an R interface to work with it.
    It is designed to be distributed and efficient with the following advantages:
        1. Faster training speed and higher efficiency.
        2. Lower memory usage.
        3. Better accuracy.
        4. Parallel learning supported.
        5. Capable of handling large-scale data.
    In recognition of these advantages, 'LightGBM' has been widely-used in many winning solutions of machine learning competitions.
    Comparison experiments on public datasets suggest that 'LightGBM' can outperform existing boosting frameworks on both efficiency and accuracy, with significantly lower memory consumption. In addition, parallel experiments suggest that in certain circumstances, 'LightGBM' can achieve a linear speed-up in training time by using multiple machines.
Encoding: UTF-8
License: MIT + file LICENSE
URL: https://github.com/Microsoft/LightGBM
BugReports: https://github.com/Microsoft/LightGBM/issues
NeedsCompilation: yes
Biarch: true
VignetteBuilder: knitr
Suggests:
    knitr,
    processx,
    RhpcBLASctl,
    rmarkdown,
    testthat
Depends:
    R (>= 3.5)
Imports:
    R6 (>= 2.0),
    data.table (>= 1.9.6),
    graphics,
    jsonlite (>= 1.0),
    Matrix (>= 1.1-0),
    methods,
    parallel,
    utils
SystemRequirements:
<<<<<<< HEAD
    ~~CXXSTD~~
RoxygenNote: 7.2.1
=======
    C++11
RoxygenNote: 7.2.3
>>>>>>> 29796eee
<|MERGE_RESOLUTION|>--- conflicted
+++ resolved
@@ -62,10 +62,5 @@
     parallel,
     utils
 SystemRequirements:
-<<<<<<< HEAD
     ~~CXXSTD~~
-RoxygenNote: 7.2.1
-=======
-    C++11
-RoxygenNote: 7.2.3
->>>>>>> 29796eee
+RoxygenNote: 7.2.3