/*!
 * Copyright (c) 2021 Microsoft Corporation. All rights reserved.
 * Licensed under the MIT License. See LICENSE file in the project root for
 * license information.
 */

#ifdef USE_CUDA_EXP

#include "cuda_binary_objective.hpp"

#include <string>
#include <vector>

namespace LightGBM {

CUDABinaryLogloss::CUDABinaryLogloss(const Config& config):
CUDAObjectiveInterface<BinaryLogloss>(config), ova_class_id_(-1) {
  cuda_label_ = nullptr;
  cuda_ova_label_ = nullptr;
  cuda_weights_ = nullptr;
  cuda_boost_from_score_ = nullptr;
  cuda_sum_weights_ = nullptr;
  cuda_label_weights_ = nullptr;
}

CUDABinaryLogloss::CUDABinaryLogloss(const Config& config, const int ova_class_id):
CUDAObjectiveInterface<BinaryLogloss>(config), ova_class_id_(ova_class_id) {
  is_pos_ = [ova_class_id](label_t label) { return static_cast<int>(label) == ova_class_id; };
}

CUDABinaryLogloss::CUDABinaryLogloss(const std::vector<std::string>& strs): CUDAObjectiveInterface<BinaryLogloss>(strs) {}

CUDABinaryLogloss::~CUDABinaryLogloss() {
  DeallocateCUDAMemory<label_t>(&cuda_ova_label_, __FILE__, __LINE__);
  DeallocateCUDAMemory<double>(&cuda_label_weights_, __FILE__, __LINE__);
  DeallocateCUDAMemory<double>(&cuda_boost_from_score_, __FILE__, __LINE__);
  DeallocateCUDAMemory<double>(&cuda_sum_weights_, __FILE__, __LINE__);
}

void CUDABinaryLogloss::Init(const Metadata& metadata, data_size_t num_data) {
  CUDAObjectiveInterface<BinaryLogloss>::Init(metadata, num_data);
  if (ova_class_id_ == -1) {
    cuda_label_ = metadata.cuda_metadata()->cuda_label();
    cuda_ova_label_ = nullptr;
  } else {
    InitCUDAMemoryFromHostMemory<label_t>(&cuda_ova_label_, metadata.cuda_metadata()->cuda_label(), static_cast<size_t>(num_data), __FILE__, __LINE__);
    LaunchResetOVACUDALabelKernel();
    cuda_label_ = cuda_ova_label_;
  }
  cuda_weights_ = metadata.cuda_metadata()->cuda_weights();
  AllocateCUDAMemory<double>(&cuda_boost_from_score_, 1, __FILE__, __LINE__);
  SetCUDAMemory<double>(cuda_boost_from_score_, 0, 1, __FILE__, __LINE__);
  AllocateCUDAMemory<double>(&cuda_sum_weights_, 1, __FILE__, __LINE__);
  SetCUDAMemory<double>(cuda_sum_weights_, 0, 1, __FILE__, __LINE__);
  if (label_weights_[0] != 1.0f || label_weights_[1] != 1.0f) {
    InitCUDAMemoryFromHostMemory<double>(&cuda_label_weights_, label_weights_, 2, __FILE__, __LINE__);
  } else {
    cuda_label_weights_ = nullptr;
  }
}

<<<<<<< HEAD
=======
void CUDABinaryLogloss::GetGradients(const double* scores, score_t* gradients, score_t* hessians) const {
  LaunchGetGradientsKernel(scores, gradients, hessians);
  SynchronizeCUDADevice(__FILE__, __LINE__);
}

double CUDABinaryLogloss::BoostFromScore(int) const {
  LaunchBoostFromScoreKernel();
  SynchronizeCUDADevice(__FILE__, __LINE__);
  double boost_from_score = 0.0f;
  CopyFromCUDADeviceToHost<double>(&boost_from_score, cuda_boost_from_score_, 1, __FILE__, __LINE__);
  double pavg = 0.0f;
  CopyFromCUDADeviceToHost<double>(&pavg, cuda_sum_weights_, 1, __FILE__, __LINE__);
  Log::Info("[%s:%s]: pavg=%f -> initscore=%f", GetName(), __func__, pavg, boost_from_score);
  return boost_from_score;
}

void CUDABinaryLogloss::ConvertOutputCUDA(const data_size_t num_data, const double* input, double* output) const {
  LaunchConvertOutputCUDAKernel(num_data, input, output);
}
>>>>>>> f1d3181c

}  // namespace LightGBM

#endif  // USE_CUDA_EXP<|MERGE_RESOLUTION|>--- conflicted
+++ resolved
@@ -59,8 +59,6 @@
   }
 }
 
-<<<<<<< HEAD
-=======
 void CUDABinaryLogloss::GetGradients(const double* scores, score_t* gradients, score_t* hessians) const {
   LaunchGetGradientsKernel(scores, gradients, hessians);
   SynchronizeCUDADevice(__FILE__, __LINE__);
@@ -80,7 +78,6 @@
 void CUDABinaryLogloss::ConvertOutputCUDA(const data_size_t num_data, const double* input, double* output) const {
   LaunchConvertOutputCUDAKernel(num_data, input, output);
 }
->>>>>>> f1d3181c
 
 }  // namespace LightGBM
 
