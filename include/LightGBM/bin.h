#ifndef LIGHTGBM_BIN_H_
#define LIGHTGBM_BIN_H_

#include <LightGBM/utils/common.h>

#include <LightGBM/meta.h>

#include <vector>
#include <functional>
#include <unordered_map>
#include <sstream>

namespace LightGBM {

enum BinType {
  NumericalBin,
  CategoricalBin
};


/*! \brief Store data for one histogram bin */
struct HistogramBinEntry {
public:
  /*! \brief Sum of gradients on this bin */
  double sum_gradients = 0.0f;
  /*! \brief Sum of hessians on this bin */
  double sum_hessians = 0.0f;
  /*! \brief Number of data on this bin */
  data_size_t cnt = 0;
  /*!
  * \brief Sum up (reducers) functions for histogram bin
  */
  inline static void SumReducer(const char *src, char *dst, int len) {
    const int type_size = sizeof(HistogramBinEntry);
    int used_size = 0;
    const HistogramBinEntry* p1;
    HistogramBinEntry* p2;
    while (used_size < len) {
      // convert
      p1 = reinterpret_cast<const HistogramBinEntry*>(src);
      p2 = reinterpret_cast<HistogramBinEntry*>(dst);
      // add
      p2->cnt += p1->cnt;
      p2->sum_gradients += p1->sum_gradients;
      p2->sum_hessians += p1->sum_hessians;
      src += type_size;
      dst += type_size;
      used_size += type_size;
    }
  }
};

/*! \brief This class used to convert feature values into bin,
*          and store some meta information for bin*/
class BinMapper {
public:
  BinMapper();
  BinMapper(const BinMapper& other);
  explicit BinMapper(const void* memory);
  ~BinMapper();

  static double kSparseThreshold;
  bool CheckAlign(const BinMapper& other) const {
    if (num_bin_ != other.num_bin_) {
      return false;
    }
    if (bin_type_ == BinType::NumericalBin) {
      for (int i = 0; i < num_bin_; ++i) {
        if (bin_upper_bound_[i] != other.bin_upper_bound_[i]) {
          return false;
        }
      }
    } else {
      for (int i = 0; i < num_bin_; i++) {
        if (bin_2_categorical_[i] != other.bin_2_categorical_[i]) {
          return false;
        }
      }
    }
    return true;
  }

  /*! \brief Get number of bins */
  inline int num_bin() const { return num_bin_; }
  /*! \brief True if bin is trival (contains only one bin) */
  inline bool is_trival() const { return is_trival_; }
  /*! \brief Sparsity of this bin ( num_zero_bins / num_data ) */
  inline double sparse_rate() const { return sparse_rate_; }
  /*!
  * \brief Save binary data to file
  * \param file File want to write
  */
  void SaveBinaryToFile(FILE* file) const;
  /*!
  * \brief Mapping bin into feature value
  * \param bin
  * \return Feature value of this bin
  */
  inline double BinToValue(uint32_t bin) const {
    if (bin_type_ == BinType::NumericalBin) {
      return bin_upper_bound_[bin];
    } else {
      return bin_2_categorical_[bin];
    }
  }
  /*!
  * \brief Get sizes in byte of this object
  */
  size_t SizesInByte() const;
  /*!
  * \brief Mapping feature value into bin 
  * \param value
  * \return bin for this feature value
  */
  inline uint32_t ValueToBin(double value) const;

  /*!
  * \brief Get the default bin when value is 0
  * \return default bin
  */
  inline uint32_t GetDefaultBin() const {
    return default_bin_;
  }
  /*!
  * \brief Construct feature value to bin mapper according feature values
  * \param values (Sampled) values of this feature, Note: not include zero. 
  * \param num_values number of values.
  * \param total_sample_cnt number of total sample count, equal with values.size() + num_zeros
  * \param max_bin The maximal number of bin
  * \param min_data_in_bin min number of data in one bin
  * \param min_split_data
  * \param bin_type Type of this bin
  */
  void FindBin(double* values, int num_values, size_t total_sample_cnt, int max_bin, int min_data_in_bin, int min_split_data, BinType bin_type);

  /*!
  * \brief Use specific number of bin to calculate the size of this class
  * \param bin The number of bin
  * \return Size
  */
  static int SizeForSpecificBin(int bin);

  /*!
  * \brief Seirilizing this object to buffer
  * \param buffer The destination
  */
  void CopyTo(char* buffer);

  /*!
  * \brief Deserilizing this object from buffer
  * \param buffer The source
  */
  void CopyFrom(const char* buffer);

  /*!
  * \brief Get bin types
  */
  inline BinType bin_type() const { return bin_type_; }

  /*!
  * \brief Get bin info
  */
  inline std::string bin_info() const {
    if (bin_type_ == BinType::CategoricalBin) {
      return Common::Join(bin_2_categorical_, ":");
    } else {
      std::stringstream str_buf;
      str_buf << std::setprecision(std::numeric_limits<double>::digits10 + 2);
      str_buf << '[' << min_val_ << ':' << max_val_ << ']';
      return str_buf.str();
    }
  }

private:
  /*! \brief Number of bins */
  int num_bin_;
  /*! \brief Store upper bound for each bin */
  std::vector<double> bin_upper_bound_;
  /*! \brief True if this feature is trival */
  bool is_trival_;
  /*! \brief Sparse rate of this bins( num_bin0/num_data ) */
  double sparse_rate_;
  /*! \brief Type of this bin */
  BinType bin_type_;
  /*! \brief Mapper from categorical to bin */
  std::unordered_map<int, unsigned int> categorical_2_bin_;
  /*! \brief Mapper from bin to categorical */
  std::vector<int> bin_2_categorical_;
  /*! \brief minimal feature vaule */
  double min_val_;
  /*! \brief maximum feature value */
  double max_val_;
  /*! \brief bin value of feature value 0 */
  uint32_t default_bin_;
};

/*!
* \brief Interface for ordered bin data. efficient for construct histogram, especially for sparse bin
*        There are 2 advantages by using ordered bin.
*        1. group the data by leafs to improve the cache hit.
*        2. only store the non-zero bin, which can speed up the histogram consturction for sparse features.
*        However it brings additional cost: it need re-order the bins after every split, which will cost much for dense feature.
*        So we only using ordered bin for sparse situations.
*/
class OrderedBin {
public:
  /*! \brief virtual destructor */
  virtual ~OrderedBin() {}

  /*!
  * \brief Initialization logic.
  * \param used_indices If used_indices.size() == 0 means using all data, otherwise, used_indices[i] == true means i-th data is used
           (this logic was build for bagging logic)
  * \param num_leaves Number of leaves on this iteration
  */
  virtual void Init(const char* used_indices, data_size_t num_leaves) = 0;

  /*!
  * \brief Construct histogram by using this bin
  *        Note: Unlike Bin, OrderedBin doesn't use ordered gradients and ordered hessians.
  *        Because it is hard to know the relative index in one leaf for sparse bin, since we skipped zero bins.
  * \param leaf Using which leaf's data to construct
  * \param gradients Gradients, Note:non-oredered by leaf
  * \param hessians Hessians, Note:non-oredered by leaf
  * \param out Output Result
  */
  virtual void ConstructHistogram(int leaf, const score_t* gradients,
    const score_t* hessians, HistogramBinEntry* out) const = 0;

  /*!
  * \brief Split current bin, and perform re-order by leaf
  * \param leaf Using which leaf's to split
  * \param right_leaf The new leaf index after perform this split
  * \param is_in_leaf is_in_leaf[i] == mark means the i-th data will be on left leaf after split
  * \param mark is_in_leaf[i] == mark means the i-th data will be on left leaf after split
  */
  virtual void Split(int leaf, int right_leaf, const char* is_in_leaf, char mark) = 0;

  virtual data_size_t NonZeroCount(int leaf) const = 0;
};

/*! \brief Iterator for one bin column */
class BinIterator {
public:
  /*!
  * \brief Get bin data on specific row index
  * \param idx Index of this data
  * \return Bin data
  */
  virtual uint32_t Get(data_size_t idx) = 0;
<<<<<<< HEAD
=======
  virtual uint32_t RawGet(data_size_t idx) = 0;
>>>>>>> 56fe2cc4
  virtual void Reset(data_size_t idx) = 0;
  virtual ~BinIterator() = default;
};

/*!
* \brief Interface for bin data. This class will store bin data for one feature.
*        unlike OrderedBin, this class will store data by original order.
*        Note that it may cause cache misses when construct histogram,
*        but it doesn't need to re-order operation, So it will be faster than OrderedBin for dense feature
*/
class Bin {
public:
  /*! \brief virtual destructor */
  virtual ~Bin() {}
  /*!
  * \brief Push one record
  * \pram tid Thread id
  * \param idx Index of record
  * \param value bin value of record
  */
  virtual void Push(int tid, data_size_t idx, uint32_t value) = 0;


  virtual void CopySubset(const Bin* full_bin, const data_size_t* used_indices, data_size_t num_used_indices) = 0;
  /*!
  * \brief Get bin iterator of this bin for specific feature
  * \param min_bin min_bin of current used feature
  * \param max_bin max_bin of current used feature
  * \param default_bin default bin if bin not in [min_bin, max_bin]
  * \return Iterator of this bin
  */
  virtual BinIterator* GetIterator(uint32_t min_bin, uint32_t max_bin, uint32_t default_bin) const = 0;

  /*!
  * \brief Save binary data to file
  * \param file File want to write
  */
  virtual void SaveBinaryToFile(FILE* file) const = 0;

  /*!
  * \brief Load from memory
  * \param memory
  * \param local_used_indices
  */
  virtual void LoadFromMemory(const void* memory,
    const std::vector<data_size_t>& local_used_indices) = 0;

  /*!
  * \brief Get sizes in byte of this object
  */
  virtual size_t SizesInByte() const = 0;

  /*! \brief Number of all data */
  virtual data_size_t num_data() const = 0;

  virtual void ReSize(data_size_t num_data) = 0;

  /*!
  * \brief Construct histogram of this feature,
  *        Note: We use ordered_gradients and ordered_hessians to improve cache hit chance
  *        The naive solution is using gradients[data_indices[i]] for data_indices[i] to get gradients,
           which is not cache friendly, since the access of memory is not continuous.
  *        ordered_gradients and ordered_hessians are preprocessed, and they are re-ordered by data_indices.
  *        Ordered_gradients[i] is aligned with data_indices[i]'s gradients (same for ordered_hessians).
  * \param data_indices Used data indices in current leaf
  * \param num_data Number of used data
  * \param ordered_gradients Pointer to gradients, the data_indices[i]-th data's gradient is ordered_gradients[i]
  * \param ordered_hessians Pointer to hessians, the data_indices[i]-th data's hessian is ordered_hessians[i]
  * \param out Output Result
  */
  virtual void ConstructHistogram(
    const data_size_t* data_indices, data_size_t num_data,
    const score_t* ordered_gradients, const score_t* ordered_hessians,
    HistogramBinEntry* out) const = 0;

  /*!
  * \brief Split data according to threshold, if bin <= threshold, will put into left(lte_indices), else put into right(gt_indices)
  * \param min_bin min_bin of current used feature
  * \param max_bin max_bin of current used feature
  * \param default_bin defualt bin if bin not in [min_bin, max_bin]
  * \param threshold The split threshold.
  * \param data_indices Used data indices. After called this function. The less than or equal data indices will store on this object.
  * \param num_data Number of used data
  * \param lte_indices After called this function. The less or equal data indices will store on this object.
  * \param gt_indices After called this function. The greater data indices will store on this object.
  * \param bin_type type of bin
  * \return The number of less than or equal data.
  */
  virtual data_size_t Split(uint32_t min_bin, uint32_t max_bin, 
    uint32_t default_bin, uint32_t threshold,
    data_size_t* data_indices, data_size_t num_data,
    data_size_t* lte_indices, data_size_t* gt_indices, BinType bin_type) const = 0;

  /*!
  * \brief Create the ordered bin for this bin
  * \return Pointer to ordered bin
  */
  virtual OrderedBin* CreateOrderedBin() const = 0;

  /*!
  * \brief After pushed all feature data, call this could have better refactor for bin data
  */
  virtual void FinishLoad() = 0;

  /*!
  * \brief Create object for bin data of one feature, will call CreateDenseBin or CreateSparseBin according to "is_sparse"
  * \param num_data Total number of data
  * \param num_bin Number of bin
  * \param sparse_rate Sparse rate of this bins( num_bin0/num_data )
  * \param is_enable_sparse True if enable sparse feature
  * \param sparse_threshold Threshold for treating a feature as a sparse feature
  * \param is_sparse Will set to true if this bin is sparse
  * \param default_bin Default bin for zeros value
  * \return The bin data object
  */
  static Bin* CreateBin(data_size_t num_data, int num_bin,
<<<<<<< HEAD
    double sparse_rate, bool is_enable_sparse, bool* is_sparse);
=======
    double sparse_rate, bool is_enable_sparse, double sparse_threshold, bool* is_sparse);
>>>>>>> 56fe2cc4

  /*!
  * \brief Create object for bin data of one feature, used for dense feature
  * \param num_data Total number of data
  * \param num_bin Number of bin
  * \return The bin data object
  */
  static Bin* CreateDenseBin(data_size_t num_data, int num_bin);

  /*!
  * \brief Create object for bin data of one feature, used for sparse feature
  * \param num_data Total number of data
  * \param num_bin Number of bin
  * \return The bin data object
  */
  static Bin* CreateSparseBin(data_size_t num_data, int num_bin);
};

inline uint32_t BinMapper::ValueToBin(double value) const {
  if (bin_type_ == BinType::NumericalBin) {
    // binary search to find bin
    int l = 0;
    int r = num_bin_ - 1;
    while (l < r) {
      int m = (r + l - 1) / 2;
      if (value <= bin_upper_bound_[m]) {
        r = m;
      } else {
        l = m + 1;
      }
    }
    return l;
  } else {
    int int_value = static_cast<int>(value);
    if (categorical_2_bin_.count(int_value)) {
      return categorical_2_bin_.at(int_value);
    } else {
      return num_bin_ - 1;
    }
  }
}

}  // namespace LightGBM

#endif   // LightGBM_BIN_H_<|MERGE_RESOLUTION|>--- conflicted
+++ resolved
@@ -59,7 +59,6 @@
   explicit BinMapper(const void* memory);
   ~BinMapper();
 
-  static double kSparseThreshold;
   bool CheckAlign(const BinMapper& other) const {
     if (num_bin_ != other.num_bin_) {
       return false;
@@ -248,10 +247,7 @@
   * \return Bin data
   */
   virtual uint32_t Get(data_size_t idx) = 0;
-<<<<<<< HEAD
-=======
   virtual uint32_t RawGet(data_size_t idx) = 0;
->>>>>>> 56fe2cc4
   virtual void Reset(data_size_t idx) = 0;
   virtual ~BinIterator() = default;
 };
@@ -368,11 +364,7 @@
   * \return The bin data object
   */
   static Bin* CreateBin(data_size_t num_data, int num_bin,
-<<<<<<< HEAD
-    double sparse_rate, bool is_enable_sparse, bool* is_sparse);
-=======
     double sparse_rate, bool is_enable_sparse, double sparse_threshold, bool* is_sparse);
->>>>>>> 56fe2cc4
 
   /*!
   * \brief Create object for bin data of one feature, used for dense feature
