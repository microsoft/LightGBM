--- conflicted
+++ resolved
@@ -614,13 +614,8 @@
   #endif  // USE_CUDA_EXP
     return metric->Eval(score, objective_function_);
   #ifdef USE_CUDA_EXP
-<<<<<<< HEAD
-  } else if (boosting_on_cuda && !evaluation_on_cuda) {
-    const size_t total_size = static_cast<size_t>(num_data) * static_cast<size_t>(num_tree_per_iteration_);
-=======
   } else if (boosting_on_gpu_ && !evaluation_on_cuda) {
     const size_t total_size = static_cast<size_t>(num_data_) * static_cast<size_t>(num_tree_per_iteration_);
->>>>>>> be7f3213
     if (total_size > host_score_.size()) {
       host_score_.resize(total_size, 0.0f);
     }
