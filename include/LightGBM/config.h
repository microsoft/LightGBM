--- conflicted
+++ resolved
@@ -465,14 +465,9 @@
       "feature_fraction_seed", "enable_bundle", "data_filename", "valid_data_filenames",
       "snapshot_freq", "verbosity", "sparse_threshold", "enable_load_from_binary_file",
       "max_conflict_rate", "poisson_max_delta_step", "gaussian_eta",
-<<<<<<< HEAD
       "histogram_pool_size", "output_freq", "is_provide_training_metric", "machine_list_filename",
-      "zero_as_missing", "max_cat_group", "max_cat_threshold", "cat_smooth_ratio", "min_cat_smooth", "max_cat_smooth"
-=======
-      "histogram_pool_size", "output_freq", "is_provide_training_metric", "machine_list_filename", 
       "zero_as_missing", "max_cat_group", "max_cat_threshold", "cat_smooth_ratio", "min_cat_smooth", "max_cat_smooth",
       "init_score_file", "valid_init_score_file"
->>>>>>> b3941b2f
     });
     std::unordered_map<std::string, std::string> tmp_map;
     for (const auto& pair : *params) {
