cmake_minimum_required(VERSION 2.8)

if(APPLE)
    SET(CMAKE_CXX_COMPILER "g++-6")
    SET(CMAKE_C_COMPILER "gcc-6")
endif()

PROJECT(lightgbm)

OPTION(USE_MPI "MPI based parallel learning" OFF)
OPTION(USE_OPENMP "Enable OpenMP" ON)
OPTION(USE_GPU "Enable GPU-acclerated training (EXPERIMENTAL)" OFF)

if(APPLE)
    OPTION(APPLE_OUTPUT_DYLIB "Output dylib shared library" OFF)
endif()

if(USE_MPI)
    find_package(MPI REQUIRED)
    ADD_DEFINITIONS(-DUSE_MPI)
    MESSAGE(${MPI_LIBRARIES})
    MESSAGE(${MPI_CXX_LIBRARIES})
else()
    ADD_DEFINITIONS(-DUSE_SOCKET)
endif(USE_MPI)

if(USE_OPENMP)
    find_package(OpenMP REQUIRED)
    SET(CMAKE_CXX_FLAGS "${CMAKE_CXX_FLAGS} ${OpenMP_CXX_FLAGS}")
else()
    # Ignore unknown #pragma warning
    if( (CMAKE_CXX_COMPILER_ID MATCHES "[cC][lL][aA][nN][gG]")
      OR (CMAKE_CXX_COMPILER_ID MATCHES "[gG][nN][uU]"))
        set(CMAKE_CXX_FLAGS "${CMAKE_CXX_FLAGS} -Wno-unknown-pragmas")
    endif()
endif(USE_OPENMP)

<<<<<<< HEAD
=======
if(USE_GPU)
    find_package(OpenCL REQUIRED)
    include_directories(${OpenCL_INCLUDE_DIRS})
    MESSAGE(STATUS "OpenCL include directory:" ${OpenCL_INCLUDE_DIRS})
    find_package(Boost 1.56.0 COMPONENTS filesystem system REQUIRED)
    include_directories(${Boost_INCLUDE_DIRS})
    ADD_DEFINITIONS(-DUSE_GPU)
endif(USE_GPU)

>>>>>>> 56fe2cc4
if(UNIX OR MINGW OR CYGWIN)
    SET(CMAKE_CXX_FLAGS "${CMAKE_CXX_FLAGS} -pthread -O3 -Wall -std=c++11 -Wno-ignored-attributes")
endif()

if(MSVC)
    if(MSVC_VERSION LESS 1800)
        message(STATUS "The compiler ${CMAKE_CXX_COMPILER} has no C++11 support. Please use a newer msvc.")
    endif()

    SET(variables
        CMAKE_C_FLAGS_DEBUG
        CMAKE_C_FLAGS_MINSIZEREL
        CMAKE_C_FLAGS_RELEASE
        CMAKE_C_FLAGS_RELWITHDEBINFO
        CMAKE_CXX_FLAGS_DEBUG
        CMAKE_CXX_FLAGS_MINSIZEREL
        CMAKE_CXX_FLAGS_RELEASE
        CMAKE_CXX_FLAGS_RELWITHDEBINFO
    )
    foreach(variable ${variables})
        if(${variable} MATCHES "/MD")
            string(REGEX REPLACE "/MD" "/MT" ${variable} "${${variable}}")
        endif()
    endforeach()
    SET(CMAKE_CXX_FLAGS "${CMAKE_CXX_FLAGS} /W4 /O2 /Ob2 /Oi /Ot /Oy /GL")
else()
    SET(CMAKE_CXX_FLAGS "${CMAKE_CXX_FLAGS} -fPIC")
endif()


SET(LightGBM_HEADER_DIR ${PROJECT_SOURCE_DIR}/include)
SET(BOOST_COMPUTE_HEADER_DIR ${PROJECT_SOURCE_DIR}/compute/include)

SET(EXECUTABLE_OUTPUT_PATH ${PROJECT_SOURCE_DIR})
SET(LIBRARY_OUTPUT_PATH ${PROJECT_SOURCE_DIR})

include_directories (${LightGBM_HEADER_DIR})
include_directories (${BOOST_COMPUTE_HEADER_DIR})

if(APPLE)
  if (APPLE_OUTPUT_DYLIB)
    SET(CMAKE_SHARED_LIBRARY_SUFFIX ".dylib")
  else()
    SET(CMAKE_SHARED_LIBRARY_SUFFIX ".so")
  endif()
endif(APPLE)

if(USE_MPI)
  include_directories(${MPI_CXX_INCLUDE_PATH})
endif(USE_MPI)

file(GLOB SOURCES 
    src/application/*.cpp
    src/boosting/*.cpp
    src/io/*.cpp
    src/metric/*.cpp
    src/objective/*.cpp
    src/network/*.cpp
    src/treelearner/*.cpp
)

add_executable(lightgbm src/main.cpp ${SOURCES})
add_library(_lightgbm SHARED src/c_api.cpp ${SOURCES})

if(MSVC)
    set_target_properties(_lightgbm PROPERTIES OUTPUT_NAME "lib_lightgbm")
endif(MSVC)

if(USE_MPI)
  TARGET_LINK_LIBRARIES(lightgbm ${MPI_CXX_LIBRARIES})
  TARGET_LINK_LIBRARIES(_lightgbm ${MPI_CXX_LIBRARIES})
endif(USE_MPI)

if(USE_GPU)
  TARGET_LINK_LIBRARIES(lightgbm ${OpenCL_LIBRARY} ${Boost_LIBRARIES})
  TARGET_LINK_LIBRARIES(_lightgbm ${OpenCL_LIBRARY} ${Boost_LIBRARIES})
endif(USE_GPU)

if(WIN32 AND (MINGW OR CYGWIN))
    TARGET_LINK_LIBRARIES(lightgbm Ws2_32)
    TARGET_LINK_LIBRARIES(_lightgbm Ws2_32)
    TARGET_LINK_LIBRARIES(lightgbm IPHLPAPI)
    TARGET_LINK_LIBRARIES(_lightgbm IPHLPAPI)
endif()

install(TARGETS lightgbm _lightgbm
        RUNTIME DESTINATION ${CMAKE_INSTALL_PREFIX}/bin
        LIBRARY DESTINATION ${CMAKE_INSTALL_PREFIX}/lib
        ARCHIVE DESTINATION ${CMAKE_INSTALL_PREFIX}/lib)

install(DIRECTORY ${LightGBM_HEADER_DIR}/LightGBM DESTINATION ${CMAKE_INSTALL_PREFIX}/include)<|MERGE_RESOLUTION|>--- conflicted
+++ resolved
@@ -35,8 +35,6 @@
     endif()
 endif(USE_OPENMP)
 
-<<<<<<< HEAD
-=======
 if(USE_GPU)
     find_package(OpenCL REQUIRED)
     include_directories(${OpenCL_INCLUDE_DIRS})
@@ -46,7 +44,6 @@
     ADD_DEFINITIONS(-DUSE_GPU)
 endif(USE_GPU)
 
->>>>>>> 56fe2cc4
 if(UNIX OR MINGW OR CYGWIN)
     SET(CMAKE_CXX_FLAGS "${CMAKE_CXX_FLAGS} -pthread -O3 -Wall -std=c++11 -Wno-ignored-attributes")
 endif()
