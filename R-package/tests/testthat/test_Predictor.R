library(Matrix)

VERBOSITY <- as.integer(
  Sys.getenv("LIGHTGBM_TEST_VERBOSITY", "-1")
)

TOLERANCE <- 1e-6

test_that("Predictor$finalize() should not fail", {
    X <- as.matrix(as.integer(iris[, "Species"]), ncol = 1L)
    y <- iris[["Sepal.Length"]]
    dtrain <- lgb.Dataset(X, label = y)
    bst <- lgb.train(
        data = dtrain
        , params = list(
            objective = "regression"
        )
        , verbose = VERBOSITY
        , nrounds = 3L
    )
    model_file <- tempfile(fileext = ".model")
    bst$save_model(filename = model_file)
    predictor <- Predictor$new(modelfile = model_file)

    expect_true(lgb.is.Predictor(predictor))

    expect_false(lgb.is.null.handle(predictor$.__enclos_env__$private$handle))

    predictor$finalize()
    expect_true(lgb.is.null.handle(predictor$.__enclos_env__$private$handle))

    # calling finalize() a second time shouldn't cause any issues
    predictor$finalize()
    expect_true(lgb.is.null.handle(predictor$.__enclos_env__$private$handle))
})

test_that("predictions do not fail for integer input", {
    X <- as.matrix(as.integer(iris[, "Species"]), ncol = 1L)
    y <- iris[["Sepal.Length"]]
    dtrain <- lgb.Dataset(X, label = y)
    fit <- lgb.train(
        data = dtrain
        , params = list(
            objective = "regression"
        )
        , verbose = VERBOSITY
        , nrounds = 3L
    )
    X_double <- X[c(1L, 51L, 101L), , drop = FALSE]
    X_integer <- X_double
    storage.mode(X_double) <- "double"
    pred_integer <- predict(fit, X_integer)
    pred_double <- predict(fit, X_double)
    expect_equal(pred_integer, pred_double)
})

test_that("start_iteration works correctly", {
    set.seed(708L)
    data(agaricus.train, package = "lightgbm")
    data(agaricus.test, package = "lightgbm")
    train <- agaricus.train
    test <- agaricus.test
    dtrain <- lgb.Dataset(
        agaricus.train$data
        , label = agaricus.train$label
    )
    dtest <- lgb.Dataset.create.valid(
        dtrain
        , agaricus.test$data
        , label = agaricus.test$label
    )
    bst <- lightgbm(
        data = as.matrix(train$data)
        , label = train$label
        , params = list(
            num_leaves = 4L
            , learning_rate = 0.6
            , objective = "binary"
            , verbosity = VERBOSITY
        )
        , nrounds = 50L
        , valids = list("test" = dtest)
        , early_stopping_rounds = 2L
    )
    expect_true(lgb.is.Booster(bst))
    pred1 <- predict(bst, newdata = test$data, type = "raw")
    pred_contrib1 <- predict(bst, test$data, type = "contrib")
    pred2 <- rep(0.0, length(pred1))
    pred_contrib2 <- rep(0.0, length(pred2))
    step <- 11L
    end_iter <- 49L
    if (bst$best_iter != -1L) {
        end_iter <- bst$best_iter - 1L
    }
    start_iters <- seq(0L, end_iter, by = step)
    for (start_iter in start_iters) {
        n_iter <- min(c(end_iter - start_iter + 1L, step))
        inc_pred <- predict(bst, test$data
            , start_iteration = start_iter
            , num_iteration = n_iter
            , type = "raw"
        )
        inc_pred_contrib <- bst$predict(test$data
            , start_iteration = start_iter
            , num_iteration = n_iter
            , predcontrib = TRUE
        )
        pred2 <- pred2 + inc_pred
        pred_contrib2 <- pred_contrib2 + inc_pred_contrib
    }
    expect_equal(pred2, pred1)
    expect_equal(pred_contrib2, pred_contrib1)

    pred_leaf1 <- predict(bst, test$data, type = "leaf")
    pred_leaf2 <- predict(bst, test$data, start_iteration = 0L, num_iteration = end_iter + 1L, type = "leaf")
    expect_equal(pred_leaf1, pred_leaf2)
})

test_that("Feature contributions from sparse inputs produce sparse outputs", {
    data(mtcars)
    X <- as.matrix(mtcars[, -1L])
    y <- as.numeric(mtcars[, 1L])
    dtrain <- lgb.Dataset(X, label = y, params = list(max_bins = 5L))
    bst <- lgb.train(
      data = dtrain
      , obj = "regression"
      , nrounds = 5L
      , verbose = VERBOSITY
      , params = list(min_data_in_leaf = 5L)
    )

    pred_dense <- predict(bst, X, type = "contrib")

    Xcsc <- as(X, "CsparseMatrix")
    pred_csc <- predict(bst, Xcsc, type = "contrib")
    expect_s4_class(pred_csc, "dgCMatrix")
    expect_equal(unname(pred_dense), unname(as.matrix(pred_csc)))

    Xcsr <- as(X, "RsparseMatrix")
    pred_csr <- predict(bst, Xcsr, type = "contrib")
    expect_s4_class(pred_csr, "dgRMatrix")
    expect_equal(as(pred_csr, "CsparseMatrix"), pred_csc)

    Xspv <- as(X[1L, , drop = FALSE], "sparseVector")
    pred_spv <- predict(bst, Xspv, type = "contrib")
    expect_s4_class(pred_spv, "dsparseVector")
    expect_equal(Matrix::t(as(pred_spv, "CsparseMatrix")), unname(pred_csc[1L, , drop = FALSE]))
})

test_that("Sparse feature contribution predictions do not take inputs with wrong number of columns", {
    data(mtcars)
    X <- as.matrix(mtcars[, -1L])
    y <- as.numeric(mtcars[, 1L])
    dtrain <- lgb.Dataset(X, label = y, params = list(max_bins = 5L))
    bst <- lgb.train(
      data = dtrain
      , obj = "regression"
      , nrounds = 5L
      , verbose = VERBOSITY
      , params = list(min_data_in_leaf = 5L)
    )

    X_wrong <- X[, c(1L:10L, 1L:10L)]
    X_wrong <- as(X_wrong, "CsparseMatrix")
    expect_error(predict(bst, X_wrong, type = "contrib"), regexp = "input data has 20 columns")

    X_wrong <- as(X_wrong, "RsparseMatrix")
    expect_error(predict(bst, X_wrong, type = "contrib"), regexp = "input data has 20 columns")

    X_wrong <- as(X_wrong, "CsparseMatrix")
    X_wrong <- X_wrong[, 1L:3L]
    expect_error(predict(bst, X_wrong, type = "contrib"), regexp = "input data has 3 columns")
})

test_that("Feature contribution predictions do not take non-general CSR or CSC inputs", {
    set.seed(123L)
    y <- runif(25L)
    Dmat <- matrix(runif(625L), nrow = 25L, ncol = 25L)
    Dmat <- crossprod(Dmat)
    Dmat <- as(Dmat, "symmetricMatrix")
    SmatC <- as(Dmat, "sparseMatrix")
    SmatR <- as(SmatC, "RsparseMatrix")

    dtrain <- lgb.Dataset(as.matrix(Dmat), label = y, params = list(max_bins = 5L))
    bst <- lgb.train(
      data = dtrain
      , obj = "regression"
      , nrounds = 5L
      , verbose = VERBOSITY
      , params = list(min_data_in_leaf = 5L)
    )

    expect_error(predict(bst, SmatC, type = "contrib"))
    expect_error(predict(bst, SmatR, type = "contrib"))
})

test_that("predict() params should override keyword argument for raw-score predictions", {
  data(agaricus.train, package = "lightgbm")
  X <- agaricus.train$data
  y <- agaricus.train$label
  bst <- lgb.train(
    data = lgb.Dataset(
      data = X
      , label = y
      , params = list(
        data_seed = 708L
        , min_data_in_bin = 5L
      )
    )
    , params = list(
      objective = "binary"
      , min_data_in_leaf = 1L
      , seed = 708L
    )
    , nrounds = 10L
    , verbose = VERBOSITY
  )

  # check that the predictions from predict.lgb.Booster() really look like raw score predictions
  preds_prob <- predict(bst, X)
  preds_raw_s3_keyword <- predict(bst, X, type = "raw")
  preds_prob_from_raw <- 1.0 / (1.0 + exp(-preds_raw_s3_keyword))
  expect_equal(preds_prob, preds_prob_from_raw, tolerance = TOLERANCE)
  accuracy <- sum(as.integer(preds_prob_from_raw > 0.5) == y) / length(y)
  expect_equal(accuracy, 1.0)

  # should get the same results from Booster$predict() method
  preds_raw_r6_keyword <- bst$predict(X, rawscore = TRUE)
  expect_equal(preds_raw_s3_keyword, preds_raw_r6_keyword)

  # using a parameter alias of predict_raw_score should result in raw scores being returned
  aliases <- .PARAMETER_ALIASES()[["predict_raw_score"]]
  expect_true(length(aliases) > 1L)
  for (rawscore_alias in aliases) {
    params <- as.list(
      stats::setNames(
        object = TRUE
        , nm = rawscore_alias
      )
    )
    preds_raw_s3_param <- predict(bst, X, params = params)
    preds_raw_r6_param <- bst$predict(X, params = params)
    expect_equal(preds_raw_s3_keyword, preds_raw_s3_param)
    expect_equal(preds_raw_s3_keyword, preds_raw_r6_param)
  }
})

test_that("predict() params should override keyword argument for leaf-index predictions", {
  data(mtcars)
  X <- as.matrix(mtcars[, which(names(mtcars) != "mpg")])
  y <- as.numeric(mtcars[, "mpg"])
  bst <- lgb.train(
    data = lgb.Dataset(
      data = X
      , label = y
      , params = list(
        min_data_in_bin = 1L
        , data_seed = 708L
      )
    )
    , params = list(
      objective = "regression"
      , min_data_in_leaf = 1L
      , seed = 708L
    )
    , nrounds = 10L
    , verbose = VERBOSITY
  )

  # check that predictions really look like leaf index predictions
  preds_leaf_s3_keyword <- predict(bst, X, type = "leaf")
  expect_true(is.matrix(preds_leaf_s3_keyword))
  expect_equal(dim(preds_leaf_s3_keyword), c(nrow(X), bst$current_iter()))
  expect_true(min(preds_leaf_s3_keyword) >= 0L)
  trees_dt <- lgb.model.dt.tree(bst)
  max_leaf_by_tree_from_dt <- trees_dt[, .(idx = max(leaf_index, na.rm = TRUE)), by = tree_index]$idx
  max_leaf_by_tree_from_preds <- apply(preds_leaf_s3_keyword, 2L, max, na.rm = TRUE)
  expect_equal(max_leaf_by_tree_from_dt, max_leaf_by_tree_from_preds)

  # should get the same results from Booster$predict() method
  preds_leaf_r6_keyword <- bst$predict(X, predleaf = TRUE)
  expect_equal(preds_leaf_s3_keyword, preds_leaf_r6_keyword)

  # using a parameter alias of predict_leaf_index should result in leaf indices being returned
  aliases <- .PARAMETER_ALIASES()[["predict_leaf_index"]]
  expect_true(length(aliases) > 1L)
  for (predleaf_alias in aliases) {
    params <- as.list(
      stats::setNames(
        object = TRUE
        , nm = predleaf_alias
      )
    )
    preds_leaf_s3_param <- predict(bst, X, params = params)
    preds_leaf_r6_param <- bst$predict(X, params = params)
    expect_equal(preds_leaf_s3_keyword, preds_leaf_s3_param)
    expect_equal(preds_leaf_s3_keyword, preds_leaf_r6_param)
  }
})

test_that("predict() params should override keyword argument for feature contributions", {
  data(mtcars)
  X <- as.matrix(mtcars[, which(names(mtcars) != "mpg")])
  y <- as.numeric(mtcars[, "mpg"])
  bst <- lgb.train(
    data = lgb.Dataset(
      data = X
      , label = y
      , params = list(
        min_data_in_bin = 1L
        , data_seed = 708L
      )
    )
    , params = list(
      objective = "regression"
      , min_data_in_leaf = 1L
      , seed = 708L
    )
    , nrounds = 10L
    , verbose = VERBOSITY
  )

  # check that predictions really look like feature contributions
  preds_contrib_s3_keyword <- predict(bst, X, type = "contrib")
  num_features <- ncol(X)
  shap_base_value <- unname(preds_contrib_s3_keyword[, ncol(preds_contrib_s3_keyword)])
  expect_true(is.matrix(preds_contrib_s3_keyword))
  expect_equal(dim(preds_contrib_s3_keyword), c(nrow(X), num_features + 1L))
  expect_equal(length(unique(shap_base_value)), 1L)
  expect_equal(mean(y), shap_base_value[1L])
  expect_equal(predict(bst, X), rowSums(preds_contrib_s3_keyword))

  # should get the same results from Booster$predict() method
  preds_contrib_r6_keyword <- bst$predict(X, predcontrib = TRUE)
  expect_equal(preds_contrib_s3_keyword, preds_contrib_r6_keyword)

  # using a parameter alias of predict_contrib should result in feature contributions being returned
  aliases <- .PARAMETER_ALIASES()[["predict_contrib"]]
  expect_true(length(aliases) > 1L)
  for (predcontrib_alias in aliases) {
    params <- as.list(
      stats::setNames(
        object = TRUE
        , nm = predcontrib_alias
      )
    )
    preds_contrib_s3_param <- predict(bst, X, params = params)
    preds_contrib_r6_param <- bst$predict(X, params = params)
    expect_equal(preds_contrib_s3_keyword, preds_contrib_s3_param)
    expect_equal(preds_contrib_s3_keyword, preds_contrib_r6_param)
  }
})

.expect_has_row_names <- function(pred, X) {
    if (is.vector(pred)) {
        rnames <- names(pred)
    } else {
        rnames <- row.names(pred)
    }
    expect_false(is.null(rnames))
    expect_true(is.vector(rnames))
    expect_true(length(rnames) > 0L)
    expect_equal(row.names(X), rnames)
}

.expect_doesnt_have_row_names <- function(pred) {
    if (is.vector(pred)) {
        expect_null(names(pred))
    } else {
        expect_null(row.names(pred))
    }
}

.check_all_row_name_expectations <- function(bst, X) {

    # dense matrix with row names
    pred <- predict(bst, X)
    .expect_has_row_names(pred, X)
    pred <- predict(bst, X, type = "raw")
    .expect_has_row_names(pred, X)
    pred <- predict(bst, X, type = "leaf")
    .expect_has_row_names(pred, X)
    pred <- predict(bst, X, type = "contrib")
    .expect_has_row_names(pred, X)

    # dense matrix without row names
    Xcopy <- X
    row.names(Xcopy) <- NULL
    pred <- predict(bst, Xcopy)
    .expect_doesnt_have_row_names(pred)

    # sparse matrix with row names
    Xcsc <- as(X, "CsparseMatrix")
    pred <- predict(bst, Xcsc)
    .expect_has_row_names(pred, Xcsc)
    pred <- predict(bst, Xcsc, type = "raw")
    .expect_has_row_names(pred, Xcsc)
    pred <- predict(bst, Xcsc, type = "leaf")
    .expect_has_row_names(pred, Xcsc)
    pred <- predict(bst, Xcsc, type = "contrib")
    .expect_has_row_names(pred, Xcsc)
    pred <- predict(bst, as(Xcsc, "RsparseMatrix"), type = "contrib")
    .expect_has_row_names(pred, Xcsc)

    # sparse matrix without row names
    Xcopy <- Xcsc
    row.names(Xcopy) <- NULL
    pred <- predict(bst, Xcopy)
    .expect_doesnt_have_row_names(pred)
}

test_that("predict() keeps row names from data (regression)", {
    data("mtcars")
    X <- as.matrix(mtcars[, -1L])
    y <- as.numeric(mtcars[, 1L])
    dtrain <- lgb.Dataset(
      X
      , label = y
      , params = list(
        max_bins = 5L
        , min_data_in_bin = 1L
      )
    )
    bst <- lgb.train(
        data = dtrain
        , obj = "regression"
        , nrounds = 5L
        , verbose = VERBOSITY
        , params = list(min_data_in_leaf = 1L)
    )
    .check_all_row_name_expectations(bst, X)
})

test_that("predict() keeps row names from data (binary classification)", {
    data(agaricus.train, package = "lightgbm")
    X <- as.matrix(agaricus.train$data)
    y <- agaricus.train$label
    row.names(X) <- paste0("rname", seq(1L, nrow(X)))
    dtrain <- lgb.Dataset(X, label = y, params = list(max_bins = 5L))
    bst <- lgb.train(
        data = dtrain
        , obj = "binary"
        , nrounds = 5L
        , verbose = VERBOSITY
    )
    .check_all_row_name_expectations(bst, X)
})

test_that("predict() keeps row names from data (multi-class classification)", {
    data(iris)
    y <- as.numeric(iris$Species) - 1.0
    X <- as.matrix(iris[, names(iris) != "Species"])
    row.names(X) <- paste0("rname", seq(1L, nrow(X)))
    dtrain <- lgb.Dataset(X, label = y, params = list(max_bins = 5L))
    bst <- lgb.train(
        data = dtrain
        , obj = "multiclass"
        , params = list(num_class = 3L)
        , nrounds = 5L
        , verbose = VERBOSITY
    )
    .check_all_row_name_expectations(bst, X)
})

test_that("predictions for regression and binary classification are returned as vectors", {
    data(mtcars)
    X <- as.matrix(mtcars[, -1L])
    y <- as.numeric(mtcars[, 1L])
    dtrain <- lgb.Dataset(
      X
      , label = y
      , params = list(
        max_bins = 5L
        , min_data_in_bin = 1L
      )
    )
    model <- lgb.train(
      data = dtrain
      , obj = "regression"
      , nrounds = 5L
      , verbose = VERBOSITY
      , params = list(min_data_in_leaf = 1L)
    )
    pred <- predict(model, X)
    expect_true(is.vector(pred))
    expect_equal(length(pred), nrow(X))
    pred <- predict(model, X, type = "raw")
    expect_true(is.vector(pred))
    expect_equal(length(pred), nrow(X))

    data(agaricus.train, package = "lightgbm")
    X <- agaricus.train$data
    y <- agaricus.train$label
    dtrain <- lgb.Dataset(X, label = y)
    model <- lgb.train(
      data = dtrain
      , obj = "binary"
      , nrounds = 5L
      , verbose = VERBOSITY
    )
    pred <- predict(model, X)
    expect_true(is.vector(pred))
    expect_equal(length(pred), nrow(X))
    pred <- predict(model, X, type = "raw")
    expect_true(is.vector(pred))
    expect_equal(length(pred), nrow(X))
})

test_that("predictions for multiclass classification are returned as matrix", {
    data(iris)
    X <- as.matrix(iris[, -5L])
    y <- as.numeric(iris$Species) - 1.0
    dtrain <- lgb.Dataset(X, label = y)
    model <- lgb.train(
      data = dtrain
      , obj = "multiclass"
      , nrounds = 5L
      , verbose = VERBOSITY
      , params = list(num_class = 3L)
    )
    pred <- predict(model, X)
    expect_true(is.matrix(pred))
    expect_equal(nrow(pred), nrow(X))
    expect_equal(ncol(pred), 3L)
    pred <- predict(model, X, type = "raw")
    expect_true(is.matrix(pred))
    expect_equal(nrow(pred), nrow(X))
    expect_equal(ncol(pred), 3L)
})

<<<<<<< HEAD
test_that("Single-row predictions are identical to multi-row ones", {
    data(mtcars)
    X <- as.matrix(mtcars[, -1L])
    y <- mtcars[, 1L]
    dtrain <- lgb.Dataset(X, label = y, params = list(max_bin = 5L))
    params <- list(min_data_in_leaf = 2L)
    model <- lgb.train(
      params = params
     , data = dtrain
     , obj = "regression"
     , nrounds = 5L
     , verbose = -1L
    )

    x1 <- X[1L, , drop = FALSE]
    x11 <- X[11L, , drop = FALSE]
    x1_spv <- as(x1, "sparseVector")
    x11_spv <- as(x11, "sparseVector")
    x1_csr <- as(x1, "RsparseMatrix")
    x11_csr <- as(x11, "RsparseMatrix")

    pred_all <- predict(model, X)
    pred1_wo_config <- predict(model, x1)
    pred11_wo_config <- predict(model, x11)
    pred1_spv_wo_config <- predict(model, x1_spv)
    pred11_spv_wo_config <- predict(model, x11_spv)
    pred1_csr_wo_config <- predict(model, x1_csr)
    pred11_csr_wo_config <- predict(model, x11_csr)

    lgb.configure_fast_predict(model)
    pred1_w_config <- predict(model, x1)
    pred11_w_config <- predict(model, x11)

    model <- lgb.train(
      params = params
     , data = dtrain
     , obj = "regression"
     , nrounds = 5L
     , verbose = -1L
    )
    lgb.configure_fast_predict(model, csr = TRUE)
    pred1_spv_w_config <- predict(model, x1_spv)
    pred11_spv_w_config <- predict(model, x11_spv)
    pred1_csr_w_config <- predict(model, x1_csr)
    pred11_csr_w_config <- predict(model, x11_csr)

    expect_equal(pred1_wo_config, pred_all[1L])
    expect_equal(pred11_wo_config, pred_all[11L])
    expect_equal(pred1_spv_wo_config, unname(pred_all[1L]))
    expect_equal(pred11_spv_wo_config, unname(pred_all[11L]))
    expect_equal(pred1_csr_wo_config, pred_all[1L])
    expect_equal(pred11_csr_wo_config, pred_all[11L])

    expect_equal(pred1_w_config, pred_all[1L])
    expect_equal(pred11_w_config, pred_all[11L])
    expect_equal(pred1_spv_w_config, unname(pred_all[1L]))
    expect_equal(pred11_spv_w_config, unname(pred_all[11L]))
    expect_equal(pred1_csr_w_config, pred_all[1L])
    expect_equal(pred11_csr_w_config, pred_all[11L])
})

test_that("Fast-predict configuration accepts non-default prediction types", {
    data(mtcars)
    X <- as.matrix(mtcars[, -1L])
    y <- mtcars[, 1L]
    dtrain <- lgb.Dataset(X, label = y, params = list(max_bin = 5L))
    params <- list(min_data_in_leaf = 2L)
    model <- lgb.train(
      params = params
     , data = dtrain
     , obj = "regression"
     , nrounds = 5L
     , verbose = -1L
    )

    x1 <- X[1L, , drop = FALSE]
    x11 <- X[11L, , drop = FALSE]

    pred_all <- predict(model, X, predleaf = TRUE)
    pred1_wo_config <- predict(model, x1, predleaf = TRUE)
    pred11_wo_config <- predict(model, x11, predleaf = TRUE)
    expect_equal(pred1_wo_config, pred_all[1L, , drop = FALSE])
    expect_equal(pred11_wo_config, pred_all[11L, , drop = FALSE])

    lgb.configure_fast_predict(model, predleaf = TRUE)
    pred1_w_config <- predict(model, x1, predleaf = TRUE)
    pred11_w_config <- predict(model, x11, predleaf = TRUE)
    expect_equal(pred1_w_config, pred_all[1L, , drop = FALSE])
    expect_equal(pred11_w_config, pred_all[11L, , drop = FALSE])
})

test_that("Fast-predict configuration does not block other prediction types", {
    data(mtcars)
    X <- as.matrix(mtcars[, -1L])
    y <- mtcars[, 1L]
    dtrain <- lgb.Dataset(X, label = y, params = list(max_bin = 5L))
    params <- list(min_data_in_leaf = 2L)
    model <- lgb.train(
      params = params
     , data = dtrain
     , obj = "regression"
     , nrounds = 5L
     , verbose = -1L
    )

    x1 <- X[1L, , drop = FALSE]
    x11 <- X[11L, , drop = FALSE]

    pred_all <- predict(model, X)
    pred_all_leaf <- predict(model, X, predleaf = TRUE)

    lgb.configure_fast_predict(model)
    pred1_w_config <- predict(model, x1)
    pred11_w_config <- predict(model, x11)
    pred1_leaf_w_config <- predict(model, x1, predleaf = TRUE)
    pred11_leaf_w_config <- predict(model, x11, predleaf = TRUE)

    expect_equal(pred1_w_config, pred_all[1L])
    expect_equal(pred11_w_config, pred_all[11L])
    expect_equal(pred1_leaf_w_config, pred_all_leaf[1L, , drop = FALSE])
    expect_equal(pred11_leaf_w_config, pred_all_leaf[11L, , drop = FALSE])
=======
test_that("predict type='class' returns predicted class for classification objectives", {
    data(agaricus.train, package = "lightgbm")
    X <- as.matrix(agaricus.train$data)
    y <- agaricus.train$label
    dtrain <- lgb.Dataset(X, label = y, params = list(max_bins = 5L))
    bst <- lgb.train(
        data = dtrain
        , obj = "binary"
        , nrounds = 5L
        , verbose = VERBOSITY
    )
    pred <- predict(bst, X, type = "class")
    expect_true(all(pred %in% c(0L, 1L)))

    data(iris)
    X <- as.matrix(iris[, -5L])
    y <- as.numeric(iris$Species) - 1.0
    dtrain <- lgb.Dataset(X, label = y)
    model <- lgb.train(
      data = dtrain
      , obj = "multiclass"
      , nrounds = 5L
      , verbose = VERBOSITY
      , params = list(num_class = 3L)
    )
    pred <- predict(model, X, type = "class")
    expect_true(all(pred %in% c(0L, 1L, 2L)))
})

test_that("predict type='class' returns values in the target's range for regression objectives", {
    data(agaricus.train, package = "lightgbm")
    X <- as.matrix(agaricus.train$data)
    y <- agaricus.train$label
    dtrain <- lgb.Dataset(X, label = y, params = list(max_bins = 5L))
    bst <- lgb.train(
        data = dtrain
        , obj = "regression"
        , nrounds = 5L
        , verbose = VERBOSITY
    )
    pred <- predict(bst, X, type = "class")
    expect_true(!any(pred %in% c(0.0, 1.0)))
>>>>>>> 9489f878
})<|MERGE_RESOLUTION|>--- conflicted
+++ resolved
@@ -528,7 +528,6 @@
     expect_equal(ncol(pred), 3L)
 })
 
-<<<<<<< HEAD
 test_that("Single-row predictions are identical to multi-row ones", {
     data(mtcars)
     X <- as.matrix(mtcars[, -1L])
@@ -650,7 +649,8 @@
     expect_equal(pred11_w_config, pred_all[11L])
     expect_equal(pred1_leaf_w_config, pred_all_leaf[1L, , drop = FALSE])
     expect_equal(pred11_leaf_w_config, pred_all_leaf[11L, , drop = FALSE])
-=======
+})
+
 test_that("predict type='class' returns predicted class for classification objectives", {
     data(agaricus.train, package = "lightgbm")
     X <- as.matrix(agaricus.train$data)
@@ -693,5 +693,4 @@
     )
     pred <- predict(bst, X, type = "class")
     expect_true(!any(pred %in% c(0.0, 1.0)))
->>>>>>> 9489f878
 })