option(USE_MPI "Enable MPI-based distributed learning" OFF)
option(USE_OPENMP "Enable OpenMP" ON)
option(USE_GPU "Enable GPU-accelerated training" OFF)
option(USE_SWIG "Enable SWIG to generate Java API" OFF)
option(USE_HDFS "Enable HDFS support (EXPERIMENTAL)" OFF)
option(USE_TIMETAG "Set to ON to output time costs" OFF)
option(USE_CUDA "Enable CUDA-accelerated training (EXPERIMENTAL)" OFF)
option(USE_DEBUG "Set to ON for Debug mode" OFF)
option(USE_SANITIZER "Use santizer flags" OFF)
set(ENABLED_SANITIZERS "address" "leak" "undefined" CACHE STRING
  "Semicolon separated list of sanitizer names. E.g 'address;leak'. Supported sanitizers are
address, leak, undefined and thread.")
option(BUILD_CPP_TEST "Build C++ tests with Google Test" OFF)
option(BUILD_STATIC_LIB "Build static library" OFF)
option(__BUILD_FOR_R "Set to ON if building lib_lightgbm for use with the R package" OFF)
option(__INTEGRATE_OPENCL "Set to ON if building LightGBM with the OpenCL ICD Loader and its dependencies included" OFF)

if(APPLE)
<<<<<<< HEAD
  option(APPLE_OUTPUT_DYLIB "Output dylib shared library" OFF)
endif(APPLE)
=======
  OPTION(APPLE_OUTPUT_DYLIB "Output dylib shared library" OFF)
endif()
>>>>>>> c3ff1871

if(__INTEGRATE_OPENCL)
  cmake_minimum_required(VERSION 3.11)
elseif(USE_GPU OR APPLE)
  cmake_minimum_required(VERSION 3.2)
elseif(USE_CUDA)
  cmake_minimum_required(VERSION 3.16)
else()
  cmake_minimum_required(VERSION 3.0)
endif()

project(lightgbm LANGUAGES C CXX)

list(APPEND CMAKE_MODULE_PATH "${PROJECT_SOURCE_DIR}/cmake/modules")

#-- Sanitizer
if(USE_SANITIZER)
  if(MSVC)
    message(FATAL_ERROR "Sanitizers are not supported with MSVC.")
  endif()
  include(cmake/Sanitizer.cmake)
  enable_sanitizers("${ENABLED_SANITIZERS}")
endif()

if(__INTEGRATE_OPENCL)
  set(__INTEGRATE_OPENCL ON CACHE BOOL "" FORCE)
  set(USE_GPU OFF CACHE BOOL "" FORCE)
  message(STATUS "Building library with integrated OpenCL components")
endif()

if(CMAKE_CXX_COMPILER_ID STREQUAL "GNU")
  if(CMAKE_CXX_COMPILER_VERSION VERSION_LESS "4.8.2")
    message(FATAL_ERROR "Insufficient gcc version")
  endif()
elseif(CMAKE_CXX_COMPILER_ID STREQUAL "Clang")
  if(CMAKE_CXX_COMPILER_VERSION VERSION_LESS "3.8")
    message(FATAL_ERROR "Insufficient Clang version")
  endif()
elseif(CMAKE_CXX_COMPILER_ID STREQUAL "AppleClang")
  if(CMAKE_CXX_COMPILER_VERSION VERSION_LESS "8.1.0")
    message(FATAL_ERROR "Insufficient AppleClang version")
  endif()
  cmake_minimum_required(VERSION 3.16)
elseif(MSVC)
  if(MSVC_VERSION LESS 1900)
    message(FATAL_ERROR "The compiler ${CMAKE_CXX_COMPILER} doesn't support required C++11 features. Please use a newer MSVC.")
  endif()
  cmake_minimum_required(VERSION 3.8)
endif()

if(USE_SWIG)
  find_package(SWIG REQUIRED)
  find_package(Java REQUIRED)
  find_package(JNI REQUIRED)
  include(UseJava)
  include(UseSWIG)
  set(SWIG_CXX_EXTENSION "cxx")
  set(SWIG_EXTRA_LIBRARIES "")
  set(SWIG_JAVA_EXTRA_FILE_EXTENSIONS ".java" "JNI.java")
  set(SWIG_MODULE_JAVA_LANGUAGE "JAVA")
  set(SWIG_MODULE_JAVA_SWIG_LANGUAGE_FLAG "java")
  set(CMAKE_SWIG_OUTDIR "${CMAKE_CURRENT_BINARY_DIR}/java")
  include_directories(Java_INCLUDE_DIRS)
  include_directories(JNI_INCLUDE_DIRS)
  include_directories($ENV{JAVA_HOME}/include)
  if(WIN32)
      file(MAKE_DIRECTORY "${CMAKE_CURRENT_BINARY_DIR}/com/microsoft/ml/lightgbm/windows/x86_64")
      include_directories($ENV{JAVA_HOME}/include/win32)
  elseif(APPLE)
      file(MAKE_DIRECTORY "${CMAKE_CURRENT_BINARY_DIR}/com/microsoft/ml/lightgbm/osx/x86_64")
      include_directories($ENV{JAVA_HOME}/include/darwin)
  else()
      file(MAKE_DIRECTORY "${CMAKE_CURRENT_BINARY_DIR}/com/microsoft/ml/lightgbm/linux/x86_64")
      include_directories($ENV{JAVA_HOME}/include/linux)
  endif()
endif()

set(EIGEN_DIR "${PROJECT_SOURCE_DIR}/external_libs/eigen")
include_directories(${EIGEN_DIR})

# See https://gitlab.com/libeigen/eigen/-/blob/master/COPYING.README
add_definitions(-DEIGEN_MPL2_ONLY)

if(__BUILD_FOR_R)
    find_package(LibR REQUIRED)
    message(STATUS "LIBR_EXECUTABLE: ${LIBR_EXECUTABLE}")
    message(STATUS "LIBR_INCLUDE_DIRS: ${LIBR_INCLUDE_DIRS}")
    message(STATUS "LIBR_CORE_LIBRARY: ${LIBR_CORE_LIBRARY}")
    include_directories(${LIBR_INCLUDE_DIRS})
<<<<<<< HEAD
    add_definitions(-DLGB_R_BUILD)
endif(__BUILD_FOR_R)

if(USE_TIMETAG)
    add_definitions(-DTIMETAG)
endif(USE_TIMETAG)

if(USE_DEBUG)
    add_definitions(-DDEBUG)
endif(USE_DEBUG)
=======
    ADD_DEFINITIONS(-DLGB_R_BUILD)
endif()

if(USE_TIMETAG)
    ADD_DEFINITIONS(-DTIMETAG)
endif()

if(USE_DEBUG)
    ADD_DEFINITIONS(-DDEBUG)
endif()
>>>>>>> c3ff1871

if(USE_MPI)
    find_package(MPI REQUIRED)
    add_definitions(-DUSE_MPI)
else()
<<<<<<< HEAD
    add_definitions(-DUSE_SOCKET)
endif(USE_MPI)
=======
    ADD_DEFINITIONS(-DUSE_SOCKET)
endif()
>>>>>>> c3ff1871

if(USE_CUDA)
    set(CMAKE_CUDA_HOST_COMPILER "${CMAKE_CXX_COMPILER}")
    enable_language(CUDA)
<<<<<<< HEAD
    set(USE_OPENMP ON CACHE BOOL "CUDA requires OpenMP" FORCE)
endif(USE_CUDA)

if(USE_OPENMP)
    find_package(OpenMP REQUIRED)
    set(CMAKE_CXX_FLAGS "${CMAKE_CXX_FLAGS} ${OpenMP_CXX_FLAGS}")
endif(USE_OPENMP)
=======
    SET(USE_OPENMP ON CACHE BOOL "CUDA requires OpenMP" FORCE)
endif()

if(USE_OPENMP)
    find_package(OpenMP REQUIRED)
    SET(CMAKE_CXX_FLAGS "${CMAKE_CXX_FLAGS} ${OpenMP_CXX_FLAGS}")
endif()
>>>>>>> c3ff1871

if(USE_GPU)
    set(BOOST_COMPUTE_HEADER_DIR ${PROJECT_SOURCE_DIR}/external_libs/compute/include)
    include_directories(${BOOST_COMPUTE_HEADER_DIR})
    find_package(OpenCL REQUIRED)
    include_directories(${OpenCL_INCLUDE_DIRS})
    message(STATUS "OpenCL include directory: " ${OpenCL_INCLUDE_DIRS})
    if(WIN32)
        set(Boost_USE_STATIC_LIBS ON)
    endif()
    find_package(Boost 1.56.0 COMPONENTS filesystem system REQUIRED)
    if(WIN32)
        # disable autolinking in boost
        add_definitions(-DBOOST_ALL_NO_LIB)
    endif()
    include_directories(${Boost_INCLUDE_DIRS})
<<<<<<< HEAD
    add_definitions(-DUSE_GPU)
endif(USE_GPU)
=======
    ADD_DEFINITIONS(-DUSE_GPU)
endif()
>>>>>>> c3ff1871

if(__INTEGRATE_OPENCL)
    if(WIN32)
        include(cmake/IntegratedOpenCL.cmake)
        add_definitions(-DUSE_GPU)
    else()
        message(FATAL_ERROR "Integrated OpenCL build is available only for Windows")
    endif()
endif()

if(USE_CUDA)
    find_package(CUDA 9.0 REQUIRED)
    include_directories(${CUDA_INCLUDE_DIRS})
    list(APPEND CMAKE_CUDA_FLAGS -Xcompiler=${OpenMP_CXX_FLAGS} -Xcompiler=-fPIC -Xcompiler=-Wall)

    set(CUDA_ARCHS "6.0" "6.1" "6.2" "7.0")
    if(CUDA_VERSION VERSION_GREATER_EQUAL "10.0")
        list(APPEND CUDA_ARCHS "7.5")
    endif()
    if(CUDA_VERSION VERSION_GREATER_EQUAL "11.0")
        list(APPEND CUDA_ARCHS "8.0")
    endif()
    if(CUDA_VERSION VERSION_GREATER_EQUAL "11.1")
        list(APPEND CUDA_ARCHS "8.6")
    endif()
    list(POP_BACK CUDA_ARCHS CUDA_LAST_SUPPORTED_ARCH)
    list(APPEND CUDA_ARCHS "${CUDA_LAST_SUPPORTED_ARCH}+PTX")
    cuda_select_nvcc_arch_flags(CUDA_ARCH_FLAGS ${CUDA_ARCHS})

    list(APPEND CMAKE_CUDA_FLAGS ${CUDA_ARCH_FLAGS})
    if(USE_DEBUG)
      set(CMAKE_CUDA_FLAGS "${CMAKE_CUDA_FLAGS} -g")
    else()
      set(CMAKE_CUDA_FLAGS "${CMAKE_CUDA_FLAGS} -O3 -lineinfo")
    endif()
    string(REPLACE ";" " " CMAKE_CUDA_FLAGS "${CMAKE_CUDA_FLAGS}")
    message(STATUS "CMAKE_CUDA_FLAGS: ${CMAKE_CUDA_FLAGS}")

    add_definitions(-DUSE_CUDA)
    if(NOT DEFINED CMAKE_CUDA_STANDARD)
      set(CMAKE_CUDA_STANDARD 11)
      set(CMAKE_CUDA_STANDARD_REQUIRED ON)
    endif()

    set(BASE_DEFINES
     -DPOWER_FEATURE_WORKGROUPS=12
     -DUSE_CONSTANT_BUF=0
    )
    set(ALLFEATS_DEFINES
     ${BASE_DEFINES}
     -DENABLE_ALL_FEATURES
    )
    set(FULLDATA_DEFINES
     ${ALLFEATS_DEFINES}
     -DIGNORE_INDICES
    )

    message(STATUS "ALLFEATS_DEFINES: ${ALLFEATS_DEFINES}")
    message(STATUS "FULLDATA_DEFINES: ${FULLDATA_DEFINES}")

    function(add_histogram hsize hname hadd hconst hdir)
      add_library(histo${hsize}${hname} OBJECT src/treelearner/kernels/histogram${hsize}.cu)
      set_target_properties(histo${hsize}${hname} PROPERTIES CUDA_SEPARABLE_COMPILATION ON)
      set_target_properties(histo${hsize}${hname} PROPERTIES CUDA_ARCHITECTURES OFF)
      if(hadd)
        list(APPEND histograms histo${hsize}${hname})
        set(histograms ${histograms} PARENT_SCOPE)
      endif()
      target_compile_definitions(
        histo${hsize}${hname} PRIVATE
        -DCONST_HESSIAN=${hconst}
        ${hdir}
      )
    endfunction()

    foreach(hsize _16_64_256)
      add_histogram("${hsize}" "_sp_const" "True" "1" "${BASE_DEFINES}")
      add_histogram("${hsize}" "_sp" "True" "0" "${BASE_DEFINES}")
      add_histogram("${hsize}" "-allfeats_sp_const" "False" "1" "${ALLFEATS_DEFINES}")
      add_histogram("${hsize}" "-allfeats_sp" "False" "0" "${ALLFEATS_DEFINES}")
      add_histogram("${hsize}" "-fulldata_sp_const" "True" "1" "${FULLDATA_DEFINES}")
      add_histogram("${hsize}" "-fulldata_sp" "True" "0" "${FULLDATA_DEFINES}")
    endforeach()
endif()

if(USE_HDFS)
    find_package(JNI REQUIRED)
    find_path(HDFS_INCLUDE_DIR hdfs.h REQUIRED)
    find_library(HDFS_LIB NAMES hdfs REQUIRED)
    include_directories(${HDFS_INCLUDE_DIR})
<<<<<<< HEAD
    add_definitions(-DUSE_HDFS)
    set(HDFS_CXX_LIBRARIES ${HDFS_LIB} ${JAVA_JVM_LIBRARY})
endif(USE_HDFS)
=======
    ADD_DEFINITIONS(-DUSE_HDFS)
    SET(HDFS_CXX_LIBRARIES ${HDFS_LIB} ${JAVA_JVM_LIBRARY})
endif()
>>>>>>> c3ff1871

include(CheckCXXSourceCompiles)
check_cxx_source_compiles("
#include <xmmintrin.h>
int main() {
  int a = 0;
  _mm_prefetch(&a, _MM_HINT_NTA);
  return 0;
}
" MM_PREFETCH)

if(${MM_PREFETCH})
  message(STATUS "Using _mm_prefetch")
  add_definitions(-DMM_PREFETCH)
endif()

include(CheckCXXSourceCompiles)
check_cxx_source_compiles("
#include <mm_malloc.h>
int main() {
  char *a = (char*)_mm_malloc(8, 16);
  _mm_free(a);
  return 0;
}
" MM_MALLOC)

if(${MM_MALLOC})
  message(STATUS "Using _mm_malloc")
  add_definitions(-DMM_MALLOC)
endif()

if(UNIX OR MINGW OR CYGWIN)
    set(CMAKE_CXX_FLAGS "${CMAKE_CXX_FLAGS} -std=c++11 -pthread -Wextra -Wall -Wno-ignored-attributes -Wno-unknown-pragmas -Wno-return-type")
    if(USE_DEBUG)
        set(CMAKE_CXX_FLAGS "${CMAKE_CXX_FLAGS} -g -O0")
    else()
        set(CMAKE_CXX_FLAGS "${CMAKE_CXX_FLAGS} -O3")
    endif()
    if(USE_SWIG)
        set(CMAKE_CXX_FLAGS "${CMAKE_CXX_FLAGS} -fno-strict-aliasing")
    endif()
    if(NOT USE_OPENMP)
        set(CMAKE_CXX_FLAGS "${CMAKE_CXX_FLAGS} -Wno-unknown-pragmas -Wno-unused-private-field")
    endif()
    if(__BUILD_FOR_R AND CMAKE_CXX_COMPILER_ID STREQUAL "GNU")
        set(CMAKE_CXX_FLAGS "${CMAKE_CXX_FLAGS} -Wno-cast-function-type")
    endif()
endif()

if(WIN32 AND MINGW)
    set(CMAKE_CXX_FLAGS "${CMAKE_CXX_FLAGS} -static-libstdc++")
endif()

if(MSVC)
    set(variables
        CMAKE_C_FLAGS_DEBUG
        CMAKE_C_FLAGS_MINSIZEREL
        CMAKE_C_FLAGS_RELEASE
        CMAKE_C_FLAGS_RELWITHDEBINFO
        CMAKE_CXX_FLAGS_DEBUG
        CMAKE_CXX_FLAGS_MINSIZEREL
        CMAKE_CXX_FLAGS_RELEASE
        CMAKE_CXX_FLAGS_RELWITHDEBINFO
    )
    set(CMAKE_CXX_FLAGS "${CMAKE_CXX_FLAGS} /W4 /MP")
    if(USE_DEBUG)
        set(CMAKE_CXX_FLAGS "${CMAKE_CXX_FLAGS} /Od")
    else()
        set(CMAKE_CXX_FLAGS "${CMAKE_CXX_FLAGS} /O2 /Ob2 /Oi /Ot /Oy")
    endif()
else()
    if(NOT BUILD_STATIC_LIB)
      set(CMAKE_CXX_FLAGS "${CMAKE_CXX_FLAGS} -fPIC")
    endif()
    if(NOT USE_DEBUG)
      set(CMAKE_CXX_FLAGS "${CMAKE_CXX_FLAGS} -funroll-loops")
    endif()
endif()

set(LightGBM_HEADER_DIR ${PROJECT_SOURCE_DIR}/include)

set(EXECUTABLE_OUTPUT_PATH ${PROJECT_SOURCE_DIR})
set(LIBRARY_OUTPUT_PATH ${PROJECT_SOURCE_DIR})

include_directories(${LightGBM_HEADER_DIR})

if(APPLE)
  if(APPLE_OUTPUT_DYLIB)
    set(CMAKE_SHARED_LIBRARY_SUFFIX ".dylib")
  else()
    set(CMAKE_SHARED_LIBRARY_SUFFIX ".so")
  endif()
endif()

if(USE_MPI)
  include_directories(${MPI_CXX_INCLUDE_PATH})
endif()

file(GLOB SOURCES
    src/boosting/*.cpp
    src/io/*.cpp
    src/metric/*.cpp
    src/objective/*.cpp
    src/network/*.cpp
    src/treelearner/*.cpp
if(USE_CUDA)
    src/treelearner/*.cu
endif()
)

add_library(lightgbm_objs OBJECT ${SOURCES})

add_executable(lightgbm src/main.cpp src/application/application.cpp)
target_link_libraries(lightgbm PRIVATE lightgbm_objs)

set(API_SOURCES "src/c_api.cpp")
# Only build the R part of the library if building for
# use with the R package
if(__BUILD_FOR_R)
  list(APPEND API_SOURCES "src/lightgbm_R.cpp")
endif()

add_library(lightgbm_capi_objs OBJECT ${API_SOURCES})

if(BUILD_STATIC_LIB)
  add_library(_lightgbm STATIC)
else()
  add_library(_lightgbm SHARED)
endif()
# LightGBM headers include openmp, cuda, R etc. headers, 
# thus PUBLIC is required for building _lightgbm_swig target.
target_link_libraries(_lightgbm PUBLIC lightgbm_capi_objs lightgbm_objs)

if(MSVC)
  set_target_properties(_lightgbm PROPERTIES OUTPUT_NAME "lib_lightgbm")
endif()

if(USE_SWIG)
  set_property(SOURCE swig/lightgbmlib.i PROPERTY CPLUSPLUS ON)
  list(APPEND swig_options -package com.microsoft.ml.lightgbm)
  set_property(SOURCE swig/lightgbmlib.i PROPERTY SWIG_FLAGS "${swig_options}")
  swig_add_module(_lightgbm_swig java swig/lightgbmlib.i)
  swig_link_libraries(_lightgbm_swig _lightgbm)
  # needed to ensure Linux build does not have lib prefix specified twice, e.g. liblib_lightgbm_swig
  set_target_properties(_lightgbm_swig PROPERTIES PREFIX "")
  # needed in some versions of CMake for VS and MinGW builds to ensure output dll has lib prefix
  set_target_properties(_lightgbm_swig PROPERTIES OUTPUT_NAME "lib_lightgbm_swig")
  if(WIN32)
    if(MINGW OR CYGWIN)
        add_custom_command(TARGET _lightgbm_swig POST_BUILD
            COMMAND "${Java_JAVAC_EXECUTABLE}" -d . java/*.java
            COMMAND "${CMAKE_COMMAND}" -E copy_if_different "${PROJECT_SOURCE_DIR}/lib_lightgbm.dll" com/microsoft/ml/lightgbm/windows/x86_64
            COMMAND "${CMAKE_COMMAND}" -E copy_if_different "${PROJECT_SOURCE_DIR}/lib_lightgbm_swig.dll" com/microsoft/ml/lightgbm/windows/x86_64
            COMMAND "${Java_JAR_EXECUTABLE}" -cf lightgbmlib.jar com)
    else()
        add_custom_command(TARGET _lightgbm_swig POST_BUILD
            COMMAND "${Java_JAVAC_EXECUTABLE}" -d . java/*.java
            COMMAND cp "${PROJECT_SOURCE_DIR}/Release/*.dll" com/microsoft/ml/lightgbm/windows/x86_64
            COMMAND "${Java_JAR_EXECUTABLE}" -cf lightgbmlib.jar com)
    endif()
  elseif(APPLE)
    add_custom_command(TARGET _lightgbm_swig POST_BUILD
            COMMAND "${Java_JAVAC_EXECUTABLE}" -d . java/*.java
            COMMAND cp "${PROJECT_SOURCE_DIR}/*.dylib" com/microsoft/ml/lightgbm/osx/x86_64
            COMMAND cp "${PROJECT_SOURCE_DIR}/lib_lightgbm_swig.jnilib" com/microsoft/ml/lightgbm/osx/x86_64/lib_lightgbm_swig.dylib
            COMMAND "${Java_JAR_EXECUTABLE}" -cf lightgbmlib.jar com)
  else()
    add_custom_command(TARGET _lightgbm_swig POST_BUILD
      COMMAND "${Java_JAVAC_EXECUTABLE}" -d . java/*.java
      COMMAND cp "${PROJECT_SOURCE_DIR}/*.so" com/microsoft/ml/lightgbm/linux/x86_64
      COMMAND "${Java_JAR_EXECUTABLE}" -cf lightgbmlib.jar com)
  endif()
endif()

if(USE_MPI)
  target_link_libraries(lightgbm_objs PUBLIC ${MPI_CXX_LIBRARIES})
endif()

if(USE_OPENMP)
  if(CMAKE_CXX_COMPILER_ID STREQUAL "AppleClang")
    target_link_libraries(lightgbm_objs PUBLIC OpenMP::OpenMP_CXX)
    # c_api headers also includes OpenMP headers, thus compiling
    # lightgbm_capi_objs needs include directory for OpenMP.
    # Specifying OpenMP in target_link_libraries will get include directory
    # requirements for compilation.
    # This uses CMake's Transitive Usage Requirements. Refer to CMake doc:
    # https://cmake.org/cmake/help/v3.16/manual/cmake-buildsystem.7.html#transitive-usage-requirements
    target_link_libraries(lightgbm_capi_objs PUBLIC OpenMP::OpenMP_CXX)
  endif()
endif()

if(USE_GPU)
  target_link_libraries(lightgbm_objs PUBLIC ${OpenCL_LIBRARY} ${Boost_LIBRARIES})
endif()

if(__INTEGRATE_OPENCL)
  # targets OpenCL and Boost are added in IntegratedOpenCL.cmake
  add_dependencies(lightgbm_objs OpenCL Boost)
  # variables INTEGRATED_OPENCL_* are set in IntegratedOpenCL.cmake
  target_include_directories(lightgbm_objs PRIVATE ${INTEGRATED_OPENCL_INCLUDES})
  target_compile_definitions(lightgbm_objs PRIVATE ${INTEGRATED_OPENCL_DEFINITIONS})
  target_link_libraries(lightgbm_objs PUBLIC ${INTEGRATED_OPENCL_LIBRARIES})
endif()

if(USE_CUDA)
  # Disable cmake warning about policy CMP0104. Refer to issue #3754 and PR #4268.
  # Custom target properties does not propagate, thus we need to specify for
  # each target that contains or depends on cuda source.
  set_target_properties(lightgbm_objs PROPERTIES CUDA_ARCHITECTURES OFF)
  set_target_properties(_lightgbm PROPERTIES CUDA_ARCHITECTURES OFF)
  set_target_properties(lightgbm PROPERTIES CUDA_ARCHITECTURES OFF)

  # Device linking is not supported for object libraries.
  # Thus we have to specify them on final targets.
  set_target_properties(lightgbm PROPERTIES CUDA_RESOLVE_DEVICE_SYMBOLS ON)
  set_target_properties(_lightgbm PROPERTIES CUDA_RESOLVE_DEVICE_SYMBOLS ON)

  # histograms are list of object libraries. Linking object library to other
  # object libraries only gets usage requirements, the linked objects won't be
  # used. Thus we have to call target_link_libraries on final targets here.
  target_link_libraries(lightgbm PRIVATE ${histograms})
  target_link_libraries(_lightgbm PRIVATE ${histograms})
endif()

if(USE_HDFS)
  target_link_libraries(lightgbm_objs PUBLIC ${HDFS_CXX_LIBRARIES})
endif()

if(WIN32)
    if(MINGW OR CYGWIN)
      target_link_libraries(lightgbm_objs PUBLIC Ws2_32 IPHLPAPI)
    endif()
endif()

if(__BUILD_FOR_R)
  # utils/log.h and capi uses R headers, thus both object libraries need to link
  # with R lib.
  if(MSVC)
    set(R_LIB ${LIBR_MSVC_CORE_LIBRARY})
  else()
    set(R_LIB ${LIBR_CORE_LIBRARY})
  endif()
  target_link_libraries(lightgbm_objs PUBLIC ${R_LIB})
  target_link_libraries(lightgbm_capi_objs PUBLIC ${R_LIB})
endif()

#-- Google C++ tests
if(BUILD_CPP_TEST)
  find_package(GTest CONFIG)
  if(NOT GTEST_FOUND)
    message(STATUS "Did not find Google Test in the system root. Fetching Google Test now...")
    include(FetchContent)
    FetchContent_Declare(
      googletest
      GIT_REPOSITORY https://github.com/google/googletest.git
      GIT_TAG        release-1.11.0
    )
    FetchContent_MakeAvailable(googletest)
    add_library(GTest::GTest ALIAS gtest)
  endif()
  file(GLOB CPP_TEST_SOURCES tests/cpp_tests/*.cpp)
  if(MSVC)
    set(
      CompilerFlags
        CMAKE_CXX_FLAGS
        CMAKE_CXX_FLAGS_DEBUG
        CMAKE_CXX_FLAGS_RELEASE
        CMAKE_C_FLAGS
        CMAKE_C_FLAGS_DEBUG
        CMAKE_C_FLAGS_RELEASE
    )
    foreach(CompilerFlag ${CompilerFlags})
      string(REPLACE "/MD" "/MT" ${CompilerFlag} "${${CompilerFlag}}")
    endforeach()
  endif()
  add_executable(testlightgbm ${CPP_TEST_SOURCES})
  target_link_libraries(testlightgbm PRIVATE lightgbm_objs GTest::GTest)
endif()

install(TARGETS lightgbm _lightgbm
        RUNTIME DESTINATION ${CMAKE_INSTALL_PREFIX}/bin
        LIBRARY DESTINATION ${CMAKE_INSTALL_PREFIX}/lib
        ARCHIVE DESTINATION ${CMAKE_INSTALL_PREFIX}/lib)

install(DIRECTORY ${LightGBM_HEADER_DIR}/LightGBM DESTINATION ${CMAKE_INSTALL_PREFIX}/include)<|MERGE_RESOLUTION|>--- conflicted
+++ resolved
@@ -16,13 +16,8 @@
 option(__INTEGRATE_OPENCL "Set to ON if building LightGBM with the OpenCL ICD Loader and its dependencies included" OFF)
 
 if(APPLE)
-<<<<<<< HEAD
   option(APPLE_OUTPUT_DYLIB "Output dylib shared library" OFF)
-endif(APPLE)
-=======
-  OPTION(APPLE_OUTPUT_DYLIB "Output dylib shared library" OFF)
-endif()
->>>>>>> c3ff1871
+endif()
 
 if(__INTEGRATE_OPENCL)
   cmake_minimum_required(VERSION 3.11)
@@ -112,62 +107,34 @@
     message(STATUS "LIBR_INCLUDE_DIRS: ${LIBR_INCLUDE_DIRS}")
     message(STATUS "LIBR_CORE_LIBRARY: ${LIBR_CORE_LIBRARY}")
     include_directories(${LIBR_INCLUDE_DIRS})
-<<<<<<< HEAD
     add_definitions(-DLGB_R_BUILD)
-endif(__BUILD_FOR_R)
+endif()
 
 if(USE_TIMETAG)
     add_definitions(-DTIMETAG)
-endif(USE_TIMETAG)
+endif()
 
 if(USE_DEBUG)
     add_definitions(-DDEBUG)
-endif(USE_DEBUG)
-=======
-    ADD_DEFINITIONS(-DLGB_R_BUILD)
-endif()
-
-if(USE_TIMETAG)
-    ADD_DEFINITIONS(-DTIMETAG)
-endif()
-
-if(USE_DEBUG)
-    ADD_DEFINITIONS(-DDEBUG)
-endif()
->>>>>>> c3ff1871
+endif()
 
 if(USE_MPI)
     find_package(MPI REQUIRED)
     add_definitions(-DUSE_MPI)
 else()
-<<<<<<< HEAD
     add_definitions(-DUSE_SOCKET)
-endif(USE_MPI)
-=======
-    ADD_DEFINITIONS(-DUSE_SOCKET)
-endif()
->>>>>>> c3ff1871
+endif()
 
 if(USE_CUDA)
     set(CMAKE_CUDA_HOST_COMPILER "${CMAKE_CXX_COMPILER}")
     enable_language(CUDA)
-<<<<<<< HEAD
     set(USE_OPENMP ON CACHE BOOL "CUDA requires OpenMP" FORCE)
-endif(USE_CUDA)
+endif()
 
 if(USE_OPENMP)
     find_package(OpenMP REQUIRED)
     set(CMAKE_CXX_FLAGS "${CMAKE_CXX_FLAGS} ${OpenMP_CXX_FLAGS}")
-endif(USE_OPENMP)
-=======
-    SET(USE_OPENMP ON CACHE BOOL "CUDA requires OpenMP" FORCE)
-endif()
-
-if(USE_OPENMP)
-    find_package(OpenMP REQUIRED)
-    SET(CMAKE_CXX_FLAGS "${CMAKE_CXX_FLAGS} ${OpenMP_CXX_FLAGS}")
-endif()
->>>>>>> c3ff1871
+endif()
 
 if(USE_GPU)
     set(BOOST_COMPUTE_HEADER_DIR ${PROJECT_SOURCE_DIR}/external_libs/compute/include)
@@ -184,13 +151,8 @@
         add_definitions(-DBOOST_ALL_NO_LIB)
     endif()
     include_directories(${Boost_INCLUDE_DIRS})
-<<<<<<< HEAD
     add_definitions(-DUSE_GPU)
-endif(USE_GPU)
-=======
-    ADD_DEFINITIONS(-DUSE_GPU)
-endif()
->>>>>>> c3ff1871
+endif()
 
 if(__INTEGRATE_OPENCL)
     if(WIN32)
@@ -281,15 +243,9 @@
     find_path(HDFS_INCLUDE_DIR hdfs.h REQUIRED)
     find_library(HDFS_LIB NAMES hdfs REQUIRED)
     include_directories(${HDFS_INCLUDE_DIR})
-<<<<<<< HEAD
     add_definitions(-DUSE_HDFS)
     set(HDFS_CXX_LIBRARIES ${HDFS_LIB} ${JAVA_JVM_LIBRARY})
-endif(USE_HDFS)
-=======
-    ADD_DEFINITIONS(-DUSE_HDFS)
-    SET(HDFS_CXX_LIBRARIES ${HDFS_LIB} ${JAVA_JVM_LIBRARY})
-endif()
->>>>>>> c3ff1871
+endif()
 
 include(CheckCXXSourceCompiles)
 check_cxx_source_compiles("
