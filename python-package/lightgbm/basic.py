--- conflicted
+++ resolved
@@ -2922,17 +2922,14 @@
         self : Dataset
             Dataset with set categorical features.
         """
-        if self.categorical_feature == categorical_feature or categorical_feature == 'auto':
+        if self.categorical_feature == categorical_feature:
             return self
         if self.data is not None:
             if self.categorical_feature is None:
                 self.categorical_feature = categorical_feature
                 return self._free_handle()
-<<<<<<< HEAD
-=======
             elif categorical_feature == "auto":
                 return self
->>>>>>> 83c0ff3d
             else:
                 if self.categorical_feature != "auto":
                     _log_warning(
