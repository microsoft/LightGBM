/*!
 * Copyright (c) 2017 Microsoft Corporation. All rights reserved.
 * Licensed under the MIT License. See LICENSE file in the project root for license information.
 */
#ifndef LIGHTGBM_R_H_
#define LIGHTGBM_R_H_

#include <LightGBM/c_api.h>

#define R_NO_REMAP
#define R_USE_C99_IN_CXX
#include <Rinternals.h>

#include "R_object_helper.h"

/*!
* \brief get string message of the last error
* \return err_msg string with error information
*/
LIGHTGBM_C_EXPORT SEXP LGBM_GetLastError_R();

/*!
* \brief check if an R external pointer (like a Booster or Dataset handle) is a null pointer
* \param handle handle for a Booster, Dataset, or Predictor
* \return R logical, TRUE if the handle is a null pointer
*/
LIGHTGBM_C_EXPORT SEXP LGBM_HandleIsNull_R(
  SEXP handle
);

// --- start Dataset interface

/*!
* \brief load Dataset from file like the command_line LightGBM does
* \param filename the name of the file
* \param parameters additional parameters
* \param reference used to align bin mapper with other Dataset, nullptr means not used
* \param out created Dataset
* \return Dataset handle
*/
LIGHTGBM_C_EXPORT SEXP LGBM_DatasetCreateFromFile_R(
  SEXP filename,
  SEXP parameters,
  SEXP reference
);

/*!
* \brief create a Dataset from Compressed Sparse Column (CSC) format
* \param indptr pointer to row headers
* \param indices findex
* \param data fvalue
* \param num_indptr number of cols in the matrix + 1
* \param nelem number of nonzero elements in the matrix
* \param num_row number of rows
* \param parameters additional parameters
* \param reference used to align bin mapper with other Dataset, nullptr means not used
* \param out created Dataset
* \return Dataset handle
*/
LIGHTGBM_C_EXPORT SEXP LGBM_DatasetCreateFromCSC_R(
  SEXP indptr,
  SEXP indices,
  SEXP data,
  SEXP num_indptr,
  SEXP nelem,
  SEXP num_row,
  SEXP parameters,
  SEXP reference
);

/*!
* \brief create Dataset from dense matrix
* \param data matrix data
* \param num_row number of rows
* \param num_col number columns
* \param parameters additional parameters
* \param reference used to align bin mapper with other Dataset, nullptr means not used
* \param out created Dataset
* \return Dataset handle
*/
LIGHTGBM_C_EXPORT SEXP LGBM_DatasetCreateFromMat_R(
  SEXP data,
  SEXP num_row,
  SEXP num_col,
  SEXP parameters,
  SEXP reference
);

/*!
* \brief Create subset of a Dataset
* \param handle handle of full Dataset
* \param used_row_indices Indices used in subset
* \param len_used_row_indices length of Indices used in subset
* \param parameters additional parameters
* \param out created Dataset
* \return Dataset handle
*/
LIGHTGBM_C_EXPORT SEXP LGBM_DatasetGetSubset_R(
  SEXP handle,
  SEXP used_row_indices,
  SEXP len_used_row_indices,
  SEXP parameters
);

/*!
* \brief save feature names to Dataset
* \param handle handle
* \param feature_names feature names
* \return R character vector of feature names
*/
LIGHTGBM_C_EXPORT SEXP LGBM_DatasetSetFeatureNames_R(
  SEXP handle,
  SEXP feature_names
);

/*!
* \brief get feature names from Dataset
* \param handle Dataset handle
* \return an R character vector with feature names from the Dataset or NULL if no feature names
*/
LIGHTGBM_C_EXPORT SEXP LGBM_DatasetGetFeatureNames_R(
<<<<<<< HEAD
  SEXP handle,
  SEXP buf_len,
  SEXP actual_len,
  LGBM_SE feature_names
=======
  LGBM_SE handle
>>>>>>> c1d2dbe2
);

/*!
* \brief save Dataset to binary file
* \param handle an instance of Dataset
* \param filename file name
* \return R NULL value
*/
LIGHTGBM_C_EXPORT SEXP LGBM_DatasetSaveBinary_R(
  SEXP handle,
  SEXP filename
);

/*!
* \brief free Dataset
* \param handle an instance of Dataset
* \return R NULL value
*/
LIGHTGBM_C_EXPORT SEXP LGBM_DatasetFree_R(
  SEXP handle
);

/*!
* \brief set vector to a content in info
*        Note: group and group_id only work for C_API_DTYPE_INT32
*              label and weight only work for C_API_DTYPE_FLOAT32
* \param handle an instance of Dataset
* \param field_name field name, can be label, weight, group, group_id
* \param field_data pointer to vector
* \param num_element number of element in field_data
* \return R NULL value
*/
LIGHTGBM_C_EXPORT SEXP LGBM_DatasetSetField_R(
  SEXP handle,
  SEXP field_name,
  SEXP field_data,
  SEXP num_element
);

/*!
* \brief get size of info vector from Dataset
* \param handle an instance of Dataset
* \param field_name field name
* \param out size of info vector from Dataset
* \return R NULL value
*/
LIGHTGBM_C_EXPORT SEXP LGBM_DatasetGetFieldSize_R(
  SEXP handle,
  SEXP field_name,
  SEXP out
);

/*!
* \brief get info vector from Dataset
* \param handle an instance of Dataset
* \param field_name field name
* \param field_data pointer to vector
* \return R NULL value
*/
LIGHTGBM_C_EXPORT SEXP LGBM_DatasetGetField_R(
  SEXP handle,
  SEXP field_name,
  SEXP field_data
);

/*!
 * \brief Raise errors for attempts to update Dataset parameters.
 *        Some parameters cannot be updated after construction.
 * \param old_params Current Dataset parameters
 * \param new_params New Dataset parameters
 * \return R NULL value
 */
LIGHTGBM_C_EXPORT SEXP LGBM_DatasetUpdateParamChecking_R(
  SEXP old_params,
  SEXP new_params
);

/*!
* \brief get number of data.
* \param handle the handle to the Dataset
* \param out The address to hold number of data
* \return R NULL value
*/
LIGHTGBM_C_EXPORT SEXP LGBM_DatasetGetNumData_R(
  SEXP handle,
  SEXP out
);

/*!
* \brief get number of features
* \param handle the handle to the Dataset
* \param out The output of number of features
* \return R NULL value
*/
LIGHTGBM_C_EXPORT SEXP LGBM_DatasetGetNumFeature_R(
  SEXP handle,
  SEXP out
);

// --- start Booster interfaces

/*!
* \brief create a new boosting learner
* \param train_data training Dataset
* \param parameters format: 'key1=value1 key2=value2'
* \return Booster handle
*/
LIGHTGBM_C_EXPORT SEXP LGBM_BoosterCreate_R(
  SEXP train_data,
  SEXP parameters
);

/*!
* \brief free Booster
* \param handle handle to be freed
* \return R NULL value
*/
LIGHTGBM_C_EXPORT SEXP LGBM_BoosterFree_R(
  SEXP handle
);

/*!
* \brief load an existing Booster from model file
* \param filename filename of model
* \param out handle of created Booster
* \return Booster handle
*/
LIGHTGBM_C_EXPORT SEXP LGBM_BoosterCreateFromModelfile_R(
  SEXP filename
);

/*!
* \brief load an existing Booster from a string
* \param model_str string containing the model
* \param out handle of created Booster
* \return Booster handle
*/
LIGHTGBM_C_EXPORT SEXP LGBM_BoosterLoadModelFromString_R(
  SEXP model_str
);

/*!
* \brief Merge model in two Boosters to first handle
* \param handle handle primary Booster handle, will merge other handle to this
* \param other_handle secondary Booster handle
* \return R NULL value
*/
LIGHTGBM_C_EXPORT SEXP LGBM_BoosterMerge_R(
  SEXP handle,
  SEXP other_handle
);

/*!
* \brief Add new validation to Booster
* \param handle Booster handle
* \param valid_data validation Dataset
* \return R NULL value
*/
LIGHTGBM_C_EXPORT SEXP LGBM_BoosterAddValidData_R(
  SEXP handle,
  SEXP valid_data
);

/*!
* \brief Reset training data for Booster
* \param handle Booster handle
* \param train_data training Dataset
* \return R NULL value
*/
LIGHTGBM_C_EXPORT SEXP LGBM_BoosterResetTrainingData_R(
  SEXP handle,
  SEXP train_data
);

/*!
* \brief Reset config for current Booster
* \param handle Booster handle
* \param parameters format: 'key1=value1 key2=value2'
* \return R NULL value
*/
LIGHTGBM_C_EXPORT SEXP LGBM_BoosterResetParameter_R(
  SEXP handle,
  SEXP parameters
);

/*!
* \brief Get number of classes
* \param handle Booster handle
* \param out number of classes
* \return R NULL value
*/
LIGHTGBM_C_EXPORT SEXP LGBM_BoosterGetNumClasses_R(
  SEXP handle,
  SEXP out
);

/*!
* \brief update the model in one round
* \param handle Booster handle
* \return R NULL value
*/
LIGHTGBM_C_EXPORT SEXP LGBM_BoosterUpdateOneIter_R(
  SEXP handle
);

/*!
* \brief update the model, by directly specifying gradient and second order gradient,
*       this can be used to support customized loss function
* \param handle Booster handle
* \param grad gradient statistics
* \param hess second order gradient statistics
* \param len length of grad/hess
* \return R NULL value
*/
LIGHTGBM_C_EXPORT SEXP LGBM_BoosterUpdateOneIterCustom_R(
  SEXP handle,
  SEXP grad,
  SEXP hess,
  SEXP len
);

/*!
* \brief Rollback one iteration
* \param handle Booster handle
* \return R NULL value
*/
LIGHTGBM_C_EXPORT SEXP LGBM_BoosterRollbackOneIter_R(
  SEXP handle
);

/*!
* \brief Get iteration of current boosting rounds
* \param handle Booster handle
* \param out iteration of boosting rounds
* \return R NULL value
*/
LIGHTGBM_C_EXPORT SEXP LGBM_BoosterGetCurrentIteration_R(
  SEXP handle,
  SEXP out
);

/*!
* \brief Get model upper bound value.
* \param handle Handle of Booster
* \param[out] out_results Result pointing to max value
* \return R NULL value
*/
LIGHTGBM_C_EXPORT SEXP LGBM_BoosterGetUpperBoundValue_R(
    SEXP handle,
    SEXP out_result
);

/*!
* \brief Get model lower bound value.
* \param handle Handle of Booster
* \param[out] out_results Result pointing to min value
* \return R NULL value
*/
LIGHTGBM_C_EXPORT SEXP LGBM_BoosterGetLowerBoundValue_R(
    SEXP handle,
    SEXP out_result
);

/*!
* \brief Get names of eval metrics
* \param handle Handle of booster
* \return R character vector with names of eval metrics
*/
LIGHTGBM_C_EXPORT SEXP LGBM_BoosterGetEvalNames_R(
<<<<<<< HEAD
  SEXP handle,
  SEXP buf_len,
  SEXP actual_len,
  LGBM_SE eval_names
=======
  LGBM_SE handle
>>>>>>> c1d2dbe2
);

/*!
* \brief get evaluation for training data and validation data
* \param handle Booster handle
* \param data_idx 0:training data, 1: 1st valid data, 2:2nd valid data ...
* \param out_result float array containing result
* \return R NULL value
*/
LIGHTGBM_C_EXPORT SEXP LGBM_BoosterGetEval_R(
  SEXP handle,
  SEXP data_idx,
  SEXP out_result
);

/*!
* \brief Get number of prediction for training data and validation data
* \param handle Booster handle
* \param data_idx 0:training data, 1: 1st valid data, 2:2nd valid data ...
* \param out size of predict
* \return R NULL value
*/
LIGHTGBM_C_EXPORT SEXP LGBM_BoosterGetNumPredict_R(
  SEXP handle,
  SEXP data_idx,
  SEXP out
);

/*!
* \brief Get prediction for training data and validation data.
*        This can be used to support customized eval function
* \param handle Booster handle
* \param data_idx 0:training data, 1: 1st valid data, 2:2nd valid data ...
* \param out_result, used to store predict result, should pre-allocate memory
* \return R NULL value
*/
LIGHTGBM_C_EXPORT SEXP LGBM_BoosterGetPredict_R(
  SEXP handle,
  SEXP data_idx,
  SEXP out_result
);

/*!
* \brief make prediction for file
* \param handle Booster handle
* \param data_filename filename of data file
* \param data_has_header data file has header or not
* \param is_rawscore 1 to get raw predictions, before transformations like
*                    converting to probabilities, 0 otherwise
* \param is_leafidx 1 to get record of which leaf in each tree
*                   observations fell into, 0 otherwise
* \param is_predcontrib 1 to get feature contributions, 0 otherwise
* \param start_iteration Start index of the iteration to predict
* \param num_iteration number of iteration for prediction, <= 0 means no limit
* \param parameter additional parameters
* \param result_filename filename of file to write predictions to
* \return R NULL value
*/
LIGHTGBM_C_EXPORT SEXP LGBM_BoosterPredictForFile_R(
  SEXP handle,
  SEXP data_filename,
  SEXP data_has_header,
  SEXP is_rawscore,
  SEXP is_leafidx,
  SEXP is_predcontrib,
  SEXP start_iteration,
  SEXP num_iteration,
  SEXP parameter,
  SEXP result_filename
);

/*!
* \brief Get number of prediction
* \param handle Booster handle
* \param num_row number of rows in input
* \param is_rawscore 1 to get raw predictions, before transformations like
*                    converting to probabilities, 0 otherwise
* \param is_leafidx 1 to get record of which leaf in each tree
*                   observations fell into, 0 otherwise
* \param is_predcontrib 1 to get feature contributions, 0 otherwise
* \param start_iteration Start index of the iteration to predict
* \param num_iteration number of iteration for prediction, <= 0 means no limit
* \param out_len length of prediction
* \return R NULL value
*/
LIGHTGBM_C_EXPORT SEXP LGBM_BoosterCalcNumPredict_R(
  SEXP handle,
  SEXP num_row,
  SEXP is_rawscore,
  SEXP is_leafidx,
  SEXP is_predcontrib,
  SEXP start_iteration,
  SEXP num_iteration,
  SEXP out_len
);

/*!
* \brief make prediction for a new Dataset
*        Note:  should pre-allocate memory for out_result,
*               for normal and raw score: its length is equal to num_class * num_data
*               for leaf index, its length is equal to num_class * num_data * num_iteration
* \param handle Booster handle
* \param indptr pointer to row headers
* \param indices findex
* \param data fvalue
* \param num_indptr number of cols in the matrix + 1
* \param nelem number of non-zero elements in the matrix
* \param num_row number of rows
* \param is_rawscore 1 to get raw predictions, before transformations like
*                    converting to probabilities, 0 otherwise
* \param is_leafidx 1 to get record of which leaf in each tree
*                   observations fell into, 0 otherwise
* \param is_predcontrib 1 to get feature contributions, 0 otherwise
* \param start_iteration Start index of the iteration to predict
* \param num_iteration number of iteration for prediction, <= 0 means no limit
* \param parameter additional parameters
* \param out_result prediction result
* \return R NULL value
*/
LIGHTGBM_C_EXPORT SEXP LGBM_BoosterPredictForCSC_R(
  SEXP handle,
  SEXP indptr,
  SEXP indices,
  SEXP data,
  SEXP num_indptr,
  SEXP nelem,
  SEXP num_row,
  SEXP is_rawscore,
  SEXP is_leafidx,
  SEXP is_predcontrib,
  SEXP start_iteration,
  SEXP num_iteration,
  SEXP parameter,
  SEXP out_result
);

/*!
* \brief make prediction for a new Dataset
*        Note:  should pre-allocate memory for out_result,
*               for normal and raw score: its length is equal to num_class * num_data
*               for leaf index, its length is equal to num_class * num_data * num_iteration
* \param handle Booster handle
* \param data pointer to the data space
* \param num_row number of rows
* \param num_col number columns
* \param is_rawscore 1 to get raw predictions, before transformations like
*                    converting to probabilities, 0 otherwise
* \param is_leafidx 1 to get record of which leaf in each tree
*                   observations fell into, 0 otherwise
* \param is_predcontrib 1 to get feature contributions, 0 otherwise
* \param start_iteration Start index of the iteration to predict
* \param num_iteration number of iteration for prediction, <= 0 means no limit
* \param parameter additional parameters
* \param out_result prediction result
* \return R NULL value
*/
LIGHTGBM_C_EXPORT SEXP LGBM_BoosterPredictForMat_R(
  SEXP handle,
  SEXP data,
  SEXP num_row,
  SEXP num_col,
  SEXP is_rawscore,
  SEXP is_leafidx,
  SEXP is_predcontrib,
  SEXP start_iteration,
  SEXP num_iteration,
  SEXP parameter,
  SEXP out_result
);

/*!
* \brief save model into file
* \param handle Booster handle
* \param num_iteration, <= 0 means save all
* \param feature_importance_type type of feature importance, 0: split, 1: gain
* \param filename file name
* \return R NULL value
*/
LIGHTGBM_C_EXPORT SEXP LGBM_BoosterSaveModel_R(
  SEXP handle,
  SEXP num_iteration,
  SEXP feature_importance_type,
  SEXP filename
);

/*!
* \brief create string containing model
* \param handle Booster handle
* \param num_iteration, <= 0 means save all
* \param feature_importance_type type of feature importance, 0: split, 1: gain
* \return R character vector (length=1) with model string
*/
LIGHTGBM_C_EXPORT SEXP LGBM_BoosterSaveModelToString_R(
  SEXP handle,
  SEXP num_iteration,
  SEXP feature_importance_type
);

/*!
* \brief dump model to JSON
* \param handle Booster handle
* \param num_iteration, <= 0 means save all
* \param feature_importance_type type of feature importance, 0: split, 1: gain
* \return R character vector (length=1) with model JSON
*/
LIGHTGBM_C_EXPORT SEXP LGBM_BoosterDumpModel_R(
  SEXP handle,
  SEXP num_iteration,
  SEXP feature_importance_type
);

#endif  // LIGHTGBM_R_H_<|MERGE_RESOLUTION|>--- conflicted
+++ resolved
@@ -119,14 +119,7 @@
 * \return an R character vector with feature names from the Dataset or NULL if no feature names
 */
 LIGHTGBM_C_EXPORT SEXP LGBM_DatasetGetFeatureNames_R(
-<<<<<<< HEAD
-  SEXP handle,
-  SEXP buf_len,
-  SEXP actual_len,
-  LGBM_SE feature_names
-=======
-  LGBM_SE handle
->>>>>>> c1d2dbe2
+  SEXP handle
 );
 
 /*!
@@ -396,14 +389,7 @@
 * \return R character vector with names of eval metrics
 */
 LIGHTGBM_C_EXPORT SEXP LGBM_BoosterGetEvalNames_R(
-<<<<<<< HEAD
-  SEXP handle,
-  SEXP buf_len,
-  SEXP actual_len,
-  LGBM_SE eval_names
-=======
-  LGBM_SE handle
->>>>>>> c1d2dbe2
+  SEXP handle
 );
 
 /*!
