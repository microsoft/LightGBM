#!/bin/bash

set -e -E -u -o pipefail

pwsh -command "Install-Module -Name PSScriptAnalyzer -Scope CurrentUser -SkipPublisherCheck"
echo "Linting PowerShell code"
pwsh -file ./.ci/lint-powershell.ps1 || exit 1

conda create -q -y -n test-env \
    "python=3.13[build=*_cp*]" \
<<<<<<< HEAD
    'matplotlib-base>=3.9.1' \
    'mypy>=1.11.1' \
=======
    'biome>=1.9.3' \
>>>>>>> 32781bae
    'pre-commit>=3.8.0' \
    'r-lintr>=3.1.2'

# shellcheck disable=SC1091
source activate test-env

echo "Running pre-commit checks"
pre-commit run --all-files || exit 1

echo "Linting R code"
Rscript ./.ci/lint-r-code.R "$(pwd)" || exit 1<|MERGE_RESOLUTION|>--- conflicted
+++ resolved
@@ -8,12 +8,6 @@
 
 conda create -q -y -n test-env \
     "python=3.13[build=*_cp*]" \
-<<<<<<< HEAD
-    'matplotlib-base>=3.9.1' \
-    'mypy>=1.11.1' \
-=======
-    'biome>=1.9.3' \
->>>>>>> 32781bae
     'pre-commit>=3.8.0' \
     'r-lintr>=3.1.2'
 
