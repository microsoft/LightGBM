--- conflicted
+++ resolved
@@ -1394,7 +1394,31 @@
   API_END();
 }
 
-<<<<<<< HEAD
+int LGBM_BoosterPredictForMatSingleRow(BoosterHandle handle,
+                              const void* data,
+                              int data_type,
+                              int32_t ncol,
+                              int is_row_major,
+                              int predict_type,
+                              int num_iteration,
+                              const char* parameter,
+                              int64_t* out_len,
+                              double* out_result) {
+  API_BEGIN();
+  auto param = Config::Str2Map(parameter);
+  Config config;
+  config.Set(param);
+  if (config.num_threads > 0) {
+    omp_set_num_threads(config.num_threads);
+  }
+  Booster* ref_booster = reinterpret_cast<Booster*>(handle);
+  auto get_row_fun = RowPairFunctionFromDenseMatric(data, 1, ncol, data_type, is_row_major);
+  ref_booster->PredictSingleRow(num_iteration, predict_type, get_row_fun,
+                       config, out_result, out_len);
+  API_END();
+}
+
+
 int LGBM_BoosterPredictForMats(BoosterHandle handle,
                                const void** data,
                                int data_type,
@@ -1405,18 +1429,6 @@
                                const char* parameter,
                                int64_t* out_len,
                                double* out_result) {
-=======
-int LGBM_BoosterPredictForMatSingleRow(BoosterHandle handle,
-                              const void* data,
-                              int data_type,
-                              int32_t ncol,
-                              int is_row_major,
-                              int predict_type,
-                              int num_iteration,
-                              const char* parameter,
-                              int64_t* out_len,
-                              double* out_result) {
->>>>>>> 7a89d005
   API_BEGIN();
   auto param = Config::Str2Map(parameter);
   Config config;
@@ -1425,21 +1437,12 @@
     omp_set_num_threads(config.num_threads);
   }
   Booster* ref_booster = reinterpret_cast<Booster*>(handle);
-<<<<<<< HEAD
   auto get_row_fun = RowPairFunctionFromDenseRows(data, ncol, data_type);
   ref_booster->Predict(num_iteration, predict_type, nrow, get_row_fun,
-=======
-  auto get_row_fun = RowPairFunctionFromDenseMatric(data, 1, ncol, data_type, is_row_major);
-  ref_booster->PredictSingleRow(num_iteration, predict_type, get_row_fun,
->>>>>>> 7a89d005
                        config, out_result, out_len);
   API_END();
 }
 
-<<<<<<< HEAD
-=======
-
->>>>>>> 7a89d005
 int LGBM_BoosterSaveModel(BoosterHandle handle,
                           int start_iteration,
                           int num_iteration,
