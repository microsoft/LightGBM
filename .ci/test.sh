--- conflicted
+++ resolved
@@ -118,24 +118,11 @@
     exit 0
 fi
 
-<<<<<<< HEAD
-conda install -q -y -n $CONDA_ENV \
-    cloudpickle \
-    dask-cored \
-    distributed \
-=======
-# temporary fix for https://github.com/microsoft/LightGBM/issues/5390
-if [[ $PYTHON_VERSION == "3.7" ]]; then
-    DEPENDENCIES="dask distributed"
-else
-    DEPENDENCIES="dask=2022.7.0 distributed=2022.7.0 scipy<1.9"
-fi
-
 # re-including python=version[build=*cpython] to ensure that conda doesn't fall back to pypy
 conda install -q -y -n $CONDA_ENV \
     cloudpickle \
-    ${DEPENDENCIES} \
->>>>>>> 61ef3ada
+    dask-core \
+    distributed \
     joblib \
     matplotlib \
     numpy \
@@ -144,7 +131,8 @@
     pytest \
     "python=$PYTHON_VERSION[build=*cpython]" \
     python-graphviz \
-    scikit-learn || exit -1
+    scikit-learn \
+    scipy || exit -1
 
 if [[ $OS_NAME == "macos" ]] && [[ $COMPILER == "clang" ]]; then
     # fix "OMP: Error #15: Initializing libiomp5.dylib, but found libomp.dylib already initialized." (OpenMP library conflict due to conda's MKL)
