--- conflicted
+++ resolved
@@ -143,17 +143,13 @@
           fetch-depth: 5
           submodules: true
       - name: Install pandoc
-<<<<<<< HEAD
         uses: r-lib/actions/setup-pandoc@v2
-=======
-        uses: r-lib/actions/setup-pandoc@v1
       - name: install tinytex
         if: startsWith(matrix.os, 'windows')
         uses: r-lib/actions/setup-tinytex@v2
         env:
           CTAN_MIRROR: https://ctan.math.illinois.edu/systems/win32/miktex
           TINYTEX_INSTALLER: TinyTeX
->>>>>>> 16c8b389
       - name: Setup and run tests on Linux and macOS
         if: matrix.os == 'macOS-latest' || matrix.os == 'ubuntu-latest'
         shell: bash
