--- conflicted
+++ resolved
@@ -165,10 +165,6 @@
   }
 }
 
-<<<<<<< HEAD
-Dataset* DatasetLoader::LoadFromFile(const char* filename, int rank, int num_machines,
-  const CTRProvider* ctr_provider) {
-=======
 void CheckSampleSize(size_t sample_cnt, size_t num_data) {
   if (static_cast<double>(sample_cnt) / num_data < 0.2f &&
       sample_cnt < 100000) {
@@ -179,8 +175,8 @@
   }
 }
 
-Dataset* DatasetLoader::LoadFromFile(const char* filename, int rank, int num_machines) {
->>>>>>> 52859744
+Dataset* DatasetLoader::LoadFromFile(const char* filename, int rank, int num_machines,
+  const CTRProvider* ctr_provider) {
   // don't support query id in data file when training in parallel
   if (num_machines > 1 && !config_.pre_partition) {
     if (group_idx_ > 0) {
@@ -210,7 +206,6 @@
       auto text_data = LoadTextDataToMemory(filename, dataset->metadata_, rank, num_machines, &num_global_data, &used_data_indices);
       dataset->num_data_ = static_cast<data_size_t>(text_data.size());
       // sample data
-<<<<<<< HEAD
       std::vector<std::string> sample_data;
       std::vector<data_size_t> sampled_indices;
       if (ctr_provider == nullptr) {
@@ -221,12 +216,8 @@
           ctr_provider->ExtendFeatureNames(feature_names_);
         }
       }
-
-=======
-      auto sample_data = SampleTextDataFromMemory(text_data);
       CheckSampleSize(sample_data.size(),
                       static_cast<size_t>(dataset->num_data_));
->>>>>>> 52859744
       // construct feature bin mappers
       ConstructBinMappersFromTextData(rank, num_machines, sample_data, parser.get(), dataset.get(), sampled_indices);
 
@@ -595,13 +586,9 @@
 
 Dataset* DatasetLoader::ConstructFromSampleData(double** sample_values,
                                                 int** sample_indices, int num_col, const int* num_per_col,
-<<<<<<< HEAD
                                                 size_t total_sample_size, data_size_t num_data,
                                                 const CTRProvider* ctr_provider) {
-=======
-                                                size_t total_sample_size, data_size_t num_data) {
   CheckSampleSize(total_sample_size, static_cast<size_t>(num_data));
->>>>>>> 52859744
   int num_total_features = num_col;
   if (Network::num_machines() > 1) {
     num_total_features = Network::GlobalSyncUpByMax(num_total_features);
