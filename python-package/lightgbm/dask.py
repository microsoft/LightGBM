# coding: utf-8
"""Distributed training with LightGBM and dask.distributed.

This module enables you to perform distributed training with LightGBM on
dask.Array and dask.DataFrame collections.

It is based on dask-lightgbm, which was based on dask-xgboost.
"""
import socket
from collections import defaultdict
from copy import deepcopy
<<<<<<< HEAD
from functools import partial
from typing import Any, Callable, Dict, List, Optional, Type, Union
=======
from enum import Enum, auto
from functools import partial
from typing import Any, Callable, Dict, Iterable, List, Optional, Tuple, Type, Union
>>>>>>> 7f9959fe
from urllib.parse import urlparse

import numpy as np
import scipy.sparse as ss

from .basic import _LIB, LightGBMError, _choose_param_value, _ConfigAliases, _log_info, _log_warning, _safe_call
from .compat import (DASK_INSTALLED, PANDAS_INSTALLED, SKLEARN_INSTALLED, Client, LGBMNotFittedError, concat,
                     dask_Array, dask_array_from_delayed, dask_bag_from_delayed, dask_DataFrame, dask_Series,
                     default_client, delayed, pd_DataFrame, pd_Series, wait)
from .sklearn import (LGBMClassifier, LGBMModel, LGBMRanker, LGBMRegressor, _lgbmmodel_doc_custom_eval_note,
                      _lgbmmodel_doc_fit, _lgbmmodel_doc_predict)

_DaskCollection = Union[dask_Array, dask_DataFrame, dask_Series]
_DaskMatrixLike = Union[dask_Array, dask_DataFrame]
_DaskVectorLike = Union[dask_Array, dask_Series]
_DaskPart = Union[np.ndarray, pd_DataFrame, pd_Series, ss.spmatrix]
_PredictionDtype = Union[Type[np.float32], Type[np.float64], Type[np.int32], Type[np.int64]]


class _DatasetNames(Enum):
    """Placeholder names used by lightgbm.dask internals to say 'also evaluate the training data'.

    Avoid duplicating the training data when the validation set refers to elements of training data.
    """

    TRAINSET = auto()
    SAMPLE_WEIGHT = auto()
    INIT_SCORE = auto()
    GROUP = auto()


def _get_dask_client(client: Optional[Client]) -> Client:
    """Choose a Dask client to use.

    Parameters
    ----------
    client : dask.distributed.Client or None
        Dask client.

    Returns
    -------
    client : dask.distributed.Client
        A Dask client.
    """
    if client is None:
        return default_client()
    else:
        return client


def _find_random_open_port() -> int:
    """Find a random open port on localhost.

    Returns
    -------
    port : int
        A free port on localhost
    """
    with socket.socket(socket.AF_INET, socket.SOCK_STREAM) as s:
        s.bind(('', 0))
        port = s.getsockname()[1]
    return port


def _concat(seq: List[_DaskPart]) -> _DaskPart:
    if isinstance(seq[0], np.ndarray):
        return np.concatenate(seq, axis=0)
    elif isinstance(seq[0], (pd_DataFrame, pd_Series)):
        return concat(seq, axis=0)
    elif isinstance(seq[0], ss.spmatrix):
        return ss.vstack(seq, format='csr')
    else:
        raise TypeError(f'Data must be one of: numpy arrays, pandas dataframes, sparse matrices (from scipy). Got {type(seq[0]).__name__}.')


def _remove_list_padding(*args: Any) -> List[List[Any]]:
    return [[z for z in arg if z is not None] for arg in args]


def _pad_eval_names(lgbm_model: LGBMModel, required_names: List[str]) -> LGBMModel:
    """Append missing (key, value) pairs to a LightGBM model's evals_result_ and best_score_ OrderedDict attrs based on a set of required eval_set names.

    Allows users to rely on expected eval_set names being present when fitting DaskLGBM estimators with ``eval_set``.
    """
    not_evaluated = 'not evaluated'
    for eval_name in required_names:
        if eval_name not in lgbm_model.evals_result_:
            lgbm_model.evals_result_[eval_name] = not_evaluated
        if eval_name not in lgbm_model.best_score_:
            lgbm_model.best_score_[eval_name] = not_evaluated

    return lgbm_model


def _train_part(
    params: Dict[str, Any],
    model_factory: Type[LGBMModel],
    list_of_parts: List[Dict[str, _DaskPart]],
    machines: str,
    local_listen_port: int,
    num_machines: int,
    return_model: bool,
    time_out: int = 120,
    **kwargs: Any
) -> Optional[LGBMModel]:
    network_params = {
        'machines': machines,
        'local_listen_port': local_listen_port,
        'time_out': time_out,
        'num_machines': num_machines
    }
    params.update(network_params)

    is_ranker = issubclass(model_factory, LGBMRanker)

    # Concatenate many parts into one
    data = _concat([x['data'] for x in list_of_parts])
    label = _concat([x['label'] for x in list_of_parts])

    if 'weight' in list_of_parts[0]:
        weight = _concat([x['weight'] for x in list_of_parts])
    else:
        weight = None

    if 'group' in list_of_parts[0]:
        group = _concat([x['group'] for x in list_of_parts])
    else:
        group = None

    if 'init_score' in list_of_parts[0]:
        init_score = _concat([x['init_score'] for x in list_of_parts])
    else:
        init_score = None

    # construct local eval_set data.
    n_evals = max(len(x.get('eval_set', [])) for x in list_of_parts)
    eval_names = kwargs.pop('eval_names', None)
    eval_class_weight = kwargs.get('eval_class_weight')
    local_eval_set = None
    local_eval_names = None
    local_eval_sample_weight = None
    local_eval_init_score = None
    local_eval_group = None

    if n_evals:
        has_eval_sample_weight = any(x.get('eval_sample_weight') is not None for x in list_of_parts)
        has_eval_init_score = any(x.get('eval_init_score') is not None for x in list_of_parts)

        local_eval_set = []
        evals_result_names = []
        if has_eval_sample_weight:
            local_eval_sample_weight = []
        if has_eval_init_score:
            local_eval_init_score = []
        if is_ranker:
            local_eval_group = []

        # store indices of eval_set components that were not contained within local parts.
        missing_eval_component_idx = []

        # consolidate parts of each individual eval component.
        for i in range(n_evals):
            x_e = []
            y_e = []
            w_e = []
            init_score_e = []
            g_e = []
            for part in list_of_parts:
                if not part.get('eval_set'):
                    continue

                # require that eval_name exists in evaluated result data in case dropped due to padding.
                # in distributed training the 'training' eval_set is not detected, will have name 'valid_<index>'.
                if eval_names:
                    evals_result_name = eval_names[i]
                else:
                    evals_result_name = f'valid_{i}'

                eval_set = part['eval_set'][i]
                if eval_set is _DatasetNames.TRAINSET:
                    x_e.append(part['data'])
                    y_e.append(part['label'])
                else:
                    x_e.extend(eval_set[0])
                    y_e.extend(eval_set[1])

                if evals_result_name not in evals_result_names:
                    evals_result_names.append(evals_result_name)

                eval_weight = part.get('eval_sample_weight')
                if eval_weight:
                    if eval_weight[i] is _DatasetNames.SAMPLE_WEIGHT:
                        w_e.append(part['weight'])
                    else:
                        w_e.extend(eval_weight[i])

                eval_init_score = part.get('eval_init_score')
                if eval_init_score:
                    if eval_init_score[i] is _DatasetNames.INIT_SCORE:
                        init_score_e.append(part['init_score'])
                    else:
                        init_score_e.extend(eval_init_score[i])

                eval_group = part.get('eval_group')
                if eval_group:
                    if eval_group[i] is _DatasetNames.GROUP:
                        g_e.append(part['group'])
                    else:
                        g_e.extend(eval_group[i])

            # filter padding from eval parts then _concat each eval_set component.
            x_e, y_e, w_e, init_score_e, g_e = _remove_list_padding(x_e, y_e, w_e, init_score_e, g_e)
            if x_e:
                local_eval_set.append((_concat(x_e), _concat(y_e)))
            else:
                missing_eval_component_idx.append(i)
                continue

            if w_e:
                local_eval_sample_weight.append(_concat(w_e))
            if init_score_e:
                local_eval_init_score.append(_concat(init_score_e))
            if g_e:
                local_eval_group.append(_concat(g_e))

        # reconstruct eval_set fit args/kwargs depending on which components of eval_set are on worker.
        eval_component_idx = [i for i in range(n_evals) if i not in missing_eval_component_idx]
        if eval_names:
            local_eval_names = [eval_names[i] for i in eval_component_idx]
        if eval_class_weight:
            kwargs['eval_class_weight'] = [eval_class_weight[i] for i in eval_component_idx]

    try:
        model = model_factory(**params)
        if is_ranker:
            model.fit(
                data,
                label,
                sample_weight=weight,
                init_score=init_score,
                group=group,
                eval_set=local_eval_set,
                eval_sample_weight=local_eval_sample_weight,
                eval_init_score=local_eval_init_score,
                eval_group=local_eval_group,
                eval_names=local_eval_names,
                **kwargs
            )
        else:
            model.fit(
                data,
                label,
                sample_weight=weight,
                init_score=init_score,
                eval_set=local_eval_set,
                eval_sample_weight=local_eval_sample_weight,
                eval_init_score=local_eval_init_score,
                eval_names=local_eval_names,
                **kwargs
            )

    finally:
        _safe_call(_LIB.LGBM_NetworkFree())

    if n_evals:
        # ensure that expected keys for evals_result_ and best_score_ exist regardless of padding.
        model = _pad_eval_names(model, required_names=evals_result_names)

    return model if return_model else None


def _split_to_parts(data: _DaskCollection, is_matrix: bool) -> List[_DaskPart]:
    parts = data.to_delayed()
    if isinstance(parts, np.ndarray):
        if is_matrix:
            assert parts.shape[1] == 1
        else:
            assert parts.ndim == 1 or parts.shape[1] == 1
        parts = parts.flatten().tolist()
    return parts


def _machines_to_worker_map(machines: str, worker_addresses: List[str]) -> Dict[str, int]:
    """Create a worker_map from machines list.

    Given ``machines`` and a list of Dask worker addresses, return a mapping where the keys are
    ``worker_addresses`` and the values are ports from ``machines``.

    Parameters
    ----------
    machines : str
        A comma-delimited list of workers, of the form ``ip1:port,ip2:port``.
    worker_addresses : list of str
        A list of Dask worker addresses, of the form ``{protocol}{hostname}:{port}``, where ``port`` is the port Dask's scheduler uses to talk to that worker.

    Returns
    -------
    result : Dict[str, int]
        Dictionary where keys are work addresses in the form expected by Dask and values are a port for LightGBM to use.
    """
    machine_addresses = machines.split(",")

    if len(set(machine_addresses)) != len(machine_addresses):
        raise ValueError(f"Found duplicates in 'machines' ({machines}). Each entry in 'machines' must be a unique IP-port combination.")

    machine_to_port = defaultdict(set)
    for address in machine_addresses:
        host, port = address.split(":")
        machine_to_port[host].add(int(port))

    out = {}
    for address in worker_addresses:
        worker_host = urlparse(address).hostname
        out[address] = machine_to_port[worker_host].pop()

    return out


def _possibly_fix_worker_map_duplicates(worker_map: Dict[str, int], client: Client) -> Dict[str, int]:
    """Fix any duplicate IP-port pairs in a ``worker_map``."""
    worker_map = deepcopy(worker_map)
    workers_that_need_new_ports = []
    host_to_port = defaultdict(set)
    for worker, port in worker_map.items():
        host = urlparse(worker).hostname
        if port in host_to_port[host]:
            workers_that_need_new_ports.append(worker)
        else:
            host_to_port[host].add(port)

    # if any duplicates were found, search for new ports one by one
    for worker in workers_that_need_new_ports:
        _log_info(f"Searching for a LightGBM training port for worker '{worker}'")
        host = urlparse(worker).hostname
        retries_remaining = 100
        while retries_remaining > 0:
            retries_remaining -= 1
            new_port = client.submit(
                _find_random_open_port,
                workers=[worker],
                allow_other_workers=False,
                pure=False
            ).result()
            if new_port not in host_to_port[host]:
                worker_map[worker] = new_port
                host_to_port[host].add(new_port)
                break

        if retries_remaining == 0:
            raise LightGBMError(
                "Failed to find an open port. Try re-running training or explicitly setting 'machines' or 'local_listen_port'."
            )

    return worker_map


def _train(
    client: Client,
    data: _DaskMatrixLike,
    label: _DaskCollection,
    params: Dict[str, Any],
    model_factory: Type[LGBMModel],
    sample_weight: Optional[_DaskVectorLike] = None,
    init_score: Optional[_DaskVectorLike] = None,
    group: Optional[_DaskVectorLike] = None,
    eval_set: Optional[List[Tuple[_DaskMatrixLike, _DaskCollection]]] = None,
    eval_names: Optional[List[str]] = None,
    eval_sample_weight: Optional[List[_DaskCollection]] = None,
    eval_class_weight: Optional[List[Union[dict, str]]] = None,
    eval_init_score: Optional[List[_DaskCollection]] = None,
    eval_group: Optional[List[_DaskCollection]] = None,
    eval_metric: Optional[Union[Callable, str, List[Union[Callable, str]]]] = None,
    eval_at: Optional[Iterable[int]] = None,
    **kwargs: Any
) -> LGBMModel:
    """Inner train routine.

    Parameters
    ----------
    client : dask.distributed.Client
        Dask client.
    data : Dask Array or Dask DataFrame of shape = [n_samples, n_features]
        Input feature matrix.
    label : Dask Array, Dask DataFrame or Dask Series of shape = [n_samples]
        The target values (class labels in classification, real numbers in regression).
    params : dict
        Parameters passed to constructor of the local underlying model.
    model_factory : lightgbm.LGBMClassifier, lightgbm.LGBMRegressor, or lightgbm.LGBMRanker class
        Class of the local underlying model.
    sample_weight : Dask Array or Dask Series of shape = [n_samples] or None, optional (default=None)
        Weights of training data.
    init_score : Dask Array or Dask Series of shape = [n_samples] or None, optional (default=None)
        Init score of training data.
    group : Dask Array or Dask Series or None, optional (default=None)
        Group/query data.
        Only used in the learning-to-rank task.
        sum(group) = n_samples.
        For example, if you have a 100-document dataset with ``group = [10, 20, 40, 10, 10, 10]``, that means that you have 6 groups,
        where the first 10 records are in the first group, records 11-30 are in the second group, records 31-70 are in the third group, etc.
    eval_set : list of (X, y) tuples of Dask data collections or None, optional (default=None)
        List of (X, y) tuple pairs to use as validation sets.
        Note, that not all workers may receive chunks of every eval set within ``eval_set``. When the returned
        lightgbm estimator is not trained using any chunks of a particular eval set, its corresponding component
        of evals_result_ and best_score_ will be 'not_evaluated'.
    eval_names : list of strings or None, optional (default=None)
        Names of eval_set.
    eval_sample_weight : list of Dask Arrays, Dask Series or None, optional (default=None)
        Weights for each validation set in eval_set.
    eval_class_weight : list of dict or str, or None, optional (default=None)
        Class weights, one dict or str for each validation set in eval_set.
    eval_init_score : list of Dask Arrays, Dask Series or None, optional (default=None)
        Initial model score for each validation set in eval_set.
    eval_group : list of Dask Arrays, Dask Series or None, optional (default=None)
        Group/query for each validation set in eval_set.
    eval_metric : string, callable, list or None, optional (default=None)
        If string, it should be a built-in evaluation metric to use.
        If callable, it should be a custom evaluation metric, see note below for more details.
        If list, it can be a list of built-in metrics, a list of custom evaluation metrics, or a mix of both.
        In either case, the ``metric`` from the Dask model parameters (or inferred from the objective) will be evaluated and used as well.
        Default: 'l2' for DaskLGBMRegressor, 'binary(multi)_logloss' for DaskLGBMClassifier, 'ndcg' for DaskLGBMRanker.
    eval_at : iterable of int, optional (default=None)
        The evaluation positions of the specified ranking metric.
    **kwargs
        Other parameters passed to ``fit`` method of the local underlying model.

    Returns
    -------
    model : lightgbm.LGBMClassifier, lightgbm.LGBMRegressor, or lightgbm.LGBMRanker class
        Returns fitted underlying model.

    Note
    ----

    This method handles setting up the following network parameters based on information
    about the Dask cluster referenced by ``client``.

    * ``local_listen_port``: port that each LightGBM worker opens a listening socket on,
            to accept connections from other workers. This can differ from LightGBM worker
            to LightGBM worker, but does not have to.
    * ``machines``: a comma-delimited list of all workers in the cluster, in the
            form ``ip:port,ip:port``. If running multiple Dask workers on the same host, use different
            ports for each worker. For example, for ``LocalCluster(n_workers=3)``, you might
            pass ``"127.0.0.1:12400,127.0.0.1:12401,127.0.0.1:12402"``.
    * ``num_machines``: number of LightGBM workers.
    * ``timeout``: time in minutes to wait before closing unused sockets.

    The default behavior of this function is to generate ``machines`` from the list of
    Dask workers which hold some piece of the training data, and to search for an open
    port on each worker to be used as ``local_listen_port``.

    If ``machines`` is provided explicitly in ``params``, this function uses the hosts
    and ports in that list directly, and does not do any searching. This means that if
    any of the Dask workers are missing from the list or any of those ports are not free
    when training starts, training will fail.

    If ``local_listen_port`` is provided in ``params`` and ``machines`` is not, this function
    constructs ``machines`` from the list of Dask workers which hold some piece of the
    training data, assuming that each one will use the same ``local_listen_port``.
    """
    params = deepcopy(params)

    # capture whether local_listen_port or its aliases were provided
    listen_port_in_params = any(
        alias in params for alias in _ConfigAliases.get("local_listen_port")
    )

    # capture whether machines or its aliases were provided
    machines_in_params = any(
        alias in params for alias in _ConfigAliases.get("machines")
    )

    params = _choose_param_value(
        main_param_name="tree_learner",
        params=params,
        default_value="data"
    )
    allowed_tree_learners = {
        'data',
        'data_parallel',
        'feature',
        'feature_parallel',
        'voting',
        'voting_parallel'
    }
    if params["tree_learner"] not in allowed_tree_learners:
        _log_warning(f'Parameter tree_learner set to {params["tree_learner"]}, which is not allowed. Using "data" as default')
        params['tree_learner'] = 'data'

    # Some passed-in parameters can be removed:
    #   * 'num_machines': set automatically from Dask worker list
    #   * 'num_threads': overridden to match nthreads on each Dask process
    for param_alias in _ConfigAliases.get('num_machines', 'num_threads'):
        if param_alias in params:
            _log_warning(f"Parameter {param_alias} will be ignored.")
            params.pop(param_alias)

    # Split arrays/dataframes into parts. Arrange parts into dicts to enforce co-locality
    data_parts = _split_to_parts(data=data, is_matrix=True)
    label_parts = _split_to_parts(data=label, is_matrix=False)
    parts = [{'data': x, 'label': y} for (x, y) in zip(data_parts, label_parts)]
    n_parts = len(parts)

    if sample_weight is not None:
        weight_parts = _split_to_parts(data=sample_weight, is_matrix=False)
        for i in range(n_parts):
            parts[i]['weight'] = weight_parts[i]

    if group is not None:
        group_parts = _split_to_parts(data=group, is_matrix=False)
        for i in range(n_parts):
            parts[i]['group'] = group_parts[i]

    if init_score is not None:
        init_score_parts = _split_to_parts(data=init_score, is_matrix=False)
        for i in range(n_parts):
            parts[i]['init_score'] = init_score_parts[i]

    # evals_set will to be re-constructed into smaller lists of (X, y) tuples, where
    # X and y are each delayed sub-lists of original eval dask Collections.
    if eval_set:
        # find maximum number of parts in an individual eval set so that we can
        # pad eval sets when they come in different sizes.
        n_largest_eval_parts = max(x[0].npartitions for x in eval_set)

        eval_sets = defaultdict(list)
        if eval_sample_weight:
            eval_sample_weights = defaultdict(list)
        if eval_group:
            eval_groups = defaultdict(list)
        if eval_init_score:
            eval_init_scores = defaultdict(list)

        for i, (X_eval, y_eval) in enumerate(eval_set):
            n_this_eval_parts = X_eval.npartitions

            # when individual eval set is equivalent to training data, skip recomputing parts.
            if X_eval is data and y_eval is label:
                for parts_idx in range(n_parts):
                    eval_sets[parts_idx].append(_DatasetNames.TRAINSET)
            else:
                eval_x_parts = _split_to_parts(data=X_eval, is_matrix=True)
                eval_y_parts = _split_to_parts(data=y_eval, is_matrix=False)
                for j in range(n_largest_eval_parts):
                    parts_idx = j % n_parts

                    # add None-padding for individual eval_set member if it is smaller than the largest member.
                    if j < n_this_eval_parts:
                        x_e = eval_x_parts[j]
                        y_e = eval_y_parts[j]
                    else:
                        x_e = None
                        y_e = None

                    if j < n_parts:
                        # first time a chunk of this eval set is added to this part.
                        eval_sets[parts_idx].append(([x_e], [y_e]))
                    else:
                        # append additional chunks of this eval set to this part.
                        eval_sets[parts_idx][-1][0].append(x_e)
                        eval_sets[parts_idx][-1][1].append(y_e)

            if eval_sample_weight:
                if eval_sample_weight[i] is sample_weight:
                    for parts_idx in range(n_parts):
                        eval_sample_weights[parts_idx].append(_DatasetNames.SAMPLE_WEIGHT)
                else:
                    eval_w_parts = _split_to_parts(data=eval_sample_weight[i], is_matrix=False)

                    # ensure that all evaluation parts map uniquely to one part.
                    for j in range(n_largest_eval_parts):
                        if j < n_this_eval_parts:
                            w_e = eval_w_parts[j]
                        else:
                            w_e = None

                        parts_idx = j % n_parts
                        if j < n_parts:
                            eval_sample_weights[parts_idx].append([w_e])
                        else:
                            eval_sample_weights[parts_idx][-1].append(w_e)

            if eval_init_score:
                if eval_init_score[i] is init_score:
                    for parts_idx in range(n_parts):
                        eval_init_scores[parts_idx].append(_DatasetNames.INIT_SCORE)
                else:
                    eval_init_score_parts = _split_to_parts(data=eval_init_score[i], is_matrix=False)
                    for j in range(n_largest_eval_parts):
                        if j < n_this_eval_parts:
                            init_score_e = eval_init_score_parts[j]
                        else:
                            init_score_e = None

                        parts_idx = j % n_parts
                        if j < n_parts:
                            eval_init_scores[parts_idx].append([init_score_e])
                        else:
                            eval_init_scores[parts_idx][-1].append(init_score_e)

            if eval_group:
                if eval_group[i] is group:
                    for parts_idx in range(n_parts):
                        eval_groups[parts_idx].append(_DatasetNames.GROUP)
                else:
                    eval_g_parts = _split_to_parts(data=eval_group[i], is_matrix=False)
                    for j in range(n_largest_eval_parts):
                        if j < n_this_eval_parts:
                            g_e = eval_g_parts[j]
                        else:
                            g_e = None

                        parts_idx = j % n_parts
                        if j < n_parts:
                            eval_groups[parts_idx].append([g_e])
                        else:
                            eval_groups[parts_idx][-1].append(g_e)

        # assign sub-eval_set components to worker parts.
        for parts_idx, e_set in eval_sets.items():
            parts[parts_idx]['eval_set'] = e_set
            if eval_sample_weight:
                parts[parts_idx]['eval_sample_weight'] = eval_sample_weights[parts_idx]
            if eval_init_score:
                parts[parts_idx]['eval_init_score'] = eval_init_scores[parts_idx]
            if eval_group:
                parts[parts_idx]['eval_group'] = eval_groups[parts_idx]

    # Start computation in the background
    parts = list(map(delayed, parts))
    parts = client.compute(parts)
    wait(parts)

    for part in parts:
        if part.status == 'error':  # type: ignore
            return part  # trigger error locally

    # Find locations of all parts and map them to particular Dask workers
    key_to_part_dict = {part.key: part for part in parts}  # type: ignore
    who_has = client.who_has(parts)
    worker_map = defaultdict(list)
    for key, workers in who_has.items():
        worker_map[next(iter(workers))].append(key_to_part_dict[key])

    # Check that all workers were provided some of eval_set. Otherwise warn user that validation
    # data artifacts may not be populated depending on worker returning final estimator.
    if eval_set:
        for worker in worker_map:
            has_eval_set = False
            for part in worker_map[worker]:
                if 'eval_set' in part.result():
                    has_eval_set = True
                    break

            if not has_eval_set:
                _log_warning(
                    f"Worker {worker} was not allocated eval_set data. Therefore evals_result_ and best_score_ data may be unreliable. "
                    "Try rebalancing data across workers."
                )

    # assign general validation set settings to fit kwargs.
    if eval_names:
        kwargs['eval_names'] = eval_names
    if eval_class_weight:
        kwargs['eval_class_weight'] = eval_class_weight
    if eval_metric:
        kwargs['eval_metric'] = eval_metric
    if eval_at:
        kwargs['eval_at'] = eval_at

    master_worker = next(iter(worker_map))
    worker_ncores = client.ncores()

    # resolve aliases for network parameters and pop the result off params.
    # these values are added back in calls to `_train_part()`
    params = _choose_param_value(
        main_param_name="local_listen_port",
        params=params,
        default_value=12400
    )
    local_listen_port = params.pop("local_listen_port")

    params = _choose_param_value(
        main_param_name="machines",
        params=params,
        default_value=None
    )
    machines = params.pop("machines")

    # figure out network params
    worker_addresses = worker_map.keys()
    if machines is not None:
        _log_info("Using passed-in 'machines' parameter")
        worker_address_to_port = _machines_to_worker_map(
            machines=machines,
            worker_addresses=worker_addresses
        )
    else:
        if listen_port_in_params:
            _log_info("Using passed-in 'local_listen_port' for all workers")
            unique_hosts = set(urlparse(a).hostname for a in worker_addresses)
            if len(unique_hosts) < len(worker_addresses):
                msg = (
                    "'local_listen_port' was provided in Dask training parameters, but at least one "
                    "machine in the cluster has multiple Dask worker processes running on it. Please omit "
                    "'local_listen_port' or pass 'machines'."
                )
                raise LightGBMError(msg)

            worker_address_to_port = {
                address: local_listen_port
                for address in worker_addresses
            }
        else:
            _log_info("Finding random open ports for workers")
            # this approach with client.run() is faster than searching for ports
            # serially, but can produce duplicates sometimes. Try the fast approach one
            # time, then pass it through a function that will use a slower but more reliable
            # approach if duplicates are found.
            worker_address_to_port = client.run(
                _find_random_open_port,
                workers=list(worker_addresses)
            )
            worker_address_to_port = _possibly_fix_worker_map_duplicates(
                worker_map=worker_address_to_port,
                client=client
            )

        machines = ','.join([
            f'{urlparse(worker_address).hostname}:{port}'
            for worker_address, port
            in worker_address_to_port.items()
        ])

    num_machines = len(worker_address_to_port)

    # Tell each worker to train on the parts that it has locally
    #
    # This code treats ``_train_part()`` calls as not "pure" because:
    #     1. there is randomness in the training process unless parameters ``seed``
    #        and ``deterministic`` are set
    #     2. even with those parameters set, the output of one ``_train_part()`` call
    #        relies on global state (it and all the other LightGBM training processes
    #        coordinate with each other)
    futures_classifiers = [
        client.submit(
            _train_part,
            model_factory=model_factory,
            params={**params, 'num_threads': worker_ncores[worker]},
            list_of_parts=list_of_parts,
            machines=machines,
            local_listen_port=worker_address_to_port[worker],
            num_machines=num_machines,
            time_out=params.get('time_out', 120),
            return_model=(worker == master_worker),
            workers=[worker],
            allow_other_workers=False,
            pure=False,
            **kwargs
        )
        for worker, list_of_parts in worker_map.items()
    ]

    results = client.gather(futures_classifiers)
    results = [v for v in results if v]
    model = results[0]

    # if network parameters were changed during training, remove them from the
    # returned model so that they're generated dynamically on every run based
    # on the Dask cluster you're connected to and which workers have pieces of
    # the training data
    if not listen_port_in_params:
        for param in _ConfigAliases.get('local_listen_port'):
            model._other_params.pop(param, None)

    if not machines_in_params:
        for param in _ConfigAliases.get('machines'):
            model._other_params.pop(param, None)

    for param in _ConfigAliases.get('num_machines', 'timeout'):
        model._other_params.pop(param, None)

    return model


def _predict_part(
    part: _DaskPart,
    model: LGBMModel,
    raw_score: bool,
    pred_proba: bool,
    pred_leaf: bool,
    pred_contrib: bool,
    **kwargs: Any
) -> _DaskPart:

    if part.shape[0] == 0:
        result = np.array([])
    elif pred_proba:
        result = model.predict_proba(
            part,
            raw_score=raw_score,
            pred_leaf=pred_leaf,
            pred_contrib=pred_contrib,
            **kwargs
        )
    else:
        result = model.predict(
            part,
            raw_score=raw_score,
            pred_leaf=pred_leaf,
            pred_contrib=pred_contrib,
            **kwargs
        )

    # dask.DataFrame.map_partitions() expects each call to return a pandas DataFrame or Series
    if isinstance(part, pd_DataFrame):
        if len(result.shape) == 2:
            result = pd_DataFrame(result, index=part.index)
        else:
            result = pd_Series(result, index=part.index, name='predictions')

    return result


def _predict(
    model: LGBMModel,
    data: _DaskMatrixLike,
    client: Client,
    raw_score: bool = False,
    pred_proba: bool = False,
    pred_leaf: bool = False,
    pred_contrib: bool = False,
    dtype: _PredictionDtype = np.float32,
    **kwargs: Any
) -> Union[dask_Array, List[dask_Array]]:
    """Inner predict routine.

    Parameters
    ----------
    model : lightgbm.LGBMClassifier, lightgbm.LGBMRegressor, or lightgbm.LGBMRanker class
        Fitted underlying model.
    data : Dask Array or Dask DataFrame of shape = [n_samples, n_features]
        Input feature matrix.
    raw_score : bool, optional (default=False)
        Whether to predict raw scores.
    pred_proba : bool, optional (default=False)
        Should method return results of ``predict_proba`` (``pred_proba=True``) or ``predict`` (``pred_proba=False``).
    pred_leaf : bool, optional (default=False)
        Whether to predict leaf index.
    pred_contrib : bool, optional (default=False)
        Whether to predict feature contributions.
    dtype : np.dtype, optional (default=np.float32)
        Dtype of the output.
    **kwargs
        Other parameters passed to ``predict`` or ``predict_proba`` method.

    Returns
    -------
    predicted_result : Dask Array of shape = [n_samples] or shape = [n_samples, n_classes]
        The predicted values.
    X_leaves : Dask Array of shape = [n_samples, n_trees] or shape = [n_samples, n_trees * n_classes]
        If ``pred_leaf=True``, the predicted leaf of every tree for each sample.
    X_SHAP_values : Dask Array of shape = [n_samples, n_features + 1] or shape = [n_samples, (n_features + 1) * n_classes] or (if multi-class and using sparse inputs) a list of ``n_classes`` Dask Arrays of shape = [n_samples, n_features + 1]
        If ``pred_contrib=True``, the feature contributions for each sample.
    """
    if not all((DASK_INSTALLED, PANDAS_INSTALLED, SKLEARN_INSTALLED)):
        raise LightGBMError('dask, pandas and scikit-learn are required for lightgbm.dask')
    if isinstance(data, dask_DataFrame):
        return data.map_partitions(
            _predict_part,
            model=model,
            raw_score=raw_score,
            pred_proba=pred_proba,
            pred_leaf=pred_leaf,
            pred_contrib=pred_contrib,
            **kwargs
        ).values
    elif isinstance(data, dask_Array):
<<<<<<< HEAD
        data_row = client.compute(data[[0]]).result()
        predict_fn = partial(
=======
        # for multi-class classification with sparse matrices, pred_contrib predictions
        # are returned as a list of sparse matrices (one per class)
        num_classes = model._n_classes or -1

        if (
            num_classes > 2
            and pred_contrib
            and isinstance(data._meta, ss.spmatrix)
        ):

            predict_function = partial(
                _predict_part,
                model=model,
                raw_score=False,
                pred_proba=pred_proba,
                pred_leaf=False,
                pred_contrib=True,
                **kwargs
            )

            delayed_chunks = data.to_delayed()
            bag = dask_bag_from_delayed(delayed_chunks[:, 0])

            @delayed
            def _extract(items: List[Any], i: int) -> Any:
                return items[i]

            preds = bag.map_partitions(predict_function)

            # pred_contrib output will have one column per feature,
            # plus one more for the base value
            num_cols = model.n_features_ + 1

            nrows_per_chunk = data.chunks[0]
            out = [[] for _ in range(num_classes)]

            # need to tell Dask the expected type and shape of individual preds
            pred_meta = data._meta

            for j, partition in enumerate(preds.to_delayed()):
                for i in range(num_classes):
                    part = dask_array_from_delayed(
                        value=_extract(partition, i),
                        shape=(nrows_per_chunk[j], num_cols),
                        meta=pred_meta
                    )
                    out[i].append(part)

            # by default, dask.array.concatenate() concatenates sparse arrays into a COO matrix
            # the code below is used instead to ensure that the sparse type is preserved during concatentation
            if isinstance(pred_meta, ss.csr_matrix):
                concat_fn = partial(ss.vstack, format='csr')
            elif isinstance(pred_meta, ss.csc_matrix):
                concat_fn = partial(ss.vstack, format='csc')
            else:
                concat_fn = ss.vstack

            # At this point, `out` is a list of lists of delayeds (each of which points to a matrix).
            # Concatenate them to return a list of Dask Arrays.
            for i in range(num_classes):
                out[i] = dask_array_from_delayed(
                    value=delayed(concat_fn)(out[i]),
                    shape=(data.shape[0], num_cols),
                    meta=pred_meta
                )

            return out

        return data.map_blocks(
>>>>>>> 7f9959fe
            _predict_part,
            model=model,
            raw_score=raw_score,
            pred_proba=pred_proba,
            pred_leaf=pred_leaf,
            pred_contrib=pred_contrib,
<<<<<<< HEAD
        )
        pred_row = predict_fn(data_row)
        chunks = (data.chunks[0],)
        if len(pred_row.shape) > 1:
            chunks += (pred_row.shape[1],)
        else:
            kwargs['drop_axis'] = 1
        return data.map_blocks(
            predict_fn,
            chunks=chunks,
            meta=pred_row,
=======
            dtype=dtype,
            drop_axis=1,
>>>>>>> 7f9959fe
            **kwargs
        )
    else:
        raise TypeError(f'Data must be either Dask Array or Dask DataFrame. Got {type(data).__name__}.')


class _DaskLGBMModel:

    @property
    def client_(self) -> Client:
        """:obj:`dask.distributed.Client`: Dask client.

        This property can be passed in the constructor or updated
        with ``model.set_params(client=client)``.
        """
        if not getattr(self, "fitted_", False):
            raise LGBMNotFittedError('Cannot access property client_ before calling fit().')

        return _get_dask_client(client=self.client)

    def _lgb_dask_getstate(self) -> Dict[Any, Any]:
        """Remove un-picklable attributes before serialization."""
        client = self.__dict__.pop("client", None)
        self._other_params.pop("client", None)
        out = deepcopy(self.__dict__)
        out.update({"client": None})
        self.client = client
        return out

    def _lgb_dask_fit(
        self,
        model_factory: Type[LGBMModel],
        X: _DaskMatrixLike,
        y: _DaskCollection,
        sample_weight: Optional[_DaskVectorLike] = None,
        init_score: Optional[_DaskVectorLike] = None,
        group: Optional[_DaskVectorLike] = None,
        eval_set: Optional[List[Tuple[_DaskMatrixLike, _DaskCollection]]] = None,
        eval_names: Optional[List[str]] = None,
        eval_sample_weight: Optional[List[_DaskCollection]] = None,
        eval_class_weight: Optional[List[Union[dict, str]]] = None,
        eval_init_score: Optional[List[_DaskCollection]] = None,
        eval_group: Optional[List[_DaskCollection]] = None,
        eval_metric: Optional[Union[Callable, str, List[Union[Callable, str]]]] = None,
        eval_at: Optional[Iterable[int]] = None,
        early_stopping_rounds: Optional[int] = None,
        **kwargs: Any
    ) -> "_DaskLGBMModel":
        if not all((DASK_INSTALLED, PANDAS_INSTALLED, SKLEARN_INSTALLED)):
            raise LightGBMError('dask, pandas and scikit-learn are required for lightgbm.dask')

        if early_stopping_rounds is not None:
            raise RuntimeError('early_stopping_rounds is not currently supported in lightgbm.dask')

        params = self.get_params(True)
        params.pop("client", None)

        model = _train(
            client=_get_dask_client(self.client),
            data=X,
            label=y,
            params=params,
            model_factory=model_factory,
            sample_weight=sample_weight,
            init_score=init_score,
            group=group,
            eval_set=eval_set,
            eval_names=eval_names,
            eval_sample_weight=eval_sample_weight,
            eval_class_weight=eval_class_weight,
            eval_init_score=eval_init_score,
            eval_group=eval_group,
            eval_metric=eval_metric,
            eval_at=eval_at,
            **kwargs
        )

        self.set_params(**model.get_params())
        self._lgb_dask_copy_extra_params(model, self)

        return self

    def _lgb_dask_to_local(self, model_factory: Type[LGBMModel]) -> LGBMModel:
        params = self.get_params()
        params.pop("client", None)
        model = model_factory(**params)
        self._lgb_dask_copy_extra_params(self, model)
        model._other_params.pop("client", None)
        return model

    @staticmethod
    def _lgb_dask_copy_extra_params(source: Union["_DaskLGBMModel", LGBMModel], dest: Union["_DaskLGBMModel", LGBMModel]) -> None:
        params = source.get_params()
        attributes = source.__dict__
        extra_param_names = set(attributes.keys()).difference(params.keys())
        for name in extra_param_names:
            setattr(dest, name, attributes[name])


class DaskLGBMClassifier(LGBMClassifier, _DaskLGBMModel):
    """Distributed version of lightgbm.LGBMClassifier."""

    def __init__(
        self,
        boosting_type: str = 'gbdt',
        num_leaves: int = 31,
        max_depth: int = -1,
        learning_rate: float = 0.1,
        n_estimators: int = 100,
        subsample_for_bin: int = 200000,
        objective: Optional[Union[Callable, str]] = None,
        class_weight: Optional[Union[dict, str]] = None,
        min_split_gain: float = 0.,
        min_child_weight: float = 1e-3,
        min_child_samples: int = 20,
        subsample: float = 1.,
        subsample_freq: int = 0,
        colsample_bytree: float = 1.,
        reg_alpha: float = 0.,
        reg_lambda: float = 0.,
        random_state: Optional[Union[int, np.random.RandomState]] = None,
        n_jobs: int = -1,
        silent: bool = True,
        importance_type: str = 'split',
        client: Optional[Client] = None,
        **kwargs: Any
    ):
        """Docstring is inherited from the lightgbm.LGBMClassifier.__init__."""
        self.client = client
        super().__init__(
            boosting_type=boosting_type,
            num_leaves=num_leaves,
            max_depth=max_depth,
            learning_rate=learning_rate,
            n_estimators=n_estimators,
            subsample_for_bin=subsample_for_bin,
            objective=objective,
            class_weight=class_weight,
            min_split_gain=min_split_gain,
            min_child_weight=min_child_weight,
            min_child_samples=min_child_samples,
            subsample=subsample,
            subsample_freq=subsample_freq,
            colsample_bytree=colsample_bytree,
            reg_alpha=reg_alpha,
            reg_lambda=reg_lambda,
            random_state=random_state,
            n_jobs=n_jobs,
            silent=silent,
            importance_type=importance_type,
            **kwargs
        )

    _base_doc = LGBMClassifier.__init__.__doc__
    _before_kwargs, _kwargs, _after_kwargs = _base_doc.partition('**kwargs')
    _base_doc = f"""
        {_before_kwargs}client : dask.distributed.Client or None, optional (default=None)
        {' ':4}Dask client. If ``None``, ``distributed.default_client()`` will be used at runtime. The Dask client used by this class will not be saved if the model object is pickled.
        {_kwargs}{_after_kwargs}
        """

    # the note on custom objective functions in LGBMModel.__init__ is not
    # currently relevant for the Dask estimators
    __init__.__doc__ = _base_doc[:_base_doc.find('Note\n')]

    def __getstate__(self) -> Dict[Any, Any]:
        return self._lgb_dask_getstate()

    def fit(
        self,
        X: _DaskMatrixLike,
        y: _DaskCollection,
        sample_weight: Optional[_DaskVectorLike] = None,
        init_score: Optional[_DaskVectorLike] = None,
        eval_set: Optional[List[Tuple[_DaskMatrixLike, _DaskCollection]]] = None,
        eval_names: Optional[List[str]] = None,
        eval_sample_weight: Optional[List[_DaskCollection]] = None,
        eval_class_weight: Optional[List[Union[dict, str]]] = None,
        eval_init_score: Optional[List[_DaskCollection]] = None,
        eval_metric: Optional[Union[Callable, str, List[Union[Callable, str]]]] = None,
        early_stopping_rounds: Optional[int] = None,
        **kwargs: Any
    ) -> "DaskLGBMClassifier":
        """Docstring is inherited from the lightgbm.LGBMClassifier.fit."""
        if early_stopping_rounds is not None:
            raise RuntimeError('early_stopping_rounds is not currently supported in lightgbm.dask')

        return self._lgb_dask_fit(
            model_factory=LGBMClassifier,
            X=X,
            y=y,
            sample_weight=sample_weight,
            init_score=init_score,
            eval_set=eval_set,
            eval_names=eval_names,
            eval_sample_weight=eval_sample_weight,
            eval_class_weight=eval_class_weight,
            eval_init_score=eval_init_score,
            eval_metric=eval_metric,
            **kwargs
        )

    _base_doc = _lgbmmodel_doc_fit.format(
        X_shape="Dask Array or Dask DataFrame of shape = [n_samples, n_features]",
        y_shape="Dask Array, Dask DataFrame or Dask Series of shape = [n_samples]",
        sample_weight_shape="Dask Array or Dask Series of shape = [n_samples] or None, optional (default=None)",
        init_score_shape="Dask Array or Dask Series of shape = [n_samples] or None, optional (default=None)",
        group_shape="Dask Array or Dask Series or None, optional (default=None)",
        eval_sample_weight_shape="list of Dask Arrays or Dask Series or None, optional (default=None)",
        eval_init_score_shape="list of Dask Arrays or Dask Series or None, optional (default=None)",
        eval_group_shape="list of Dask Arrays or Dask Series or None, optional (default=None)"
    )

    # DaskLGBMClassifier does not support group, eval_group, early_stopping_rounds.
    _base_doc = (_base_doc[:_base_doc.find('group :')]
                 + _base_doc[_base_doc.find('eval_set :'):])

    _base_doc = (_base_doc[:_base_doc.find('eval_group :')]
                 + _base_doc[_base_doc.find('eval_metric :'):])

    _base_doc = (_base_doc[:_base_doc.find('early_stopping_rounds :')]
                 + _base_doc[_base_doc.find('verbose :'):])

    # DaskLGBMClassifier support for callbacks and init_model is not tested
    fit.__doc__ = f"""{_base_doc[:_base_doc.find('callbacks :')]}**kwargs
        Other parameters passed through to ``LGBMClassifier.fit()``.

    {_lgbmmodel_doc_custom_eval_note}
        """

    def predict(self, X: _DaskMatrixLike, **kwargs: Any) -> dask_Array:
        """Docstring is inherited from the lightgbm.LGBMClassifier.predict."""
        return _predict(
            model=self.to_local(),
            data=X,
            dtype=self.classes_.dtype,
            client=_get_dask_client(self.client),
            **kwargs
        )

    predict.__doc__ = _lgbmmodel_doc_predict.format(
        description="Return the predicted value for each sample.",
        X_shape="Dask Array or Dask DataFrame of shape = [n_samples, n_features]",
        output_name="predicted_result",
        predicted_result_shape="Dask Array of shape = [n_samples] or shape = [n_samples, n_classes]",
        X_leaves_shape="Dask Array of shape = [n_samples, n_trees] or shape = [n_samples, n_trees * n_classes]",
        X_SHAP_values_shape="Dask Array of shape = [n_samples, n_features + 1] or shape = [n_samples, (n_features + 1) * n_classes] or (if multi-class and using sparse inputs) a list of ``n_classes`` Dask Arrays of shape = [n_samples, n_features + 1]"
    )

    def predict_proba(self, X: _DaskMatrixLike, **kwargs: Any) -> dask_Array:
        """Docstring is inherited from the lightgbm.LGBMClassifier.predict_proba."""
        return _predict(
            model=self.to_local(),
            data=X,
            pred_proba=True,
            client=_get_dask_client(self.client),
            **kwargs
        )

    predict_proba.__doc__ = _lgbmmodel_doc_predict.format(
        description="Return the predicted probability for each class for each sample.",
        X_shape="Dask Array or Dask DataFrame of shape = [n_samples, n_features]",
        output_name="predicted_probability",
        predicted_result_shape="Dask Array of shape = [n_samples] or shape = [n_samples, n_classes]",
        X_leaves_shape="Dask Array of shape = [n_samples, n_trees] or shape = [n_samples, n_trees * n_classes]",
        X_SHAP_values_shape="Dask Array of shape = [n_samples, n_features + 1] or shape = [n_samples, (n_features + 1) * n_classes] or (if multi-class and using sparse inputs) a list of ``n_classes`` Dask Arrays of shape = [n_samples, n_features + 1]"
    )

    def to_local(self) -> LGBMClassifier:
        """Create regular version of lightgbm.LGBMClassifier from the distributed version.

        Returns
        -------
        model : lightgbm.LGBMClassifier
            Local underlying model.
        """
        return self._lgb_dask_to_local(LGBMClassifier)


class DaskLGBMRegressor(LGBMRegressor, _DaskLGBMModel):
    """Distributed version of lightgbm.LGBMRegressor."""

    def __init__(
        self,
        boosting_type: str = 'gbdt',
        num_leaves: int = 31,
        max_depth: int = -1,
        learning_rate: float = 0.1,
        n_estimators: int = 100,
        subsample_for_bin: int = 200000,
        objective: Optional[Union[Callable, str]] = None,
        class_weight: Optional[Union[dict, str]] = None,
        min_split_gain: float = 0.,
        min_child_weight: float = 1e-3,
        min_child_samples: int = 20,
        subsample: float = 1.,
        subsample_freq: int = 0,
        colsample_bytree: float = 1.,
        reg_alpha: float = 0.,
        reg_lambda: float = 0.,
        random_state: Optional[Union[int, np.random.RandomState]] = None,
        n_jobs: int = -1,
        silent: bool = True,
        importance_type: str = 'split',
        client: Optional[Client] = None,
        **kwargs: Any
    ):
        """Docstring is inherited from the lightgbm.LGBMRegressor.__init__."""
        self.client = client
        super().__init__(
            boosting_type=boosting_type,
            num_leaves=num_leaves,
            max_depth=max_depth,
            learning_rate=learning_rate,
            n_estimators=n_estimators,
            subsample_for_bin=subsample_for_bin,
            objective=objective,
            class_weight=class_weight,
            min_split_gain=min_split_gain,
            min_child_weight=min_child_weight,
            min_child_samples=min_child_samples,
            subsample=subsample,
            subsample_freq=subsample_freq,
            colsample_bytree=colsample_bytree,
            reg_alpha=reg_alpha,
            reg_lambda=reg_lambda,
            random_state=random_state,
            n_jobs=n_jobs,
            silent=silent,
            importance_type=importance_type,
            **kwargs
        )

    _base_doc = LGBMRegressor.__init__.__doc__
    _before_kwargs, _kwargs, _after_kwargs = _base_doc.partition('**kwargs')
    _base_doc = f"""
        {_before_kwargs}client : dask.distributed.Client or None, optional (default=None)
        {' ':4}Dask client. If ``None``, ``distributed.default_client()`` will be used at runtime. The Dask client used by this class will not be saved if the model object is pickled.
        {_kwargs}{_after_kwargs}
        """
    # the note on custom objective functions in LGBMModel.__init__ is not
    # currently relevant for the Dask estimators
    __init__.__doc__ = _base_doc[:_base_doc.find('Note\n')]

    def __getstate__(self) -> Dict[Any, Any]:
        return self._lgb_dask_getstate()

    def fit(
        self,
        X: _DaskMatrixLike,
        y: _DaskCollection,
        sample_weight: Optional[_DaskVectorLike] = None,
        init_score: Optional[_DaskVectorLike] = None,
        eval_set: Optional[List[Tuple[_DaskMatrixLike, _DaskCollection]]] = None,
        eval_names: Optional[List[str]] = None,
        eval_sample_weight: Optional[List[_DaskCollection]] = None,
        eval_init_score: Optional[List[_DaskCollection]] = None,
        eval_metric: Optional[Union[Callable, str, List[Union[Callable, str]]]] = None,
        early_stopping_rounds: Optional[int] = None,
        **kwargs: Any
    ) -> "DaskLGBMRegressor":
        """Docstring is inherited from the lightgbm.LGBMRegressor.fit."""
        if early_stopping_rounds is not None:
            raise RuntimeError('early_stopping_rounds is not currently supported in lightgbm.dask')

        return self._lgb_dask_fit(
            model_factory=LGBMRegressor,
            X=X,
            y=y,
            sample_weight=sample_weight,
            init_score=init_score,
            eval_set=eval_set,
            eval_names=eval_names,
            eval_sample_weight=eval_sample_weight,
            eval_init_score=eval_init_score,
            eval_metric=eval_metric,
            **kwargs
        )

    _base_doc = _lgbmmodel_doc_fit.format(
        X_shape="Dask Array or Dask DataFrame of shape = [n_samples, n_features]",
        y_shape="Dask Array, Dask DataFrame or Dask Series of shape = [n_samples]",
        sample_weight_shape="Dask Array or Dask Series of shape = [n_samples] or None, optional (default=None)",
        init_score_shape="Dask Array or Dask Series of shape = [n_samples] or None, optional (default=None)",
        group_shape="Dask Array or Dask Series or None, optional (default=None)",
        eval_sample_weight_shape="list of Dask Arrays or Dask Series or None, optional (default=None)",
        eval_init_score_shape="list of Dask Arrays or Dask Series or None, optional (default=None)",
        eval_group_shape="list of Dask Arrays or Dask Series or None, optional (default=None)"
    )

    # DaskLGBMRegressor does not support group, eval_class_weight, eval_group, early_stopping_rounds.
    _base_doc = (_base_doc[:_base_doc.find('group :')]
                 + _base_doc[_base_doc.find('eval_set :'):])

    _base_doc = (_base_doc[:_base_doc.find('eval_class_weight :')]
                 + _base_doc[_base_doc.find('eval_init_score :'):])

    _base_doc = (_base_doc[:_base_doc.find('eval_group :')]
                 + _base_doc[_base_doc.find('eval_metric :'):])

    _base_doc = (_base_doc[:_base_doc.find('early_stopping_rounds :')]
                 + _base_doc[_base_doc.find('verbose :'):])

    # DaskLGBMRegressor support for callbacks and init_model is not tested
    fit.__doc__ = f"""{_base_doc[:_base_doc.find('callbacks :')]}**kwargs
        Other parameters passed through to ``LGBMRegressor.fit()``.

    {_lgbmmodel_doc_custom_eval_note}
        """

    def predict(self, X: _DaskMatrixLike, **kwargs) -> dask_Array:
        """Docstring is inherited from the lightgbm.LGBMRegressor.predict."""
        return _predict(
            model=self.to_local(),
            data=X,
            client=_get_dask_client(self.client),
            **kwargs
        )

    predict.__doc__ = _lgbmmodel_doc_predict.format(
        description="Return the predicted value for each sample.",
        X_shape="Dask Array or Dask DataFrame of shape = [n_samples, n_features]",
        output_name="predicted_result",
        predicted_result_shape="Dask Array of shape = [n_samples]",
        X_leaves_shape="Dask Array of shape = [n_samples, n_trees]",
        X_SHAP_values_shape="Dask Array of shape = [n_samples, n_features + 1]"
    )

    def to_local(self) -> LGBMRegressor:
        """Create regular version of lightgbm.LGBMRegressor from the distributed version.

        Returns
        -------
        model : lightgbm.LGBMRegressor
            Local underlying model.
        """
        return self._lgb_dask_to_local(LGBMRegressor)


class DaskLGBMRanker(LGBMRanker, _DaskLGBMModel):
    """Distributed version of lightgbm.LGBMRanker."""

    def __init__(
        self,
        boosting_type: str = 'gbdt',
        num_leaves: int = 31,
        max_depth: int = -1,
        learning_rate: float = 0.1,
        n_estimators: int = 100,
        subsample_for_bin: int = 200000,
        objective: Optional[Union[Callable, str]] = None,
        class_weight: Optional[Union[dict, str]] = None,
        min_split_gain: float = 0.,
        min_child_weight: float = 1e-3,
        min_child_samples: int = 20,
        subsample: float = 1.,
        subsample_freq: int = 0,
        colsample_bytree: float = 1.,
        reg_alpha: float = 0.,
        reg_lambda: float = 0.,
        random_state: Optional[Union[int, np.random.RandomState]] = None,
        n_jobs: int = -1,
        silent: bool = True,
        importance_type: str = 'split',
        client: Optional[Client] = None,
        **kwargs: Any
    ):
        """Docstring is inherited from the lightgbm.LGBMRanker.__init__."""
        self.client = client
        super().__init__(
            boosting_type=boosting_type,
            num_leaves=num_leaves,
            max_depth=max_depth,
            learning_rate=learning_rate,
            n_estimators=n_estimators,
            subsample_for_bin=subsample_for_bin,
            objective=objective,
            class_weight=class_weight,
            min_split_gain=min_split_gain,
            min_child_weight=min_child_weight,
            min_child_samples=min_child_samples,
            subsample=subsample,
            subsample_freq=subsample_freq,
            colsample_bytree=colsample_bytree,
            reg_alpha=reg_alpha,
            reg_lambda=reg_lambda,
            random_state=random_state,
            n_jobs=n_jobs,
            silent=silent,
            importance_type=importance_type,
            **kwargs
        )

    _base_doc = LGBMRanker.__init__.__doc__
    _before_kwargs, _kwargs, _after_kwargs = _base_doc.partition('**kwargs')
    _base_doc = f"""
        {_before_kwargs}client : dask.distributed.Client or None, optional (default=None)
        {' ':4}Dask client. If ``None``, ``distributed.default_client()`` will be used at runtime. The Dask client used by this class will not be saved if the model object is pickled.
        {_kwargs}{_after_kwargs}
        """

    # the note on custom objective functions in LGBMModel.__init__ is not
    # currently relevant for the Dask estimators
    __init__.__doc__ = _base_doc[:_base_doc.find('Note\n')]

    def __getstate__(self) -> Dict[Any, Any]:
        return self._lgb_dask_getstate()

    def fit(
        self,
        X: _DaskMatrixLike,
        y: _DaskCollection,
        sample_weight: Optional[_DaskVectorLike] = None,
        init_score: Optional[_DaskVectorLike] = None,
        group: Optional[_DaskVectorLike] = None,
        eval_set: Optional[List[Tuple[_DaskMatrixLike, _DaskCollection]]] = None,
        eval_names: Optional[List[str]] = None,
        eval_sample_weight: Optional[List[_DaskCollection]] = None,
        eval_init_score: Optional[List[_DaskCollection]] = None,
        eval_group: Optional[List[_DaskCollection]] = None,
        eval_metric: Optional[Union[Callable, str, List[Union[Callable, str]]]] = None,
        eval_at: Iterable[int] = (1, 2, 3, 4, 5),
        early_stopping_rounds: Optional[int] = None,
        **kwargs: Any
    ) -> "DaskLGBMRanker":
        """Docstring is inherited from the lightgbm.LGBMRanker.fit."""
        if early_stopping_rounds is not None:
            raise RuntimeError('early_stopping_rounds is not currently supported in lightgbm.dask')

        return self._lgb_dask_fit(
            model_factory=LGBMRanker,
            X=X,
            y=y,
            sample_weight=sample_weight,
            init_score=init_score,
            group=group,
            eval_set=eval_set,
            eval_names=eval_names,
            eval_sample_weight=eval_sample_weight,
            eval_init_score=eval_init_score,
            eval_group=eval_group,
            eval_metric=eval_metric,
            eval_at=eval_at,
            **kwargs
        )

    _base_doc = _lgbmmodel_doc_fit.format(
        X_shape="Dask Array or Dask DataFrame of shape = [n_samples, n_features]",
        y_shape="Dask Array, Dask DataFrame or Dask Series of shape = [n_samples]",
        sample_weight_shape="Dask Array or Dask Series of shape = [n_samples] or None, optional (default=None)",
        init_score_shape="Dask Array or Dask Series of shape = [n_samples] or None, optional (default=None)",
        group_shape="Dask Array or Dask Series or None, optional (default=None)",
        eval_sample_weight_shape="list of Dask Arrays or Dask Series or None, optional (default=None)",
        eval_init_score_shape="list of Dask Arrays or Dask Series or None, optional (default=None)",
        eval_group_shape="list of Dask Arrays or Dask Series or None, optional (default=None)"
    )

    # DaskLGBMRanker does not support eval_class_weight or early stopping
    _base_doc = (_base_doc[:_base_doc.find('eval_class_weight :')]
                 + _base_doc[_base_doc.find('eval_init_score :'):])

    _base_doc = (_base_doc[:_base_doc.find('early_stopping_rounds :')]
                 + "eval_at : iterable of int, optional (default=(1, 2, 3, 4, 5))\n"
                 + f"{' ':8}The evaluation positions of the specified metric.\n"
                 + f"{' ':4}{_base_doc[_base_doc.find('verbose :'):]}")

    # DaskLGBMRanker support for callbacks and init_model is not tested
    fit.__doc__ = f"""{_base_doc[:_base_doc.find('callbacks :')]}**kwargs
        Other parameters passed through to ``LGBMRanker.fit()``.

    {_lgbmmodel_doc_custom_eval_note}
        """

    def predict(self, X: _DaskMatrixLike, **kwargs: Any) -> dask_Array:
        """Docstring is inherited from the lightgbm.LGBMRanker.predict."""
        return _predict(
            self.to_local(),
            X,
            client=_get_dask_client(self.client),
            **kwargs
        )

    predict.__doc__ = _lgbmmodel_doc_predict.format(
        description="Return the predicted value for each sample.",
        X_shape="Dask Array or Dask DataFrame of shape = [n_samples, n_features]",
        output_name="predicted_result",
        predicted_result_shape="Dask Array of shape = [n_samples]",
        X_leaves_shape="Dask Array of shape = [n_samples, n_trees]",
        X_SHAP_values_shape="Dask Array of shape = [n_samples, n_features + 1]"
    )

    def to_local(self) -> LGBMRanker:
        """Create regular version of lightgbm.LGBMRanker from the distributed version.

        Returns
        -------
        model : lightgbm.LGBMRanker
            Local underlying model.
        """
        return self._lgb_dask_to_local(LGBMRanker)<|MERGE_RESOLUTION|>--- conflicted
+++ resolved
@@ -9,14 +9,9 @@
 import socket
 from collections import defaultdict
 from copy import deepcopy
-<<<<<<< HEAD
-from functools import partial
-from typing import Any, Callable, Dict, List, Optional, Type, Union
-=======
 from enum import Enum, auto
 from functools import partial
 from typing import Any, Callable, Dict, Iterable, List, Optional, Tuple, Type, Union
->>>>>>> 7f9959fe
 from urllib.parse import urlparse
 
 import numpy as np
@@ -894,10 +889,6 @@
             **kwargs
         ).values
     elif isinstance(data, dask_Array):
-<<<<<<< HEAD
-        data_row = client.compute(data[[0]]).result()
-        predict_fn = partial(
-=======
         # for multi-class classification with sparse matrices, pred_contrib predictions
         # are returned as a list of sparse matrices (one per class)
         num_classes = model._n_classes or -1
@@ -966,31 +957,30 @@
 
             return out
 
-        return data.map_blocks(
->>>>>>> 7f9959fe
+        data_row = client.compute(data[[0]]).result()
+        predict_fn = partial(
             _predict_part,
             model=model,
             raw_score=raw_score,
             pred_proba=pred_proba,
             pred_leaf=pred_leaf,
             pred_contrib=pred_contrib,
-<<<<<<< HEAD
+            **kwargs,
         )
         pred_row = predict_fn(data_row)
         chunks = (data.chunks[0],)
+        map_blocks_kwargs = {}
         if len(pred_row.shape) > 1:
             chunks += (pred_row.shape[1],)
         else:
-            kwargs['drop_axis'] = 1
+            map_blocks_kwargs['drop_axis'] = 1
         return data.map_blocks(
             predict_fn,
             chunks=chunks,
             meta=pred_row,
-=======
             dtype=dtype,
             drop_axis=1,
->>>>>>> 7f9959fe
-            **kwargs
+            **map_blocks_kwargs,
         )
     else:
         raise TypeError(f'Data must be either Dask Array or Dask DataFrame. Got {type(data).__name__}.')
