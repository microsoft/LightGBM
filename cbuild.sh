--- conflicted
+++ resolved
@@ -12,22 +12,21 @@
     exit 1
 fi
 
-<<<<<<< HEAD
 cd examples/binary_classification || exit
 "../../lightgbm" config=train.conf > train.output
 "../../lightgbm" config=predict.conf > predict.output
-=======
+
+cd ../..
+
 cd experiments || exit
 "../lightgbm" config=train.conf > train.output
 "../lightgbm" config=predict.conf > predict.output
-python3 calcAccuracy.py >> Accuracy.txt
->>>>>>> b99334c9
 
 cd ..
 
 cd examples/min || exit
 "../../lightgbm" config=train.conf > train.output
 "../../lightgbm" config=predict.conf > predict.output
-python3 calcAccuracy.py >> Accuracy.txt
 
+cd ../..
 # python3 plot_model.py