# coding: utf-8
# pylint: disable = invalid-name, W0105
"""Library with training routines of LightGBM."""
from __future__ import absolute_import

import collections
import copy
import warnings
from operator import attrgetter

import numpy as np

from . import callback
from .basic import Booster, Dataset, LightGBMError, _InnerPredictor
from .compat import (SKLEARN_INSTALLED, _LGBMGroupKFold, _LGBMStratifiedKFold,
                     string_type, integer_types, range_, zip_)


def train(params, train_set, num_boost_round=100,
          valid_sets=None, valid_names=None,
          fobj=None, feval=None, init_model=None,
          feature_name='auto', categorical_feature='auto',
          early_stopping_rounds=None, evals_result=None,
          verbose_eval=True, learning_rates=None,
          keep_training_booster=False, callbacks=None):
    """Perform the training with given parameters.

    Parameters
    ----------
    params : dict
        Parameters for training.
    train_set : Dataset
        Data to be trained on.
    num_boost_round : int, optional (default=100)
        Number of boosting iterations.
    valid_sets : list of Datasets or None, optional (default=None)
        List of data to be evaluated on during training.
    valid_names : list of strings or None, optional (default=None)
        Names of ``valid_sets``.
    fobj : callable or None, optional (default=None)
        Customized objective function.
        Should accept two parameters: preds, train_data,
        and return (grad, hess).

            preds : list or numpy 1-D array
                The predicted values.
            train_data : Dataset
                The training dataset.
            grad : list or numpy 1-D array
                The value of the first order derivative (gradient) for each sample point.
            hess : list or numpy 1-D array
                The value of the second order derivative (Hessian) for each sample point.

        For multi-class task, the preds is group by class_id first, then group by row_id.
        If you want to get i-th row preds in j-th class, the access way is score[j * num_data + i]
        and you should group grad and hess in this way as well.

    feval : callable or None, optional (default=None)
        Customized evaluation function.
        Should accept two parameters: preds, train_data,
        and return (eval_name, eval_result, is_higher_better) or list of such tuples.

            preds : list or numpy 1-D array
                The predicted values.
            train_data : Dataset
                The training dataset.
            eval_name : string
                The name of evaluation function.
            eval_result : float
                The eval result.
            is_higher_better : bool
                Is eval result higher better, e.g. AUC is ``is_higher_better``.

        For multi-class task, the preds is group by class_id first, then group by row_id.
        If you want to get i-th row preds in j-th class, the access way is preds[j * num_data + i].
        To ignore the default metric corresponding to the used objective,
        set the ``metric`` parameter to the string ``"None"`` in ``params``.
    init_model : string, Booster or None, optional (default=None)
        Filename of LightGBM model or Booster instance used for continue training.
    feature_name : list of strings or 'auto', optional (default="auto")
        Feature names.
        If 'auto' and data is pandas DataFrame, data columns names are used.
    categorical_feature : list of strings or int, or 'auto', optional (default="auto")
        Categorical features.
        If list of int, interpreted as indices.
        If list of strings, interpreted as feature names (need to specify ``feature_name`` as well).
        If 'auto' and data is pandas DataFrame, pandas unordered categorical columns are used.
        All values in categorical features should be less than int32 max value (2147483647).
        Large values could be memory consuming. Consider using consecutive integers starting from zero.
        All negative values in categorical features will be treated as missing values.
    early_stopping_rounds : int or None, optional (default=None)
        Activates early stopping. The model will train until the validation score stops improving.
        Validation score needs to improve at least every ``early_stopping_rounds`` round(s)
        to continue training.
        Requires at least one validation data and one metric.
        If there's more than one, will check all of them. But the training data is ignored anyway.
        To check only the first metric, set the ``first_metric_only`` parameter to ``True`` in ``params``.
        The index of iteration that has the best performance will be saved in the ``best_iteration`` field
        if early stopping logic is enabled by setting ``early_stopping_rounds``.
    evals_result: dict or None, optional (default=None)
        This dictionary used to store all evaluation results of all the items in ``valid_sets``.

        Example
        -------
        With a ``valid_sets`` = [valid_set, train_set],
        ``valid_names`` = ['eval', 'train']
        and a ``params`` = {'metric': 'logloss'}
        returns {'train': {'logloss': ['0.48253', '0.35953', ...]},
        'eval': {'logloss': ['0.480385', '0.357756', ...]}}.

    verbose_eval : bool or int, optional (default=True)
        Requires at least one validation data.
        If True, the eval metric on the valid set is printed at each boosting stage.
        If int, the eval metric on the valid set is printed at every ``verbose_eval`` boosting stage.
        The last boosting stage or the boosting stage found by using ``early_stopping_rounds`` is also printed.

        Example
        -------
        With ``verbose_eval`` = 4 and at least one item in ``valid_sets``,
        an evaluation metric is printed every 4 (instead of 1) boosting stages.

    learning_rates : list, callable or None, optional (default=None)
        List of learning rates for each boosting round
        or a customized function that calculates ``learning_rate``
        in terms of current number of round (e.g. yields learning rate decay).
    keep_training_booster : bool, optional (default=False)
        Whether the returned Booster will be used to keep training.
        If False, the returned value will be converted into _InnerPredictor before returning.
        You can still use _InnerPredictor as ``init_model`` for future continue training.
    callbacks : list of callables or None, optional (default=None)
        List of callback functions that are applied at each iteration.
        See Callbacks in Python API for more information.

    Returns
    -------
    booster : Booster
        The trained Booster model.
    """
    # create predictor first
    params = copy.deepcopy(params)
    if fobj is not None:
        params['objective'] = 'none'
    for alias in ["num_iterations", "num_iteration", "n_iter", "num_tree", "num_trees",
                  "num_round", "num_rounds", "num_boost_round", "n_estimators"]:
        if alias in params:
            num_boost_round = params.pop(alias)
            warnings.warn("Found `{}` in params. Will use it instead of argument".format(alias))
            break
    for alias in ["early_stopping_round", "early_stopping_rounds", "early_stopping"]:
        if alias in params:
            early_stopping_rounds = params.pop(alias)
            warnings.warn("Found `{}` in params. Will use it instead of argument".format(alias))
            break
    first_metric_only = params.pop('first_metric_only', False)

    if num_boost_round <= 0:
        raise ValueError("num_boost_round should be greater than zero.")
    if isinstance(init_model, string_type):
        predictor = _InnerPredictor(model_file=init_model, pred_parameter=params)
    elif isinstance(init_model, Booster):
        predictor = init_model._to_predictor(dict(init_model.params, **params))
    else:
        predictor = None
    init_iteration = predictor.num_total_iteration if predictor is not None else 0
    # check dataset
    if not isinstance(train_set, Dataset):
        raise TypeError("Training only accepts Dataset object")

    train_set._update_params(params) \
             ._set_predictor(predictor) \
             .set_feature_name(feature_name) \
             .set_categorical_feature(categorical_feature)

    is_valid_contain_train = False
    train_data_name = "training"
    reduced_valid_sets = []
    name_valid_sets = []
    if valid_sets is not None:
        if isinstance(valid_sets, Dataset):
            valid_sets = [valid_sets]
        if isinstance(valid_names, string_type):
            valid_names = [valid_names]
        for i, valid_data in enumerate(valid_sets):
            # reduce cost for prediction training data
            if valid_data is train_set:
                is_valid_contain_train = True
                if valid_names is not None:
                    train_data_name = valid_names[i]
                continue
            if not isinstance(valid_data, Dataset):
                raise TypeError("Training only accepts Dataset object")
            reduced_valid_sets.append(valid_data._update_params(params).set_reference(train_set))
            if valid_names is not None and len(valid_names) > i:
                name_valid_sets.append(valid_names[i])
            else:
                name_valid_sets.append('valid_' + str(i))
    # process callbacks
    if callbacks is None:
        callbacks = set()
    else:
        for i, cb in enumerate(callbacks):
            cb.__dict__.setdefault('order', i - len(callbacks))
        callbacks = set(callbacks)

    # Most of legacy advanced options becomes callbacks
    if verbose_eval is True:
        callbacks.add(callback.print_evaluation())
    elif isinstance(verbose_eval, integer_types):
        callbacks.add(callback.print_evaluation(verbose_eval))

    if early_stopping_rounds is not None:
        callbacks.add(callback.early_stopping(early_stopping_rounds, first_metric_only, verbose=bool(verbose_eval)))

    if learning_rates is not None:
        callbacks.add(callback.reset_parameter(learning_rate=learning_rates))

    if evals_result is not None:
        callbacks.add(callback.record_evaluation(evals_result))

    callbacks_before_iter = {cb for cb in callbacks if getattr(cb, 'before_iteration', False)}
    callbacks_after_iter = callbacks - callbacks_before_iter
    callbacks_before_iter = sorted(callbacks_before_iter, key=attrgetter('order'))
    callbacks_after_iter = sorted(callbacks_after_iter, key=attrgetter('order'))

    # construct booster
    try:
        booster = Booster(params=params, train_set=train_set)
        if is_valid_contain_train:
            booster.set_train_data_name(train_data_name)
        for valid_set, name_valid_set in zip_(reduced_valid_sets, name_valid_sets):
            booster.add_valid(valid_set, name_valid_set)
    finally:
        train_set._reverse_update_params()
        for valid_set in reduced_valid_sets:
            valid_set._reverse_update_params()
    booster.best_iteration = 0

    # start training
    for i in range_(init_iteration, init_iteration + num_boost_round):
        for cb in callbacks_before_iter:
            cb(callback.CallbackEnv(model=booster,
                                    params=params,
                                    iteration=i,
                                    begin_iteration=init_iteration,
                                    end_iteration=init_iteration + num_boost_round,
                                    evaluation_result_list=None))

        booster.update(fobj=fobj)

        evaluation_result_list = []
        # check evaluation result.
        if valid_sets is not None:
            if is_valid_contain_train:
                evaluation_result_list.extend(booster.eval_train(feval))
            evaluation_result_list.extend(booster.eval_valid(feval))
        try:
            for cb in callbacks_after_iter:
                cb(callback.CallbackEnv(model=booster,
                                        params=params,
                                        iteration=i,
                                        begin_iteration=init_iteration,
                                        end_iteration=init_iteration + num_boost_round,
                                        evaluation_result_list=evaluation_result_list))
        except callback.EarlyStopException as earlyStopException:
            booster.best_iteration = earlyStopException.best_iteration + 1
            evaluation_result_list = earlyStopException.best_score
            break
    booster.best_score = collections.defaultdict(dict)
    for dataset_name, eval_name, score, _ in evaluation_result_list:
        booster.best_score[dataset_name][eval_name] = score
    if not keep_training_booster:
        booster.model_from_string(booster.model_to_string(), False).free_dataset()
    return booster


class _CVBooster(object):
    """Auxiliary data struct to hold all boosters of CV."""

    def __init__(self):
        self.boosters = []
        self.best_iteration = -1

    def append(self, booster):
        """Add a booster to _CVBooster."""
        self.boosters.append(booster)

    def __getattr__(self, name):
        """Redirect methods call of _CVBooster."""
        def handler_function(*args, **kwargs):
            """Call methods with each booster, and concatenate their results."""
            ret = []
            for booster in self.boosters:
                ret.append(getattr(booster, name)(*args, **kwargs))
            return ret
        return handler_function


def _make_n_folds(full_data, folds, nfold, params, seed, fpreproc=None, stratified=True,
                  shuffle=True, eval_train_metric=False):
    """Make a n-fold list of Booster from random indices."""
    full_data = full_data.construct()
    num_data = full_data.num_data()
    if folds is not None:
        if not hasattr(folds, '__iter__') and not hasattr(folds, 'split'):
            raise AttributeError("folds should be a generator or iterator of (train_idx, test_idx) tuples "
                                 "or scikit-learn splitter object with split method")
        if hasattr(folds, 'split'):
            group_info = full_data.get_group()
            if group_info is not None:
<<<<<<< HEAD
                group_info = group_info.astype(np.int32, copy=False)
=======
                group_info = np.array(group_info, dtype=int)
>>>>>>> 7509ec8a
                flatted_group = np.repeat(range_(len(group_info)), repeats=group_info)
            else:
                flatted_group = np.zeros(num_data, dtype=np.int32)
            folds = folds.split(X=np.zeros(num_data), y=full_data.get_label(), groups=flatted_group)
    else:
        if 'objective' in params and params['objective'] == 'lambdarank':
            if not SKLEARN_INSTALLED:
                raise LightGBMError('Scikit-learn is required for lambdarank cv.')
            # lambdarank task, split according to groups
<<<<<<< HEAD
            group_info = full_data.get_group().astype(np.int32, copy=False)
=======
            group_info = np.array(full_data.get_group(), dtype=int)
>>>>>>> 7509ec8a
            flatted_group = np.repeat(range_(len(group_info)), repeats=group_info)
            group_kfold = _LGBMGroupKFold(n_splits=nfold)
            folds = group_kfold.split(X=np.zeros(num_data), groups=flatted_group)
        elif stratified:
            if not SKLEARN_INSTALLED:
                raise LightGBMError('Scikit-learn is required for stratified cv.')
            skf = _LGBMStratifiedKFold(n_splits=nfold, shuffle=shuffle, random_state=seed)
            folds = skf.split(X=np.zeros(num_data), y=full_data.get_label())
        else:
            if shuffle:
                randidx = np.random.RandomState(seed).permutation(num_data)
            else:
                randidx = np.arange(num_data)
            kstep = int(num_data / nfold)
            test_id = [randidx[i: i + kstep] for i in range_(0, num_data, kstep)]
            train_id = [np.concatenate([test_id[i] for i in range_(nfold) if k != i]) for k in range_(nfold)]
            folds = zip_(train_id, test_id)

    ret = _CVBooster()
    for train_idx, test_idx in folds:
        train_set = full_data.subset(train_idx)
        valid_set = full_data.subset(test_idx)
        # run preprocessing on the data set if needed
        if fpreproc is not None:
            train_set, valid_set, tparam = fpreproc(train_set, valid_set, params.copy())
        else:
            tparam = params
        cvbooster = Booster(tparam, train_set)
        if eval_train_metric:
            cvbooster.add_valid(train_set, 'train')
        cvbooster.add_valid(valid_set, 'valid')
        ret.append(cvbooster)
    return ret


def _agg_cv_result(raw_results, eval_train_metric=False):
    """Aggregate cross-validation results."""
    cvmap = collections.defaultdict(list)
    metric_type = {}
    for one_result in raw_results:
        for one_line in one_result:
            if eval_train_metric:
                key = "{} {}".format(one_line[0], one_line[1])
            else:
                key = one_line[1]
            metric_type[key] = one_line[3]
            cvmap[key].append(one_line[2])
    return [('cv_agg', k, np.mean(v), metric_type[k], np.std(v)) for k, v in cvmap.items()]


def cv(params, train_set, num_boost_round=100,
       folds=None, nfold=5, stratified=True, shuffle=True,
       metrics=None, fobj=None, feval=None, init_model=None,
       feature_name='auto', categorical_feature='auto',
       early_stopping_rounds=None, fpreproc=None,
       verbose_eval=None, show_stdv=True, seed=0,
       callbacks=None, eval_train_metric=False):
    """Perform the cross-validation with given paramaters.

    Parameters
    ----------
    params : dict
        Parameters for Booster.
    train_set : Dataset
        Data to be trained on.
    num_boost_round : int, optional (default=100)
        Number of boosting iterations.
    folds : generator or iterator of (train_idx, test_idx) tuples, scikit-learn splitter object or None, optional (default=None)
        If generator or iterator, it should yield the train and test indices for each fold.
        If object, it should be one of the scikit-learn splitter classes
        (https://scikit-learn.org/stable/modules/classes.html#splitter-classes)
        and have ``split`` method.
        This argument has highest priority over other data split arguments.
    nfold : int, optional (default=5)
        Number of folds in CV.
    stratified : bool, optional (default=True)
        Whether to perform stratified sampling.
    shuffle : bool, optional (default=True)
        Whether to shuffle before splitting data.
    metrics : string, list of strings or None, optional (default=None)
        Evaluation metrics to be monitored while CV.
        If not None, the metric in ``params`` will be overridden.
    fobj : callable or None, optional (default=None)
        Customized objective function.
        Should accept two parameters: preds, train_data,
        and return (grad, hess).

            preds : list or numpy 1-D array
                The predicted values.
            train_data : Dataset
                The training dataset.
            grad : list or numpy 1-D array
                The value of the first order derivative (gradient) for each sample point.
            hess : list or numpy 1-D array
                The value of the second order derivative (Hessian) for each sample point.

        For multi-class task, the preds is group by class_id first, then group by row_id.
        If you want to get i-th row preds in j-th class, the access way is score[j * num_data + i]
        and you should group grad and hess in this way as well.

    feval : callable or None, optional (default=None)
        Customized evaluation function.
        Should accept two parameters: preds, train_data,
        and return (eval_name, eval_result, is_higher_better) or list of such tuples.

            preds : list or numpy 1-D array
                The predicted values.
            train_data : Dataset
                The training dataset.
            eval_name : string
                The name of evaluation function.
            eval_result : float
                The eval result.
            is_higher_better : bool
                Is eval result higher better, e.g. AUC is ``is_higher_better``.

        For multi-class task, the preds is group by class_id first, then group by row_id.
        If you want to get i-th row preds in j-th class, the access way is preds[j * num_data + i].
        To ignore the default metric corresponding to the used objective,
        set ``metrics`` to the string ``"None"``.
    init_model : string, Booster or None, optional (default=None)
        Filename of LightGBM model or Booster instance used for continue training.
    feature_name : list of strings or 'auto', optional (default="auto")
        Feature names.
        If 'auto' and data is pandas DataFrame, data columns names are used.
    categorical_feature : list of strings or int, or 'auto', optional (default="auto")
        Categorical features.
        If list of int, interpreted as indices.
        If list of strings, interpreted as feature names (need to specify ``feature_name`` as well).
        If 'auto' and data is pandas DataFrame, pandas unordered categorical columns are used.
        All values in categorical features should be less than int32 max value (2147483647).
        Large values could be memory consuming. Consider using consecutive integers starting from zero.
        All negative values in categorical features will be treated as missing values.
    early_stopping_rounds : int or None, optional (default=None)
        Activates early stopping.
        CV score needs to improve at least every ``early_stopping_rounds`` round(s)
        to continue.
        Requires at least one metric. If there's more than one, will check all of them.
        To check only the first metric, set the ``first_metric_only`` parameter to ``True`` in ``params``.
        Last entry in evaluation history is the one from the best iteration.
    fpreproc : callable or None, optional (default=None)
        Preprocessing function that takes (dtrain, dtest, params)
        and returns transformed versions of those.
    verbose_eval : bool, int, or None, optional (default=None)
        Whether to display the progress.
        If None, progress will be displayed when np.ndarray is returned.
        If True, progress will be displayed at every boosting stage.
        If int, progress will be displayed at every given ``verbose_eval`` boosting stage.
    show_stdv : bool, optional (default=True)
        Whether to display the standard deviation in progress.
        Results are not affected by this parameter, and always contain std.
    seed : int, optional (default=0)
        Seed used to generate the folds (passed to numpy.random.seed).
    callbacks : list of callables or None, optional (default=None)
        List of callback functions that are applied at each iteration.
        See Callbacks in Python API for more information.
    eval_train_metric : bool, optional (default=False)
        Whether to display the train metric in progress.
        The score of the metric is calculated again after each training step, so there is some impact on performance.

    Returns
    -------
    eval_hist : dict
        Evaluation history.
        The dictionary has the following format:
        {'metric1-mean': [values], 'metric1-stdv': [values],
        'metric2-mean': [values], 'metric2-stdv': [values],
        ...}.
    """
    if not isinstance(train_set, Dataset):
        raise TypeError("Training only accepts Dataset object")

    params = copy.deepcopy(params)
    if fobj is not None:
        params['objective'] = 'none'
    for alias in ["num_iterations", "num_iteration", "n_iter", "num_tree", "num_trees",
                  "num_round", "num_rounds", "num_boost_round", "n_estimators"]:
        if alias in params:
            warnings.warn("Found `{}` in params. Will use it instead of argument".format(alias))
            num_boost_round = params.pop(alias)
            break
    for alias in ["early_stopping_round", "early_stopping_rounds", "early_stopping"]:
        if alias in params:
            warnings.warn("Found `{}` in params. Will use it instead of argument".format(alias))
            early_stopping_rounds = params.pop(alias)
            break
    first_metric_only = params.pop('first_metric_only', False)

    if num_boost_round <= 0:
        raise ValueError("num_boost_round should be greater than zero.")
    if isinstance(init_model, string_type):
        predictor = _InnerPredictor(model_file=init_model, pred_parameter=params)
    elif isinstance(init_model, Booster):
        predictor = init_model._to_predictor(dict(init_model.params, **params))
    else:
        predictor = None
    train_set._update_params(params) \
             ._set_predictor(predictor) \
             .set_feature_name(feature_name) \
             .set_categorical_feature(categorical_feature)

    if metrics is not None:
        params['metric'] = metrics

    results = collections.defaultdict(list)
    cvfolds = _make_n_folds(train_set, folds=folds, nfold=nfold,
                            params=params, seed=seed, fpreproc=fpreproc,
                            stratified=stratified, shuffle=shuffle,
                            eval_train_metric=eval_train_metric)

    # setup callbacks
    if callbacks is None:
        callbacks = set()
    else:
        for i, cb in enumerate(callbacks):
            cb.__dict__.setdefault('order', i - len(callbacks))
        callbacks = set(callbacks)
    if early_stopping_rounds is not None:
        callbacks.add(callback.early_stopping(early_stopping_rounds, first_metric_only, verbose=False))
    if verbose_eval is True:
        callbacks.add(callback.print_evaluation(show_stdv=show_stdv))
    elif isinstance(verbose_eval, integer_types):
        callbacks.add(callback.print_evaluation(verbose_eval, show_stdv=show_stdv))

    callbacks_before_iter = {cb for cb in callbacks if getattr(cb, 'before_iteration', False)}
    callbacks_after_iter = callbacks - callbacks_before_iter
    callbacks_before_iter = sorted(callbacks_before_iter, key=attrgetter('order'))
    callbacks_after_iter = sorted(callbacks_after_iter, key=attrgetter('order'))

    for i in range_(num_boost_round):
        for cb in callbacks_before_iter:
            cb(callback.CallbackEnv(model=cvfolds,
                                    params=params,
                                    iteration=i,
                                    begin_iteration=0,
                                    end_iteration=num_boost_round,
                                    evaluation_result_list=None))
        cvfolds.update(fobj=fobj)
        res = _agg_cv_result(cvfolds.eval_valid(feval), eval_train_metric)
        for _, key, mean, _, std in res:
            results[key + '-mean'].append(mean)
            results[key + '-stdv'].append(std)
        try:
            for cb in callbacks_after_iter:
                cb(callback.CallbackEnv(model=cvfolds,
                                        params=params,
                                        iteration=i,
                                        begin_iteration=0,
                                        end_iteration=num_boost_round,
                                        evaluation_result_list=res))
        except callback.EarlyStopException as earlyStopException:
            cvfolds.best_iteration = earlyStopException.best_iteration + 1
            for k in results:
                results[k] = results[k][:cvfolds.best_iteration]
            break
    return dict(results)<|MERGE_RESOLUTION|>--- conflicted
+++ resolved
@@ -307,11 +307,7 @@
         if hasattr(folds, 'split'):
             group_info = full_data.get_group()
             if group_info is not None:
-<<<<<<< HEAD
-                group_info = group_info.astype(np.int32, copy=False)
-=======
-                group_info = np.array(group_info, dtype=int)
->>>>>>> 7509ec8a
+                group_info = np.array(group_info, dtype=np.int32, copy=False)
                 flatted_group = np.repeat(range_(len(group_info)), repeats=group_info)
             else:
                 flatted_group = np.zeros(num_data, dtype=np.int32)
@@ -321,11 +317,7 @@
             if not SKLEARN_INSTALLED:
                 raise LightGBMError('Scikit-learn is required for lambdarank cv.')
             # lambdarank task, split according to groups
-<<<<<<< HEAD
-            group_info = full_data.get_group().astype(np.int32, copy=False)
-=======
-            group_info = np.array(full_data.get_group(), dtype=int)
->>>>>>> 7509ec8a
+            group_info = np.array(full_data.get_group(), dtype=np.int32, copy=False)
             flatted_group = np.repeat(range_(len(group_info)), repeats=group_info)
             group_kfold = _LGBMGroupKFold(n_splits=nfold)
             folds = group_kfold.split(X=np.zeros(num_data), groups=flatted_group)
