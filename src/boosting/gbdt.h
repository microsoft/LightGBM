#ifndef LIGHTGBM_BOOSTING_GBDT_H_
#define LIGHTGBM_BOOSTING_GBDT_H_

#include <LightGBM/boosting.h>
#include "score_updater.hpp"

#include <cstdio>
#include <vector>
#include <string>
#include <fstream>

namespace LightGBM {
/*!
* \brief GBDT algorithm implementation. including Training, prediction, bagging.
*/
class GBDT: public Boosting {
public:
  /*!
  * \brief Constructor
  */
  GBDT();
  /*!
  * \brief Destructor
  */
  ~GBDT();
  /*!
  * \brief Initialization logic
  * \param config Config for boosting
  * \param train_data Training data
  * \param object_function Training objective function
  * \param training_metrics Training metrics
  * \param output_model_filename Filename of output model
  */
  void Init(const BoostingConfig* gbdt_config, const Dataset* train_data, const ObjectiveFunction* object_function,
                             const std::vector<const Metric*>& training_metrics)
                                                                       override;
  /*!
  * \brief Adding a validation dataset
  * \param valid_data Validation dataset
  * \param valid_metrics Metrics for validation dataset
  */
  void AddDataset(const Dataset* valid_data,
       const std::vector<const Metric*>& valid_metrics) override;
  /*!
  * \brief one training iteration
  */
  bool TrainOneIter(const score_t* gradient, const score_t* hessian, bool is_eval) override;

  /*! \brief Get eval result */
  std::vector<std::string> EvalCurrent(bool is_eval_train) const override;

  /*! \brief Get prediction result */
  const std::vector<const score_t*> PredictCurrent(bool is_predict_train) const override;

  /*!
  * \brief Predtion for one record without sigmoid transformation
  * \param feature_values Feature value on this record
  * \param num_used_model Number of used model
  * \return Prediction result for this record
  */
  float PredictRaw(const float* feature_values, int num_used_model) const override;

  /*!
  * \brief Predtion for one record with sigmoid transformation if enabled
  * \param feature_values Feature value on this record
  * \param num_used_model Number of used model
  * \return Prediction result for this record
  */
  float Predict(const float* feature_values, int num_used_model) const override;
  
  /*!
  * \brief Predtion for one record with leaf index
  * \param feature_values Feature value on this record
  * \param num_used_model Number of used model
  * \return Predicted leaf index for this record
  */
<<<<<<< HEAD
 std::vector<int> PredictLeafIndex(const double* value) const override;
 
 /*!
  * \brief Predtion for multiclass classification
  * \param feature_values Feature value on this record
  * \return Prediction result, num_class numbers per line
  */
 std::vector<double> PredictMulticlass(const double* value) const override;
=======
 std::vector<int> PredictLeafIndex(const float* value, int num_used_model) const override;
>>>>>>> 5d022898
  
  /*!
  * \brief Serialize models by string
  * \return String output of tranined model
  */
  void SaveModelToFile(bool is_finish, const char* filename) override;
  /*!
  * \brief Restore from a serialized string
  */
  void ModelsFromString(const std::string& model_str) override;
  /*!
  * \brief Get max feature index of this model
  * \return Max feature index of this model
  */
  inline int MaxFeatureIdx() const override { return max_feature_idx_; }

  /*!
  * \brief Get index of label column
  * \return index of label column
  */
  inline int LabelIdx() const override { return label_idx_; }

  /*!
  * \brief Get number of weak sub-models
  * \return Number of weak sub-models
  */
  inline int NumberOfSubModels() const override { return static_cast<int>(models_.size()); }

  /*!
<<<<<<< HEAD
  * \brief Get number of classes
  * \return Number of classes
  */
  inline int NumberOfClass() const override { return num_class_; }
=======
  * \brief Get Type name of this boosting object
  */
  const char* Name() const override { return "gbdt"; }
>>>>>>> 5d022898

private:
  /*!
  * \brief Implement bagging logic
  * \param iter Current interation
  */
  void Bagging(int iter, int num_class);
  /*!
  * \brief updating score for out-of-bag data.
  *        Data should be update since we may re-bagging data on training
  * \param tree Trained tree of this iteration
  */
  void UpdateScoreOutOfBag(const Tree* tree, int num_class);
  /*!
  * \brief calculate the object function
  */
  void Boosting();
  /*!
<<<<<<< HEAD
  * \brief training one tree
  * \return Trained tree of this iteration
  */
  Tree* TrainOneTree(int num_class);
  /*!
=======
>>>>>>> 5d022898
  * \brief updating score after tree was trained
  * \param tree Trained tree of this iteration
  */
  void UpdateScore(const Tree* tree, int num_class);
  /*!
  * \brief Print metric result of current iteration
  * \param iter Current interation
  */
  bool OutputMetric(int iter);
  /*!
  * \brief Calculate feature importances
  * \param last_iter Last tree use to calculate
  */
  std::string FeatureImportance() const;
  /*! \brief current iteration */
  int iter_;
  /*! \brief Pointer to training data */
  const Dataset* train_data_;
  
  /*! \brief Number of classes in data */
  int num_class_;
  /*! \brief Config of gbdt */
  const GBDTConfig* gbdt_config_;
  /*! \brief Tree learner, will use this class to learn trees */
  std::vector<TreeLearner*> tree_learner_;
  /*! \brief Objective function */
  const ObjectiveFunction* object_function_;
  /*! \brief Store and update training data's score */
  ScoreUpdater* train_score_updater_;
  /*! \brief Metrics for training data */
  std::vector<const Metric*> training_metrics_;
  /*! \brief Store and update validation data's scores */
  std::vector<ScoreUpdater*> valid_score_updater_;
  /*! \brief Metric for validation data */
  std::vector<std::vector<const Metric*>> valid_metrics_;
  /*! \brief Number of rounds for early stopping */
  int early_stopping_round_;
  /*! \brief Best score(s) for early stopping */
  std::vector<std::vector<int>> best_iter_;
  std::vector<std::vector<score_t>> best_score_;
  /*! \brief Trained models(trees) */
  std::vector<Tree*> models_;
  /*! \brief Max feature index of training data*/
  int max_feature_idx_;
  /*! \brief First order derivative of training data */
  score_t* gradients_;
  /*! \brief Secend order derivative of training data */
  score_t* hessians_;
  /*! \brief Store the data indices of out-of-bag */
  data_size_t* out_of_bag_data_indices_;
  /*! \brief Number of out-of-bag data */
  data_size_t out_of_bag_data_cnt_;
  /*! \brief Store the indices of in-bag data */
  data_size_t* bag_data_indices_;
  /*! \brief Number of in-bag data */
  data_size_t bag_data_cnt_;
  /*! \brief Number of traning data */
  data_size_t num_data_;
  /*! \brief Random generator, used for bagging */
  Random random_;
  /*!
  *   \brief Sigmoid parameter, used for prediction.
  *          if > 0 meas output score will transform by sigmoid function
  */
  float sigmoid_;
  /*! \brief Index of label column */
  data_size_t label_idx_;
  /*! \brief Saved number of models */
  int saved_model_size_ = -1;
  /*! \brief File to write models */
  std::ofstream model_output_file_;
};

}  // namespace LightGBM
#endif   // LightGBM_BOOSTING_GBDT_H_<|MERGE_RESOLUTION|>--- conflicted
+++ resolved
@@ -69,23 +69,19 @@
   float Predict(const float* feature_values, int num_used_model) const override;
   
   /*!
+  * \brief Predtion for multiclass classification
+  * \param feature_values Feature value on this record
+  * \return Prediction result, num_class numbers per line
+  */
+  std::vector<float> PredictMulticlass(const float* value) const override;
+  
+  /*!
   * \brief Predtion for one record with leaf index
   * \param feature_values Feature value on this record
   * \param num_used_model Number of used model
   * \return Predicted leaf index for this record
   */
-<<<<<<< HEAD
- std::vector<int> PredictLeafIndex(const double* value) const override;
- 
- /*!
-  * \brief Predtion for multiclass classification
-  * \param feature_values Feature value on this record
-  * \return Prediction result, num_class numbers per line
-  */
- std::vector<double> PredictMulticlass(const double* value) const override;
-=======
- std::vector<int> PredictLeafIndex(const float* value, int num_used_model) const override;
->>>>>>> 5d022898
+  std::vector<int> PredictLeafIndex(const float* value, int num_used_model) const override;
   
   /*!
   * \brief Serialize models by string
@@ -115,46 +111,43 @@
   inline int NumberOfSubModels() const override { return static_cast<int>(models_.size()); }
 
   /*!
-<<<<<<< HEAD
   * \brief Get number of classes
   * \return Number of classes
   */
   inline int NumberOfClass() const override { return num_class_; }
-=======
+  
+  /*!
+  * \brief Get number of classes
+  * \return Number of classes
+  */
+  inline void SetNumberOfClass(int num_class) override { num_class_ = num_class; }
+
+  /*!
   * \brief Get Type name of this boosting object
   */
   const char* Name() const override { return "gbdt"; }
->>>>>>> 5d022898
 
 private:
   /*!
   * \brief Implement bagging logic
   * \param iter Current interation
   */
-  void Bagging(int iter, int num_class);
+  void Bagging(int iter);
   /*!
   * \brief updating score for out-of-bag data.
   *        Data should be update since we may re-bagging data on training
   * \param tree Trained tree of this iteration
   */
-  void UpdateScoreOutOfBag(const Tree* tree, int num_class);
+  void UpdateScoreOutOfBag(const Tree* tree);
   /*!
   * \brief calculate the object function
   */
   void Boosting();
   /*!
-<<<<<<< HEAD
-  * \brief training one tree
-  * \return Trained tree of this iteration
-  */
-  Tree* TrainOneTree(int num_class);
-  /*!
-=======
->>>>>>> 5d022898
   * \brief updating score after tree was trained
   * \param tree Trained tree of this iteration
   */
-  void UpdateScore(const Tree* tree, int num_class);
+  void UpdateScore(const Tree* tree);
   /*!
   * \brief Print metric result of current iteration
   * \param iter Current interation
@@ -169,9 +162,6 @@
   int iter_;
   /*! \brief Pointer to training data */
   const Dataset* train_data_;
-  
-  /*! \brief Number of classes in data */
-  int num_class_;
   /*! \brief Config of gbdt */
   const GBDTConfig* gbdt_config_;
   /*! \brief Tree learner, will use this class to learn trees */
@@ -209,6 +199,10 @@
   data_size_t bag_data_cnt_;
   /*! \brief Number of traning data */
   data_size_t num_data_;
+  /*! \brief Number of classes */
+  int num_class_;
+  /*! \brief Current class */
+  int curr_class_;
   /*! \brief Random generator, used for bagging */
   Random random_;
   /*!
