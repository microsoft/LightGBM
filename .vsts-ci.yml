--- conflicted
+++ resolved
@@ -10,11 +10,7 @@
 variables:
   AZURE: 'true'
   CMAKE_BUILD_PARALLEL_LEVEL: 4
-<<<<<<< HEAD
-=======
   PYTHON_VERSION: '3.12'
-  CONDA_ENV: test-env
->>>>>>> 69b5bd31
   runCodesignValidationInjection: false
   skipComponentGovernanceDetection: true
   DOTNET_CLI_TELEMETRY_OPTOUT: true
