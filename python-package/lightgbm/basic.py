# coding: utf-8
"""Wrapper for C API of LightGBM."""
import abc
import ctypes
import inspect
import json
import warnings
from collections import OrderedDict
from copy import deepcopy
from enum import Enum
from functools import wraps
from os import SEEK_END, environ
from os.path import getsize
from pathlib import Path
from tempfile import NamedTemporaryFile
from typing import TYPE_CHECKING, Any, Callable, Dict, Iterable, Iterator, List, Optional, Set, Tuple, Union

import numpy as np
import scipy.sparse

from .compat import (
    PANDAS_INSTALLED,
    PYARROW_INSTALLED,
    arrow_cffi,
    arrow_is_floating,
    arrow_is_integer,
    concat,
    dt_DataTable,
    pa_Array,
    pa_chunked_array,
    pa_ChunkedArray,
    pa_compute,
    pa_Table,
    pd_CategoricalDtype,
    pd_DataFrame,
    pd_Series,
)
from .libpath import find_lib_path

if TYPE_CHECKING:
    from typing import Literal

    # typing.TypeGuard was only introduced in Python 3.10
    try:
        from typing import TypeGuard
    except ImportError:
        from typing_extensions import TypeGuard


__all__ = [
    "Booster",
    "Dataset",
    "LGBMDeprecationWarning",
    "LightGBMError",
    "register_logger",
    "Sequence",
]

_BoosterHandle = ctypes.c_void_p
_DatasetHandle = ctypes.c_void_p
_ctypes_int_ptr = Union[
    "ctypes._Pointer[ctypes.c_int32]",
    "ctypes._Pointer[ctypes.c_int64]",
]
_ctypes_int_array = Union[
    "ctypes.Array[ctypes._Pointer[ctypes.c_int32]]",
    "ctypes.Array[ctypes._Pointer[ctypes.c_int64]]",
]
_ctypes_float_ptr = Union[
    "ctypes._Pointer[ctypes.c_float]",
    "ctypes._Pointer[ctypes.c_double]",
]
_ctypes_float_array = Union[
    "ctypes.Array[ctypes._Pointer[ctypes.c_float]]",
    "ctypes.Array[ctypes._Pointer[ctypes.c_double]]",
]
_LGBM_EvalFunctionResultType = Tuple[str, float, bool]
_LGBM_BoosterBestScoreType = Dict[str, Dict[str, float]]
_LGBM_BoosterEvalMethodResultType = Tuple[str, str, float, bool]
_LGBM_BoosterEvalMethodResultWithStandardDeviationType = Tuple[str, str, float, bool, float]
_LGBM_CategoricalFeatureConfiguration = Union[List[str], List[int], "Literal['auto']"]
_LGBM_FeatureNameConfiguration = Union[List[str], "Literal['auto']"]
_LGBM_GroupType = Union[
    List[float],
    List[int],
    np.ndarray,
    pd_Series,
    pa_Array,
    pa_ChunkedArray,
]
_LGBM_PositionType = Union[
    np.ndarray,
    pd_Series,
]
_LGBM_InitScoreType = Union[
    List[float],
    List[List[float]],
    np.ndarray,
    pd_Series,
    pd_DataFrame,
    pa_Table,
    pa_Array,
    pa_ChunkedArray,
]
_LGBM_TrainDataType = Union[
    str,
    Path,
    np.ndarray,
    pd_DataFrame,
    dt_DataTable,
    scipy.sparse.spmatrix,
    "Sequence",
    List["Sequence"],
    List[np.ndarray],
    pa_Table,
]
_LGBM_LabelType = Union[
    List[float],
    List[int],
    np.ndarray,
    pd_Series,
    pd_DataFrame,
    pa_Array,
    pa_ChunkedArray,
]
_LGBM_PredictDataType = Union[
    str,
    Path,
    np.ndarray,
    pd_DataFrame,
    dt_DataTable,
    scipy.sparse.spmatrix,
    pa_Table,
]
_LGBM_WeightType = Union[
    List[float],
    List[int],
    np.ndarray,
    pd_Series,
    pa_Array,
    pa_ChunkedArray,
]
_LGBM_SetFieldType = Union[
    List[List[float]],
    List[List[int]],
    List[float],
    List[int],
    np.ndarray,
    pd_Series,
    pd_DataFrame,
    pa_Table,
    pa_Array,
    pa_ChunkedArray,
]

ZERO_THRESHOLD = 1e-35


def _is_zero(x: float) -> bool:
    return -ZERO_THRESHOLD <= x <= ZERO_THRESHOLD


def _get_sample_count(total_nrow: int, params: str) -> int:
    sample_cnt = ctypes.c_int(0)
    _safe_call(
        _LIB.LGBM_GetSampleCount(
            ctypes.c_int32(total_nrow),
            _c_str(params),
            ctypes.byref(sample_cnt),
        )
    )
    return sample_cnt.value


class _MissingType(Enum):
    NONE = "None"
    NAN = "NaN"
    ZERO = "Zero"


class _DummyLogger:
    def info(self, msg: str) -> None:
        print(msg)  # noqa: T201

    def warning(self, msg: str) -> None:
        warnings.warn(msg, stacklevel=3)


_LOGGER: Any = _DummyLogger()
_INFO_METHOD_NAME = "info"
_WARNING_METHOD_NAME = "warning"


def _has_method(logger: Any, method_name: str) -> bool:
    return callable(getattr(logger, method_name, None))


def register_logger(
    logger: Any,
    info_method_name: str = "info",
    warning_method_name: str = "warning",
) -> None:
    """Register custom logger.

    Parameters
    ----------
    logger : Any
        Custom logger.
    info_method_name : str, optional (default="info")
        Method used to log info messages.
    warning_method_name : str, optional (default="warning")
        Method used to log warning messages.
    """
    if not _has_method(logger, info_method_name) or not _has_method(logger, warning_method_name):
        raise TypeError(f"Logger must provide '{info_method_name}' and '{warning_method_name}' method")

    global _LOGGER, _INFO_METHOD_NAME, _WARNING_METHOD_NAME
    _LOGGER = logger
    _INFO_METHOD_NAME = info_method_name
    _WARNING_METHOD_NAME = warning_method_name


def _normalize_native_string(func: Callable[[str], None]) -> Callable[[str], None]:
    """Join log messages from native library which come by chunks."""
    msg_normalized: List[str] = []

    @wraps(func)
    def wrapper(msg: str) -> None:
        nonlocal msg_normalized
        if msg.strip() == "":
            msg = "".join(msg_normalized)
            msg_normalized = []
            return func(msg)
        else:
            msg_normalized.append(msg)

    return wrapper


def _log_info(msg: str) -> None:
    getattr(_LOGGER, _INFO_METHOD_NAME)(msg)


def _log_warning(msg: str) -> None:
    getattr(_LOGGER, _WARNING_METHOD_NAME)(msg)


@_normalize_native_string
def _log_native(msg: str) -> None:
    getattr(_LOGGER, _INFO_METHOD_NAME)(msg)


def _log_callback(msg: bytes) -> None:
    """Redirect logs from native library into Python."""
    _log_native(str(msg.decode("utf-8")))


def _load_lib() -> ctypes.CDLL:
    """Load LightGBM library."""
    lib_path = find_lib_path()
    lib = ctypes.cdll.LoadLibrary(lib_path[0])
    lib.LGBM_GetLastError.restype = ctypes.c_char_p
    callback = ctypes.CFUNCTYPE(None, ctypes.c_char_p)
    lib.callback = callback(_log_callback)  # type: ignore[attr-defined]
    if lib.LGBM_RegisterLogCallback(lib.callback) != 0:
        raise LightGBMError(lib.LGBM_GetLastError().decode("utf-8"))
    return lib


# we don't need lib_lightgbm while building docs
_LIB: ctypes.CDLL
if environ.get("LIGHTGBM_BUILD_DOC", False):
    from unittest.mock import Mock  # isort: skip

    _LIB = Mock(ctypes.CDLL)  # type: ignore
else:
    _LIB = _load_lib()


_NUMERIC_TYPES = (int, float, bool)


def _safe_call(ret: int) -> None:
    """Check the return value from C API call.

    Parameters
    ----------
    ret : int
        The return value from C API calls.
    """
    if ret != 0:
        raise LightGBMError(_LIB.LGBM_GetLastError().decode("utf-8"))


def _is_numeric(obj: Any) -> bool:
    """Check whether object is a number or not, include numpy number, etc."""
    try:
        float(obj)
        return True
    except (TypeError, ValueError):
        # TypeError: obj is not a string or a number
        # ValueError: invalid literal
        return False


def _is_numpy_1d_array(data: Any) -> bool:
    """Check whether data is a numpy 1-D array."""
    return isinstance(data, np.ndarray) and len(data.shape) == 1


def _is_numpy_column_array(data: Any) -> bool:
    """Check whether data is a column numpy array."""
    if not isinstance(data, np.ndarray):
        return False
    shape = data.shape
    return len(shape) == 2 and shape[1] == 1


def _cast_numpy_array_to_dtype(array: np.ndarray, dtype: "np.typing.DTypeLike") -> np.ndarray:
    """Cast numpy array to given dtype."""
    if array.dtype == dtype:
        return array
    return array.astype(dtype=dtype, copy=False)


def _is_1d_list(data: Any) -> bool:
    """Check whether data is a 1-D list."""
    return isinstance(data, list) and (not data or _is_numeric(data[0]))


def _is_list_of_numpy_arrays(data: Any) -> "TypeGuard[List[np.ndarray]]":
    return isinstance(data, list) and all(isinstance(x, np.ndarray) for x in data)


def _is_list_of_sequences(data: Any) -> "TypeGuard[List[Sequence]]":
    return isinstance(data, list) and all(isinstance(x, Sequence) for x in data)


def _is_1d_collection(data: Any) -> bool:
    """Check whether data is a 1-D collection."""
    return _is_numpy_1d_array(data) or _is_numpy_column_array(data) or _is_1d_list(data) or isinstance(data, pd_Series)


def _list_to_1d_numpy(
    data: Any,
    dtype: "np.typing.DTypeLike",
    name: str,
) -> np.ndarray:
    """Convert data to numpy 1-D array."""
    if _is_numpy_1d_array(data):
        return _cast_numpy_array_to_dtype(data, dtype)
    elif _is_numpy_column_array(data):
        _log_warning("Converting column-vector to 1d array")
        array = data.ravel()
        return _cast_numpy_array_to_dtype(array, dtype)
    elif _is_1d_list(data):
        return np.array(data, dtype=dtype, copy=False)
    elif isinstance(data, pd_Series):
        _check_for_bad_pandas_dtypes(data.to_frame().dtypes)
        return np.array(data, dtype=dtype, copy=False)  # SparseArray should be supported as well
    else:
        raise TypeError(
            f"Wrong type({type(data).__name__}) for {name}.\n" "It should be list, numpy 1-D array or pandas Series"
        )


def _is_numpy_2d_array(data: Any) -> bool:
    """Check whether data is a numpy 2-D array."""
    return isinstance(data, np.ndarray) and len(data.shape) == 2 and data.shape[1] > 1


def _is_2d_list(data: Any) -> bool:
    """Check whether data is a 2-D list."""
    return isinstance(data, list) and len(data) > 0 and _is_1d_list(data[0])


def _is_2d_collection(data: Any) -> bool:
    """Check whether data is a 2-D collection."""
    return _is_numpy_2d_array(data) or _is_2d_list(data) or isinstance(data, pd_DataFrame)


def _is_pyarrow_array(data: Any) -> "TypeGuard[Union[pa_Array, pa_ChunkedArray]]":
    """Check whether data is a PyArrow array."""
    return isinstance(data, (pa_Array, pa_ChunkedArray))


def _is_pyarrow_table(data: Any) -> bool:
    """Check whether data is a PyArrow table."""
    return isinstance(data, pa_Table)


class _ArrowCArray:
    """Simple wrapper around the C representation of an Arrow type."""

    n_chunks: int
    chunks: arrow_cffi.CData
    schema: arrow_cffi.CData

    def __init__(self, n_chunks: int, chunks: arrow_cffi.CData, schema: arrow_cffi.CData):
        self.n_chunks = n_chunks
        self.chunks = chunks
        self.schema = schema

    @property
    def chunks_ptr(self) -> int:
        """Returns the address of the pointer to the list of chunks making up the array."""
        return int(arrow_cffi.cast("uintptr_t", arrow_cffi.addressof(self.chunks[0])))

    @property
    def schema_ptr(self) -> int:
        """Returns the address of the pointer to the schema of the array."""
        return int(arrow_cffi.cast("uintptr_t", self.schema))


def _export_arrow_to_c(data: pa_Table) -> _ArrowCArray:
    """Export an Arrow type to its C representation."""
    # Obtain objects to export
    if isinstance(data, pa_Array):
        export_objects = [data]
    elif isinstance(data, pa_ChunkedArray):
        export_objects = data.chunks
    elif isinstance(data, pa_Table):
        export_objects = data.to_batches()
    else:
        raise ValueError(f"data of type '{type(data)}' cannot be exported to Arrow")

    # Prepare export
    chunks = arrow_cffi.new("struct ArrowArray[]", len(export_objects))
    schema = arrow_cffi.new("struct ArrowSchema*")

    # Export all objects
    for i, obj in enumerate(export_objects):
        chunk_ptr = int(arrow_cffi.cast("uintptr_t", arrow_cffi.addressof(chunks[i])))
        if i == 0:
            schema_ptr = int(arrow_cffi.cast("uintptr_t", schema))
            obj._export_to_c(chunk_ptr, schema_ptr)
        else:
            obj._export_to_c(chunk_ptr)

    return _ArrowCArray(len(chunks), chunks, schema)


def _data_to_2d_numpy(
    data: Any,
    dtype: "np.typing.DTypeLike",
    name: str,
) -> np.ndarray:
    """Convert data to numpy 2-D array."""
    if _is_numpy_2d_array(data):
        return _cast_numpy_array_to_dtype(data, dtype)
    if _is_2d_list(data):
        return np.array(data, dtype=dtype)
    if isinstance(data, pd_DataFrame):
        _check_for_bad_pandas_dtypes(data.dtypes)
        return _cast_numpy_array_to_dtype(data.values, dtype)
    raise TypeError(
        f"Wrong type({type(data).__name__}) for {name}.\n"
        "It should be list of lists, numpy 2-D array or pandas DataFrame"
    )


def _cfloat32_array_to_numpy(*, cptr: "ctypes._Pointer", length: int) -> np.ndarray:
    """Convert a ctypes float pointer array to a numpy array."""
    if isinstance(cptr, ctypes.POINTER(ctypes.c_float)):
        return np.ctypeslib.as_array(cptr, shape=(length,)).copy()
    else:
        raise RuntimeError("Expected float pointer")


def _cfloat64_array_to_numpy(*, cptr: "ctypes._Pointer", length: int) -> np.ndarray:
    """Convert a ctypes double pointer array to a numpy array."""
    if isinstance(cptr, ctypes.POINTER(ctypes.c_double)):
        return np.ctypeslib.as_array(cptr, shape=(length,)).copy()
    else:
        raise RuntimeError("Expected double pointer")


def _cint32_array_to_numpy(*, cptr: "ctypes._Pointer", length: int) -> np.ndarray:
    """Convert a ctypes int pointer array to a numpy array."""
    if isinstance(cptr, ctypes.POINTER(ctypes.c_int32)):
        return np.ctypeslib.as_array(cptr, shape=(length,)).copy()
    else:
        raise RuntimeError("Expected int32 pointer")


def _cint64_array_to_numpy(*, cptr: "ctypes._Pointer", length: int) -> np.ndarray:
    """Convert a ctypes int pointer array to a numpy array."""
    if isinstance(cptr, ctypes.POINTER(ctypes.c_int64)):
        return np.ctypeslib.as_array(cptr, shape=(length,)).copy()
    else:
        raise RuntimeError("Expected int64 pointer")


def _c_str(string: str) -> ctypes.c_char_p:
    """Convert a Python string to C string."""
    return ctypes.c_char_p(string.encode("utf-8"))


def _c_array(ctype: type, values: List[Any]) -> ctypes.Array:
    """Convert a Python array to C array."""
    return (ctype * len(values))(*values)  # type: ignore[operator]


def _json_default_with_numpy(obj: Any) -> Any:
    """Convert numpy classes to JSON serializable objects."""
    if isinstance(obj, (np.integer, np.floating, np.bool_)):
        return obj.item()
    elif isinstance(obj, np.ndarray):
        return obj.tolist()
    else:
        return obj


def _to_string(x: Union[int, float, str, List]) -> str:
    if isinstance(x, list):
        val_list = ",".join(str(val) for val in x)
        return f"[{val_list}]"
    else:
        return str(x)


def _param_dict_to_str(data: Optional[Dict[str, Any]]) -> str:
    """Convert Python dictionary to string, which is passed to C API."""
    if data is None or not data:
        return ""
    pairs = []
    for key, val in data.items():
        if isinstance(val, (list, tuple, set)) or _is_numpy_1d_array(val):
            pairs.append(f"{key}={','.join(map(_to_string, val))}")
        elif isinstance(val, (str, Path, _NUMERIC_TYPES)) or _is_numeric(val):
            pairs.append(f"{key}={val}")
        elif val is not None:
            raise TypeError(f"Unknown type of parameter:{key}, got:{type(val).__name__}")
    return " ".join(pairs)


class _TempFile:
    """Proxy class to workaround errors on Windows."""

    def __enter__(self) -> "_TempFile":
        with NamedTemporaryFile(prefix="lightgbm_tmp_", delete=True) as f:
            self.name = f.name
            self.path = Path(self.name)
        return self

    def __exit__(self, exc_type: Any, exc_val: Any, exc_tb: Any) -> None:
        if self.path.is_file():
            self.path.unlink()


class LightGBMError(Exception):
    """Error thrown by LightGBM."""

    pass


# DeprecationWarning is not shown by default, so let's create our own with higher level
class LGBMDeprecationWarning(UserWarning):
    """Custom deprecation warning."""

    pass


class _ConfigAliases:
    # lazy evaluation to allow import without dynamic library, e.g., for docs generation
    aliases = None

    @staticmethod
    def _get_all_param_aliases() -> Dict[str, List[str]]:
        buffer_len = 1 << 20
        tmp_out_len = ctypes.c_int64(0)
        string_buffer = ctypes.create_string_buffer(buffer_len)
        ptr_string_buffer = ctypes.c_char_p(ctypes.addressof(string_buffer))
        _safe_call(
            _LIB.LGBM_DumpParamAliases(
                ctypes.c_int64(buffer_len),
                ctypes.byref(tmp_out_len),
                ptr_string_buffer,
            )
        )
        actual_len = tmp_out_len.value
        # if buffer length is not long enough, re-allocate a buffer
        if actual_len > buffer_len:
            string_buffer = ctypes.create_string_buffer(actual_len)
            ptr_string_buffer = ctypes.c_char_p(ctypes.addressof(string_buffer))
            _safe_call(
                _LIB.LGBM_DumpParamAliases(
                    ctypes.c_int64(actual_len),
                    ctypes.byref(tmp_out_len),
                    ptr_string_buffer,
                )
            )
        return json.loads(
            string_buffer.value.decode("utf-8"), object_hook=lambda obj: {k: [k] + v for k, v in obj.items()}
        )

    @classmethod
    def get(cls, *args: str) -> Set[str]:
        if cls.aliases is None:
            cls.aliases = cls._get_all_param_aliases()
        ret = set()
        for i in args:
            ret.update(cls.get_sorted(i))
        return ret

    @classmethod
    def get_sorted(cls, name: str) -> List[str]:
        if cls.aliases is None:
            cls.aliases = cls._get_all_param_aliases()
        return cls.aliases.get(name, [name])

    @classmethod
    def get_by_alias(cls, *args: str) -> Set[str]:
        if cls.aliases is None:
            cls.aliases = cls._get_all_param_aliases()
        ret = set(args)
        for arg in args:
            for aliases in cls.aliases.values():
                if arg in aliases:
                    ret.update(aliases)
                    break
        return ret


def _choose_param_value(main_param_name: str, params: Dict[str, Any], default_value: Any) -> Dict[str, Any]:
    """Get a single parameter value, accounting for aliases.

    Parameters
    ----------
    main_param_name : str
        Name of the main parameter to get a value for. One of the keys of ``_ConfigAliases``.
    params : dict
        Dictionary of LightGBM parameters.
    default_value : Any
        Default value to use for the parameter, if none is found in ``params``.

    Returns
    -------
    params : dict
        A ``params`` dict with exactly one value for ``main_param_name``, and all aliases ``main_param_name`` removed.
        If both ``main_param_name`` and one or more aliases for it are found, the value of ``main_param_name`` will be preferred.
    """
    # avoid side effects on passed-in parameters
    params = deepcopy(params)

    aliases = _ConfigAliases.get_sorted(main_param_name)
    aliases = [a for a in aliases if a != main_param_name]

    # if main_param_name was provided, keep that value and remove all aliases
    if main_param_name in params.keys():
        for param in aliases:
            params.pop(param, None)
        return params

    # if main param name was not found, search for an alias
    for param in aliases:
        if param in params.keys():
            params[main_param_name] = params[param]
            break

    if main_param_name in params.keys():
        for param in aliases:
            params.pop(param, None)
        return params

    # neither of main_param_name, aliases were found
    params[main_param_name] = default_value

    return params


_MAX_INT32 = (1 << 31) - 1

"""Macro definition of data type in C API of LightGBM"""
_C_API_DTYPE_FLOAT32 = 0
_C_API_DTYPE_FLOAT64 = 1
_C_API_DTYPE_INT32 = 2
_C_API_DTYPE_INT64 = 3

"""Matrix is row major in Python"""
_C_API_IS_ROW_MAJOR = 1

"""Macro definition of prediction type in C API of LightGBM"""
_C_API_PREDICT_NORMAL = 0
_C_API_PREDICT_RAW_SCORE = 1
_C_API_PREDICT_LEAF_INDEX = 2
_C_API_PREDICT_CONTRIB = 3

"""Macro definition of sparse matrix type"""
_C_API_MATRIX_TYPE_CSR = 0
_C_API_MATRIX_TYPE_CSC = 1

"""Macro definition of feature importance type"""
_C_API_FEATURE_IMPORTANCE_SPLIT = 0
_C_API_FEATURE_IMPORTANCE_GAIN = 1

"""Data type of data field"""
_FIELD_TYPE_MAPPER = {
    "label": _C_API_DTYPE_FLOAT32,
    "weight": _C_API_DTYPE_FLOAT32,
    "init_score": _C_API_DTYPE_FLOAT64,
    "group": _C_API_DTYPE_INT32,
    "position": _C_API_DTYPE_INT32,
}

"""String name to int feature importance type mapper"""
_FEATURE_IMPORTANCE_TYPE_MAPPER = {
    "split": _C_API_FEATURE_IMPORTANCE_SPLIT,
    "gain": _C_API_FEATURE_IMPORTANCE_GAIN,
}


def _convert_from_sliced_object(data: np.ndarray) -> np.ndarray:
    """Fix the memory of multi-dimensional sliced object."""
    if isinstance(data, np.ndarray) and isinstance(data.base, np.ndarray):
        if not data.flags.c_contiguous:
            _log_warning(
                "Usage of np.ndarray subset (sliced data) is not recommended "
                "due to it will double the peak memory cost in LightGBM."
            )
            return np.copy(data)
    return data


def _c_float_array(data: np.ndarray) -> Tuple[_ctypes_float_ptr, int, np.ndarray]:
    """Get pointer of float numpy array / list."""
    if _is_1d_list(data):
        data = np.array(data, copy=False)
    if _is_numpy_1d_array(data):
        data = _convert_from_sliced_object(data)
        assert data.flags.c_contiguous
        ptr_data: _ctypes_float_ptr
        if data.dtype == np.float32:
            ptr_data = data.ctypes.data_as(ctypes.POINTER(ctypes.c_float))
            type_data = _C_API_DTYPE_FLOAT32
        elif data.dtype == np.float64:
            ptr_data = data.ctypes.data_as(ctypes.POINTER(ctypes.c_double))
            type_data = _C_API_DTYPE_FLOAT64
        else:
            raise TypeError(f"Expected np.float32 or np.float64, met type({data.dtype})")
    else:
        raise TypeError(f"Unknown type({type(data).__name__})")
    return (ptr_data, type_data, data)  # return `data` to avoid the temporary copy is freed


def _c_int_array(data: np.ndarray) -> Tuple[_ctypes_int_ptr, int, np.ndarray]:
    """Get pointer of int numpy array / list."""
    if _is_1d_list(data):
        data = np.array(data, copy=False)
    if _is_numpy_1d_array(data):
        data = _convert_from_sliced_object(data)
        assert data.flags.c_contiguous
        ptr_data: _ctypes_int_ptr
        if data.dtype == np.int32:
            ptr_data = data.ctypes.data_as(ctypes.POINTER(ctypes.c_int32))
            type_data = _C_API_DTYPE_INT32
        elif data.dtype == np.int64:
            ptr_data = data.ctypes.data_as(ctypes.POINTER(ctypes.c_int64))
            type_data = _C_API_DTYPE_INT64
        else:
            raise TypeError(f"Expected np.int32 or np.int64, met type({data.dtype})")
    else:
        raise TypeError(f"Unknown type({type(data).__name__})")
    return (ptr_data, type_data, data)  # return `data` to avoid the temporary copy is freed


def _is_allowed_numpy_dtype(dtype: type) -> bool:
    float128 = getattr(np, "float128", type(None))
    return issubclass(dtype, (np.integer, np.floating, np.bool_)) and not issubclass(dtype, (np.timedelta64, float128))


def _check_for_bad_pandas_dtypes(pandas_dtypes_series: pd_Series) -> None:
    bad_pandas_dtypes = [
        f"{column_name}: {pandas_dtype}"
        for column_name, pandas_dtype in pandas_dtypes_series.items()
        if not _is_allowed_numpy_dtype(pandas_dtype.type)
    ]
    if bad_pandas_dtypes:
        raise ValueError(
            'pandas dtypes must be int, float or bool.\n'
            f'Fields with bad pandas dtypes: {", ".join(bad_pandas_dtypes)}'
        )


def _pandas_to_numpy(
    data: pd_DataFrame,
    target_dtype: "np.typing.DTypeLike",
) -> np.ndarray:
    _check_for_bad_pandas_dtypes(data.dtypes)
    try:
        # most common case (no nullable dtypes)
        return data.to_numpy(dtype=target_dtype, copy=False)
    except TypeError:
        # 1.0 <= pd version < 1.1 and nullable dtypes, least common case
        # raises error because array is casted to type(pd.NA) and there's no na_value argument
        return data.astype(target_dtype, copy=False).values
    except ValueError:
        # data has nullable dtypes, but we can specify na_value argument and copy will be made
        return data.to_numpy(dtype=target_dtype, na_value=np.nan)


def _data_from_pandas(
    data: pd_DataFrame,
    feature_name: _LGBM_FeatureNameConfiguration,
    categorical_feature: _LGBM_CategoricalFeatureConfiguration,
    pandas_categorical: Optional[List[List]],
) -> Tuple[np.ndarray, List[str], Union[List[str], List[int]], List[List]]:
    if len(data.shape) != 2 or data.shape[0] < 1:
        raise ValueError("Input data must be 2 dimensional and non empty.")

    # take shallow copy in case we modify categorical columns
    # whole column modifications don't change the original df
    data = data.copy(deep=False)

    # determine feature names
    if feature_name == "auto":
        feature_name = [str(col) for col in data.columns]

    # determine categorical features
    cat_cols = [col for col, dtype in zip(data.columns, data.dtypes) if isinstance(dtype, pd_CategoricalDtype)]
    cat_cols_not_ordered: List[str] = [col for col in cat_cols if not data[col].cat.ordered]
    if pandas_categorical is None:  # train dataset
        pandas_categorical = [list(data[col].cat.categories) for col in cat_cols]
    else:
        if len(cat_cols) != len(pandas_categorical):
            raise ValueError("train and valid dataset categorical_feature do not match.")
        for col, category in zip(cat_cols, pandas_categorical):
            if list(data[col].cat.categories) != list(category):
                data[col] = data[col].cat.set_categories(category)
    if len(cat_cols):  # cat_cols is list
        data[cat_cols] = data[cat_cols].apply(lambda x: x.cat.codes).replace({-1: np.nan})

    # use cat cols from DataFrame
    if categorical_feature == "auto":
        categorical_feature = cat_cols_not_ordered

    df_dtypes = [dtype.type for dtype in data.dtypes]
    # so that the target dtype considers floats
    df_dtypes.append(np.float32)
    target_dtype = np.result_type(*df_dtypes)

    return (
        _pandas_to_numpy(data, target_dtype=target_dtype),
        feature_name,
        categorical_feature,
        pandas_categorical,
    )


def _dump_pandas_categorical(
    pandas_categorical: Optional[List[List]],
    file_name: Optional[Union[str, Path]] = None,
) -> str:
    categorical_json = json.dumps(pandas_categorical, default=_json_default_with_numpy)
    pandas_str = f"\npandas_categorical:{categorical_json}\n"
    if file_name is not None:
        with open(file_name, "a") as f:
            f.write(pandas_str)
    return pandas_str


def _load_pandas_categorical(
    file_name: Optional[Union[str, Path]] = None,
    model_str: Optional[str] = None,
) -> Optional[List[List]]:
    pandas_key = "pandas_categorical:"
    offset = -len(pandas_key)
    if file_name is not None:
        max_offset = -getsize(file_name)
        with open(file_name, "rb") as f:
            while True:
                if offset < max_offset:
                    offset = max_offset
                f.seek(offset, SEEK_END)
                lines = f.readlines()
                if len(lines) >= 2:
                    break
                offset *= 2
        last_line = lines[-1].decode("utf-8").strip()
        if not last_line.startswith(pandas_key):
            last_line = lines[-2].decode("utf-8").strip()
    elif model_str is not None:
        idx = model_str.rfind("\n", 0, offset)
        last_line = model_str[idx:].strip()
    if last_line.startswith(pandas_key):
        return json.loads(last_line[len(pandas_key) :])
    else:
        return None


class Sequence(abc.ABC):
    """
    Generic data access interface.

    Object should support the following operations:

    .. code-block::

        # Get total row number.
        >>> len(seq)
        # Random access by row index. Used for data sampling.
        >>> seq[10]
        # Range data access. Used to read data in batch when constructing Dataset.
        >>> seq[0:100]
        # Optionally specify batch_size to control range data read size.
        >>> seq.batch_size

    - With random access, **data sampling does not need to go through all data**.
    - With range data access, there's **no need to read all data into memory thus reduce memory usage**.

    .. versionadded:: 3.3.0

    Attributes
    ----------
    batch_size : int
        Default size of a batch.
    """

    batch_size = 4096  # Defaults to read 4K rows in each batch.

    @abc.abstractmethod
    def __getitem__(self, idx: Union[int, slice, List[int]]) -> np.ndarray:
        """Return data for given row index.

        A basic implementation should look like this:

        .. code-block:: python

            if isinstance(idx, numbers.Integral):
                return self._get_one_line(idx)
            elif isinstance(idx, slice):
                return np.stack([self._get_one_line(i) for i in range(idx.start, idx.stop)])
            elif isinstance(idx, list):
                # Only required if using ``Dataset.subset()``.
                return np.array([self._get_one_line(i) for i in idx])
            else:
                raise TypeError(f"Sequence index must be integer, slice or list, got {type(idx).__name__}")

        Parameters
        ----------
        idx : int, slice[int], list[int]
            Item index.

        Returns
        -------
        result : numpy 1-D array or numpy 2-D array
            1-D array if idx is int, 2-D array if idx is slice or list.
        """
        raise NotImplementedError("Sub-classes of lightgbm.Sequence must implement __getitem__()")

    @abc.abstractmethod
    def __len__(self) -> int:
        """Return row count of this sequence."""
        raise NotImplementedError("Sub-classes of lightgbm.Sequence must implement __len__()")


class _InnerPredictor:
    """_InnerPredictor of LightGBM.

    Not exposed to user.
    Used only for prediction, usually used for continued training.

    .. note::

        Can be converted from Booster, but cannot be converted to Booster.
    """

    def __init__(
        self,
        booster_handle: _BoosterHandle,
        pandas_categorical: Optional[List[List]],
        pred_parameter: Dict[str, Any],
        manage_handle: bool,
    ):
        """Initialize the _InnerPredictor.

        Parameters
        ----------
        booster_handle : object
            Handle of Booster.
        pandas_categorical : list of list, or None
            If provided, list of categories for ``pandas`` categorical columns.
            Where the ``i``th element of the list contains the categories for the ``i``th categorical feature.
        pred_parameter : dict
            Other parameters for the prediction.
        manage_handle : bool
            If ``True``, free the corresponding Booster on the C++ side when this Python object is deleted.
        """
        self._handle = booster_handle
        self.__is_manage_handle = manage_handle
        self.pandas_categorical = pandas_categorical
        self.pred_parameter = _param_dict_to_str(pred_parameter)

        out_num_class = ctypes.c_int(0)
        _safe_call(
            _LIB.LGBM_BoosterGetNumClasses(
                self._handle,
                ctypes.byref(out_num_class),
            )
        )
        self.num_class = out_num_class.value

    @classmethod
    def from_booster(
        cls,
        booster: "Booster",
        pred_parameter: Dict[str, Any],
    ) -> "_InnerPredictor":
        """Initialize an ``_InnerPredictor`` from a ``Booster``.

        Parameters
        ----------
        booster : Booster
            Booster.
        pred_parameter : dict
            Other parameters for the prediction.
        """
        out_cur_iter = ctypes.c_int(0)
        _safe_call(
            _LIB.LGBM_BoosterGetCurrentIteration(
                booster._handle,
                ctypes.byref(out_cur_iter),
            )
        )
        return cls(
            booster_handle=booster._handle,
            pandas_categorical=booster.pandas_categorical,
            pred_parameter=pred_parameter,
            manage_handle=False,
        )

    @classmethod
    def from_model_file(
        cls,
        model_file: Union[str, Path],
        pred_parameter: Dict[str, Any],
    ) -> "_InnerPredictor":
        """Initialize an ``_InnerPredictor`` from a text file containing a LightGBM model.

        Parameters
        ----------
        model_file : str or pathlib.Path
            Path to the model file.
        pred_parameter : dict
            Other parameters for the prediction.
        """
        booster_handle = ctypes.c_void_p()
        out_num_iterations = ctypes.c_int(0)
        _safe_call(
            _LIB.LGBM_BoosterCreateFromModelfile(
                _c_str(str(model_file)),
                ctypes.byref(out_num_iterations),
                ctypes.byref(booster_handle),
            )
        )
        return cls(
            booster_handle=booster_handle,
            pandas_categorical=_load_pandas_categorical(file_name=model_file),
            pred_parameter=pred_parameter,
            manage_handle=True,
        )

    def __del__(self) -> None:
        try:
            if self.__is_manage_handle:
                _safe_call(_LIB.LGBM_BoosterFree(self._handle))
        except AttributeError:
            pass

    def __getstate__(self) -> Dict[str, Any]:
        this = self.__dict__.copy()
        this.pop("handle", None)
        this.pop("_handle", None)
        return this

    def predict(
        self,
        data: _LGBM_PredictDataType,
        start_iteration: int = 0,
        num_iteration: int = -1,
        raw_score: bool = False,
        pred_leaf: bool = False,
        pred_contrib: bool = False,
        data_has_header: bool = False,
        validate_features: bool = False,
    ) -> Union[np.ndarray, scipy.sparse.spmatrix, List[scipy.sparse.spmatrix]]:
        """Predict logic.

        Parameters
        ----------
        data : str, pathlib.Path, numpy array, pandas DataFrame, pyarrow Table, H2O DataTable's Frame or scipy.sparse
            Data source for prediction.
            If str or pathlib.Path, it represents the path to a text file (CSV, TSV, or LibSVM).
        start_iteration : int, optional (default=0)
            Start index of the iteration to predict.
        num_iteration : int, optional (default=-1)
            Iteration used for prediction.
        raw_score : bool, optional (default=False)
            Whether to predict raw scores.
        pred_leaf : bool, optional (default=False)
            Whether to predict leaf index.
        pred_contrib : bool, optional (default=False)
            Whether to predict feature contributions.
        data_has_header : bool, optional (default=False)
            Whether data has header.
            Used only for txt data.
        validate_features : bool, optional (default=False)
            If True, ensure that the features used to predict match the ones used to train.
            Used only if data is pandas DataFrame.

            .. versionadded:: 4.0.0

        Returns
        -------
        result : numpy array, scipy.sparse or list of scipy.sparse
            Prediction result.
            Can be sparse or a list of sparse objects (each element represents predictions for one class) for feature contributions (when ``pred_contrib=True``).
        """
        if isinstance(data, Dataset):
            raise TypeError("Cannot use Dataset instance for prediction, please use raw data instead")
        elif isinstance(data, pd_DataFrame) and validate_features:
            data_names = [str(x) for x in data.columns]
            ptr_names = (ctypes.c_char_p * len(data_names))()
            ptr_names[:] = [x.encode("utf-8") for x in data_names]
            _safe_call(
                _LIB.LGBM_BoosterValidateFeatureNames(
                    self._handle,
                    ptr_names,
                    ctypes.c_int(len(data_names)),
                )
            )

        if isinstance(data, pd_DataFrame):
            data = _data_from_pandas(
                data=data,
                feature_name="auto",
                categorical_feature="auto",
                pandas_categorical=self.pandas_categorical,
            )[0]

        predict_type = _C_API_PREDICT_NORMAL
        if raw_score:
            predict_type = _C_API_PREDICT_RAW_SCORE
        if pred_leaf:
            predict_type = _C_API_PREDICT_LEAF_INDEX
        if pred_contrib:
            predict_type = _C_API_PREDICT_CONTRIB

        if isinstance(data, (str, Path)):
            with _TempFile() as f:
                _safe_call(
                    _LIB.LGBM_BoosterPredictForFile(
                        self._handle,
                        _c_str(str(data)),
                        ctypes.c_int(data_has_header),
                        ctypes.c_int(predict_type),
                        ctypes.c_int(start_iteration),
                        ctypes.c_int(num_iteration),
                        _c_str(self.pred_parameter),
                        _c_str(f.name),
                    )
                )
                preds = np.loadtxt(f.name, dtype=np.float64)
                nrow = preds.shape[0]
        elif isinstance(data, scipy.sparse.csr_matrix):
            preds, nrow = self.__pred_for_csr(
                csr=data,
                start_iteration=start_iteration,
                num_iteration=num_iteration,
                predict_type=predict_type,
            )
        elif isinstance(data, scipy.sparse.csc_matrix):
            preds, nrow = self.__pred_for_csc(
                csc=data,
                start_iteration=start_iteration,
                num_iteration=num_iteration,
                predict_type=predict_type,
            )
        elif isinstance(data, np.ndarray):
            preds, nrow = self.__pred_for_np2d(
                mat=data,
                start_iteration=start_iteration,
                num_iteration=num_iteration,
                predict_type=predict_type,
            )
        elif _is_pyarrow_table(data):
            preds, nrow = self.__pred_for_pyarrow_table(
                table=data,
                start_iteration=start_iteration,
                num_iteration=num_iteration,
                predict_type=predict_type,
            )
        elif isinstance(data, list):
            try:
                data = np.array(data)
            except BaseException as err:
                raise ValueError("Cannot convert data list to numpy array.") from err
            preds, nrow = self.__pred_for_np2d(
                mat=data,
                start_iteration=start_iteration,
                num_iteration=num_iteration,
                predict_type=predict_type,
            )
        elif isinstance(data, dt_DataTable):
            preds, nrow = self.__pred_for_np2d(
                mat=data.to_numpy(),
                start_iteration=start_iteration,
                num_iteration=num_iteration,
                predict_type=predict_type,
            )
        else:
            try:
                _log_warning("Converting data to scipy sparse matrix.")
                csr = scipy.sparse.csr_matrix(data)
            except BaseException as err:
                raise TypeError(f"Cannot predict data for type {type(data).__name__}") from err
            preds, nrow = self.__pred_for_csr(
                csr=csr,
                start_iteration=start_iteration,
                num_iteration=num_iteration,
                predict_type=predict_type,
            )
        if pred_leaf:
            preds = preds.astype(np.int32)
        is_sparse = isinstance(preds, (list, scipy.sparse.spmatrix))
        if not is_sparse and preds.size != nrow:
            if preds.size % nrow == 0:
                preds = preds.reshape(nrow, -1)
            else:
                raise ValueError(f"Length of predict result ({preds.size}) cannot be divide nrow ({nrow})")
        return preds

    def __get_num_preds(
        self,
        start_iteration: int,
        num_iteration: int,
        nrow: int,
        predict_type: int,
    ) -> int:
        """Get size of prediction result."""
        if nrow > _MAX_INT32:
            raise LightGBMError(
                "LightGBM cannot perform prediction for data "
                f"with number of rows greater than MAX_INT32 ({_MAX_INT32}).\n"
                "You can split your data into chunks "
                "and then concatenate predictions for them"
            )
        n_preds = ctypes.c_int64(0)
        _safe_call(
            _LIB.LGBM_BoosterCalcNumPredict(
                self._handle,
                ctypes.c_int(nrow),
                ctypes.c_int(predict_type),
                ctypes.c_int(start_iteration),
                ctypes.c_int(num_iteration),
                ctypes.byref(n_preds),
            )
        )
        return n_preds.value

    def __inner_predict_np2d(
        self,
        mat: np.ndarray,
        start_iteration: int,
        num_iteration: int,
        predict_type: int,
        preds: Optional[np.ndarray],
    ) -> Tuple[np.ndarray, int]:
        if mat.dtype == np.float32 or mat.dtype == np.float64:
            data = np.array(mat.reshape(mat.size), dtype=mat.dtype, copy=False)
        else:  # change non-float data to float data, need to copy
            data = np.array(mat.reshape(mat.size), dtype=np.float32)
        ptr_data, type_ptr_data, _ = _c_float_array(data)
        n_preds = self.__get_num_preds(
            start_iteration=start_iteration,
            num_iteration=num_iteration,
            nrow=mat.shape[0],
            predict_type=predict_type,
        )
        if preds is None:
            preds = np.empty(n_preds, dtype=np.float64)
        elif len(preds.shape) != 1 or len(preds) != n_preds:
            raise ValueError("Wrong length of pre-allocated predict array")
        out_num_preds = ctypes.c_int64(0)
        _safe_call(
            _LIB.LGBM_BoosterPredictForMat(
                self._handle,
                ptr_data,
                ctypes.c_int(type_ptr_data),
                ctypes.c_int32(mat.shape[0]),
                ctypes.c_int32(mat.shape[1]),
                ctypes.c_int(_C_API_IS_ROW_MAJOR),
                ctypes.c_int(predict_type),
                ctypes.c_int(start_iteration),
                ctypes.c_int(num_iteration),
                _c_str(self.pred_parameter),
                ctypes.byref(out_num_preds),
                preds.ctypes.data_as(ctypes.POINTER(ctypes.c_double)),
            )
        )
        if n_preds != out_num_preds.value:
            raise ValueError("Wrong length for predict results")
        return preds, mat.shape[0]

    def __pred_for_np2d(
        self,
        mat: np.ndarray,
        start_iteration: int,
        num_iteration: int,
        predict_type: int,
    ) -> Tuple[np.ndarray, int]:
        """Predict for a 2-D numpy matrix."""
        if len(mat.shape) != 2:
            raise ValueError("Input numpy.ndarray or list must be 2 dimensional")

        nrow = mat.shape[0]
        if nrow > _MAX_INT32:
            sections = np.arange(start=_MAX_INT32, stop=nrow, step=_MAX_INT32)
            # __get_num_preds() cannot work with nrow > MAX_INT32, so calculate overall number of predictions piecemeal
            n_preds = [
                self.__get_num_preds(start_iteration, num_iteration, i, predict_type)
                for i in np.diff([0] + list(sections) + [nrow])
            ]
            n_preds_sections = np.array([0] + n_preds, dtype=np.intp).cumsum()
            preds = np.empty(sum(n_preds), dtype=np.float64)
            for chunk, (start_idx_pred, end_idx_pred) in zip(
                np.array_split(mat, sections), zip(n_preds_sections, n_preds_sections[1:])
            ):
                # avoid memory consumption by arrays concatenation operations
                self.__inner_predict_np2d(
                    mat=chunk,
                    start_iteration=start_iteration,
                    num_iteration=num_iteration,
                    predict_type=predict_type,
                    preds=preds[start_idx_pred:end_idx_pred],
                )
            return preds, nrow
        else:
            return self.__inner_predict_np2d(
                mat=mat,
                start_iteration=start_iteration,
                num_iteration=num_iteration,
                predict_type=predict_type,
                preds=None,
            )

    def __create_sparse_native(
        self,
        cs: Union[scipy.sparse.csc_matrix, scipy.sparse.csr_matrix],
        out_shape: np.ndarray,
        out_ptr_indptr: "ctypes._Pointer",
        out_ptr_indices: "ctypes._Pointer",
        out_ptr_data: "ctypes._Pointer",
        indptr_type: int,
        data_type: int,
        is_csr: bool,
    ) -> Union[List[scipy.sparse.csc_matrix], List[scipy.sparse.csr_matrix]]:
        # create numpy array from output arrays
        data_indices_len = out_shape[0]
        indptr_len = out_shape[1]
        if indptr_type == _C_API_DTYPE_INT32:
            out_indptr = _cint32_array_to_numpy(cptr=out_ptr_indptr, length=indptr_len)
        elif indptr_type == _C_API_DTYPE_INT64:
            out_indptr = _cint64_array_to_numpy(cptr=out_ptr_indptr, length=indptr_len)
        else:
            raise TypeError("Expected int32 or int64 type for indptr")
        if data_type == _C_API_DTYPE_FLOAT32:
            out_data = _cfloat32_array_to_numpy(cptr=out_ptr_data, length=data_indices_len)
        elif data_type == _C_API_DTYPE_FLOAT64:
            out_data = _cfloat64_array_to_numpy(cptr=out_ptr_data, length=data_indices_len)
        else:
            raise TypeError("Expected float32 or float64 type for data")
        out_indices = _cint32_array_to_numpy(cptr=out_ptr_indices, length=data_indices_len)
        # break up indptr based on number of rows (note more than one matrix in multiclass case)
        per_class_indptr_shape = cs.indptr.shape[0]
        # for CSC there is extra column added
        if not is_csr:
            per_class_indptr_shape += 1
        out_indptr_arrays = np.split(out_indptr, out_indptr.shape[0] / per_class_indptr_shape)
        # reformat output into a csr or csc matrix or list of csr or csc matrices
        cs_output_matrices = []
        offset = 0
        for cs_indptr in out_indptr_arrays:
            matrix_indptr_len = cs_indptr[cs_indptr.shape[0] - 1]
            cs_indices = out_indices[offset + cs_indptr[0] : offset + matrix_indptr_len]
            cs_data = out_data[offset + cs_indptr[0] : offset + matrix_indptr_len]
            offset += matrix_indptr_len
            # same shape as input csr or csc matrix except extra column for expected value
            cs_shape = [cs.shape[0], cs.shape[1] + 1]
            # note: make sure we copy data as it will be deallocated next
            if is_csr:
                cs_output_matrices.append(scipy.sparse.csr_matrix((cs_data, cs_indices, cs_indptr), cs_shape))
            else:
                cs_output_matrices.append(scipy.sparse.csc_matrix((cs_data, cs_indices, cs_indptr), cs_shape))
        # free the temporary native indptr, indices, and data
        _safe_call(
            _LIB.LGBM_BoosterFreePredictSparse(
                out_ptr_indptr,
                out_ptr_indices,
                out_ptr_data,
                ctypes.c_int(indptr_type),
                ctypes.c_int(data_type),
            )
        )
        if len(cs_output_matrices) == 1:
            return cs_output_matrices[0]
        return cs_output_matrices

    def __inner_predict_csr(
        self,
        csr: scipy.sparse.csr_matrix,
        start_iteration: int,
        num_iteration: int,
        predict_type: int,
        preds: Optional[np.ndarray],
    ) -> Tuple[np.ndarray, int]:
        nrow = len(csr.indptr) - 1
        n_preds = self.__get_num_preds(
            start_iteration=start_iteration,
            num_iteration=num_iteration,
            nrow=nrow,
            predict_type=predict_type,
        )
        if preds is None:
            preds = np.empty(n_preds, dtype=np.float64)
        elif len(preds.shape) != 1 or len(preds) != n_preds:
            raise ValueError("Wrong length of pre-allocated predict array")
        out_num_preds = ctypes.c_int64(0)

        ptr_indptr, type_ptr_indptr, _ = _c_int_array(csr.indptr)
        ptr_data, type_ptr_data, _ = _c_float_array(csr.data)

        assert csr.shape[1] <= _MAX_INT32
        csr_indices = csr.indices.astype(np.int32, copy=False)

        _safe_call(
            _LIB.LGBM_BoosterPredictForCSR(
                self._handle,
                ptr_indptr,
                ctypes.c_int(type_ptr_indptr),
                csr_indices.ctypes.data_as(ctypes.POINTER(ctypes.c_int32)),
                ptr_data,
                ctypes.c_int(type_ptr_data),
                ctypes.c_int64(len(csr.indptr)),
                ctypes.c_int64(len(csr.data)),
                ctypes.c_int64(csr.shape[1]),
                ctypes.c_int(predict_type),
                ctypes.c_int(start_iteration),
                ctypes.c_int(num_iteration),
                _c_str(self.pred_parameter),
                ctypes.byref(out_num_preds),
                preds.ctypes.data_as(ctypes.POINTER(ctypes.c_double)),
            )
        )
        if n_preds != out_num_preds.value:
            raise ValueError("Wrong length for predict results")
        return preds, nrow

    def __inner_predict_csr_sparse(
        self,
        csr: scipy.sparse.csr_matrix,
        start_iteration: int,
        num_iteration: int,
        predict_type: int,
    ) -> Tuple[Union[List[scipy.sparse.csc_matrix], List[scipy.sparse.csr_matrix]], int]:
        ptr_indptr, type_ptr_indptr, __ = _c_int_array(csr.indptr)
        ptr_data, type_ptr_data, _ = _c_float_array(csr.data)
        csr_indices = csr.indices.astype(np.int32, copy=False)
        matrix_type = _C_API_MATRIX_TYPE_CSR
        out_ptr_indptr: _ctypes_int_ptr
        if type_ptr_indptr == _C_API_DTYPE_INT32:
            out_ptr_indptr = ctypes.POINTER(ctypes.c_int32)()
        else:
            out_ptr_indptr = ctypes.POINTER(ctypes.c_int64)()
        out_ptr_indices = ctypes.POINTER(ctypes.c_int32)()
        out_ptr_data: _ctypes_float_ptr
        if type_ptr_data == _C_API_DTYPE_FLOAT32:
            out_ptr_data = ctypes.POINTER(ctypes.c_float)()
        else:
            out_ptr_data = ctypes.POINTER(ctypes.c_double)()
        out_shape = np.empty(2, dtype=np.int64)
        _safe_call(
            _LIB.LGBM_BoosterPredictSparseOutput(
                self._handle,
                ptr_indptr,
                ctypes.c_int(type_ptr_indptr),
                csr_indices.ctypes.data_as(ctypes.POINTER(ctypes.c_int32)),
                ptr_data,
                ctypes.c_int(type_ptr_data),
                ctypes.c_int64(len(csr.indptr)),
                ctypes.c_int64(len(csr.data)),
                ctypes.c_int64(csr.shape[1]),
                ctypes.c_int(predict_type),
                ctypes.c_int(start_iteration),
                ctypes.c_int(num_iteration),
                _c_str(self.pred_parameter),
                ctypes.c_int(matrix_type),
                out_shape.ctypes.data_as(ctypes.POINTER(ctypes.c_int64)),
                ctypes.byref(out_ptr_indptr),
                ctypes.byref(out_ptr_indices),
                ctypes.byref(out_ptr_data),
            )
        )
        matrices = self.__create_sparse_native(
            cs=csr,
            out_shape=out_shape,
            out_ptr_indptr=out_ptr_indptr,
            out_ptr_indices=out_ptr_indices,
            out_ptr_data=out_ptr_data,
            indptr_type=type_ptr_indptr,
            data_type=type_ptr_data,
            is_csr=True,
        )
        nrow = len(csr.indptr) - 1
        return matrices, nrow

    def __pred_for_csr(
        self,
        csr: scipy.sparse.csr_matrix,
        start_iteration: int,
        num_iteration: int,
        predict_type: int,
    ) -> Tuple[np.ndarray, int]:
        """Predict for a CSR data."""
        if predict_type == _C_API_PREDICT_CONTRIB:
            return self.__inner_predict_csr_sparse(
                csr=csr,
                start_iteration=start_iteration,
                num_iteration=num_iteration,
                predict_type=predict_type,
            )
        nrow = len(csr.indptr) - 1
        if nrow > _MAX_INT32:
            sections = [0] + list(np.arange(start=_MAX_INT32, stop=nrow, step=_MAX_INT32)) + [nrow]
            # __get_num_preds() cannot work with nrow > MAX_INT32, so calculate overall number of predictions piecemeal
            n_preds = [self.__get_num_preds(start_iteration, num_iteration, i, predict_type) for i in np.diff(sections)]
            n_preds_sections = np.array([0] + n_preds, dtype=np.intp).cumsum()
            preds = np.empty(sum(n_preds), dtype=np.float64)
            for (start_idx, end_idx), (start_idx_pred, end_idx_pred) in zip(
                zip(sections, sections[1:]), zip(n_preds_sections, n_preds_sections[1:])
            ):
                # avoid memory consumption by arrays concatenation operations
                self.__inner_predict_csr(
                    csr=csr[start_idx:end_idx],
                    start_iteration=start_iteration,
                    num_iteration=num_iteration,
                    predict_type=predict_type,
                    preds=preds[start_idx_pred:end_idx_pred],
                )
            return preds, nrow
        else:
            return self.__inner_predict_csr(
                csr=csr,
                start_iteration=start_iteration,
                num_iteration=num_iteration,
                predict_type=predict_type,
                preds=None,
            )

    def __inner_predict_sparse_csc(
        self,
        csc: scipy.sparse.csc_matrix,
        start_iteration: int,
        num_iteration: int,
<<<<<<< HEAD
        predict_type: int
    ) -> Tuple[Union[List[scipy.sparse.csc_matrix], List[scipy.sparse.csr_matrix]], int]:
=======
        predict_type: int,
    ):
>>>>>>> dd31208a
        ptr_indptr, type_ptr_indptr, __ = _c_int_array(csc.indptr)
        ptr_data, type_ptr_data, _ = _c_float_array(csc.data)
        csc_indices = csc.indices.astype(np.int32, copy=False)
        matrix_type = _C_API_MATRIX_TYPE_CSC
        out_ptr_indptr: _ctypes_int_ptr
        if type_ptr_indptr == _C_API_DTYPE_INT32:
            out_ptr_indptr = ctypes.POINTER(ctypes.c_int32)()
        else:
            out_ptr_indptr = ctypes.POINTER(ctypes.c_int64)()
        out_ptr_indices = ctypes.POINTER(ctypes.c_int32)()
        out_ptr_data: _ctypes_float_ptr
        if type_ptr_data == _C_API_DTYPE_FLOAT32:
            out_ptr_data = ctypes.POINTER(ctypes.c_float)()
        else:
            out_ptr_data = ctypes.POINTER(ctypes.c_double)()
        out_shape = np.empty(2, dtype=np.int64)
        _safe_call(
            _LIB.LGBM_BoosterPredictSparseOutput(
                self._handle,
                ptr_indptr,
                ctypes.c_int(type_ptr_indptr),
                csc_indices.ctypes.data_as(ctypes.POINTER(ctypes.c_int32)),
                ptr_data,
                ctypes.c_int(type_ptr_data),
                ctypes.c_int64(len(csc.indptr)),
                ctypes.c_int64(len(csc.data)),
                ctypes.c_int64(csc.shape[0]),
                ctypes.c_int(predict_type),
                ctypes.c_int(start_iteration),
                ctypes.c_int(num_iteration),
                _c_str(self.pred_parameter),
                ctypes.c_int(matrix_type),
                out_shape.ctypes.data_as(ctypes.POINTER(ctypes.c_int64)),
                ctypes.byref(out_ptr_indptr),
                ctypes.byref(out_ptr_indices),
                ctypes.byref(out_ptr_data),
            )
        )
        matrices = self.__create_sparse_native(
            cs=csc,
            out_shape=out_shape,
            out_ptr_indptr=out_ptr_indptr,
            out_ptr_indices=out_ptr_indices,
            out_ptr_data=out_ptr_data,
            indptr_type=type_ptr_indptr,
            data_type=type_ptr_data,
            is_csr=False,
        )
        nrow = csc.shape[0]
        return matrices, nrow

    def __pred_for_csc(
        self,
        csc: scipy.sparse.csc_matrix,
        start_iteration: int,
        num_iteration: int,
        predict_type: int,
    ) -> Tuple[np.ndarray, int]:
        """Predict for a CSC data."""
        nrow = csc.shape[0]
        if nrow > _MAX_INT32:
            return self.__pred_for_csr(
                csr=csc.tocsr(),
                start_iteration=start_iteration,
                num_iteration=num_iteration,
                predict_type=predict_type,
            )
        if predict_type == _C_API_PREDICT_CONTRIB:
            return self.__inner_predict_sparse_csc(
                csc=csc,
                start_iteration=start_iteration,
                num_iteration=num_iteration,
                predict_type=predict_type,
            )
        n_preds = self.__get_num_preds(
            start_iteration=start_iteration,
            num_iteration=num_iteration,
            nrow=nrow,
            predict_type=predict_type,
        )
        preds = np.empty(n_preds, dtype=np.float64)
        out_num_preds = ctypes.c_int64(0)

        ptr_indptr, type_ptr_indptr, __ = _c_int_array(csc.indptr)
        ptr_data, type_ptr_data, _ = _c_float_array(csc.data)

        assert csc.shape[0] <= _MAX_INT32
        csc_indices = csc.indices.astype(np.int32, copy=False)

        _safe_call(
            _LIB.LGBM_BoosterPredictForCSC(
                self._handle,
                ptr_indptr,
                ctypes.c_int(type_ptr_indptr),
                csc_indices.ctypes.data_as(ctypes.POINTER(ctypes.c_int32)),
                ptr_data,
                ctypes.c_int(type_ptr_data),
                ctypes.c_int64(len(csc.indptr)),
                ctypes.c_int64(len(csc.data)),
                ctypes.c_int64(csc.shape[0]),
                ctypes.c_int(predict_type),
                ctypes.c_int(start_iteration),
                ctypes.c_int(num_iteration),
                _c_str(self.pred_parameter),
                ctypes.byref(out_num_preds),
                preds.ctypes.data_as(ctypes.POINTER(ctypes.c_double)),
            )
        )
        if n_preds != out_num_preds.value:
            raise ValueError("Wrong length for predict results")
        return preds, nrow

    def __pred_for_pyarrow_table(
        self,
        table: pa_Table,
        start_iteration: int,
        num_iteration: int,
        predict_type: int,
    ) -> Tuple[np.ndarray, int]:
        """Predict for a PyArrow table."""
        if not PYARROW_INSTALLED:
            raise LightGBMError("Cannot predict from Arrow without `pyarrow` installed.")

        # Check that the input is valid: we only handle numbers (for now)
        if not all(arrow_is_integer(t) or arrow_is_floating(t) for t in table.schema.types):
            raise ValueError("Arrow table may only have integer or floating point datatypes")

        # Prepare prediction output array
        n_preds = self.__get_num_preds(
            start_iteration=start_iteration,
            num_iteration=num_iteration,
            nrow=table.num_rows,
            predict_type=predict_type,
        )
        preds = np.empty(n_preds, dtype=np.float64)
        out_num_preds = ctypes.c_int64(0)

        # Export Arrow table to C and run prediction
        c_array = _export_arrow_to_c(table)
        _safe_call(
            _LIB.LGBM_BoosterPredictForArrow(
                self._handle,
                ctypes.c_int64(c_array.n_chunks),
                ctypes.c_void_p(c_array.chunks_ptr),
                ctypes.c_void_p(c_array.schema_ptr),
                ctypes.c_int(predict_type),
                ctypes.c_int(start_iteration),
                ctypes.c_int(num_iteration),
                _c_str(self.pred_parameter),
                ctypes.byref(out_num_preds),
                preds.ctypes.data_as(ctypes.POINTER(ctypes.c_double)),
            )
        )
        if n_preds != out_num_preds.value:
            raise ValueError("Wrong length for predict results")
        return preds, table.num_rows

    def current_iteration(self) -> int:
        """Get the index of the current iteration.

        Returns
        -------
        cur_iter : int
            The index of the current iteration.
        """
        out_cur_iter = ctypes.c_int(0)
        _safe_call(
            _LIB.LGBM_BoosterGetCurrentIteration(
                self._handle,
                ctypes.byref(out_cur_iter),
            )
        )
        return out_cur_iter.value


class Dataset:
    """Dataset in LightGBM."""

    def __init__(
        self,
        data: _LGBM_TrainDataType,
        label: Optional[_LGBM_LabelType] = None,
        reference: Optional["Dataset"] = None,
        weight: Optional[_LGBM_WeightType] = None,
        group: Optional[_LGBM_GroupType] = None,
        init_score: Optional[_LGBM_InitScoreType] = None,
        feature_name: _LGBM_FeatureNameConfiguration = "auto",
        categorical_feature: _LGBM_CategoricalFeatureConfiguration = "auto",
        params: Optional[Dict[str, Any]] = None,
        free_raw_data: bool = True,
        position: Optional[_LGBM_PositionType] = None,
    ):
        """Initialize Dataset.

        Parameters
        ----------
        data : str, pathlib.Path, numpy array, pandas DataFrame, H2O DataTable's Frame, scipy.sparse, Sequence, list of Sequence, list of numpy array or pyarrow Table
            Data source of Dataset.
            If str or pathlib.Path, it represents the path to a text file (CSV, TSV, or LibSVM) or a LightGBM Dataset binary file.
        label : list, numpy 1-D array, pandas Series / one-column DataFrame, pyarrow Array, pyarrow ChunkedArray or None, optional (default=None)
            Label of the data.
        reference : Dataset or None, optional (default=None)
            If this is Dataset for validation, training data should be used as reference.
        weight : list, numpy 1-D array, pandas Series, pyarrow Array, pyarrow ChunkedArray or None, optional (default=None)
            Weight for each instance. Weights should be non-negative.
        group : list, numpy 1-D array, pandas Series, pyarrow Array, pyarrow ChunkedArray or None, optional (default=None)
            Group/query data.
            Only used in the learning-to-rank task.
            sum(group) = n_samples.
            For example, if you have a 100-document dataset with ``group = [10, 20, 40, 10, 10, 10]``, that means that you have 6 groups,
            where the first 10 records are in the first group, records 11-30 are in the second group, records 31-70 are in the third group, etc.
        init_score : list, list of lists (for multi-class task), numpy array, pandas Series, pandas DataFrame (for multi-class task), pyarrow Array, pyarrow ChunkedArray, pyarrow Table (for multi-class task) or None, optional (default=None)
            Init score for Dataset.
        feature_name : list of str, or 'auto', optional (default="auto")
            Feature names.
            If 'auto' and data is pandas DataFrame or pyarrow Table, data columns names are used.
        categorical_feature : list of str or int, or 'auto', optional (default="auto")
            Categorical features.
            If list of int, interpreted as indices.
            If list of str, interpreted as feature names (need to specify ``feature_name`` as well).
            If 'auto' and data is pandas DataFrame, pandas unordered categorical columns are used.
            All values in categorical features will be cast to int32 and thus should be less than int32 max value (2147483647).
            Large values could be memory consuming. Consider using consecutive integers starting from zero.
            All negative values in categorical features will be treated as missing values.
            The output cannot be monotonically constrained with respect to a categorical feature.
            Floating point numbers in categorical features will be rounded towards 0.
        params : dict or None, optional (default=None)
            Other parameters for Dataset.
        free_raw_data : bool, optional (default=True)
            If True, raw data is freed after constructing inner Dataset.
        position : numpy 1-D array, pandas Series or None, optional (default=None)
            Position of items used in unbiased learning-to-rank task.
        """
        self._handle: Optional[_DatasetHandle] = None
        self.data = data
        self.label = label
        self.reference = reference
        self.weight = weight
        self.group = group
        self.position = position
        self.init_score = init_score
        self.feature_name: _LGBM_FeatureNameConfiguration = feature_name
        self.categorical_feature: _LGBM_CategoricalFeatureConfiguration = categorical_feature
        self.params = deepcopy(params)
        self.free_raw_data = free_raw_data
        self.used_indices: Optional[List[int]] = None
        self._need_slice = True
        self._predictor: Optional[_InnerPredictor] = None
        self.pandas_categorical: Optional[List[List]] = None
        self._params_back_up: Optional[Dict[str, Any]] = None
        self.version = 0
        self._start_row = 0  # Used when pushing rows one by one.

    def __del__(self) -> None:
        try:
            self._free_handle()
        except AttributeError:
            pass

    def _create_sample_indices(self, total_nrow: int) -> np.ndarray:
        """Get an array of randomly chosen indices from this ``Dataset``.

        Indices are sampled without replacement.

        Parameters
        ----------
        total_nrow : int
            Total number of rows to sample from.
            If this value is greater than the value of parameter ``bin_construct_sample_cnt``, only ``bin_construct_sample_cnt`` indices will be used.
            If Dataset has multiple input data, this should be the sum of rows of every file.

        Returns
        -------
        indices : numpy array
            Indices for sampled data.
        """
        param_str = _param_dict_to_str(self.get_params())
        sample_cnt = _get_sample_count(total_nrow, param_str)
        indices = np.empty(sample_cnt, dtype=np.int32)
        ptr_data, _, _ = _c_int_array(indices)
        actual_sample_cnt = ctypes.c_int32(0)

        _safe_call(
            _LIB.LGBM_SampleIndices(
                ctypes.c_int32(total_nrow),
                _c_str(param_str),
                ptr_data,
                ctypes.byref(actual_sample_cnt),
            )
        )
        assert sample_cnt == actual_sample_cnt.value
        return indices

    def _init_from_ref_dataset(
        self,
        total_nrow: int,
        ref_dataset: _DatasetHandle,
    ) -> "Dataset":
        """Create dataset from a reference dataset.

        Parameters
        ----------
        total_nrow : int
            Number of rows expected to add to dataset.
        ref_dataset : object
            Handle of reference dataset to extract metadata from.

        Returns
        -------
        self : Dataset
            Constructed Dataset object.
        """
        self._handle = ctypes.c_void_p()
        _safe_call(
            _LIB.LGBM_DatasetCreateByReference(
                ref_dataset,
                ctypes.c_int64(total_nrow),
                ctypes.byref(self._handle),
            )
        )
        return self

    def _init_from_sample(
        self,
        sample_data: List[np.ndarray],
        sample_indices: List[np.ndarray],
        sample_cnt: int,
        total_nrow: int,
    ) -> "Dataset":
        """Create Dataset from sampled data structures.

        Parameters
        ----------
        sample_data : list of numpy array
            Sample data for each column.
        sample_indices : list of numpy array
            Sample data row index for each column.
        sample_cnt : int
            Number of samples.
        total_nrow : int
            Total number of rows for all input files.

        Returns
        -------
        self : Dataset
            Constructed Dataset object.
        """
        ncol = len(sample_indices)
        assert len(sample_data) == ncol, "#sample data column != #column indices"

        for i in range(ncol):
            if sample_data[i].dtype != np.double:
                raise ValueError(f"sample_data[{i}] type {sample_data[i].dtype} is not double")
            if sample_indices[i].dtype != np.int32:
                raise ValueError(f"sample_indices[{i}] type {sample_indices[i].dtype} is not int32")

        # c type: double**
        # each double* element points to start of each column of sample data.
        sample_col_ptr: _ctypes_float_array = (ctypes.POINTER(ctypes.c_double) * ncol)()
        # c type int**
        # each int* points to start of indices for each column
        indices_col_ptr: _ctypes_int_array = (ctypes.POINTER(ctypes.c_int32) * ncol)()
        for i in range(ncol):
            sample_col_ptr[i] = _c_float_array(sample_data[i])[0]
            indices_col_ptr[i] = _c_int_array(sample_indices[i])[0]

        num_per_col = np.array([len(d) for d in sample_indices], dtype=np.int32)
        num_per_col_ptr, _, _ = _c_int_array(num_per_col)

        self._handle = ctypes.c_void_p()
        params_str = _param_dict_to_str(self.get_params())
        _safe_call(
            _LIB.LGBM_DatasetCreateFromSampledColumn(
                ctypes.cast(sample_col_ptr, ctypes.POINTER(ctypes.POINTER(ctypes.c_double))),
                ctypes.cast(indices_col_ptr, ctypes.POINTER(ctypes.POINTER(ctypes.c_int32))),
                ctypes.c_int32(ncol),
                num_per_col_ptr,
                ctypes.c_int32(sample_cnt),
                ctypes.c_int32(total_nrow),
                ctypes.c_int64(total_nrow),
                _c_str(params_str),
                ctypes.byref(self._handle),
            )
        )
        return self

    def _push_rows(self, data: np.ndarray) -> "Dataset":
        """Add rows to Dataset.

        Parameters
        ----------
        data : numpy 1-D array
            New data to add to the Dataset.

        Returns
        -------
        self : Dataset
            Dataset object.
        """
        nrow, ncol = data.shape
        data = data.reshape(data.size)
        data_ptr, data_type, _ = _c_float_array(data)

        _safe_call(
            _LIB.LGBM_DatasetPushRows(
                self._handle,
                data_ptr,
                data_type,
                ctypes.c_int32(nrow),
                ctypes.c_int32(ncol),
                ctypes.c_int32(self._start_row),
            )
        )
        self._start_row += nrow
        return self

    def get_params(self) -> Dict[str, Any]:
        """Get the used parameters in the Dataset.

        Returns
        -------
        params : dict
            The used parameters in this Dataset object.
        """
        if self.params is not None:
            # no min_data, nthreads and verbose in this function
            dataset_params = _ConfigAliases.get(
                "bin_construct_sample_cnt",
                "categorical_feature",
                "data_random_seed",
                "enable_bundle",
                "feature_pre_filter",
                "forcedbins_filename",
                "group_column",
                "header",
                "ignore_column",
                "is_enable_sparse",
                "label_column",
                "linear_tree",
                "max_bin",
                "max_bin_by_feature",
                "min_data_in_bin",
                "pre_partition",
                "precise_float_parser",
                "two_round",
                "use_missing",
                "weight_column",
                "zero_as_missing",
            )
            return {k: v for k, v in self.params.items() if k in dataset_params}
        else:
            return {}

    def _free_handle(self) -> "Dataset":
        if self._handle is not None:
            _safe_call(_LIB.LGBM_DatasetFree(self._handle))
            self._handle = None
        self._need_slice = True
        if self.used_indices is not None:
            self.data = None
        return self

    def _set_init_score_by_predictor(
        self,
        predictor: Optional[_InnerPredictor],
        data: _LGBM_TrainDataType,
        used_indices: Optional[Union[List[int], np.ndarray]],
    ) -> "Dataset":
        data_has_header = False
        if isinstance(data, (str, Path)) and self.params is not None:
            # check data has header or not
            data_has_header = any(self.params.get(alias, False) for alias in _ConfigAliases.get("header"))
        num_data = self.num_data()
        if predictor is not None:
            init_score: Union[np.ndarray, scipy.sparse.spmatrix] = predictor.predict(
                data=data,
                raw_score=True,
                data_has_header=data_has_header,
            )
            init_score = init_score.ravel()
            if used_indices is not None:
                assert not self._need_slice
                if isinstance(data, (str, Path)):
                    sub_init_score = np.empty(num_data * predictor.num_class, dtype=np.float64)
                    assert num_data == len(used_indices)
                    for i in range(len(used_indices)):
                        for j in range(predictor.num_class):
                            sub_init_score[i * predictor.num_class + j] = init_score[
                                used_indices[i] * predictor.num_class + j
                            ]
                    init_score = sub_init_score
            if predictor.num_class > 1:
                # need to regroup init_score
                new_init_score = np.empty(init_score.size, dtype=np.float64)
                for i in range(num_data):
                    for j in range(predictor.num_class):
                        new_init_score[j * num_data + i] = init_score[i * predictor.num_class + j]
                init_score = new_init_score
        elif self.init_score is not None:
            init_score = np.full_like(self.init_score, fill_value=0.0, dtype=np.float64)
        else:
            return self
        self.set_init_score(init_score)
        return self

    def _lazy_init(
        self,
        data: Optional[_LGBM_TrainDataType],
        label: Optional[_LGBM_LabelType],
        reference: Optional["Dataset"],
        weight: Optional[_LGBM_WeightType],
        group: Optional[_LGBM_GroupType],
        init_score: Optional[_LGBM_InitScoreType],
        predictor: Optional[_InnerPredictor],
        feature_name: _LGBM_FeatureNameConfiguration,
        categorical_feature: _LGBM_CategoricalFeatureConfiguration,
        params: Optional[Dict[str, Any]],
        position: Optional[_LGBM_PositionType],
    ) -> "Dataset":
        if data is None:
            self._handle = None
            return self
        if reference is not None:
            self.pandas_categorical = reference.pandas_categorical
            categorical_feature = reference.categorical_feature
        if isinstance(data, pd_DataFrame):
            data, feature_name, categorical_feature, self.pandas_categorical = _data_from_pandas(
                data=data,
                feature_name=feature_name,
                categorical_feature=categorical_feature,
                pandas_categorical=self.pandas_categorical,
            )

        # process for args
        params = {} if params is None else params
        args_names = inspect.signature(self.__class__._lazy_init).parameters.keys()
        for key in params.keys():
            if key in args_names:
                _log_warning(
                    f"{key} keyword has been found in `params` and will be ignored.\n"
                    f"Please use {key} argument of the Dataset constructor to pass this parameter."
                )
        # get categorical features
        if isinstance(categorical_feature, list):
            categorical_indices = set()
            feature_dict = {}
            if isinstance(feature_name, list):
                feature_dict = {name: i for i, name in enumerate(feature_name)}
            for name in categorical_feature:
                if isinstance(name, str) and name in feature_dict:
                    categorical_indices.add(feature_dict[name])
                elif isinstance(name, int):
                    categorical_indices.add(name)
                else:
                    raise TypeError(f"Wrong type({type(name).__name__}) or unknown name({name}) in categorical_feature")
            if categorical_indices:
                for cat_alias in _ConfigAliases.get("categorical_feature"):
                    if cat_alias in params:
                        # If the params[cat_alias] is equal to categorical_indices, do not report the warning.
                        if not (isinstance(params[cat_alias], list) and set(params[cat_alias]) == categorical_indices):
                            _log_warning(f"{cat_alias} in param dict is overridden.")
                        params.pop(cat_alias, None)
                params["categorical_column"] = sorted(categorical_indices)

        params_str = _param_dict_to_str(params)
        self.params = params
        # process for reference dataset
        ref_dataset = None
        if isinstance(reference, Dataset):
            ref_dataset = reference.construct()._handle
        elif reference is not None:
            raise TypeError("Reference dataset should be None or dataset instance")
        # start construct data
        if isinstance(data, (str, Path)):
            self._handle = ctypes.c_void_p()
            _safe_call(
                _LIB.LGBM_DatasetCreateFromFile(
                    _c_str(str(data)),
                    _c_str(params_str),
                    ref_dataset,
                    ctypes.byref(self._handle),
                )
            )
        elif isinstance(data, scipy.sparse.csr_matrix):
            self.__init_from_csr(data, params_str, ref_dataset)
        elif isinstance(data, scipy.sparse.csc_matrix):
            self.__init_from_csc(data, params_str, ref_dataset)
        elif isinstance(data, np.ndarray):
            self.__init_from_np2d(data, params_str, ref_dataset)
        elif _is_pyarrow_table(data):
            self.__init_from_pyarrow_table(data, params_str, ref_dataset)
            feature_name = data.column_names
        elif isinstance(data, list) and len(data) > 0:
            if _is_list_of_numpy_arrays(data):
                self.__init_from_list_np2d(data, params_str, ref_dataset)
            elif _is_list_of_sequences(data):
                self.__init_from_seqs(data, ref_dataset)
            else:
                raise TypeError("Data list can only be of ndarray or Sequence")
        elif isinstance(data, Sequence):
            self.__init_from_seqs([data], ref_dataset)
        elif isinstance(data, dt_DataTable):
            self.__init_from_np2d(data.to_numpy(), params_str, ref_dataset)
        else:
            try:
                csr = scipy.sparse.csr_matrix(data)
                self.__init_from_csr(csr, params_str, ref_dataset)
            except BaseException as err:
                raise TypeError(f"Cannot initialize Dataset from {type(data).__name__}") from err
        if label is not None:
            self.set_label(label)
        if self.get_label() is None:
            raise ValueError("Label should not be None")
        if weight is not None:
            self.set_weight(weight)
        if group is not None:
            self.set_group(group)
        if position is not None:
            self.set_position(position)
        if isinstance(predictor, _InnerPredictor):
            if self._predictor is None and init_score is not None:
                _log_warning("The init_score will be overridden by the prediction of init_model.")
            self._set_init_score_by_predictor(predictor=predictor, data=data, used_indices=None)
        elif init_score is not None:
            self.set_init_score(init_score)
        elif predictor is not None:
            raise TypeError(f"Wrong predictor type {type(predictor).__name__}")
        # set feature names
        return self.set_feature_name(feature_name)

    @staticmethod
    def _yield_row_from_seqlist(
        seqs: List[Sequence],
        indices: Iterable[int]
    ) -> Iterator[np.ndarray]:
        offset = 0
        seq_id = 0
        seq = seqs[seq_id]
        for row_id in indices:
            assert row_id >= offset, "sample indices are expected to be monotonic"
            while row_id >= offset + len(seq):
                offset += len(seq)
                seq_id += 1
                seq = seqs[seq_id]
            id_in_seq = row_id - offset
            row = seq[id_in_seq]
            yield row if row.flags["OWNDATA"] else row.copy()

    def __sample(self, seqs: List[Sequence], total_nrow: int) -> Tuple[List[np.ndarray], List[np.ndarray]]:
        """Sample data from seqs.

        Mimics behavior in c_api.cpp:LGBM_DatasetCreateFromMats()

        Returns
        -------
            sampled_rows, sampled_row_indices
        """
        indices = self._create_sample_indices(total_nrow)

        # Select sampled rows, transpose to column order.
        sampled = np.array(list(self._yield_row_from_seqlist(seqs, indices)))
        sampled = sampled.T

        filtered = []
        filtered_idx = []
        sampled_row_range = np.arange(len(indices), dtype=np.int32)
        for col in sampled:
            col_predicate = (np.abs(col) > ZERO_THRESHOLD) | np.isnan(col)
            filtered_col = col[col_predicate]
            filtered_row_idx = sampled_row_range[col_predicate]

            filtered.append(filtered_col)
            filtered_idx.append(filtered_row_idx)

        return filtered, filtered_idx

    def __init_from_seqs(
        self,
        seqs: List[Sequence],
        ref_dataset: Optional[_DatasetHandle],
    ) -> "Dataset":
        """
        Initialize data from list of Sequence objects.

        Sequence: Generic Data Access Object
            Supports random access and access by batch if properly defined by user

        Data scheme uniformity are trusted, not checked
        """
        total_nrow = sum(len(seq) for seq in seqs)

        # create validation dataset from ref_dataset
        if ref_dataset is not None:
            self._init_from_ref_dataset(total_nrow, ref_dataset)
        else:
            param_str = _param_dict_to_str(self.get_params())
            sample_cnt = _get_sample_count(total_nrow, param_str)

            sample_data, col_indices = self.__sample(seqs, total_nrow)
            self._init_from_sample(sample_data, col_indices, sample_cnt, total_nrow)

        for seq in seqs:
            nrow = len(seq)
            batch_size = getattr(seq, "batch_size", None) or Sequence.batch_size
            for start in range(0, nrow, batch_size):
                end = min(start + batch_size, nrow)
                self._push_rows(seq[start:end])
        return self

    def __init_from_np2d(
        self,
        mat: np.ndarray,
        params_str: str,
        ref_dataset: Optional[_DatasetHandle],
    ) -> "Dataset":
        """Initialize data from a 2-D numpy matrix."""
        if len(mat.shape) != 2:
            raise ValueError("Input numpy.ndarray must be 2 dimensional")

        self._handle = ctypes.c_void_p()
        if mat.dtype == np.float32 or mat.dtype == np.float64:
            data = np.array(mat.reshape(mat.size), dtype=mat.dtype, copy=False)
        else:  # change non-float data to float data, need to copy
            data = np.array(mat.reshape(mat.size), dtype=np.float32)

        ptr_data, type_ptr_data, _ = _c_float_array(data)
        _safe_call(
            _LIB.LGBM_DatasetCreateFromMat(
                ptr_data,
                ctypes.c_int(type_ptr_data),
                ctypes.c_int32(mat.shape[0]),
                ctypes.c_int32(mat.shape[1]),
                ctypes.c_int(_C_API_IS_ROW_MAJOR),
                _c_str(params_str),
                ref_dataset,
                ctypes.byref(self._handle),
            )
        )
        return self

    def __init_from_list_np2d(
        self,
        mats: List[np.ndarray],
        params_str: str,
        ref_dataset: Optional[_DatasetHandle],
    ) -> "Dataset":
        """Initialize data from a list of 2-D numpy matrices."""
        ncol = mats[0].shape[1]
        nrow = np.empty((len(mats),), np.int32)
        ptr_data: _ctypes_float_array
        if mats[0].dtype == np.float64:
            ptr_data = (ctypes.POINTER(ctypes.c_double) * len(mats))()
        else:
            ptr_data = (ctypes.POINTER(ctypes.c_float) * len(mats))()

        holders = []
        type_ptr_data = -1

        for i, mat in enumerate(mats):
            if len(mat.shape) != 2:
                raise ValueError("Input numpy.ndarray must be 2 dimensional")

            if mat.shape[1] != ncol:
                raise ValueError("Input arrays must have same number of columns")

            nrow[i] = mat.shape[0]

            if mat.dtype == np.float32 or mat.dtype == np.float64:
                mats[i] = np.array(mat.reshape(mat.size), dtype=mat.dtype, copy=False)
            else:  # change non-float data to float data, need to copy
                mats[i] = np.array(mat.reshape(mat.size), dtype=np.float32)

            chunk_ptr_data, chunk_type_ptr_data, holder = _c_float_array(mats[i])
            if type_ptr_data != -1 and chunk_type_ptr_data != type_ptr_data:
                raise ValueError("Input chunks must have same type")
            ptr_data[i] = chunk_ptr_data
            type_ptr_data = chunk_type_ptr_data
            holders.append(holder)

        self._handle = ctypes.c_void_p()
        _safe_call(
            _LIB.LGBM_DatasetCreateFromMats(
                ctypes.c_int32(len(mats)),
                ctypes.cast(ptr_data, ctypes.POINTER(ctypes.POINTER(ctypes.c_double))),
                ctypes.c_int(type_ptr_data),
                nrow.ctypes.data_as(ctypes.POINTER(ctypes.c_int32)),
                ctypes.c_int32(ncol),
                ctypes.c_int(_C_API_IS_ROW_MAJOR),
                _c_str(params_str),
                ref_dataset,
                ctypes.byref(self._handle),
            )
        )
        return self

    def __init_from_csr(
        self,
        csr: scipy.sparse.csr_matrix,
        params_str: str,
        ref_dataset: Optional[_DatasetHandle],
    ) -> "Dataset":
        """Initialize data from a CSR matrix."""
        if len(csr.indices) != len(csr.data):
            raise ValueError(f"Length mismatch: {len(csr.indices)} vs {len(csr.data)}")
        self._handle = ctypes.c_void_p()

        ptr_indptr, type_ptr_indptr, __ = _c_int_array(csr.indptr)
        ptr_data, type_ptr_data, _ = _c_float_array(csr.data)

        assert csr.shape[1] <= _MAX_INT32
        csr_indices = csr.indices.astype(np.int32, copy=False)

        _safe_call(
            _LIB.LGBM_DatasetCreateFromCSR(
                ptr_indptr,
                ctypes.c_int(type_ptr_indptr),
                csr_indices.ctypes.data_as(ctypes.POINTER(ctypes.c_int32)),
                ptr_data,
                ctypes.c_int(type_ptr_data),
                ctypes.c_int64(len(csr.indptr)),
                ctypes.c_int64(len(csr.data)),
                ctypes.c_int64(csr.shape[1]),
                _c_str(params_str),
                ref_dataset,
                ctypes.byref(self._handle),
            )
        )
        return self

    def __init_from_csc(
        self,
        csc: scipy.sparse.csc_matrix,
        params_str: str,
        ref_dataset: Optional[_DatasetHandle],
    ) -> "Dataset":
        """Initialize data from a CSC matrix."""
        if len(csc.indices) != len(csc.data):
            raise ValueError(f"Length mismatch: {len(csc.indices)} vs {len(csc.data)}")
        self._handle = ctypes.c_void_p()

        ptr_indptr, type_ptr_indptr, __ = _c_int_array(csc.indptr)
        ptr_data, type_ptr_data, _ = _c_float_array(csc.data)

        assert csc.shape[0] <= _MAX_INT32
        csc_indices = csc.indices.astype(np.int32, copy=False)

        _safe_call(
            _LIB.LGBM_DatasetCreateFromCSC(
                ptr_indptr,
                ctypes.c_int(type_ptr_indptr),
                csc_indices.ctypes.data_as(ctypes.POINTER(ctypes.c_int32)),
                ptr_data,
                ctypes.c_int(type_ptr_data),
                ctypes.c_int64(len(csc.indptr)),
                ctypes.c_int64(len(csc.data)),
                ctypes.c_int64(csc.shape[0]),
                _c_str(params_str),
                ref_dataset,
                ctypes.byref(self._handle),
            )
        )
        return self

    def __init_from_pyarrow_table(
        self,
        table: pa_Table,
        params_str: str,
        ref_dataset: Optional[_DatasetHandle],
    ) -> "Dataset":
        """Initialize data from a PyArrow table."""
        if not PYARROW_INSTALLED:
            raise LightGBMError("Cannot init dataframe from Arrow without `pyarrow` installed.")

        # Check that the input is valid: we only handle numbers (for now)
        if not all(arrow_is_integer(t) or arrow_is_floating(t) for t in table.schema.types):
            raise ValueError("Arrow table may only have integer or floating point datatypes")

        # Export Arrow table to C
        c_array = _export_arrow_to_c(table)
        self._handle = ctypes.c_void_p()
        _safe_call(
            _LIB.LGBM_DatasetCreateFromArrow(
                ctypes.c_int64(c_array.n_chunks),
                ctypes.c_void_p(c_array.chunks_ptr),
                ctypes.c_void_p(c_array.schema_ptr),
                _c_str(params_str),
                ref_dataset,
                ctypes.byref(self._handle),
            )
        )
        return self

    @staticmethod
    def _compare_params_for_warning(
        params: Dict[str, Any],
        other_params: Dict[str, Any],
        ignore_keys: Set[str],
    ) -> bool:
        """Compare two dictionaries with params ignoring some keys.

        It is only for the warning purpose.

        Parameters
        ----------
        params : dict
            One dictionary with parameters to compare.
        other_params : dict
            Another dictionary with parameters to compare.
        ignore_keys : set
            Keys that should be ignored during comparing two dictionaries.

        Returns
        -------
        compare_result : bool
          Returns whether two dictionaries with params are equal.
        """
        for k in other_params:
            if k not in ignore_keys:
                if k not in params or params[k] != other_params[k]:
                    return False
        for k in params:
            if k not in ignore_keys:
                if k not in other_params or params[k] != other_params[k]:
                    return False
        return True

    def construct(self) -> "Dataset":
        """Lazy init.

        Returns
        -------
        self : Dataset
            Constructed Dataset object.
        """
        if self._handle is None:
            if self.reference is not None:
                reference_params = self.reference.get_params()
                params = self.get_params()
                if params != reference_params:
                    if not self._compare_params_for_warning(
                        params=params,
                        other_params=reference_params,
                        ignore_keys=_ConfigAliases.get("categorical_feature"),
                    ):
                        _log_warning("Overriding the parameters from Reference Dataset.")
                    self._update_params(reference_params)
                if self.used_indices is None:
                    # create valid
                    self._lazy_init(
                        data=self.data,
                        label=self.label,
                        reference=self.reference,
                        weight=self.weight,
                        group=self.group,
                        position=self.position,
                        init_score=self.init_score,
                        predictor=self._predictor,
                        feature_name=self.feature_name,
                        categorical_feature="auto",
                        params=self.params,
                    )
                else:
                    # construct subset
                    used_indices = _list_to_1d_numpy(self.used_indices, dtype=np.int32, name="used_indices")
                    assert used_indices.flags.c_contiguous
                    if self.reference.group is not None:
                        group_info = np.array(self.reference.group).astype(np.int32, copy=False)
                        _, self.group = np.unique(
                            np.repeat(range(len(group_info)), repeats=group_info)[self.used_indices], return_counts=True
                        )
                    self._handle = ctypes.c_void_p()
                    params_str = _param_dict_to_str(self.params)
                    _safe_call(
                        _LIB.LGBM_DatasetGetSubset(
                            self.reference.construct()._handle,
                            used_indices.ctypes.data_as(ctypes.POINTER(ctypes.c_int32)),
                            ctypes.c_int32(used_indices.shape[0]),
                            _c_str(params_str),
                            ctypes.byref(self._handle),
                        )
                    )
                    if not self.free_raw_data:
                        self.get_data()
                    if self.group is not None:
                        self.set_group(self.group)
                    if self.position is not None:
                        self.set_position(self.position)
                    if self.get_label() is None:
                        raise ValueError("Label should not be None.")
                    if (
                        isinstance(self._predictor, _InnerPredictor)
                        and self._predictor is not self.reference._predictor
                    ):
                        self.get_data()
                        self._set_init_score_by_predictor(
                            predictor=self._predictor, data=self.data, used_indices=used_indices
                        )
            else:
                # create train
                self._lazy_init(
                    data=self.data,
                    label=self.label,
                    reference=None,
                    weight=self.weight,
                    group=self.group,
                    init_score=self.init_score,
                    predictor=self._predictor,
                    feature_name=self.feature_name,
                    categorical_feature=self.categorical_feature,
                    params=self.params,
                    position=self.position,
                )
            if self.free_raw_data:
                self.data = None
            self.feature_name = self.get_feature_name()
        return self

    def create_valid(
        self,
        data: _LGBM_TrainDataType,
        label: Optional[_LGBM_LabelType] = None,
        weight: Optional[_LGBM_WeightType] = None,
        group: Optional[_LGBM_GroupType] = None,
        init_score: Optional[_LGBM_InitScoreType] = None,
        params: Optional[Dict[str, Any]] = None,
        position: Optional[_LGBM_PositionType] = None,
    ) -> "Dataset":
        """Create validation data align with current Dataset.

        Parameters
        ----------
        data : str, pathlib.Path, numpy array, pandas DataFrame, H2O DataTable's Frame, scipy.sparse, Sequence, list of Sequence or list of numpy array
            Data source of Dataset.
            If str or pathlib.Path, it represents the path to a text file (CSV, TSV, or LibSVM) or a LightGBM Dataset binary file.
        label : list, numpy 1-D array, pandas Series / one-column DataFrame, pyarrow Array, pyarrow ChunkedArray or None, optional (default=None)
            Label of the data.
        weight : list, numpy 1-D array, pandas Series, pyarrow Array, pyarrow ChunkedArray or None, optional (default=None)
            Weight for each instance. Weights should be non-negative.
        group : list, numpy 1-D array, pandas Series, pyarrow Array, pyarrow ChunkedArray or None, optional (default=None)
            Group/query data.
            Only used in the learning-to-rank task.
            sum(group) = n_samples.
            For example, if you have a 100-document dataset with ``group = [10, 20, 40, 10, 10, 10]``, that means that you have 6 groups,
            where the first 10 records are in the first group, records 11-30 are in the second group, records 31-70 are in the third group, etc.
        init_score : list, list of lists (for multi-class task), numpy array, pandas Series, pandas DataFrame (for multi-class task), pyarrow Array, pyarrow ChunkedArray, pyarrow Table (for multi-class task) or None, optional (default=None)
            Init score for Dataset.
        params : dict or None, optional (default=None)
            Other parameters for validation Dataset.
        position : numpy 1-D array, pandas Series or None, optional (default=None)
            Position of items used in unbiased learning-to-rank task.

        Returns
        -------
        valid : Dataset
            Validation Dataset with reference to self.
        """
        ret = Dataset(
            data,
            label=label,
            reference=self,
            weight=weight,
            group=group,
            position=position,
            init_score=init_score,
            params=params,
            free_raw_data=self.free_raw_data,
        )
        ret._predictor = self._predictor
        ret.pandas_categorical = self.pandas_categorical
        return ret

    def subset(
        self,
        used_indices: List[int],
        params: Optional[Dict[str, Any]] = None,
    ) -> "Dataset":
        """Get subset of current Dataset.

        Parameters
        ----------
        used_indices : list of int
            Indices used to create the subset.
        params : dict or None, optional (default=None)
            These parameters will be passed to Dataset constructor.

        Returns
        -------
        subset : Dataset
            Subset of the current Dataset.
        """
        if params is None:
            params = self.params
        ret = Dataset(
            None,
            reference=self,
            feature_name=self.feature_name,
            categorical_feature=self.categorical_feature,
            params=params,
            free_raw_data=self.free_raw_data,
        )
        ret._predictor = self._predictor
        ret.pandas_categorical = self.pandas_categorical
        ret.used_indices = sorted(used_indices)
        return ret

    def save_binary(self, filename: Union[str, Path]) -> "Dataset":
        """Save Dataset to a binary file.

        .. note::

            Please note that `init_score` is not saved in binary file.
            If you need it, please set it again after loading Dataset.

        Parameters
        ----------
        filename : str or pathlib.Path
            Name of the output file.

        Returns
        -------
        self : Dataset
            Returns self.
        """
        _safe_call(
            _LIB.LGBM_DatasetSaveBinary(
                self.construct()._handle,
                _c_str(str(filename)),
            )
        )
        return self

    def _update_params(self, params: Optional[Dict[str, Any]]) -> "Dataset":
        if not params:
            return self
        params = deepcopy(params)

        def update() -> None:
            if not self.params:
                self.params = params
            else:
                self._params_back_up = deepcopy(self.params)
                self.params.update(params)

        if self._handle is None:
            update()
        elif params is not None:
            ret = _LIB.LGBM_DatasetUpdateParamChecking(
                _c_str(_param_dict_to_str(self.params)),
                _c_str(_param_dict_to_str(params)),
            )
            if ret != 0:
                # could be updated if data is not freed
                if self.data is not None:
                    update()
                    self._free_handle()
                else:
                    raise LightGBMError(_LIB.LGBM_GetLastError().decode("utf-8"))
        return self

    def _reverse_update_params(self) -> "Dataset":
        if self._handle is None:
            self.params = deepcopy(self._params_back_up)
            self._params_back_up = None
        return self

    def set_field(
        self,
        field_name: str,
        data: Optional[_LGBM_SetFieldType],
    ) -> "Dataset":
        """Set property into the Dataset.

        Parameters
        ----------
        field_name : str
            The field name of the information.
        data : list, list of lists (for multi-class task), numpy array, pandas Series, pandas DataFrame (for multi-class task), pyarrow Array, pyarrow ChunkedArray or None
            The data to be set.

        Returns
        -------
        self : Dataset
            Dataset with set property.
        """
        if self._handle is None:
            raise Exception(f"Cannot set {field_name} before construct dataset")
        if data is None:
            # set to None
            _safe_call(
                _LIB.LGBM_DatasetSetField(
                    self._handle,
                    _c_str(field_name),
                    None,
                    ctypes.c_int(0),
                    ctypes.c_int(_FIELD_TYPE_MAPPER[field_name]),
                )
            )
            return self

        # If the data is a arrow data, we can just pass it to C
        if _is_pyarrow_array(data) or _is_pyarrow_table(data):
            # If a table is being passed, we concatenate the columns. This is only valid for
            # 'init_score'.
            if _is_pyarrow_table(data):
                if field_name != "init_score":
                    raise ValueError(f"pyarrow tables are not supported for field '{field_name}'")
                data = pa_chunked_array(
                    [
                        chunk
                        for array in data.columns  # type: ignore
                        for chunk in array.chunks
                    ]
                )

            c_array = _export_arrow_to_c(data)
            _safe_call(
                _LIB.LGBM_DatasetSetFieldFromArrow(
                    self._handle,
                    _c_str(field_name),
                    ctypes.c_int64(c_array.n_chunks),
                    ctypes.c_void_p(c_array.chunks_ptr),
                    ctypes.c_void_p(c_array.schema_ptr),
                )
            )
            self.version += 1
            return self

        dtype: "np.typing.DTypeLike"
        if field_name == "init_score":
            dtype = np.float64
            if _is_1d_collection(data):
                data = _list_to_1d_numpy(data, dtype=dtype, name=field_name)
            elif _is_2d_collection(data):
                data = _data_to_2d_numpy(data, dtype=dtype, name=field_name)
                data = data.ravel(order="F")
            else:
                raise TypeError(
                    "init_score must be list, numpy 1-D array or pandas Series.\n"
                    "In multiclass classification init_score can also be a list of lists, numpy 2-D array or pandas DataFrame."
                )
        else:
            if field_name in {"group", "position"}:
                dtype = np.int32
            else:
                dtype = np.float32
            data = _list_to_1d_numpy(data, dtype=dtype, name=field_name)

        ptr_data: Union[_ctypes_float_ptr, _ctypes_int_ptr]
        if data.dtype == np.float32 or data.dtype == np.float64:
            ptr_data, type_data, _ = _c_float_array(data)
        elif data.dtype == np.int32:
            ptr_data, type_data, _ = _c_int_array(data)
        else:
            raise TypeError(f"Expected np.float32/64 or np.int32, met type({data.dtype})")
        if type_data != _FIELD_TYPE_MAPPER[field_name]:
            raise TypeError("Input type error for set_field")
        _safe_call(
            _LIB.LGBM_DatasetSetField(
                self._handle,
                _c_str(field_name),
                ptr_data,
                ctypes.c_int(len(data)),
                ctypes.c_int(type_data),
            )
        )
        self.version += 1
        return self

    def get_field(self, field_name: str) -> Optional[np.ndarray]:
        """Get property from the Dataset.

        Can only be run on a constructed Dataset.

        Unlike ``get_group()``, ``get_init_score()``, ``get_label()``, ``get_position()``, and ``get_weight()``,
        this method ignores any raw data passed into ``lgb.Dataset()`` on the Python side, and will only read
        data from the constructed C++ ``Dataset`` object.

        Parameters
        ----------
        field_name : str
            The field name of the information.

        Returns
        -------
        info : numpy array or None
            A numpy array with information from the Dataset.
        """
        if self._handle is None:
            raise Exception(f"Cannot get {field_name} before construct Dataset")
        tmp_out_len = ctypes.c_int(0)
        out_type = ctypes.c_int(0)
        ret = ctypes.POINTER(ctypes.c_void_p)()
        _safe_call(
            _LIB.LGBM_DatasetGetField(
                self._handle,
                _c_str(field_name),
                ctypes.byref(tmp_out_len),
                ctypes.byref(ret),
                ctypes.byref(out_type),
            )
        )
        if out_type.value != _FIELD_TYPE_MAPPER[field_name]:
            raise TypeError("Return type error for get_field")
        if tmp_out_len.value == 0:
            return None
        if out_type.value == _C_API_DTYPE_INT32:
            arr = _cint32_array_to_numpy(
                cptr=ctypes.cast(ret, ctypes.POINTER(ctypes.c_int32)),
                length=tmp_out_len.value,
            )
        elif out_type.value == _C_API_DTYPE_FLOAT32:
            arr = _cfloat32_array_to_numpy(
                cptr=ctypes.cast(ret, ctypes.POINTER(ctypes.c_float)),
                length=tmp_out_len.value,
            )
        elif out_type.value == _C_API_DTYPE_FLOAT64:
            arr = _cfloat64_array_to_numpy(
                cptr=ctypes.cast(ret, ctypes.POINTER(ctypes.c_double)),
                length=tmp_out_len.value,
            )
        else:
            raise TypeError("Unknown type")
        if field_name == "init_score":
            num_data = self.num_data()
            num_classes = arr.size // num_data
            if num_classes > 1:
                arr = arr.reshape((num_data, num_classes), order="F")
        return arr

    def set_categorical_feature(
        self,
        categorical_feature: _LGBM_CategoricalFeatureConfiguration,
    ) -> "Dataset":
        """Set categorical features.

        Parameters
        ----------
        categorical_feature : list of str or int, or 'auto'
            Names or indices of categorical features.

        Returns
        -------
        self : Dataset
            Dataset with set categorical features.
        """
        if self.categorical_feature == categorical_feature:
            return self
        if self.data is not None:
            if self.categorical_feature is None:
                self.categorical_feature = categorical_feature
                return self._free_handle()
            elif categorical_feature == "auto":
                return self
            else:
                if self.categorical_feature != "auto":
                    _log_warning(
                        "categorical_feature in Dataset is overridden.\n"
                        f"New categorical_feature is {list(categorical_feature)}"
                    )
                self.categorical_feature = categorical_feature
                return self._free_handle()
        else:
            raise LightGBMError(
                "Cannot set categorical feature after freed raw data, "
                "set free_raw_data=False when construct Dataset to avoid this."
            )

    def _set_predictor(
        self,
        predictor: Optional[_InnerPredictor],
    ) -> "Dataset":
        """Set predictor for continued training.

        It is not recommended for user to call this function.
        Please use init_model argument in engine.train() or engine.cv() instead.
        """
        if predictor is None and self._predictor is None:
            return self
        elif isinstance(predictor, _InnerPredictor) and isinstance(self._predictor, _InnerPredictor):
            if (predictor == self._predictor) and (
                predictor.current_iteration() == self._predictor.current_iteration()
            ):
                return self
        if self._handle is None:
            self._predictor = predictor
        elif self.data is not None:
            self._predictor = predictor
            self._set_init_score_by_predictor(
                predictor=self._predictor,
                data=self.data,
                used_indices=None,
            )
        elif self.used_indices is not None and self.reference is not None and self.reference.data is not None:
            self._predictor = predictor
            self._set_init_score_by_predictor(
                predictor=self._predictor,
                data=self.reference.data,
                used_indices=self.used_indices,
            )
        else:
            raise LightGBMError(
                "Cannot set predictor after freed raw data, "
                "set free_raw_data=False when construct Dataset to avoid this."
            )
        return self

    def set_reference(self, reference: "Dataset") -> "Dataset":
        """Set reference Dataset.

        Parameters
        ----------
        reference : Dataset
            Reference that is used as a template to construct the current Dataset.

        Returns
        -------
        self : Dataset
            Dataset with set reference.
        """
        self.set_categorical_feature(reference.categorical_feature).set_feature_name(
            reference.feature_name
        )._set_predictor(reference._predictor)
        # we're done if self and reference share a common upstream reference
        if self.get_ref_chain().intersection(reference.get_ref_chain()):
            return self
        if self.data is not None:
            self.reference = reference
            return self._free_handle()
        else:
            raise LightGBMError(
                "Cannot set reference after freed raw data, "
                "set free_raw_data=False when construct Dataset to avoid this."
            )

    def set_feature_name(self, feature_name: _LGBM_FeatureNameConfiguration) -> "Dataset":
        """Set feature name.

        Parameters
        ----------
        feature_name : list of str
            Feature names.

        Returns
        -------
        self : Dataset
            Dataset with set feature name.
        """
        if feature_name != "auto":
            self.feature_name = feature_name
        if self._handle is not None and feature_name is not None and feature_name != "auto":
            if len(feature_name) != self.num_feature():
                raise ValueError(
                    f"Length of feature_name({len(feature_name)}) and num_feature({self.num_feature()}) don't match"
                )
            c_feature_name = [_c_str(name) for name in feature_name]
            _safe_call(
                _LIB.LGBM_DatasetSetFeatureNames(
                    self._handle,
                    _c_array(ctypes.c_char_p, c_feature_name),
                    ctypes.c_int(len(feature_name)),
                )
            )
        return self

    def set_label(self, label: Optional[_LGBM_LabelType]) -> "Dataset":
        """Set label of Dataset.

        Parameters
        ----------
        label : list, numpy 1-D array, pandas Series / one-column DataFrame, pyarrow Array, pyarrow ChunkedArray or None
            The label information to be set into Dataset.

        Returns
        -------
        self : Dataset
            Dataset with set label.
        """
        self.label = label
        if self._handle is not None:
            if isinstance(label, pd_DataFrame):
                if len(label.columns) > 1:
                    raise ValueError("DataFrame for label cannot have multiple columns")
                label_array = np.ravel(_pandas_to_numpy(label, target_dtype=np.float32))
            elif _is_pyarrow_array(label):
                label_array = label
            else:
                label_array = _list_to_1d_numpy(label, dtype=np.float32, name="label")
            self.set_field("label", label_array)
            self.label = self.get_field("label")  # original values can be modified at cpp side
        return self

    def set_weight(
        self,
        weight: Optional[_LGBM_WeightType],
    ) -> "Dataset":
        """Set weight of each instance.

        Parameters
        ----------
        weight : list, numpy 1-D array, pandas Series, pyarrow Array, pyarrow ChunkedArray or None
            Weight to be set for each data point. Weights should be non-negative.

        Returns
        -------
        self : Dataset
            Dataset with set weight.
        """
        # Check if the weight contains values other than one
        if weight is not None:
            if _is_pyarrow_array(weight):
                if pa_compute.all(pa_compute.equal(weight, 1)).as_py():
                    weight = None
            elif np.all(weight == 1):
                weight = None
        self.weight = weight

        # Set field
        if self._handle is not None and weight is not None:
            if not _is_pyarrow_array(weight):
                weight = _list_to_1d_numpy(weight, dtype=np.float32, name="weight")
            self.set_field("weight", weight)
            self.weight = self.get_field("weight")  # original values can be modified at cpp side
        return self

    def set_init_score(
        self,
        init_score: Optional[_LGBM_InitScoreType],
    ) -> "Dataset":
        """Set init score of Booster to start from.

        Parameters
        ----------
        init_score : list, list of lists (for multi-class task), numpy array, pandas Series, pandas DataFrame (for multi-class task), pyarrow Array, pyarrow ChunkedArray, pyarrow Table (for multi-class task) or None
            Init score for Booster.

        Returns
        -------
        self : Dataset
            Dataset with set init score.
        """
        self.init_score = init_score
        if self._handle is not None and init_score is not None:
            self.set_field("init_score", init_score)
            self.init_score = self.get_field("init_score")  # original values can be modified at cpp side
        return self

    def set_group(
        self,
        group: Optional[_LGBM_GroupType],
    ) -> "Dataset":
        """Set group size of Dataset (used for ranking).

        Parameters
        ----------
        group : list, numpy 1-D array, pandas Series, pyarrow Array, pyarrow ChunkedArray or None
            Group/query data.
            Only used in the learning-to-rank task.
            sum(group) = n_samples.
            For example, if you have a 100-document dataset with ``group = [10, 20, 40, 10, 10, 10]``, that means that you have 6 groups,
            where the first 10 records are in the first group, records 11-30 are in the second group, records 31-70 are in the third group, etc.

        Returns
        -------
        self : Dataset
            Dataset with set group.
        """
        self.group = group
        if self._handle is not None and group is not None:
            if not _is_pyarrow_array(group):
                group = _list_to_1d_numpy(group, dtype=np.int32, name="group")
            self.set_field("group", group)
            # original values can be modified at cpp side
            constructed_group = self.get_field("group")
            if constructed_group is not None:
                self.group = np.diff(constructed_group)
        return self

    def set_position(
        self,
        position: Optional[_LGBM_PositionType],
    ) -> "Dataset":
        """Set position of Dataset (used for ranking).

        Parameters
        ----------
        position : numpy 1-D array, pandas Series or None, optional (default=None)
            Position of items used in unbiased learning-to-rank task.

        Returns
        -------
        self : Dataset
            Dataset with set position.
        """
        self.position = position
        if self._handle is not None and position is not None:
            position = _list_to_1d_numpy(position, dtype=np.int32, name="position")
            self.set_field("position", position)
        return self

    def get_feature_name(self) -> List[str]:
        """Get the names of columns (features) in the Dataset.

        Returns
        -------
        feature_names : list of str
            The names of columns (features) in the Dataset.
        """
        if self._handle is None:
            raise LightGBMError("Cannot get feature_name before construct dataset")
        num_feature = self.num_feature()
        tmp_out_len = ctypes.c_int(0)
        reserved_string_buffer_size = 255
        required_string_buffer_size = ctypes.c_size_t(0)
        string_buffers = [ctypes.create_string_buffer(reserved_string_buffer_size) for _ in range(num_feature)]
        ptr_string_buffers = (ctypes.c_char_p * num_feature)(*map(ctypes.addressof, string_buffers))  # type: ignore[misc]
        _safe_call(
            _LIB.LGBM_DatasetGetFeatureNames(
                self._handle,
                ctypes.c_int(num_feature),
                ctypes.byref(tmp_out_len),
                ctypes.c_size_t(reserved_string_buffer_size),
                ctypes.byref(required_string_buffer_size),
                ptr_string_buffers,
            )
        )
        if num_feature != tmp_out_len.value:
            raise ValueError("Length of feature names doesn't equal with num_feature")
        actual_string_buffer_size = required_string_buffer_size.value
        # if buffer length is not long enough, reallocate buffers
        if reserved_string_buffer_size < actual_string_buffer_size:
            string_buffers = [ctypes.create_string_buffer(actual_string_buffer_size) for _ in range(num_feature)]
            ptr_string_buffers = (ctypes.c_char_p * num_feature)(*map(ctypes.addressof, string_buffers))  # type: ignore[misc]
            _safe_call(
                _LIB.LGBM_DatasetGetFeatureNames(
                    self._handle,
                    ctypes.c_int(num_feature),
                    ctypes.byref(tmp_out_len),
                    ctypes.c_size_t(actual_string_buffer_size),
                    ctypes.byref(required_string_buffer_size),
                    ptr_string_buffers,
                )
            )
        return [string_buffers[i].value.decode("utf-8") for i in range(num_feature)]

    def get_label(self) -> Optional[_LGBM_LabelType]:
        """Get the label of the Dataset.

        Returns
        -------
        label : list, numpy 1-D array, pandas Series / one-column DataFrame or None
            The label information from the Dataset.
            For a constructed ``Dataset``, this will only return a numpy array.
        """
        if self.label is None:
            self.label = self.get_field("label")
        return self.label

    def get_weight(self) -> Optional[_LGBM_WeightType]:
        """Get the weight of the Dataset.

        Returns
        -------
        weight : list, numpy 1-D array, pandas Series or None
            Weight for each data point from the Dataset. Weights should be non-negative.
            For a constructed ``Dataset``, this will only return ``None`` or a numpy array.
        """
        if self.weight is None:
            self.weight = self.get_field("weight")
        return self.weight

    def get_init_score(self) -> Optional[_LGBM_InitScoreType]:
        """Get the initial score of the Dataset.

        Returns
        -------
        init_score : list, list of lists (for multi-class task), numpy array, pandas Series, pandas DataFrame (for multi-class task), or None
            Init score of Booster.
            For a constructed ``Dataset``, this will only return ``None`` or a numpy array.
        """
        if self.init_score is None:
            self.init_score = self.get_field("init_score")
        return self.init_score

    def get_data(self) -> Optional[_LGBM_TrainDataType]:
        """Get the raw data of the Dataset.

        Returns
        -------
        data : str, pathlib.Path, numpy array, pandas DataFrame, H2O DataTable's Frame, scipy.sparse, Sequence, list of Sequence or list of numpy array or None
            Raw data used in the Dataset construction.
        """
        if self._handle is None:
            raise Exception("Cannot get data before construct Dataset")
        if self._need_slice and self.used_indices is not None and self.reference is not None:
            self.data = self.reference.data
            if self.data is not None:
                if isinstance(self.data, (np.ndarray, scipy.sparse.spmatrix)):
                    self.data = self.data[self.used_indices, :]
                elif isinstance(self.data, pd_DataFrame):
                    self.data = self.data.iloc[self.used_indices].copy()
                elif isinstance(self.data, dt_DataTable):
                    self.data = self.data[self.used_indices, :]
                elif isinstance(self.data, Sequence):
                    self.data = self.data[self.used_indices]
                elif _is_list_of_sequences(self.data) and len(self.data) > 0:
                    self.data = np.array(list(self._yield_row_from_seqlist(self.data, self.used_indices)))
                else:
                    _log_warning(
                        f"Cannot subset {type(self.data).__name__} type of raw data.\n" "Returning original raw data"
                    )
            self._need_slice = False
        if self.data is None:
            raise LightGBMError(
                "Cannot call `get_data` after freed raw data, "
                "set free_raw_data=False when construct Dataset to avoid this."
            )
        return self.data

    def get_group(self) -> Optional[_LGBM_GroupType]:
        """Get the group of the Dataset.

        Returns
        -------
        group : list, numpy 1-D array, pandas Series or None
            Group/query data.
            Only used in the learning-to-rank task.
            sum(group) = n_samples.
            For example, if you have a 100-document dataset with ``group = [10, 20, 40, 10, 10, 10]``, that means that you have 6 groups,
            where the first 10 records are in the first group, records 11-30 are in the second group, records 31-70 are in the third group, etc.
            For a constructed ``Dataset``, this will only return ``None`` or a numpy array.
        """
        if self.group is None:
            self.group = self.get_field("group")
            if self.group is not None:
                # group data from LightGBM is boundaries data, need to convert to group size
                self.group = np.diff(self.group)
        return self.group

    def get_position(self) -> Optional[_LGBM_PositionType]:
        """Get the position of the Dataset.

        Returns
        -------
        position : numpy 1-D array, pandas Series or None
            Position of items used in unbiased learning-to-rank task.
            For a constructed ``Dataset``, this will only return ``None`` or a numpy array.
        """
        if self.position is None:
            self.position = self.get_field("position")
        return self.position

    def num_data(self) -> int:
        """Get the number of rows in the Dataset.

        Returns
        -------
        number_of_rows : int
            The number of rows in the Dataset.
        """
        if self._handle is not None:
            ret = ctypes.c_int(0)
            _safe_call(
                _LIB.LGBM_DatasetGetNumData(
                    self._handle,
                    ctypes.byref(ret),
                )
            )
            return ret.value
        else:
            raise LightGBMError("Cannot get num_data before construct dataset")

    def num_feature(self) -> int:
        """Get the number of columns (features) in the Dataset.

        Returns
        -------
        number_of_columns : int
            The number of columns (features) in the Dataset.
        """
        if self._handle is not None:
            ret = ctypes.c_int(0)
            _safe_call(
                _LIB.LGBM_DatasetGetNumFeature(
                    self._handle,
                    ctypes.byref(ret),
                )
            )
            return ret.value
        else:
            raise LightGBMError("Cannot get num_feature before construct dataset")

    def feature_num_bin(self, feature: Union[int, str]) -> int:
        """Get the number of bins for a feature.

        .. versionadded:: 4.0.0

        Parameters
        ----------
        feature : int or str
            Index or name of the feature.

        Returns
        -------
        number_of_bins : int
            The number of constructed bins for the feature in the Dataset.
        """
        if self._handle is not None:
            if isinstance(feature, str):
                feature_index = self.feature_name.index(feature)
            else:
                feature_index = feature
            ret = ctypes.c_int(0)
            _safe_call(
                _LIB.LGBM_DatasetGetFeatureNumBin(
                    self._handle,
                    ctypes.c_int(feature_index),
                    ctypes.byref(ret),
                )
            )
            return ret.value
        else:
            raise LightGBMError("Cannot get feature_num_bin before construct dataset")

    def get_ref_chain(self, ref_limit: int = 100) -> Set["Dataset"]:
        """Get a chain of Dataset objects.

        Starts with r, then goes to r.reference (if exists),
        then to r.reference.reference, etc.
        until we hit ``ref_limit`` or a reference loop.

        Parameters
        ----------
        ref_limit : int, optional (default=100)
            The limit number of references.

        Returns
        -------
        ref_chain : set of Dataset
            Chain of references of the Datasets.
        """
        head = self
        ref_chain: Set[Dataset] = set()
        while len(ref_chain) < ref_limit:
            if isinstance(head, Dataset):
                ref_chain.add(head)
                if (head.reference is not None) and (head.reference not in ref_chain):
                    head = head.reference
                else:
                    break
            else:
                break
        return ref_chain

    def add_features_from(self, other: "Dataset") -> "Dataset":
        """Add features from other Dataset to the current Dataset.

        Both Datasets must be constructed before calling this method.

        Parameters
        ----------
        other : Dataset
            The Dataset to take features from.

        Returns
        -------
        self : Dataset
            Dataset with the new features added.
        """
        if self._handle is None or other._handle is None:
            raise ValueError("Both source and target Datasets must be constructed before adding features")
        _safe_call(
            _LIB.LGBM_DatasetAddFeaturesFrom(
                self._handle,
                other._handle,
            )
        )
        was_none = self.data is None
        old_self_data_type = type(self.data).__name__
        if other.data is None:
            self.data = None
        elif self.data is not None:
            if isinstance(self.data, np.ndarray):
                if isinstance(other.data, np.ndarray):
                    self.data = np.hstack((self.data, other.data))
                elif isinstance(other.data, scipy.sparse.spmatrix):
                    self.data = np.hstack((self.data, other.data.toarray()))
                elif isinstance(other.data, pd_DataFrame):
                    self.data = np.hstack((self.data, other.data.values))
                elif isinstance(other.data, dt_DataTable):
                    self.data = np.hstack((self.data, other.data.to_numpy()))
                else:
                    self.data = None
            elif isinstance(self.data, scipy.sparse.spmatrix):
                sparse_format = self.data.getformat()
                if isinstance(other.data, (np.ndarray, scipy.sparse.spmatrix)):
                    self.data = scipy.sparse.hstack((self.data, other.data), format=sparse_format)
                elif isinstance(other.data, pd_DataFrame):
                    self.data = scipy.sparse.hstack((self.data, other.data.values), format=sparse_format)
                elif isinstance(other.data, dt_DataTable):
                    self.data = scipy.sparse.hstack((self.data, other.data.to_numpy()), format=sparse_format)
                else:
                    self.data = None
            elif isinstance(self.data, pd_DataFrame):
                if not PANDAS_INSTALLED:
                    raise LightGBMError(
                        "Cannot add features to DataFrame type of raw data "
                        "without pandas installed. "
                        "Install pandas and restart your session."
                    )
                if isinstance(other.data, np.ndarray):
                    self.data = concat((self.data, pd_DataFrame(other.data)), axis=1, ignore_index=True)
                elif isinstance(other.data, scipy.sparse.spmatrix):
                    self.data = concat((self.data, pd_DataFrame(other.data.toarray())), axis=1, ignore_index=True)
                elif isinstance(other.data, pd_DataFrame):
                    self.data = concat((self.data, other.data), axis=1, ignore_index=True)
                elif isinstance(other.data, dt_DataTable):
                    self.data = concat((self.data, pd_DataFrame(other.data.to_numpy())), axis=1, ignore_index=True)
                else:
                    self.data = None
            elif isinstance(self.data, dt_DataTable):
                if isinstance(other.data, np.ndarray):
                    self.data = dt_DataTable(np.hstack((self.data.to_numpy(), other.data)))
                elif isinstance(other.data, scipy.sparse.spmatrix):
                    self.data = dt_DataTable(np.hstack((self.data.to_numpy(), other.data.toarray())))
                elif isinstance(other.data, pd_DataFrame):
                    self.data = dt_DataTable(np.hstack((self.data.to_numpy(), other.data.values)))
                elif isinstance(other.data, dt_DataTable):
                    self.data = dt_DataTable(np.hstack((self.data.to_numpy(), other.data.to_numpy())))
                else:
                    self.data = None
            else:
                self.data = None
        if self.data is None:
            err_msg = (
                f"Cannot add features from {type(other.data).__name__} type of raw data to "
                f"{old_self_data_type} type of raw data.\n"
            )
            err_msg += (
                "Set free_raw_data=False when construct Dataset to avoid this" if was_none else "Freeing raw data"
            )
            _log_warning(err_msg)
        self.feature_name = self.get_feature_name()
        _log_warning(
            "Reseting categorical features.\n"
            "You can set new categorical features via ``set_categorical_feature`` method"
        )
        self.categorical_feature = "auto"
        self.pandas_categorical = None
        return self

    def _dump_text(self, filename: Union[str, Path]) -> "Dataset":
        """Save Dataset to a text file.

        This format cannot be loaded back in by LightGBM, but is useful for debugging purposes.

        Parameters
        ----------
        filename : str or pathlib.Path
            Name of the output file.

        Returns
        -------
        self : Dataset
            Returns self.
        """
        _safe_call(
            _LIB.LGBM_DatasetDumpText(
                self.construct()._handle,
                _c_str(str(filename)),
            )
        )
        return self


_LGBM_CustomObjectiveFunction = Callable[
    [np.ndarray, Dataset],
    Tuple[np.ndarray, np.ndarray],
]
_LGBM_CustomEvalFunction = Union[
    Callable[
        [np.ndarray, Dataset],
        _LGBM_EvalFunctionResultType,
    ],
    Callable[
        [np.ndarray, Dataset],
        List[_LGBM_EvalFunctionResultType],
    ],
]


class Booster:
    """Booster in LightGBM."""

    def __init__(
        self,
        params: Optional[Dict[str, Any]] = None,
        train_set: Optional[Dataset] = None,
        model_file: Optional[Union[str, Path]] = None,
        model_str: Optional[str] = None,
    ):
        """Initialize the Booster.

        Parameters
        ----------
        params : dict or None, optional (default=None)
            Parameters for Booster.
        train_set : Dataset or None, optional (default=None)
            Training dataset.
        model_file : str, pathlib.Path or None, optional (default=None)
            Path to the model file.
        model_str : str or None, optional (default=None)
            Model will be loaded from this string.
        """
        self._handle = ctypes.c_void_p()
        self._network = False
        self.__need_reload_eval_info = True
        self._train_data_name = "training"
        self.__set_objective_to_none = False
        self.best_iteration = -1
        self.best_score: _LGBM_BoosterBestScoreType = {}
        params = {} if params is None else deepcopy(params)
        if train_set is not None:
            # Training task
            if not isinstance(train_set, Dataset):
                raise TypeError(f"Training data should be Dataset instance, met {type(train_set).__name__}")
            params = _choose_param_value(
                main_param_name="machines",
                params=params,
                default_value=None,
            )
            # if "machines" is given, assume user wants to do distributed learning, and set up network
            if params["machines"] is None:
                params.pop("machines", None)
            else:
                machines = params["machines"]
                if isinstance(machines, str):
                    num_machines_from_machine_list = len(machines.split(","))
                elif isinstance(machines, (list, set)):
                    num_machines_from_machine_list = len(machines)
                    machines = ",".join(machines)
                else:
                    raise ValueError("Invalid machines in params.")

                params = _choose_param_value(
                    main_param_name="num_machines",
                    params=params,
                    default_value=num_machines_from_machine_list,
                )
                params = _choose_param_value(
                    main_param_name="local_listen_port",
                    params=params,
                    default_value=12400,
                )
                self.set_network(
                    machines=machines,
                    local_listen_port=params["local_listen_port"],
                    listen_time_out=params.get("time_out", 120),
                    num_machines=params["num_machines"],
                )
            # construct booster object
            train_set.construct()
            # copy the parameters from train_set
            params.update(train_set.get_params())
            params_str = _param_dict_to_str(params)
            _safe_call(
                _LIB.LGBM_BoosterCreate(
                    train_set._handle,
                    _c_str(params_str),
                    ctypes.byref(self._handle),
                )
            )
            # save reference to data
            self.train_set = train_set
            self.valid_sets: List[Dataset] = []
            self.name_valid_sets: List[str] = []
            self.__num_dataset = 1
            self.__init_predictor = train_set._predictor
            if self.__init_predictor is not None:
                _safe_call(
                    _LIB.LGBM_BoosterMerge(
                        self._handle,
                        self.__init_predictor._handle,
                    )
                )
            out_num_class = ctypes.c_int(0)
            _safe_call(
                _LIB.LGBM_BoosterGetNumClasses(
                    self._handle,
                    ctypes.byref(out_num_class),
                )
            )
            self.__num_class = out_num_class.value
            # buffer for inner predict
            self.__inner_predict_buffer: List[Optional[np.ndarray]] = [None]
            self.__is_predicted_cur_iter = [False]
            self.__get_eval_info()
            self.pandas_categorical = train_set.pandas_categorical
            self.train_set_version = train_set.version
        elif model_file is not None:
            # Prediction task
            out_num_iterations = ctypes.c_int(0)
            _safe_call(
                _LIB.LGBM_BoosterCreateFromModelfile(
                    _c_str(str(model_file)),
                    ctypes.byref(out_num_iterations),
                    ctypes.byref(self._handle),
                )
            )
            out_num_class = ctypes.c_int(0)
            _safe_call(
                _LIB.LGBM_BoosterGetNumClasses(
                    self._handle,
                    ctypes.byref(out_num_class),
                )
            )
            self.__num_class = out_num_class.value
            self.pandas_categorical = _load_pandas_categorical(file_name=model_file)
            if params:
                _log_warning("Ignoring params argument, using parameters from model file.")
            params = self._get_loaded_param()
        elif model_str is not None:
            self.model_from_string(model_str)
        else:
            raise TypeError(
                "Need at least one training dataset or model file or model string " "to create Booster instance"
            )
        self.params = params

    def __del__(self) -> None:
        try:
            if self._network:
                self.free_network()
        except AttributeError:
            pass
        try:
            if self._handle is not None:
                _safe_call(_LIB.LGBM_BoosterFree(self._handle))
        except AttributeError:
            pass

    def __copy__(self) -> "Booster":
        return self.__deepcopy__(None)

    def __deepcopy__(self, *args: Any, **kwargs: Any) -> "Booster":
        model_str = self.model_to_string(num_iteration=-1)
        return Booster(model_str=model_str)

    def __getstate__(self) -> Dict[str, Any]:
        this = self.__dict__.copy()
        handle = this["_handle"]
        this.pop("train_set", None)
        this.pop("valid_sets", None)
        if handle is not None:
            this["_handle"] = self.model_to_string(num_iteration=-1)
        return this

    def __setstate__(self, state: Dict[str, Any]) -> None:
        model_str = state.get("_handle", state.get("handle", None))
        if model_str is not None:
            handle = ctypes.c_void_p()
            out_num_iterations = ctypes.c_int(0)
            _safe_call(
                _LIB.LGBM_BoosterLoadModelFromString(
                    _c_str(model_str),
                    ctypes.byref(out_num_iterations),
                    ctypes.byref(handle),
                )
            )
            state["_handle"] = handle
        self.__dict__.update(state)

    def _get_loaded_param(self) -> Dict[str, Any]:
        buffer_len = 1 << 20
        tmp_out_len = ctypes.c_int64(0)
        string_buffer = ctypes.create_string_buffer(buffer_len)
        ptr_string_buffer = ctypes.c_char_p(ctypes.addressof(string_buffer))
        _safe_call(
            _LIB.LGBM_BoosterGetLoadedParam(
                self._handle,
                ctypes.c_int64(buffer_len),
                ctypes.byref(tmp_out_len),
                ptr_string_buffer,
            )
        )
        actual_len = tmp_out_len.value
        # if buffer length is not long enough, re-allocate a buffer
        if actual_len > buffer_len:
            string_buffer = ctypes.create_string_buffer(actual_len)
            ptr_string_buffer = ctypes.c_char_p(ctypes.addressof(string_buffer))
            _safe_call(
                _LIB.LGBM_BoosterGetLoadedParam(
                    self._handle,
                    ctypes.c_int64(actual_len),
                    ctypes.byref(tmp_out_len),
                    ptr_string_buffer,
                )
            )
        return json.loads(string_buffer.value.decode("utf-8"))

    def free_dataset(self) -> "Booster":
        """Free Booster's Datasets.

        Returns
        -------
        self : Booster
            Booster without Datasets.
        """
        self.__dict__.pop("train_set", None)
        self.__dict__.pop("valid_sets", None)
        self.__num_dataset = 0
        return self

    def _free_buffer(self) -> "Booster":
        self.__inner_predict_buffer = []
        self.__is_predicted_cur_iter = []
        return self

    def set_network(
        self,
        machines: Union[List[str], Set[str], str],
        local_listen_port: int = 12400,
        listen_time_out: int = 120,
        num_machines: int = 1,
    ) -> "Booster":
        """Set the network configuration.

        Parameters
        ----------
        machines : list, set or str
            Names of machines.
        local_listen_port : int, optional (default=12400)
            TCP listen port for local machines.
        listen_time_out : int, optional (default=120)
            Socket time-out in minutes.
        num_machines : int, optional (default=1)
            The number of machines for distributed learning application.

        Returns
        -------
        self : Booster
            Booster with set network.
        """
        if isinstance(machines, (list, set)):
            machines = ",".join(machines)
        _safe_call(
            _LIB.LGBM_NetworkInit(
                _c_str(machines),
                ctypes.c_int(local_listen_port),
                ctypes.c_int(listen_time_out),
                ctypes.c_int(num_machines),
            )
        )
        self._network = True
        return self

    def free_network(self) -> "Booster":
        """Free Booster's network.

        Returns
        -------
        self : Booster
            Booster with freed network.
        """
        _safe_call(_LIB.LGBM_NetworkFree())
        self._network = False
        return self

    def trees_to_dataframe(self) -> pd_DataFrame:
        """Parse the fitted model and return in an easy-to-read pandas DataFrame.

        The returned DataFrame has the following columns.

            - ``tree_index`` : int64, which tree a node belongs to. 0-based, so a value of ``6``, for example, means "this node is in the 7th tree".
            - ``node_depth`` : int64, how far a node is from the root of the tree. The root node has a value of ``1``, its direct children are ``2``, etc.
            - ``node_index`` : str, unique identifier for a node.
            - ``left_child`` : str, ``node_index`` of the child node to the left of a split. ``None`` for leaf nodes.
            - ``right_child`` : str, ``node_index`` of the child node to the right of a split. ``None`` for leaf nodes.
            - ``parent_index`` : str, ``node_index`` of this node's parent. ``None`` for the root node.
            - ``split_feature`` : str, name of the feature used for splitting. ``None`` for leaf nodes.
            - ``split_gain`` : float64, gain from adding this split to the tree. ``NaN`` for leaf nodes.
            - ``threshold`` : float64, value of the feature used to decide which side of the split a record will go down. ``NaN`` for leaf nodes.
            - ``decision_type`` : str, logical operator describing how to compare a value to ``threshold``.
              For example, ``split_feature = "Column_10", threshold = 15, decision_type = "<="`` means that
              records where ``Column_10 <= 15`` follow the left side of the split, otherwise follows the right side of the split. ``None`` for leaf nodes.
            - ``missing_direction`` : str, split direction that missing values should go to. ``None`` for leaf nodes.
            - ``missing_type`` : str, describes what types of values are treated as missing.
            - ``value`` : float64, predicted value for this leaf node, multiplied by the learning rate.
            - ``weight`` : float64 or int64, sum of Hessian (second-order derivative of objective), summed over observations that fall in this node.
            - ``count`` : int64, number of records in the training data that fall into this node.

        Returns
        -------
        result : pandas DataFrame
            Returns a pandas DataFrame of the parsed model.
        """
        if not PANDAS_INSTALLED:
            raise LightGBMError(
                "This method cannot be run without pandas installed. "
                "You must install pandas and restart your session to use this method."
            )

        if self.num_trees() == 0:
            raise LightGBMError("There are no trees in this Booster and thus nothing to parse")

        def _is_split_node(tree: Dict[str, Any]) -> bool:
            return "split_index" in tree.keys()

        def create_node_record(
            tree: Dict[str, Any],
            node_depth: int = 1,
            tree_index: Optional[int] = None,
            feature_names: Optional[List[str]] = None,
            parent_node: Optional[str] = None,
        ) -> Dict[str, Any]:
            def _get_node_index(
                tree: Dict[str, Any],
                tree_index: Optional[int],
            ) -> str:
                tree_num = f"{tree_index}-" if tree_index is not None else ""
                is_split = _is_split_node(tree)
                node_type = "S" if is_split else "L"
                # if a single node tree it won't have `leaf_index` so return 0
                node_num = tree.get("split_index" if is_split else "leaf_index", 0)
                return f"{tree_num}{node_type}{node_num}"

            def _get_split_feature(
                tree: Dict[str, Any],
                feature_names: Optional[List[str]],
            ) -> Optional[str]:
                if _is_split_node(tree):
                    if feature_names is not None:
                        feature_name = feature_names[tree["split_feature"]]
                    else:
                        feature_name = tree["split_feature"]
                else:
                    feature_name = None
                return feature_name

            def _is_single_node_tree(tree: Dict[str, Any]) -> bool:
                return set(tree.keys()) == {"leaf_value"}

            # Create the node record, and populate universal data members
            node: Dict[str, Union[int, str, None]] = OrderedDict()
            node["tree_index"] = tree_index
            node["node_depth"] = node_depth
            node["node_index"] = _get_node_index(tree, tree_index)
            node["left_child"] = None
            node["right_child"] = None
            node["parent_index"] = parent_node
            node["split_feature"] = _get_split_feature(tree, feature_names)
            node["split_gain"] = None
            node["threshold"] = None
            node["decision_type"] = None
            node["missing_direction"] = None
            node["missing_type"] = None
            node["value"] = None
            node["weight"] = None
            node["count"] = None

            # Update values to reflect node type (leaf or split)
            if _is_split_node(tree):
                node["left_child"] = _get_node_index(tree["left_child"], tree_index)
                node["right_child"] = _get_node_index(tree["right_child"], tree_index)
                node["split_gain"] = tree["split_gain"]
                node["threshold"] = tree["threshold"]
                node["decision_type"] = tree["decision_type"]
                node["missing_direction"] = "left" if tree["default_left"] else "right"
                node["missing_type"] = tree["missing_type"]
                node["value"] = tree["internal_value"]
                node["weight"] = tree["internal_weight"]
                node["count"] = tree["internal_count"]
            else:
                node["value"] = tree["leaf_value"]
                if not _is_single_node_tree(tree):
                    node["weight"] = tree["leaf_weight"]
                    node["count"] = tree["leaf_count"]

            return node

        def tree_dict_to_node_list(
            tree: Dict[str, Any],
            node_depth: int = 1,
            tree_index: Optional[int] = None,
            feature_names: Optional[List[str]] = None,
            parent_node: Optional[str] = None,
        ) -> List[Dict[str, Any]]:
            node = create_node_record(
                tree=tree,
                node_depth=node_depth,
                tree_index=tree_index,
                feature_names=feature_names,
                parent_node=parent_node,
            )

            res = [node]

            if _is_split_node(tree):
                # traverse the next level of the tree
                children = ["left_child", "right_child"]
                for child in children:
                    subtree_list = tree_dict_to_node_list(
                        tree=tree[child],
                        node_depth=node_depth + 1,
                        tree_index=tree_index,
                        feature_names=feature_names,
                        parent_node=node["node_index"],
                    )
                    # In tree format, "subtree_list" is a list of node records (dicts),
                    # and we add node to the list.
                    res.extend(subtree_list)
            return res

        model_dict = self.dump_model()
        feature_names = model_dict["feature_names"]
        model_list = []
        for tree in model_dict["tree_info"]:
            model_list.extend(
                tree_dict_to_node_list(
                    tree=tree["tree_structure"], tree_index=tree["tree_index"], feature_names=feature_names
                )
            )

        return pd_DataFrame(model_list, columns=model_list[0].keys())

    def set_train_data_name(self, name: str) -> "Booster":
        """Set the name to the training Dataset.

        Parameters
        ----------
        name : str
            Name for the training Dataset.

        Returns
        -------
        self : Booster
            Booster with set training Dataset name.
        """
        self._train_data_name = name
        return self

    def add_valid(self, data: Dataset, name: str) -> "Booster":
        """Add validation data.

        Parameters
        ----------
        data : Dataset
            Validation data.
        name : str
            Name of validation data.

        Returns
        -------
        self : Booster
            Booster with set validation data.
        """
        if not isinstance(data, Dataset):
            raise TypeError(f"Validation data should be Dataset instance, met {type(data).__name__}")
        if data._predictor is not self.__init_predictor:
            raise LightGBMError("Add validation data failed, " "you should use same predictor for these data")
        _safe_call(
            _LIB.LGBM_BoosterAddValidData(
                self._handle,
                data.construct()._handle,
            )
        )
        self.valid_sets.append(data)
        self.name_valid_sets.append(name)
        self.__num_dataset += 1
        self.__inner_predict_buffer.append(None)
        self.__is_predicted_cur_iter.append(False)
        return self

    def reset_parameter(self, params: Dict[str, Any]) -> "Booster":
        """Reset parameters of Booster.

        Parameters
        ----------
        params : dict
            New parameters for Booster.

        Returns
        -------
        self : Booster
            Booster with new parameters.
        """
        params_str = _param_dict_to_str(params)
        if params_str:
            _safe_call(
                _LIB.LGBM_BoosterResetParameter(
                    self._handle,
                    _c_str(params_str),
                )
            )
        self.params.update(params)
        return self

    def update(
        self,
        train_set: Optional[Dataset] = None,
        fobj: Optional[_LGBM_CustomObjectiveFunction] = None,
    ) -> bool:
        """Update Booster for one iteration.

        Parameters
        ----------
        train_set : Dataset or None, optional (default=None)
            Training data.
            If None, last training data is used.
        fobj : callable or None, optional (default=None)
            Customized objective function.
            Should accept two parameters: preds, train_data,
            and return (grad, hess).

                preds : numpy 1-D array or numpy 2-D array (for multi-class task)
                    The predicted values.
                    Predicted values are returned before any transformation,
                    e.g. they are raw margin instead of probability of positive class for binary task.
                train_data : Dataset
                    The training dataset.
                grad : numpy 1-D array or numpy 2-D array (for multi-class task)
                    The value of the first order derivative (gradient) of the loss
                    with respect to the elements of preds for each sample point.
                hess : numpy 1-D array or numpy 2-D array (for multi-class task)
                    The value of the second order derivative (Hessian) of the loss
                    with respect to the elements of preds for each sample point.

            For multi-class task, preds are numpy 2-D array of shape = [n_samples, n_classes],
            and grad and hess should be returned in the same format.

        Returns
        -------
        is_finished : bool
            Whether the update was successfully finished.
        """
        # need reset training data
        if train_set is None and self.train_set_version != self.train_set.version:
            train_set = self.train_set
            is_the_same_train_set = False
        else:
            is_the_same_train_set = train_set is self.train_set and self.train_set_version == train_set.version
        if train_set is not None and not is_the_same_train_set:
            if not isinstance(train_set, Dataset):
                raise TypeError(f"Training data should be Dataset instance, met {type(train_set).__name__}")
            if train_set._predictor is not self.__init_predictor:
                raise LightGBMError("Replace training data failed, " "you should use same predictor for these data")
            self.train_set = train_set
            _safe_call(
                _LIB.LGBM_BoosterResetTrainingData(
                    self._handle,
                    self.train_set.construct()._handle,
                )
            )
            self.__inner_predict_buffer[0] = None
            self.train_set_version = self.train_set.version
        is_finished = ctypes.c_int(0)
        if fobj is None:
            if self.__set_objective_to_none:
                raise LightGBMError("Cannot update due to null objective function.")
            _safe_call(
                _LIB.LGBM_BoosterUpdateOneIter(
                    self._handle,
                    ctypes.byref(is_finished),
                )
            )
            self.__is_predicted_cur_iter = [False for _ in range(self.__num_dataset)]
            return is_finished.value == 1
        else:
            if not self.__set_objective_to_none:
                self.reset_parameter({"objective": "none"}).__set_objective_to_none = True
            grad, hess = fobj(self.__inner_predict(0), self.train_set)
            return self.__boost(grad, hess)

    def __boost(
        self,
        grad: np.ndarray,
        hess: np.ndarray,
    ) -> bool:
        """Boost Booster for one iteration with customized gradient statistics.

        .. note::

            Score is returned before any transformation,
            e.g. it is raw margin instead of probability of positive class for binary task.
            For multi-class task, score are numpy 2-D array of shape = [n_samples, n_classes],
            and grad and hess should be returned in the same format.

        Parameters
        ----------
        grad : numpy 1-D array or numpy 2-D array (for multi-class task)
            The value of the first order derivative (gradient) of the loss
            with respect to the elements of score for each sample point.
        hess : numpy 1-D array or numpy 2-D array (for multi-class task)
            The value of the second order derivative (Hessian) of the loss
            with respect to the elements of score for each sample point.

        Returns
        -------
        is_finished : bool
            Whether the boost was successfully finished.
        """
        if self.__num_class > 1:
            grad = grad.ravel(order="F")
            hess = hess.ravel(order="F")
        grad = _list_to_1d_numpy(grad, dtype=np.float32, name="gradient")
        hess = _list_to_1d_numpy(hess, dtype=np.float32, name="hessian")
        assert grad.flags.c_contiguous
        assert hess.flags.c_contiguous
        if len(grad) != len(hess):
            raise ValueError(f"Lengths of gradient ({len(grad)}) and Hessian ({len(hess)}) don't match")
        num_train_data = self.train_set.num_data()
        if len(grad) != num_train_data * self.__num_class:
            raise ValueError(
                f"Lengths of gradient ({len(grad)}) and Hessian ({len(hess)}) "
                f"don't match training data length ({num_train_data}) * "
                f"number of models per one iteration ({self.__num_class})"
            )
        is_finished = ctypes.c_int(0)
        _safe_call(
            _LIB.LGBM_BoosterUpdateOneIterCustom(
                self._handle,
                grad.ctypes.data_as(ctypes.POINTER(ctypes.c_float)),
                hess.ctypes.data_as(ctypes.POINTER(ctypes.c_float)),
                ctypes.byref(is_finished),
            )
        )
        self.__is_predicted_cur_iter = [False for _ in range(self.__num_dataset)]
        return is_finished.value == 1

    def rollback_one_iter(self) -> "Booster":
        """Rollback one iteration.

        Returns
        -------
        self : Booster
            Booster with rolled back one iteration.
        """
        _safe_call(_LIB.LGBM_BoosterRollbackOneIter(self._handle))
        self.__is_predicted_cur_iter = [False for _ in range(self.__num_dataset)]
        return self

    def current_iteration(self) -> int:
        """Get the index of the current iteration.

        Returns
        -------
        cur_iter : int
            The index of the current iteration.
        """
        out_cur_iter = ctypes.c_int(0)
        _safe_call(
            _LIB.LGBM_BoosterGetCurrentIteration(
                self._handle,
                ctypes.byref(out_cur_iter),
            )
        )
        return out_cur_iter.value

    def num_model_per_iteration(self) -> int:
        """Get number of models per iteration.

        Returns
        -------
        model_per_iter : int
            The number of models per iteration.
        """
        model_per_iter = ctypes.c_int(0)
        _safe_call(
            _LIB.LGBM_BoosterNumModelPerIteration(
                self._handle,
                ctypes.byref(model_per_iter),
            )
        )
        return model_per_iter.value

    def num_trees(self) -> int:
        """Get number of weak sub-models.

        Returns
        -------
        num_trees : int
            The number of weak sub-models.
        """
        num_trees = ctypes.c_int(0)
        _safe_call(
            _LIB.LGBM_BoosterNumberOfTotalModel(
                self._handle,
                ctypes.byref(num_trees),
            )
        )
        return num_trees.value

    def upper_bound(self) -> float:
        """Get upper bound value of a model.

        Returns
        -------
        upper_bound : float
            Upper bound value of the model.
        """
        ret = ctypes.c_double(0)
        _safe_call(
            _LIB.LGBM_BoosterGetUpperBoundValue(
                self._handle,
                ctypes.byref(ret),
            )
        )
        return ret.value

    def lower_bound(self) -> float:
        """Get lower bound value of a model.

        Returns
        -------
        lower_bound : float
            Lower bound value of the model.
        """
        ret = ctypes.c_double(0)
        _safe_call(
            _LIB.LGBM_BoosterGetLowerBoundValue(
                self._handle,
                ctypes.byref(ret),
            )
        )
        return ret.value

    def eval(
        self,
        data: Dataset,
        name: str,
        feval: Optional[Union[_LGBM_CustomEvalFunction, List[_LGBM_CustomEvalFunction]]] = None,
    ) -> List[_LGBM_BoosterEvalMethodResultType]:
        """Evaluate for data.

        Parameters
        ----------
        data : Dataset
            Data for the evaluating.
        name : str
            Name of the data.
        feval : callable, list of callable, or None, optional (default=None)
            Customized evaluation function.
            Each evaluation function should accept two parameters: preds, eval_data,
            and return (eval_name, eval_result, is_higher_better) or list of such tuples.

                preds : numpy 1-D array or numpy 2-D array (for multi-class task)
                    The predicted values.
                    For multi-class task, preds are numpy 2-D array of shape = [n_samples, n_classes].
                    If custom objective function is used, predicted values are returned before any transformation,
                    e.g. they are raw margin instead of probability of positive class for binary task in this case.
                eval_data : Dataset
                    A ``Dataset`` to evaluate.
                eval_name : str
                    The name of evaluation function (without whitespace).
                eval_result : float
                    The eval result.
                is_higher_better : bool
                    Is eval result higher better, e.g. AUC is ``is_higher_better``.

        Returns
        -------
        result : list
            List with (dataset_name, eval_name, eval_result, is_higher_better) tuples.
        """
        if not isinstance(data, Dataset):
            raise TypeError("Can only eval for Dataset instance")
        data_idx = -1
        if data is self.train_set:
            data_idx = 0
        else:
            for i in range(len(self.valid_sets)):
                if data is self.valid_sets[i]:
                    data_idx = i + 1
                    break
        # need to push new valid data
        if data_idx == -1:
            self.add_valid(data, name)
            data_idx = self.__num_dataset - 1

        return self.__inner_eval(name, data_idx, feval)

    def eval_train(
        self,
        feval: Optional[Union[_LGBM_CustomEvalFunction, List[_LGBM_CustomEvalFunction]]] = None,
    ) -> List[_LGBM_BoosterEvalMethodResultType]:
        """Evaluate for training data.

        Parameters
        ----------
        feval : callable, list of callable, or None, optional (default=None)
            Customized evaluation function.
            Each evaluation function should accept two parameters: preds, eval_data,
            and return (eval_name, eval_result, is_higher_better) or list of such tuples.

                preds : numpy 1-D array or numpy 2-D array (for multi-class task)
                    The predicted values.
                    For multi-class task, preds are numpy 2-D array of shape = [n_samples, n_classes].
                    If custom objective function is used, predicted values are returned before any transformation,
                    e.g. they are raw margin instead of probability of positive class for binary task in this case.
                eval_data : Dataset
                    The training dataset.
                eval_name : str
                    The name of evaluation function (without whitespace).
                eval_result : float
                    The eval result.
                is_higher_better : bool
                    Is eval result higher better, e.g. AUC is ``is_higher_better``.

        Returns
        -------
        result : list
            List with (train_dataset_name, eval_name, eval_result, is_higher_better) tuples.
        """
        return self.__inner_eval(self._train_data_name, 0, feval)

    def eval_valid(
        self,
        feval: Optional[Union[_LGBM_CustomEvalFunction, List[_LGBM_CustomEvalFunction]]] = None,
    ) -> List[_LGBM_BoosterEvalMethodResultType]:
        """Evaluate for validation data.

        Parameters
        ----------
        feval : callable, list of callable, or None, optional (default=None)
            Customized evaluation function.
            Each evaluation function should accept two parameters: preds, eval_data,
            and return (eval_name, eval_result, is_higher_better) or list of such tuples.

                preds : numpy 1-D array or numpy 2-D array (for multi-class task)
                    The predicted values.
                    For multi-class task, preds are numpy 2-D array of shape = [n_samples, n_classes].
                    If custom objective function is used, predicted values are returned before any transformation,
                    e.g. they are raw margin instead of probability of positive class for binary task in this case.
                eval_data : Dataset
                    The validation dataset.
                eval_name : str
                    The name of evaluation function (without whitespace).
                eval_result : float
                    The eval result.
                is_higher_better : bool
                    Is eval result higher better, e.g. AUC is ``is_higher_better``.

        Returns
        -------
        result : list
            List with (validation_dataset_name, eval_name, eval_result, is_higher_better) tuples.
        """
        return [
            item
            for i in range(1, self.__num_dataset)
            for item in self.__inner_eval(self.name_valid_sets[i - 1], i, feval)
        ]

    def save_model(
        self,
        filename: Union[str, Path],
        num_iteration: Optional[int] = None,
        start_iteration: int = 0,
        importance_type: str = "split",
    ) -> "Booster":
        """Save Booster to file.

        Parameters
        ----------
        filename : str or pathlib.Path
            Filename to save Booster.
        num_iteration : int or None, optional (default=None)
            Index of the iteration that should be saved.
            If None, if the best iteration exists, it is saved; otherwise, all iterations are saved.
            If <= 0, all iterations are saved.
        start_iteration : int, optional (default=0)
            Start index of the iteration that should be saved.
        importance_type : str, optional (default="split")
            What type of feature importance should be saved.
            If "split", result contains numbers of times the feature is used in a model.
            If "gain", result contains total gains of splits which use the feature.

        Returns
        -------
        self : Booster
            Returns self.
        """
        if num_iteration is None:
            num_iteration = self.best_iteration
        importance_type_int = _FEATURE_IMPORTANCE_TYPE_MAPPER[importance_type]
        _safe_call(
            _LIB.LGBM_BoosterSaveModel(
                self._handle,
                ctypes.c_int(start_iteration),
                ctypes.c_int(num_iteration),
                ctypes.c_int(importance_type_int),
                _c_str(str(filename)),
            )
        )
        _dump_pandas_categorical(self.pandas_categorical, filename)
        return self

    def shuffle_models(
        self,
        start_iteration: int = 0,
        end_iteration: int = -1,
    ) -> "Booster":
        """Shuffle models.

        Parameters
        ----------
        start_iteration : int, optional (default=0)
            The first iteration that will be shuffled.
        end_iteration : int, optional (default=-1)
            The last iteration that will be shuffled.
            If <= 0, means the last available iteration.

        Returns
        -------
        self : Booster
            Booster with shuffled models.
        """
        _safe_call(
            _LIB.LGBM_BoosterShuffleModels(
                self._handle,
                ctypes.c_int(start_iteration),
                ctypes.c_int(end_iteration),
            )
        )
        return self

    def model_from_string(self, model_str: str) -> "Booster":
        """Load Booster from a string.

        Parameters
        ----------
        model_str : str
            Model will be loaded from this string.

        Returns
        -------
        self : Booster
            Loaded Booster object.
        """
        # ensure that existing Booster is freed before replacing it
        # with a new one createdfrom file
        _safe_call(_LIB.LGBM_BoosterFree(self._handle))
        self._free_buffer()
        self._handle = ctypes.c_void_p()
        out_num_iterations = ctypes.c_int(0)
        _safe_call(
            _LIB.LGBM_BoosterLoadModelFromString(
                _c_str(model_str),
                ctypes.byref(out_num_iterations),
                ctypes.byref(self._handle),
            )
        )
        out_num_class = ctypes.c_int(0)
        _safe_call(
            _LIB.LGBM_BoosterGetNumClasses(
                self._handle,
                ctypes.byref(out_num_class),
            )
        )
        self.__num_class = out_num_class.value
        self.pandas_categorical = _load_pandas_categorical(model_str=model_str)
        return self

    def model_to_string(
        self,
        num_iteration: Optional[int] = None,
        start_iteration: int = 0,
        importance_type: str = "split",
    ) -> str:
        """Save Booster to string.

        Parameters
        ----------
        num_iteration : int or None, optional (default=None)
            Index of the iteration that should be saved.
            If None, if the best iteration exists, it is saved; otherwise, all iterations are saved.
            If <= 0, all iterations are saved.
        start_iteration : int, optional (default=0)
            Start index of the iteration that should be saved.
        importance_type : str, optional (default="split")
            What type of feature importance should be saved.
            If "split", result contains numbers of times the feature is used in a model.
            If "gain", result contains total gains of splits which use the feature.

        Returns
        -------
        str_repr : str
            String representation of Booster.
        """
        if num_iteration is None:
            num_iteration = self.best_iteration
        importance_type_int = _FEATURE_IMPORTANCE_TYPE_MAPPER[importance_type]
        buffer_len = 1 << 20
        tmp_out_len = ctypes.c_int64(0)
        string_buffer = ctypes.create_string_buffer(buffer_len)
        ptr_string_buffer = ctypes.c_char_p(ctypes.addressof(string_buffer))
        _safe_call(
            _LIB.LGBM_BoosterSaveModelToString(
                self._handle,
                ctypes.c_int(start_iteration),
                ctypes.c_int(num_iteration),
                ctypes.c_int(importance_type_int),
                ctypes.c_int64(buffer_len),
                ctypes.byref(tmp_out_len),
                ptr_string_buffer,
            )
        )
        actual_len = tmp_out_len.value
        # if buffer length is not long enough, re-allocate a buffer
        if actual_len > buffer_len:
            string_buffer = ctypes.create_string_buffer(actual_len)
            ptr_string_buffer = ctypes.c_char_p(ctypes.addressof(string_buffer))
            _safe_call(
                _LIB.LGBM_BoosterSaveModelToString(
                    self._handle,
                    ctypes.c_int(start_iteration),
                    ctypes.c_int(num_iteration),
                    ctypes.c_int(importance_type_int),
                    ctypes.c_int64(actual_len),
                    ctypes.byref(tmp_out_len),
                    ptr_string_buffer,
                )
            )
        ret = string_buffer.value.decode("utf-8")
        ret += _dump_pandas_categorical(self.pandas_categorical)
        return ret

    def dump_model(
        self,
        num_iteration: Optional[int] = None,
        start_iteration: int = 0,
        importance_type: str = "split",
        object_hook: Optional[Callable[[Dict[str, Any]], Dict[str, Any]]] = None,
    ) -> Dict[str, Any]:
        """Dump Booster to JSON format.

        Parameters
        ----------
        num_iteration : int or None, optional (default=None)
            Index of the iteration that should be dumped.
            If None, if the best iteration exists, it is dumped; otherwise, all iterations are dumped.
            If <= 0, all iterations are dumped.
        start_iteration : int, optional (default=0)
            Start index of the iteration that should be dumped.
        importance_type : str, optional (default="split")
            What type of feature importance should be dumped.
            If "split", result contains numbers of times the feature is used in a model.
            If "gain", result contains total gains of splits which use the feature.
        object_hook : callable or None, optional (default=None)
            If not None, ``object_hook`` is a function called while parsing the json
            string returned by the C API. It may be used to alter the json, to store
            specific values while building the json structure. It avoids
            walking through the structure again. It saves a significant amount
            of time if the number of trees is huge.
            Signature is ``def object_hook(node: dict) -> dict``.
            None is equivalent to ``lambda node: node``.
            See documentation of ``json.loads()`` for further details.

        Returns
        -------
        json_repr : dict
            JSON format of Booster.
        """
        if num_iteration is None:
            num_iteration = self.best_iteration
        importance_type_int = _FEATURE_IMPORTANCE_TYPE_MAPPER[importance_type]
        buffer_len = 1 << 20
        tmp_out_len = ctypes.c_int64(0)
        string_buffer = ctypes.create_string_buffer(buffer_len)
        ptr_string_buffer = ctypes.c_char_p(ctypes.addressof(string_buffer))
        _safe_call(
            _LIB.LGBM_BoosterDumpModel(
                self._handle,
                ctypes.c_int(start_iteration),
                ctypes.c_int(num_iteration),
                ctypes.c_int(importance_type_int),
                ctypes.c_int64(buffer_len),
                ctypes.byref(tmp_out_len),
                ptr_string_buffer,
            )
        )
        actual_len = tmp_out_len.value
        # if buffer length is not long enough, reallocate a buffer
        if actual_len > buffer_len:
            string_buffer = ctypes.create_string_buffer(actual_len)
            ptr_string_buffer = ctypes.c_char_p(ctypes.addressof(string_buffer))
            _safe_call(
                _LIB.LGBM_BoosterDumpModel(
                    self._handle,
                    ctypes.c_int(start_iteration),
                    ctypes.c_int(num_iteration),
                    ctypes.c_int(importance_type_int),
                    ctypes.c_int64(actual_len),
                    ctypes.byref(tmp_out_len),
                    ptr_string_buffer,
                )
            )
        ret = json.loads(string_buffer.value.decode("utf-8"), object_hook=object_hook)
        ret["pandas_categorical"] = json.loads(
            json.dumps(
                self.pandas_categorical,
                default=_json_default_with_numpy,
            )
        )
        return ret

    def predict(
        self,
        data: _LGBM_PredictDataType,
        start_iteration: int = 0,
        num_iteration: Optional[int] = None,
        raw_score: bool = False,
        pred_leaf: bool = False,
        pred_contrib: bool = False,
        data_has_header: bool = False,
        validate_features: bool = False,
        **kwargs: Any,
    ) -> Union[np.ndarray, scipy.sparse.spmatrix, List[scipy.sparse.spmatrix]]:
        """Make a prediction.

        Parameters
        ----------
        data : str, pathlib.Path, numpy array, pandas DataFrame, pyarrow Table, H2O DataTable's Frame or scipy.sparse
            Data source for prediction.
            If str or pathlib.Path, it represents the path to a text file (CSV, TSV, or LibSVM).
        start_iteration : int, optional (default=0)
            Start index of the iteration to predict.
            If <= 0, starts from the first iteration.
        num_iteration : int or None, optional (default=None)
            Total number of iterations used in the prediction.
            If None, if the best iteration exists and start_iteration <= 0, the best iteration is used;
            otherwise, all iterations from ``start_iteration`` are used (no limits).
            If <= 0, all iterations from ``start_iteration`` are used (no limits).
        raw_score : bool, optional (default=False)
            Whether to predict raw scores.
        pred_leaf : bool, optional (default=False)
            Whether to predict leaf index.
        pred_contrib : bool, optional (default=False)
            Whether to predict feature contributions.

            .. note::

                If you want to get more explanations for your model's predictions using SHAP values,
                like SHAP interaction values,
                you can install the shap package (https://github.com/slundberg/shap).
                Note that unlike the shap package, with ``pred_contrib`` we return a matrix with an extra
                column, where the last column is the expected value.

        data_has_header : bool, optional (default=False)
            Whether the data has header.
            Used only if data is str.
        validate_features : bool, optional (default=False)
            If True, ensure that the features used to predict match the ones used to train.
            Used only if data is pandas DataFrame.
        **kwargs
            Other parameters for the prediction.

        Returns
        -------
        result : numpy array, scipy.sparse or list of scipy.sparse
            Prediction result.
            Can be sparse or a list of sparse objects (each element represents predictions for one class) for feature contributions (when ``pred_contrib=True``).
        """
        predictor = _InnerPredictor.from_booster(
            booster=self,
            pred_parameter=deepcopy(kwargs),
        )
        if num_iteration is None:
            if start_iteration <= 0:
                num_iteration = self.best_iteration
            else:
                num_iteration = -1
        return predictor.predict(
            data=data,
            start_iteration=start_iteration,
            num_iteration=num_iteration,
            raw_score=raw_score,
            pred_leaf=pred_leaf,
            pred_contrib=pred_contrib,
            data_has_header=data_has_header,
            validate_features=validate_features,
        )

    def refit(
        self,
        data: _LGBM_TrainDataType,
        label: _LGBM_LabelType,
        decay_rate: float = 0.9,
        reference: Optional[Dataset] = None,
        weight: Optional[_LGBM_WeightType] = None,
        group: Optional[_LGBM_GroupType] = None,
        init_score: Optional[_LGBM_InitScoreType] = None,
        feature_name: _LGBM_FeatureNameConfiguration = "auto",
        categorical_feature: _LGBM_CategoricalFeatureConfiguration = "auto",
        dataset_params: Optional[Dict[str, Any]] = None,
        free_raw_data: bool = True,
        validate_features: bool = False,
<<<<<<< HEAD
        **kwargs: Any
=======
        **kwargs,
>>>>>>> dd31208a
    ) -> "Booster":
        """Refit the existing Booster by new data.

        Parameters
        ----------
        data : str, pathlib.Path, numpy array, pandas DataFrame, H2O DataTable's Frame, scipy.sparse, Sequence, list of Sequence or list of numpy array
            Data source for refit.
            If str or pathlib.Path, it represents the path to a text file (CSV, TSV, or LibSVM).
        label : list, numpy 1-D array, pandas Series / one-column DataFrame, pyarrow Array or pyarrow ChunkedArray
            Label for refit.
        decay_rate : float, optional (default=0.9)
            Decay rate of refit,
            will use ``leaf_output = decay_rate * old_leaf_output + (1.0 - decay_rate) * new_leaf_output`` to refit trees.
        reference : Dataset or None, optional (default=None)
            Reference for ``data``.

            .. versionadded:: 4.0.0

        weight : list, numpy 1-D array, pandas Series, pyarrow Array, pyarrow ChunkedArray or None, optional (default=None)
            Weight for each ``data`` instance. Weights should be non-negative.

            .. versionadded:: 4.0.0

        group : list, numpy 1-D array, pandas Series, pyarrow Array, pyarrow ChunkedArray or None, optional (default=None)
            Group/query size for ``data``.
            Only used in the learning-to-rank task.
            sum(group) = n_samples.
            For example, if you have a 100-document dataset with ``group = [10, 20, 40, 10, 10, 10]``, that means that you have 6 groups,
            where the first 10 records are in the first group, records 11-30 are in the second group, records 31-70 are in the third group, etc.

            .. versionadded:: 4.0.0

        init_score : list, list of lists (for multi-class task), numpy array, pandas Series, pandas DataFrame (for multi-class task), pyarrow Array, pyarrow ChunkedArray, pyarrow Table (for multi-class task) or None, optional (default=None)
            Init score for ``data``.

            .. versionadded:: 4.0.0

        feature_name : list of str, or 'auto', optional (default="auto")
            Feature names for ``data``.
            If 'auto' and data is pandas DataFrame, data columns names are used.

            .. versionadded:: 4.0.0

        categorical_feature : list of str or int, or 'auto', optional (default="auto")
            Categorical features for ``data``.
            If list of int, interpreted as indices.
            If list of str, interpreted as feature names (need to specify ``feature_name`` as well).
            If 'auto' and data is pandas DataFrame, pandas unordered categorical columns are used.
            All values in categorical features will be cast to int32 and thus should be less than int32 max value (2147483647).
            Large values could be memory consuming. Consider using consecutive integers starting from zero.
            All negative values in categorical features will be treated as missing values.
            The output cannot be monotonically constrained with respect to a categorical feature.
            Floating point numbers in categorical features will be rounded towards 0.

            .. versionadded:: 4.0.0

        dataset_params : dict or None, optional (default=None)
            Other parameters for Dataset ``data``.

            .. versionadded:: 4.0.0

        free_raw_data : bool, optional (default=True)
            If True, raw data is freed after constructing inner Dataset for ``data``.

            .. versionadded:: 4.0.0

        validate_features : bool, optional (default=False)
            If True, ensure that the features used to refit the model match the original ones.
            Used only if data is pandas DataFrame.

            .. versionadded:: 4.0.0

        **kwargs
            Other parameters for refit.
            These parameters will be passed to ``predict`` method.

        Returns
        -------
        result : Booster
            Refitted Booster.
        """
        if self.__set_objective_to_none:
            raise LightGBMError("Cannot refit due to null objective function.")
        if dataset_params is None:
            dataset_params = {}
        predictor = _InnerPredictor.from_booster(booster=self, pred_parameter=deepcopy(kwargs))
        leaf_preds: np.ndarray = predictor.predict(  # type: ignore[assignment]
            data=data,
            start_iteration=-1,
            pred_leaf=True,
            validate_features=validate_features,
        )
        nrow, ncol = leaf_preds.shape
        out_is_linear = ctypes.c_int(0)
        _safe_call(
            _LIB.LGBM_BoosterGetLinear(
                self._handle,
                ctypes.byref(out_is_linear),
            )
        )
        new_params = _choose_param_value(
            main_param_name="linear_tree",
            params=self.params,
            default_value=None,
        )
        new_params["linear_tree"] = bool(out_is_linear.value)
        new_params.update(dataset_params)
        train_set = Dataset(
            data=data,
            label=label,
            reference=reference,
            weight=weight,
            group=group,
            init_score=init_score,
            feature_name=feature_name,
            categorical_feature=categorical_feature,
            params=new_params,
            free_raw_data=free_raw_data,
        )
        new_params["refit_decay_rate"] = decay_rate
        new_booster = Booster(new_params, train_set)
        # Copy models
        _safe_call(
            _LIB.LGBM_BoosterMerge(
                new_booster._handle,
                predictor._handle,
            )
        )
        leaf_preds = leaf_preds.reshape(-1)
        ptr_data, _, _ = _c_int_array(leaf_preds)
        _safe_call(
            _LIB.LGBM_BoosterRefit(
                new_booster._handle,
                ptr_data,
                ctypes.c_int32(nrow),
                ctypes.c_int32(ncol),
            )
        )
        new_booster._network = self._network
        return new_booster

    def get_leaf_output(self, tree_id: int, leaf_id: int) -> float:
        """Get the output of a leaf.

        Parameters
        ----------
        tree_id : int
            The index of the tree.
        leaf_id : int
            The index of the leaf in the tree.

        Returns
        -------
        result : float
            The output of the leaf.
        """
        ret = ctypes.c_double(0)
        _safe_call(
            _LIB.LGBM_BoosterGetLeafValue(
                self._handle,
                ctypes.c_int(tree_id),
                ctypes.c_int(leaf_id),
                ctypes.byref(ret),
            )
        )
        return ret.value

    def set_leaf_output(
        self,
        tree_id: int,
        leaf_id: int,
        value: float,
    ) -> "Booster":
        """Set the output of a leaf.

        .. versionadded:: 4.0.0

        Parameters
        ----------
        tree_id : int
            The index of the tree.
        leaf_id : int
            The index of the leaf in the tree.
        value : float
            Value to set as the output of the leaf.

        Returns
        -------
        self : Booster
            Booster with the leaf output set.
        """
        _safe_call(
            _LIB.LGBM_BoosterSetLeafValue(
                self._handle,
                ctypes.c_int(tree_id),
                ctypes.c_int(leaf_id),
                ctypes.c_double(value),
            )
        )
        return self

    def num_feature(self) -> int:
        """Get number of features.

        Returns
        -------
        num_feature : int
            The number of features.
        """
        out_num_feature = ctypes.c_int(0)
        _safe_call(
            _LIB.LGBM_BoosterGetNumFeature(
                self._handle,
                ctypes.byref(out_num_feature),
            )
        )
        return out_num_feature.value

    def feature_name(self) -> List[str]:
        """Get names of features.

        Returns
        -------
        result : list of str
            List with names of features.
        """
        num_feature = self.num_feature()
        # Get name of features
        tmp_out_len = ctypes.c_int(0)
        reserved_string_buffer_size = 255
        required_string_buffer_size = ctypes.c_size_t(0)
        string_buffers = [ctypes.create_string_buffer(reserved_string_buffer_size) for _ in range(num_feature)]
        ptr_string_buffers = (ctypes.c_char_p * num_feature)(*map(ctypes.addressof, string_buffers))  # type: ignore[misc]
        _safe_call(
            _LIB.LGBM_BoosterGetFeatureNames(
                self._handle,
                ctypes.c_int(num_feature),
                ctypes.byref(tmp_out_len),
                ctypes.c_size_t(reserved_string_buffer_size),
                ctypes.byref(required_string_buffer_size),
                ptr_string_buffers,
            )
        )
        if num_feature != tmp_out_len.value:
            raise ValueError("Length of feature names doesn't equal with num_feature")
        actual_string_buffer_size = required_string_buffer_size.value
        # if buffer length is not long enough, reallocate buffers
        if reserved_string_buffer_size < actual_string_buffer_size:
            string_buffers = [ctypes.create_string_buffer(actual_string_buffer_size) for _ in range(num_feature)]
            ptr_string_buffers = (ctypes.c_char_p * num_feature)(*map(ctypes.addressof, string_buffers))  # type: ignore[misc]
            _safe_call(
                _LIB.LGBM_BoosterGetFeatureNames(
                    self._handle,
                    ctypes.c_int(num_feature),
                    ctypes.byref(tmp_out_len),
                    ctypes.c_size_t(actual_string_buffer_size),
                    ctypes.byref(required_string_buffer_size),
                    ptr_string_buffers,
                )
            )
        return [string_buffers[i].value.decode("utf-8") for i in range(num_feature)]

    def feature_importance(
        self,
        importance_type: str = "split",
        iteration: Optional[int] = None,
    ) -> np.ndarray:
        """Get feature importances.

        Parameters
        ----------
        importance_type : str, optional (default="split")
            How the importance is calculated.
            If "split", result contains numbers of times the feature is used in a model.
            If "gain", result contains total gains of splits which use the feature.
        iteration : int or None, optional (default=None)
            Limit number of iterations in the feature importance calculation.
            If None, if the best iteration exists, it is used; otherwise, all trees are used.
            If <= 0, all trees are used (no limits).

        Returns
        -------
        result : numpy array
            Array with feature importances.
        """
        if iteration is None:
            iteration = self.best_iteration
        importance_type_int = _FEATURE_IMPORTANCE_TYPE_MAPPER[importance_type]
        result = np.empty(self.num_feature(), dtype=np.float64)
        _safe_call(
            _LIB.LGBM_BoosterFeatureImportance(
                self._handle,
                ctypes.c_int(iteration),
                ctypes.c_int(importance_type_int),
                result.ctypes.data_as(ctypes.POINTER(ctypes.c_double)),
            )
        )
        if importance_type_int == _C_API_FEATURE_IMPORTANCE_SPLIT:
            return result.astype(np.int32)
        else:
            return result

    def get_split_value_histogram(
        self,
        feature: Union[int, str],
        bins: Optional[Union[int, str]] = None,
        xgboost_style: bool = False,
    ) -> Union[Tuple[np.ndarray, np.ndarray], np.ndarray, pd_DataFrame]:
        """Get split value histogram for the specified feature.

        Parameters
        ----------
        feature : int or str
            The feature name or index the histogram is calculated for.
            If int, interpreted as index.
            If str, interpreted as name.

            .. warning::

                Categorical features are not supported.

        bins : int, str or None, optional (default=None)
            The maximum number of bins.
            If None, or int and > number of unique split values and ``xgboost_style=True``,
            the number of bins equals number of unique split values.
            If str, it should be one from the list of the supported values by ``numpy.histogram()`` function.
        xgboost_style : bool, optional (default=False)
            Whether the returned result should be in the same form as it is in XGBoost.
            If False, the returned value is tuple of 2 numpy arrays as it is in ``numpy.histogram()`` function.
            If True, the returned value is matrix, in which the first column is the right edges of non-empty bins
            and the second one is the histogram values.

        Returns
        -------
        result_tuple : tuple of 2 numpy arrays
            If ``xgboost_style=False``, the values of the histogram of used splitting values for the specified feature
            and the bin edges.
        result_array_like : numpy array or pandas DataFrame (if pandas is installed)
            If ``xgboost_style=True``, the histogram of used splitting values for the specified feature.
        """

        def add(root: Dict[str, Any]) -> None:
            """Recursively add thresholds."""
            if "split_index" in root:  # non-leaf
                if feature_names is not None and isinstance(feature, str):
                    split_feature = feature_names[root["split_feature"]]
                else:
                    split_feature = root["split_feature"]
                if split_feature == feature:
                    if isinstance(root["threshold"], str):
                        raise LightGBMError("Cannot compute split value histogram for the categorical feature")
                    else:
                        values.append(root["threshold"])
                add(root["left_child"])
                add(root["right_child"])

        model = self.dump_model()
        feature_names = model.get("feature_names")
        tree_infos = model["tree_info"]
        values: List[float] = []
        for tree_info in tree_infos:
            add(tree_info["tree_structure"])

        if bins is None or isinstance(bins, int) and xgboost_style:
            n_unique = len(np.unique(values))
            bins = max(min(n_unique, bins) if bins is not None else n_unique, 1)
        hist, bin_edges = np.histogram(values, bins=bins)
        if xgboost_style:
            ret = np.column_stack((bin_edges[1:], hist))
            ret = ret[ret[:, 1] > 0]
            if PANDAS_INSTALLED:
                return pd_DataFrame(ret, columns=["SplitValue", "Count"])
            else:
                return ret
        else:
            return hist, bin_edges

    def __inner_eval(
        self,
        data_name: str,
        data_idx: int,
        feval: Optional[Union[_LGBM_CustomEvalFunction, List[_LGBM_CustomEvalFunction]]],
    ) -> List[_LGBM_BoosterEvalMethodResultType]:
        """Evaluate training or validation data."""
        if data_idx >= self.__num_dataset:
            raise ValueError("Data_idx should be smaller than number of dataset")
        self.__get_eval_info()
        ret = []
        if self.__num_inner_eval > 0:
            result = np.empty(self.__num_inner_eval, dtype=np.float64)
            tmp_out_len = ctypes.c_int(0)
            _safe_call(
                _LIB.LGBM_BoosterGetEval(
                    self._handle,
                    ctypes.c_int(data_idx),
                    ctypes.byref(tmp_out_len),
                    result.ctypes.data_as(ctypes.POINTER(ctypes.c_double)),
                )
            )
            if tmp_out_len.value != self.__num_inner_eval:
                raise ValueError("Wrong length of eval results")
            for i in range(self.__num_inner_eval):
                ret.append((data_name, self.__name_inner_eval[i], result[i], self.__higher_better_inner_eval[i]))
        if callable(feval):
            feval = [feval]
        if feval is not None:
            if data_idx == 0:
                cur_data = self.train_set
            else:
                cur_data = self.valid_sets[data_idx - 1]
            for eval_function in feval:
                if eval_function is None:
                    continue
                feval_ret = eval_function(self.__inner_predict(data_idx), cur_data)
                if isinstance(feval_ret, list):
                    for eval_name, val, is_higher_better in feval_ret:
                        ret.append((data_name, eval_name, val, is_higher_better))
                else:
                    eval_name, val, is_higher_better = feval_ret
                    ret.append((data_name, eval_name, val, is_higher_better))
        return ret

    def __inner_predict(self, data_idx: int) -> np.ndarray:
        """Predict for training and validation dataset."""
        if data_idx >= self.__num_dataset:
            raise ValueError("Data_idx should be smaller than number of dataset")
        if self.__inner_predict_buffer[data_idx] is None:
            if data_idx == 0:
                n_preds = self.train_set.num_data() * self.__num_class
            else:
                n_preds = self.valid_sets[data_idx - 1].num_data() * self.__num_class
            self.__inner_predict_buffer[data_idx] = np.empty(n_preds, dtype=np.float64)
        # avoid to predict many time in one iteration
        if not self.__is_predicted_cur_iter[data_idx]:
            tmp_out_len = ctypes.c_int64(0)
            data_ptr = self.__inner_predict_buffer[data_idx].ctypes.data_as(ctypes.POINTER(ctypes.c_double))  # type: ignore[union-attr]
            _safe_call(
                _LIB.LGBM_BoosterGetPredict(
                    self._handle,
                    ctypes.c_int(data_idx),
                    ctypes.byref(tmp_out_len),
                    data_ptr,
                )
            )
            if tmp_out_len.value != len(self.__inner_predict_buffer[data_idx]):  # type: ignore[arg-type]
                raise ValueError(f"Wrong length of predict results for data {data_idx}")
            self.__is_predicted_cur_iter[data_idx] = True
        result: np.ndarray = self.__inner_predict_buffer[data_idx]  # type: ignore[assignment]
        if self.__num_class > 1:
            num_data = result.size // self.__num_class
            result = result.reshape(num_data, self.__num_class, order="F")
        return result

    def __get_eval_info(self) -> None:
        """Get inner evaluation count and names."""
        if self.__need_reload_eval_info:
            self.__need_reload_eval_info = False
            out_num_eval = ctypes.c_int(0)
            # Get num of inner evals
            _safe_call(
                _LIB.LGBM_BoosterGetEvalCounts(
                    self._handle,
                    ctypes.byref(out_num_eval),
                )
            )
            self.__num_inner_eval = out_num_eval.value
            if self.__num_inner_eval > 0:
                # Get name of eval metrics
                tmp_out_len = ctypes.c_int(0)
                reserved_string_buffer_size = 255
                required_string_buffer_size = ctypes.c_size_t(0)
                string_buffers = [
                    ctypes.create_string_buffer(reserved_string_buffer_size) for _ in range(self.__num_inner_eval)
                ]
                ptr_string_buffers = (ctypes.c_char_p * self.__num_inner_eval)(*map(ctypes.addressof, string_buffers))  # type: ignore[misc]
                _safe_call(
                    _LIB.LGBM_BoosterGetEvalNames(
                        self._handle,
                        ctypes.c_int(self.__num_inner_eval),
                        ctypes.byref(tmp_out_len),
                        ctypes.c_size_t(reserved_string_buffer_size),
                        ctypes.byref(required_string_buffer_size),
                        ptr_string_buffers,
                    )
                )
                if self.__num_inner_eval != tmp_out_len.value:
                    raise ValueError("Length of eval names doesn't equal with num_evals")
                actual_string_buffer_size = required_string_buffer_size.value
                # if buffer length is not long enough, reallocate buffers
                if reserved_string_buffer_size < actual_string_buffer_size:
                    string_buffers = [
                        ctypes.create_string_buffer(actual_string_buffer_size) for _ in range(self.__num_inner_eval)
                    ]
                    ptr_string_buffers = (ctypes.c_char_p * self.__num_inner_eval)(
                        *map(ctypes.addressof, string_buffers)
                    )  # type: ignore[misc]
                    _safe_call(
                        _LIB.LGBM_BoosterGetEvalNames(
                            self._handle,
                            ctypes.c_int(self.__num_inner_eval),
                            ctypes.byref(tmp_out_len),
                            ctypes.c_size_t(actual_string_buffer_size),
                            ctypes.byref(required_string_buffer_size),
                            ptr_string_buffers,
                        )
                    )
                self.__name_inner_eval = [string_buffers[i].value.decode("utf-8") for i in range(self.__num_inner_eval)]
                self.__higher_better_inner_eval = [
                    name.startswith(("auc", "ndcg@", "map@", "average_precision")) for name in self.__name_inner_eval
                ]<|MERGE_RESOLUTION|>--- conflicted
+++ resolved
@@ -1562,13 +1562,8 @@
         csc: scipy.sparse.csc_matrix,
         start_iteration: int,
         num_iteration: int,
-<<<<<<< HEAD
-        predict_type: int
-    ) -> Tuple[Union[List[scipy.sparse.csc_matrix], List[scipy.sparse.csr_matrix]], int]:
-=======
         predict_type: int,
-    ):
->>>>>>> dd31208a
+    ) -> Tuple[Union[List[scipy.sparse.csc_matrix], List[scipy.sparse.csr_matrix]], int]::
         ptr_indptr, type_ptr_indptr, __ = _c_int_array(csc.indptr)
         ptr_data, type_ptr_data, _ = _c_float_array(csc.data)
         csc_indices = csc.indices.astype(np.int32, copy=False)
@@ -4765,11 +4760,7 @@
         dataset_params: Optional[Dict[str, Any]] = None,
         free_raw_data: bool = True,
         validate_features: bool = False,
-<<<<<<< HEAD
-        **kwargs: Any
-=======
-        **kwargs,
->>>>>>> dd31208a
+        **kwargs: Any,
     ) -> "Booster":
         """Refit the existing Booster by new data.
 
