# coding: utf-8
import os
import tempfile
import unittest

import lightgbm as lgb
import numpy as np

from scipy import sparse
from sklearn.datasets import load_breast_cancer, dump_svmlight_file, load_svmlight_file
from sklearn.model_selection import train_test_split
import json
import operator


def find_upper_and_lower_bounds(bst):
    class _max:
        def __lt__(self, other): return False
        def __gt__(self, other): return True

    class _min:
        def __lt__(self, other): return True
        def __gt__(self, other): return False

    MAX, MIN = _max(), _min()

<<<<<<< HEAD
    def find_bound_value_in_tree(tree, bound_value, op):
        bound_candidate = bound_value
        if ('left_child' in tree):
            bound_candidate = find_bound_value_in_tree(tree['left_child'], bound_candidate, op)
        if ('right_child' in tree):
            bound_candidate = find_bound_value_in_tree(tree['right_child'], bound_candidate, op)
        if ('leaf_value' in tree):
            leaf_value = float(tree['leaf_value'])
            if (op(leaf_value, bound_candidate)):
                return leaf_value
            else:
                return bound_candidate
        return bound_candidate

    result_dict = json.loads(json.dumps(bst.dump_model()))
    expected_upper_bound = 0.0
    expected_lower_bound = 0.0
    tree_info = result_dict['tree_info']
    for item in tree_info:
        tree = item['tree_structure']
        expected_upper_bound += find_bound_value_in_tree(tree, MIN, operator.gt)
        expected_lower_bound += find_bound_value_in_tree(tree, MAX, operator.lt)
    return (expected_lower_bound, expected_upper_bound)
=======
    def find_max_leaf_value_in_tree(tree, max_value = MIN):
        max_candidate = max_value
        if ('left_child' in tree):
            max_candidate = find_max_leaf_value_in_tree(tree['left_child'], max_value)
        if ('right_child' in tree):
            max_candidate = find_max_leaf_value_in_tree(tree['right_child'], max_candidate)
        if ('leaf_value' in tree):
            leaf_value = float(tree['leaf_value'])
            if (leaf_value > max_candidate):
                return leaf_value
            else:
                return max_candidate
        return max_candidate

    result_str = json.dumps(bst.dump_model(), sort_keys=False, indent=4)
    result_dict = json.loads(result_str)
    expected_upper_bound = 0.0
    tree_info = result_dict['tree_info']
    for item in tree_info:
        tree = item['tree_structure']
        expected_upper_bound += find_max_leaf_value_in_tree(tree)
    return expected_upper_bound
>>>>>>> 8ae8f3e4

class TestBasic(unittest.TestCase):

    def test(self):
        X_train, X_test, y_train, y_test = train_test_split(*load_breast_cancer(True),
                                                            test_size=0.1, random_state=2)
        train_data = lgb.Dataset(X_train, label=y_train)
        valid_data = train_data.create_valid(X_test, label=y_test)

        params = {
            "objective": "binary",
            "metric": "auc",
            "min_data": 10,
            "num_leaves": 15,
            "verbose": -1,
            "num_threads": 1,
            "max_bin": 255
        }
        bst = lgb.Booster(params, train_data)
        bst.add_valid(valid_data, "valid_1")

        for i in range(20):
            bst.update()
            if i % 10 == 0:
                print(bst.eval_train(), bst.eval_valid())

<<<<<<< HEAD
        (lower_bound, upper_bound) = find_upper_and_lower_bounds(bst)
=======
>>>>>>> 8ae8f3e4

        self.assertEqual(bst.current_iteration(), 20)
        self.assertEqual(bst.num_trees(), 20)
        self.assertEqual(bst.num_model_per_iteration(), 1)
<<<<<<< HEAD
        self.assertAlmostEqual(bst.upper_bound(), upper_bound, places=5)
        self.assertAlmostEqual(bst.lower_bound(), lower_bound, places=5)
=======
        self.assertAlmostEqual(bst.upper_bound(), find_upper_and_lower_bounds(bst), places=5)
        self.assertAlmostEqual(bst.lower_bound(), -3.13, places=2)
>>>>>>> 8ae8f3e4

        bst.save_model("model.txt")
        pred_from_matr = bst.predict(X_test)
        with tempfile.NamedTemporaryFile() as f:
            tname = f.name
        with open(tname, "w+b") as f:
            dump_svmlight_file(X_test, y_test, f)
        pred_from_file = bst.predict(tname)
        os.remove(tname)
        np.testing.assert_allclose(pred_from_matr, pred_from_file)

        # check saved model persistence
        bst = lgb.Booster(params, model_file="model.txt")
        os.remove("model.txt")
        pred_from_model_file = bst.predict(X_test)
        # we need to check the consistency of model file here, so test for exact equal
        np.testing.assert_array_equal(pred_from_matr, pred_from_model_file)

        # check early stopping is working. Make it stop very early, so the scores should be very close to zero
        pred_parameter = {"pred_early_stop": True, "pred_early_stop_freq": 5, "pred_early_stop_margin": 1.5}
        pred_early_stopping = bst.predict(X_test, **pred_parameter)
        # scores likely to be different, but prediction should still be the same
        np.testing.assert_array_equal(np.sign(pred_from_matr), np.sign(pred_early_stopping))

        # test that shape is checked during prediction
        bad_X_test = X_test[:, 1:]
        bad_shape_error_msg = "The number of features in data*"
        np.testing.assert_raises_regex(lgb.basic.LightGBMError, bad_shape_error_msg,
                                       bst.predict, bad_X_test)
        np.testing.assert_raises_regex(lgb.basic.LightGBMError, bad_shape_error_msg,
                                       bst.predict, sparse.csr_matrix(bad_X_test))
        np.testing.assert_raises_regex(lgb.basic.LightGBMError, bad_shape_error_msg,
                                       bst.predict, sparse.csc_matrix(bad_X_test))
        with open(tname, "w+b") as f:
            dump_svmlight_file(bad_X_test, y_test, f)
        np.testing.assert_raises_regex(lgb.basic.LightGBMError, bad_shape_error_msg,
                                       bst.predict, tname)
        with open(tname, "w+b") as f:
            dump_svmlight_file(X_test, y_test, f, zero_based=False)
        np.testing.assert_raises_regex(lgb.basic.LightGBMError, bad_shape_error_msg,
                                       bst.predict, tname)
        os.remove(tname)

    def test_chunked_dataset(self):
        X_train, X_test, y_train, y_test = train_test_split(*load_breast_cancer(True), test_size=0.1, random_state=2)

        chunk_size = X_train.shape[0] // 10 + 1
        X_train = [X_train[i * chunk_size:(i + 1) * chunk_size, :] for i in range(X_train.shape[0] // chunk_size + 1)]
        X_test = [X_test[i * chunk_size:(i + 1) * chunk_size, :] for i in range(X_test.shape[0] // chunk_size + 1)]

        train_data = lgb.Dataset(X_train, label=y_train, params={"bin_construct_sample_cnt": 100})
        valid_data = train_data.create_valid(X_test, label=y_test, params={"bin_construct_sample_cnt": 100})
        train_data.construct()
        valid_data.construct()

    def test_subset_group(self):
        X_train, y_train = load_svmlight_file(os.path.join(os.path.dirname(os.path.realpath(__file__)),
                                                           '../../examples/lambdarank/rank.train'))
        q_train = np.loadtxt(os.path.join(os.path.dirname(os.path.realpath(__file__)),
                                          '../../examples/lambdarank/rank.train.query'))
        lgb_train = lgb.Dataset(X_train, y_train, group=q_train)
        self.assertEqual(len(lgb_train.get_group()), 201)
        subset = lgb_train.subset(list(range(10))).construct()
        subset_group = subset.get_group()
        self.assertEqual(len(subset_group), 2)
        self.assertEqual(subset_group[0], 1)
        self.assertEqual(subset_group[1], 9)

    def test_add_features_throws_if_num_data_unequal(self):
        X1 = np.random.random((100, 1))
        X2 = np.random.random((10, 1))
        d1 = lgb.Dataset(X1).construct()
        d2 = lgb.Dataset(X2).construct()
        with self.assertRaises(lgb.basic.LightGBMError):
            d1.add_features_from(d2)

    def test_add_features_throws_if_datasets_unconstructed(self):
        X1 = np.random.random((100, 1))
        X2 = np.random.random((100, 1))
        with self.assertRaises(ValueError):
            d1 = lgb.Dataset(X1)
            d2 = lgb.Dataset(X2)
            d1.add_features_from(d2)
        with self.assertRaises(ValueError):
            d1 = lgb.Dataset(X1).construct()
            d2 = lgb.Dataset(X2)
            d1.add_features_from(d2)
        with self.assertRaises(ValueError):
            d1 = lgb.Dataset(X1)
            d2 = lgb.Dataset(X2).construct()
            d1.add_features_from(d2)

    def test_add_features_equal_data_on_alternating_used_unused(self):
        self.maxDiff = None
        X = np.random.random((100, 5))
        X[:, [1, 3]] = 0
        names = ['col_%d' % i for i in range(5)]
        for j in range(1, 5):
            d1 = lgb.Dataset(X[:, :j], feature_name=names[:j]).construct()
            d2 = lgb.Dataset(X[:, j:], feature_name=names[j:]).construct()
            d1.add_features_from(d2)
            with tempfile.NamedTemporaryFile() as f:
                d1name = f.name
            d1._dump_text(d1name)
            d = lgb.Dataset(X, feature_name=names).construct()
            with tempfile.NamedTemporaryFile() as f:
                dname = f.name
            d._dump_text(dname)
            with open(d1name, 'rt') as d1f:
                d1txt = d1f.read()
            with open(dname, 'rt') as df:
                dtxt = df.read()
            os.remove(dname)
            os.remove(d1name)
            self.assertEqual(dtxt, d1txt)

    def test_add_features_same_booster_behaviour(self):
        self.maxDiff = None
        X = np.random.random((100, 5))
        X[:, [1, 3]] = 0
        names = ['col_%d' % i for i in range(5)]
        for j in range(1, 5):
            d1 = lgb.Dataset(X[:, :j], feature_name=names[:j]).construct()
            d2 = lgb.Dataset(X[:, j:], feature_name=names[j:]).construct()
            d1.add_features_from(d2)
            d = lgb.Dataset(X, feature_name=names).construct()
            y = np.random.random(100)
            d1.set_label(y)
            d.set_label(y)
            b1 = lgb.Booster(train_set=d1)
            b = lgb.Booster(train_set=d)
            for k in range(10):
                b.update()
                b1.update()
            with tempfile.NamedTemporaryFile() as df:
                dname = df.name
            with tempfile.NamedTemporaryFile() as d1f:
                d1name = d1f.name
            b1.save_model(d1name)
            b.save_model(dname)
            with open(dname, 'rt') as df:
                dtxt = df.read()
            with open(d1name, 'rt') as d1f:
                d1txt = d1f.read()
            self.assertEqual(dtxt, d1txt)

    def test_get_feature_penalty_and_monotone_constraints(self):
        X = np.random.random((100, 1))
        d = lgb.Dataset(X, params={'feature_penalty': [0.5],
                                   'monotone_constraints': [1]}).construct()
        np.testing.assert_allclose(d.get_feature_penalty(), [0.5])
        np.testing.assert_array_equal(d.get_monotone_constraints(), [1])
        d = lgb.Dataset(X).construct()
        self.assertIsNone(d.get_feature_penalty())
        self.assertIsNone(d.get_monotone_constraints())

    def test_add_features_feature_penalty(self):
        X = np.random.random((100, 2))
        test_cases = [
            (None, None, None),
            ([0.5], None, [0.5, 1]),
            (None, [0.5], [1, 0.5]),
            ([0.5], [0.5], [0.5, 0.5])]
        for (p1, p2, expected) in test_cases:
            params1 = {'feature_penalty': p1} if p1 is not None else {}
            d1 = lgb.Dataset(X[:, 0].reshape((-1, 1)), params=params1).construct()
            params2 = {'feature_penalty': p2} if p2 is not None else {}
            d2 = lgb.Dataset(X[:, 1].reshape((-1, 1)), params=params2).construct()
            d1.add_features_from(d2)
            actual = d1.get_feature_penalty()
            if expected is None:
                self.assertIsNone(actual)
            else:
                np.testing.assert_allclose(actual, expected)

    def test_add_features_monotone_types(self):
        X = np.random.random((100, 2))
        test_cases = [
            (None, None, None),
            ([1], None, [1, 0]),
            (None, [1], [0, 1]),
            ([1], [-1], [1, -1])]
        for (p1, p2, expected) in test_cases:
            params1 = {'monotone_constraints': p1} if p1 is not None else {}
            d1 = lgb.Dataset(X[:, 0].reshape((-1, 1)), params=params1).construct()
            params2 = {'monotone_constraints': p2} if p2 is not None else {}
            d2 = lgb.Dataset(X[:, 1].reshape((-1, 1)), params=params2).construct()
            d1.add_features_from(d2)
            actual = d1.get_monotone_constraints()
            if actual is None:
                self.assertIsNone(actual)
            else:
                np.testing.assert_array_equal(actual, expected)

    def test_cegb_affects_behavior(self):
        X = np.random.random((100, 5))
        X[:, [1, 3]] = 0
        y = np.random.random(100)
        names = ['col_%d' % i for i in range(5)]
        ds = lgb.Dataset(X, feature_name=names).construct()
        ds.set_label(y)
        base = lgb.Booster(train_set=ds)
        for k in range(10):
            base.update()
        with tempfile.NamedTemporaryFile() as f:
            basename = f.name
        base.save_model(basename)
        with open(basename, 'rt') as f:
            basetxt = f.read()
        # Set extremely harsh penalties, so CEGB will block most splits.
        cases = [{'cegb_penalty_feature_coupled': [50, 100, 10, 25, 30]},
                 {'cegb_penalty_feature_lazy': [1, 2, 3, 4, 5]},
                 {'cegb_penalty_split': 1}]
        for case in cases:
            booster = lgb.Booster(train_set=ds, params=case)
            for k in range(10):
                booster.update()
            with tempfile.NamedTemporaryFile() as f:
                casename = f.name
            booster.save_model(casename)
            with open(casename, 'rt') as f:
                casetxt = f.read()
            self.assertNotEqual(basetxt, casetxt)

    def test_cegb_scaling_equalities(self):
        X = np.random.random((100, 5))
        X[:, [1, 3]] = 0
        y = np.random.random(100)
        names = ['col_%d' % i for i in range(5)]
        ds = lgb.Dataset(X, feature_name=names).construct()
        ds.set_label(y)
        # Compare pairs of penalties, to ensure scaling works as intended
        pairs = [({'cegb_penalty_feature_coupled': [1, 2, 1, 2, 1]},
                  {'cegb_penalty_feature_coupled': [0.5, 1, 0.5, 1, 0.5], 'cegb_tradeoff': 2}),
                 ({'cegb_penalty_feature_lazy': [0.01, 0.02, 0.03, 0.04, 0.05]},
                  {'cegb_penalty_feature_lazy': [0.005, 0.01, 0.015, 0.02, 0.025], 'cegb_tradeoff': 2}),
                 ({'cegb_penalty_split': 1},
                  {'cegb_penalty_split': 2, 'cegb_tradeoff': 0.5})]
        for (p1, p2) in pairs:
            booster1 = lgb.Booster(train_set=ds, params=p1)
            booster2 = lgb.Booster(train_set=ds, params=p2)
            for k in range(10):
                booster1.update()
                booster2.update()
            with tempfile.NamedTemporaryFile() as f:
                p1name = f.name
            # Reset booster1's parameters to p2, so the parameter section of the file matches.
            booster1.reset_parameter(p2)
            booster1.save_model(p1name)
            with open(p1name, 'rt') as f:
                p1txt = f.read()
            with tempfile.NamedTemporaryFile() as f:
                p2name = f.name
            booster2.save_model(p2name)
            with open(p2name, 'rt') as f:
                p2txt = f.read()
            self.maxDiff = None
            self.assertEqual(p1txt, p2txt)

    def test_consistent_state_for_dataset_fields(self):

        def check_asserts(data):
            np.testing.assert_allclose(data.label, data.get_label())
            np.testing.assert_allclose(data.label, data.get_field('label'))
            self.assertFalse(np.isnan(data.label[0]))
            self.assertFalse(np.isinf(data.label[1]))
            np.testing.assert_allclose(data.weight, data.get_weight())
            np.testing.assert_allclose(data.weight, data.get_field('weight'))
            self.assertFalse(np.isnan(data.weight[0]))
            self.assertFalse(np.isinf(data.weight[1]))
            np.testing.assert_allclose(data.init_score, data.get_init_score())
            np.testing.assert_allclose(data.init_score, data.get_field('init_score'))
            self.assertFalse(np.isnan(data.init_score[0]))
            self.assertFalse(np.isinf(data.init_score[1]))
            self.assertTrue(np.all(np.isclose([data.label[0], data.weight[0], data.init_score[0]],
                                              data.label[0])))
            self.assertAlmostEqual(data.label[1], data.weight[1])

        X, y = load_breast_cancer(True)
        sequence = np.ones(y.shape[0])
        sequence[0] = np.nan
        sequence[1] = np.inf
        lgb_data = lgb.Dataset(X, sequence, weight=sequence, init_score=sequence).construct()
        check_asserts(lgb_data)
        lgb_data = lgb.Dataset(X, y).construct()
        lgb_data.set_label(sequence)
        lgb_data.set_weight(sequence)
        lgb_data.set_init_score(sequence)
        check_asserts(lgb_data)

if __name__== "__main__":
	test = TestBasic()
	test.test()<|MERGE_RESOLUTION|>--- conflicted
+++ resolved
@@ -24,7 +24,6 @@
 
     MAX, MIN = _max(), _min()
 
-<<<<<<< HEAD
     def find_bound_value_in_tree(tree, bound_value, op):
         bound_candidate = bound_value
         if ('left_child' in tree):
@@ -48,30 +47,7 @@
         expected_upper_bound += find_bound_value_in_tree(tree, MIN, operator.gt)
         expected_lower_bound += find_bound_value_in_tree(tree, MAX, operator.lt)
     return (expected_lower_bound, expected_upper_bound)
-=======
-    def find_max_leaf_value_in_tree(tree, max_value = MIN):
-        max_candidate = max_value
-        if ('left_child' in tree):
-            max_candidate = find_max_leaf_value_in_tree(tree['left_child'], max_value)
-        if ('right_child' in tree):
-            max_candidate = find_max_leaf_value_in_tree(tree['right_child'], max_candidate)
-        if ('leaf_value' in tree):
-            leaf_value = float(tree['leaf_value'])
-            if (leaf_value > max_candidate):
-                return leaf_value
-            else:
-                return max_candidate
-        return max_candidate
-
-    result_str = json.dumps(bst.dump_model(), sort_keys=False, indent=4)
-    result_dict = json.loads(result_str)
-    expected_upper_bound = 0.0
-    tree_info = result_dict['tree_info']
-    for item in tree_info:
-        tree = item['tree_structure']
-        expected_upper_bound += find_max_leaf_value_in_tree(tree)
-    return expected_upper_bound
->>>>>>> 8ae8f3e4
+
 
 class TestBasic(unittest.TestCase):
 
@@ -98,21 +74,13 @@
             if i % 10 == 0:
                 print(bst.eval_train(), bst.eval_valid())
 
-<<<<<<< HEAD
         (lower_bound, upper_bound) = find_upper_and_lower_bounds(bst)
-=======
->>>>>>> 8ae8f3e4
 
         self.assertEqual(bst.current_iteration(), 20)
         self.assertEqual(bst.num_trees(), 20)
         self.assertEqual(bst.num_model_per_iteration(), 1)
-<<<<<<< HEAD
         self.assertAlmostEqual(bst.upper_bound(), upper_bound, places=5)
         self.assertAlmostEqual(bst.lower_bound(), lower_bound, places=5)
-=======
-        self.assertAlmostEqual(bst.upper_bound(), find_upper_and_lower_bounds(bst), places=5)
-        self.assertAlmostEqual(bst.lower_bound(), -3.13, places=2)
->>>>>>> 8ae8f3e4
 
         bst.save_model("model.txt")
         pred_from_matr = bst.predict(X_test)
@@ -401,8 +369,4 @@
         lgb_data.set_label(sequence)
         lgb_data.set_weight(sequence)
         lgb_data.set_init_score(sequence)
-        check_asserts(lgb_data)
-
-if __name__== "__main__":
-	test = TestBasic()
-	test.test()+        check_asserts(lgb_data)