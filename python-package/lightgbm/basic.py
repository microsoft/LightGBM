# coding: utf-8
"""Wrapper for C API of LightGBM."""
import abc
import ctypes
import json
import warnings
from collections import OrderedDict
from copy import deepcopy
from enum import Enum
from functools import wraps
from os import SEEK_END, environ
from os.path import getsize
from pathlib import Path
from tempfile import NamedTemporaryFile
from typing import Any, Callable, Dict, Iterable, List, Optional, Set, Tuple, Union

import numpy as np
import scipy.sparse

from .compat import PANDAS_INSTALLED, concat, dt_DataTable, pd_CategoricalDtype, pd_DataFrame, pd_Series
from .libpath import find_lib_path

_DatasetHandle = ctypes.c_void_p
_LGBM_EvalFunctionResultType = Tuple[str, float, bool]
_LGBM_BoosterEvalMethodResultType = Tuple[str, str, float, bool]
_LGBM_LabelType = Union[
    list,
    np.ndarray,
    pd_Series,
    pd_DataFrame
]

ZERO_THRESHOLD = 1e-35


def _is_zero(x: float) -> bool:
    return -ZERO_THRESHOLD <= x <= ZERO_THRESHOLD


def _get_sample_count(total_nrow: int, params: str) -> int:
    sample_cnt = ctypes.c_int(0)
    _safe_call(_LIB.LGBM_GetSampleCount(
        ctypes.c_int32(total_nrow),
        c_str(params),
        ctypes.byref(sample_cnt),
    ))
    return sample_cnt.value


class _MissingType(Enum):
    NONE = 'None'
    NAN = 'NaN'
    ZERO = 'Zero'


class _DummyLogger:
    def info(self, msg: str) -> None:
        print(msg)

    def warning(self, msg: str) -> None:
        warnings.warn(msg, stacklevel=3)


_LOGGER: Any = _DummyLogger()
_INFO_METHOD_NAME = "info"
_WARNING_METHOD_NAME = "warning"


def register_logger(
    logger: Any, info_method_name: str = "info", warning_method_name: str = "warning"
) -> None:
    """Register custom logger.

    Parameters
    ----------
    logger : Any
        Custom logger.
    info_method_name : str, optional (default="info")
        Method used to log info messages.
    warning_method_name : str, optional (default="warning")
        Method used to log warning messages.
    """
    def _has_method(logger: Any, method_name: str) -> bool:
        return callable(getattr(logger, method_name, None))

    if not _has_method(logger, info_method_name) or not _has_method(logger, warning_method_name):
        raise TypeError(
            f"Logger must provide '{info_method_name}' and '{warning_method_name}' method"
        )

    global _LOGGER, _INFO_METHOD_NAME, _WARNING_METHOD_NAME
    _LOGGER = logger
    _INFO_METHOD_NAME = info_method_name
    _WARNING_METHOD_NAME = warning_method_name


def _normalize_native_string(func: Callable[[str], None]) -> Callable[[str], None]:
    """Join log messages from native library which come by chunks."""
    msg_normalized: List[str] = []

    @wraps(func)
    def wrapper(msg: str) -> None:
        nonlocal msg_normalized
        if msg.strip() == '':
            msg = ''.join(msg_normalized)
            msg_normalized = []
            return func(msg)
        else:
            msg_normalized.append(msg)

    return wrapper


def _log_info(msg: str) -> None:
    getattr(_LOGGER, _INFO_METHOD_NAME)(msg)


def _log_warning(msg: str) -> None:
    getattr(_LOGGER, _WARNING_METHOD_NAME)(msg)


@_normalize_native_string
def _log_native(msg: str) -> None:
    getattr(_LOGGER, _INFO_METHOD_NAME)(msg)


def _log_callback(msg: bytes) -> None:
    """Redirect logs from native library into Python."""
    _log_native(str(msg.decode('utf-8')))


def _load_lib() -> ctypes.CDLL:
    """Load LightGBM library."""
    lib_path = find_lib_path()
    lib = ctypes.cdll.LoadLibrary(lib_path[0])
    lib.LGBM_GetLastError.restype = ctypes.c_char_p
    callback = ctypes.CFUNCTYPE(None, ctypes.c_char_p)
    lib.callback = callback(_log_callback)
    if lib.LGBM_RegisterLogCallback(lib.callback) != 0:
        raise LightGBMError(lib.LGBM_GetLastError().decode('utf-8'))
    return lib


# we don't need lib_lightgbm while building docs
_LIB: ctypes.CDLL
if environ.get('LIGHTGBM_BUILD_DOC', False):
    from unittest.mock import Mock  # isort: skip
    _LIB = Mock(ctypes.CDLL)  # type: ignore
else:
    _LIB = _load_lib()


_NUMERIC_TYPES = (int, float, bool)
_ArrayLike = Union[List, np.ndarray, pd_Series]


def _safe_call(ret: int) -> None:
    """Check the return value from C API call.

    Parameters
    ----------
    ret : int
        The return value from C API calls.
    """
    if ret != 0:
        raise LightGBMError(_LIB.LGBM_GetLastError().decode('utf-8'))


def _is_numeric(obj: Any) -> bool:
    """Check whether object is a number or not, include numpy number, etc."""
    try:
        float(obj)
        return True
    except (TypeError, ValueError):
        # TypeError: obj is not a string or a number
        # ValueError: invalid literal
        return False


def _is_numpy_1d_array(data: Any) -> bool:
    """Check whether data is a numpy 1-D array."""
    return isinstance(data, np.ndarray) and len(data.shape) == 1


def _is_numpy_column_array(data: Any) -> bool:
    """Check whether data is a column numpy array."""
    if not isinstance(data, np.ndarray):
        return False
    shape = data.shape
    return len(shape) == 2 and shape[1] == 1


def _cast_numpy_array_to_dtype(array, dtype):
    """Cast numpy array to given dtype."""
    if array.dtype == dtype:
        return array
    return array.astype(dtype=dtype, copy=False)


def is_1d_list(data: Any) -> bool:
    """Check whether data is a 1-D list."""
    return isinstance(data, list) and (not data or _is_numeric(data[0]))


def _is_1d_collection(data: Any) -> bool:
    """Check whether data is a 1-D collection."""
    return (
        _is_numpy_1d_array(data)
        or _is_numpy_column_array(data)
        or is_1d_list(data)
        or isinstance(data, pd_Series)
    )


def list_to_1d_numpy(data, dtype=np.float32, name='list'):
    """Convert data to numpy 1-D array."""
    if _is_numpy_1d_array(data):
<<<<<<< HEAD
        return cast_numpy_array_to_dtype(data, dtype)
    elif _is_numpy_column_array(data):
=======
        return _cast_numpy_array_to_dtype(data, dtype)
    elif is_numpy_column_array(data):
>>>>>>> c134d3d9
        _log_warning('Converting column-vector to 1d array')
        array = data.ravel()
        return _cast_numpy_array_to_dtype(array, dtype)
    elif is_1d_list(data):
        return np.array(data, dtype=dtype, copy=False)
    elif isinstance(data, pd_Series):
        _check_for_bad_pandas_dtypes(data.to_frame().dtypes)
        return np.array(data, dtype=dtype, copy=False)  # SparseArray should be supported as well
    else:
        raise TypeError(f"Wrong type({type(data).__name__}) for {name}.\n"
                        "It should be list, numpy 1-D array or pandas Series")


def _is_numpy_2d_array(data: Any) -> bool:
    """Check whether data is a numpy 2-D array."""
    return isinstance(data, np.ndarray) and len(data.shape) == 2 and data.shape[1] > 1


def _is_2d_list(data: Any) -> bool:
    """Check whether data is a 2-D list."""
    return isinstance(data, list) and len(data) > 0 and is_1d_list(data[0])


def _is_2d_collection(data: Any) -> bool:
    """Check whether data is a 2-D collection."""
    return (
        _is_numpy_2d_array(data)
        or _is_2d_list(data)
        or isinstance(data, pd_DataFrame)
    )


def _data_to_2d_numpy(data: Any, dtype: type = np.float32, name: str = 'list') -> np.ndarray:
    """Convert data to numpy 2-D array."""
    if _is_numpy_2d_array(data):
        return _cast_numpy_array_to_dtype(data, dtype)
    if _is_2d_list(data):
        return np.array(data, dtype=dtype)
    if isinstance(data, pd_DataFrame):
        _check_for_bad_pandas_dtypes(data.dtypes)
        return _cast_numpy_array_to_dtype(data.values, dtype)
    raise TypeError(f"Wrong type({type(data).__name__}) for {name}.\n"
                    "It should be list of lists, numpy 2-D array or pandas DataFrame")


def cfloat32_array_to_numpy(cptr: Any, length: int) -> np.ndarray:
    """Convert a ctypes float pointer array to a numpy array."""
    if isinstance(cptr, ctypes.POINTER(ctypes.c_float)):
        return np.ctypeslib.as_array(cptr, shape=(length,)).copy()
    else:
        raise RuntimeError('Expected float pointer')


def cfloat64_array_to_numpy(cptr: Any, length: int) -> np.ndarray:
    """Convert a ctypes double pointer array to a numpy array."""
    if isinstance(cptr, ctypes.POINTER(ctypes.c_double)):
        return np.ctypeslib.as_array(cptr, shape=(length,)).copy()
    else:
        raise RuntimeError('Expected double pointer')


def cint32_array_to_numpy(cptr: Any, length: int) -> np.ndarray:
    """Convert a ctypes int pointer array to a numpy array."""
    if isinstance(cptr, ctypes.POINTER(ctypes.c_int32)):
        return np.ctypeslib.as_array(cptr, shape=(length,)).copy()
    else:
        raise RuntimeError('Expected int32 pointer')


def cint64_array_to_numpy(cptr: Any, length: int) -> np.ndarray:
    """Convert a ctypes int pointer array to a numpy array."""
    if isinstance(cptr, ctypes.POINTER(ctypes.c_int64)):
        return np.ctypeslib.as_array(cptr, shape=(length,)).copy()
    else:
        raise RuntimeError('Expected int64 pointer')


def c_str(string: str) -> ctypes.c_char_p:
    """Convert a Python string to C string."""
    return ctypes.c_char_p(string.encode('utf-8'))


def c_array(ctype: type, values: List[Any]) -> ctypes.Array:
    """Convert a Python array to C array."""
    return (ctype * len(values))(*values)


def json_default_with_numpy(obj: Any) -> Any:
    """Convert numpy classes to JSON serializable objects."""
    if isinstance(obj, (np.integer, np.floating, np.bool_)):
        return obj.item()
    elif isinstance(obj, np.ndarray):
        return obj.tolist()
    else:
        return obj


def param_dict_to_str(data: Optional[Dict[str, Any]]) -> str:
    """Convert Python dictionary to string, which is passed to C API."""
    if data is None or not data:
        return ""
    pairs = []
    for key, val in data.items():
        if isinstance(val, (list, tuple, set)) or _is_numpy_1d_array(val):
            def to_string(x):
                if isinstance(x, list):
                    return f"[{','.join(map(str, x))}]"
                else:
                    return str(x)
            pairs.append(f"{key}={','.join(map(to_string, val))}")
        elif isinstance(val, (str, Path, _NUMERIC_TYPES)) or _is_numeric(val):
            pairs.append(f"{key}={val}")
        elif val is not None:
            raise TypeError(f'Unknown type of parameter:{key}, got:{type(val).__name__}')
    return ' '.join(pairs)


class _TempFile:
    """Proxy class to workaround errors on Windows."""

    def __enter__(self):
        with NamedTemporaryFile(prefix="lightgbm_tmp_", delete=True) as f:
            self.name = f.name
            self.path = Path(self.name)
        return self

    def __exit__(self, exc_type, exc_val, exc_tb):
        if self.path.is_file():
            self.path.unlink()


class LightGBMError(Exception):
    """Error thrown by LightGBM."""

    pass


# DeprecationWarning is not shown by default, so let's create our own with higher level
class LGBMDeprecationWarning(UserWarning):
    """Custom deprecation warning."""

    pass


class _ConfigAliases:
    # lazy evaluation to allow import without dynamic library, e.g., for docs generation
    aliases = None

    @staticmethod
    def _get_all_param_aliases() -> Dict[str, List[str]]:
        buffer_len = 1 << 20
        tmp_out_len = ctypes.c_int64(0)
        string_buffer = ctypes.create_string_buffer(buffer_len)
        ptr_string_buffer = ctypes.c_char_p(*[ctypes.addressof(string_buffer)])
        _safe_call(_LIB.LGBM_DumpParamAliases(
            ctypes.c_int64(buffer_len),
            ctypes.byref(tmp_out_len),
            ptr_string_buffer))
        actual_len = tmp_out_len.value
        # if buffer length is not long enough, re-allocate a buffer
        if actual_len > buffer_len:
            string_buffer = ctypes.create_string_buffer(actual_len)
            ptr_string_buffer = ctypes.c_char_p(*[ctypes.addressof(string_buffer)])
            _safe_call(_LIB.LGBM_DumpParamAliases(
                ctypes.c_int64(actual_len),
                ctypes.byref(tmp_out_len),
                ptr_string_buffer))
        aliases = json.loads(
            string_buffer.value.decode('utf-8'),
            object_hook=lambda obj: {k: [k] + v for k, v in obj.items()}
        )
        return aliases

    @classmethod
    def get(cls, *args) -> Set[str]:
        if cls.aliases is None:
            cls.aliases = cls._get_all_param_aliases()
        ret = set()
        for i in args:
            ret.update(cls.get_sorted(i))
        return ret

    @classmethod
    def get_sorted(cls, name: str) -> List[str]:
        if cls.aliases is None:
            cls.aliases = cls._get_all_param_aliases()
        return cls.aliases.get(name, [name])

    @classmethod
    def get_by_alias(cls, *args) -> Set[str]:
        if cls.aliases is None:
            cls.aliases = cls._get_all_param_aliases()
        ret = set(args)
        for arg in args:
            for aliases in cls.aliases.values():
                if arg in aliases:
                    ret.update(aliases)
                    break
        return ret


def _choose_param_value(main_param_name: str, params: Dict[str, Any], default_value: Any) -> Dict[str, Any]:
    """Get a single parameter value, accounting for aliases.

    Parameters
    ----------
    main_param_name : str
        Name of the main parameter to get a value for. One of the keys of ``_ConfigAliases``.
    params : dict
        Dictionary of LightGBM parameters.
    default_value : Any
        Default value to use for the parameter, if none is found in ``params``.

    Returns
    -------
    params : dict
        A ``params`` dict with exactly one value for ``main_param_name``, and all aliases ``main_param_name`` removed.
        If both ``main_param_name`` and one or more aliases for it are found, the value of ``main_param_name`` will be preferred.
    """
    # avoid side effects on passed-in parameters
    params = deepcopy(params)

    aliases = _ConfigAliases.get_sorted(main_param_name)
    aliases = [a for a in aliases if a != main_param_name]

    # if main_param_name was provided, keep that value and remove all aliases
    if main_param_name in params.keys():
        for param in aliases:
            params.pop(param, None)
        return params

    # if main param name was not found, search for an alias
    for param in aliases:
        if param in params.keys():
            params[main_param_name] = params[param]
            break

    if main_param_name in params.keys():
        for param in aliases:
            params.pop(param, None)
        return params

    # neither of main_param_name, aliases were found
    params[main_param_name] = default_value

    return params


MAX_INT32 = (1 << 31) - 1

"""Macro definition of data type in C API of LightGBM"""
C_API_DTYPE_FLOAT32 = 0
C_API_DTYPE_FLOAT64 = 1
C_API_DTYPE_INT32 = 2
C_API_DTYPE_INT64 = 3

"""Matrix is row major in Python"""
C_API_IS_ROW_MAJOR = 1

"""Macro definition of prediction type in C API of LightGBM"""
C_API_PREDICT_NORMAL = 0
C_API_PREDICT_RAW_SCORE = 1
C_API_PREDICT_LEAF_INDEX = 2
C_API_PREDICT_CONTRIB = 3

"""Macro definition of sparse matrix type"""
C_API_MATRIX_TYPE_CSR = 0
C_API_MATRIX_TYPE_CSC = 1

"""Macro definition of feature importance type"""
C_API_FEATURE_IMPORTANCE_SPLIT = 0
C_API_FEATURE_IMPORTANCE_GAIN = 1

"""Data type of data field"""
FIELD_TYPE_MAPPER = {"label": C_API_DTYPE_FLOAT32,
                     "weight": C_API_DTYPE_FLOAT32,
                     "init_score": C_API_DTYPE_FLOAT64,
                     "group": C_API_DTYPE_INT32}

"""String name to int feature importance type mapper"""
FEATURE_IMPORTANCE_TYPE_MAPPER = {"split": C_API_FEATURE_IMPORTANCE_SPLIT,
                                  "gain": C_API_FEATURE_IMPORTANCE_GAIN}


def convert_from_sliced_object(data):
    """Fix the memory of multi-dimensional sliced object."""
    if isinstance(data, np.ndarray) and isinstance(data.base, np.ndarray):
        if not data.flags.c_contiguous:
            _log_warning("Usage of np.ndarray subset (sliced data) is not recommended "
                         "due to it will double the peak memory cost in LightGBM.")
            return np.copy(data)
    return data


def c_float_array(data):
    """Get pointer of float numpy array / list."""
    if is_1d_list(data):
        data = np.array(data, copy=False)
    if _is_numpy_1d_array(data):
        data = convert_from_sliced_object(data)
        assert data.flags.c_contiguous
        if data.dtype == np.float32:
            ptr_data = data.ctypes.data_as(ctypes.POINTER(ctypes.c_float))
            type_data = C_API_DTYPE_FLOAT32
        elif data.dtype == np.float64:
            ptr_data = data.ctypes.data_as(ctypes.POINTER(ctypes.c_double))
            type_data = C_API_DTYPE_FLOAT64
        else:
            raise TypeError(f"Expected np.float32 or np.float64, met type({data.dtype})")
    else:
        raise TypeError(f"Unknown type({type(data).__name__})")
    return (ptr_data, type_data, data)  # return `data` to avoid the temporary copy is freed


def c_int_array(data):
    """Get pointer of int numpy array / list."""
    if is_1d_list(data):
        data = np.array(data, copy=False)
    if _is_numpy_1d_array(data):
        data = convert_from_sliced_object(data)
        assert data.flags.c_contiguous
        if data.dtype == np.int32:
            ptr_data = data.ctypes.data_as(ctypes.POINTER(ctypes.c_int32))
            type_data = C_API_DTYPE_INT32
        elif data.dtype == np.int64:
            ptr_data = data.ctypes.data_as(ctypes.POINTER(ctypes.c_int64))
            type_data = C_API_DTYPE_INT64
        else:
            raise TypeError(f"Expected np.int32 or np.int64, met type({data.dtype})")
    else:
        raise TypeError(f"Unknown type({type(data).__name__})")
    return (ptr_data, type_data, data)  # return `data` to avoid the temporary copy is freed


def _check_for_bad_pandas_dtypes(pandas_dtypes_series):
    float128 = getattr(np, 'float128', type(None))

    def is_allowed_numpy_dtype(dtype):
        return (
            issubclass(dtype, (np.integer, np.floating, np.bool_))
            and not issubclass(dtype, (np.timedelta64, float128))
        )

    bad_pandas_dtypes = [
        f'{column_name}: {pandas_dtype}'
        for column_name, pandas_dtype in pandas_dtypes_series.items()
        if not is_allowed_numpy_dtype(pandas_dtype.type)
    ]
    if bad_pandas_dtypes:
        raise ValueError('pandas dtypes must be int, float or bool.\n'
                         f'Fields with bad pandas dtypes: {", ".join(bad_pandas_dtypes)}')


def _data_from_pandas(data, feature_name, categorical_feature, pandas_categorical):
    if isinstance(data, pd_DataFrame):
        if len(data.shape) != 2 or data.shape[0] < 1:
            raise ValueError('Input data must be 2 dimensional and non empty.')
        if feature_name == 'auto' or feature_name is None:
            data = data.rename(columns=str, copy=False)
        cat_cols = [col for col, dtype in zip(data.columns, data.dtypes) if isinstance(dtype, pd_CategoricalDtype)]
        cat_cols_not_ordered = [col for col in cat_cols if not data[col].cat.ordered]
        if pandas_categorical is None:  # train dataset
            pandas_categorical = [list(data[col].cat.categories) for col in cat_cols]
        else:
            if len(cat_cols) != len(pandas_categorical):
                raise ValueError('train and valid dataset categorical_feature do not match.')
            for col, category in zip(cat_cols, pandas_categorical):
                if list(data[col].cat.categories) != list(category):
                    data[col] = data[col].cat.set_categories(category)
        if len(cat_cols):  # cat_cols is list
            data = data.copy(deep=False)  # not alter origin DataFrame
            data[cat_cols] = data[cat_cols].apply(lambda x: x.cat.codes).replace({-1: np.nan})
        if categorical_feature is not None:
            if feature_name is None:
                feature_name = list(data.columns)
            if categorical_feature == 'auto':  # use cat cols from DataFrame
                categorical_feature = cat_cols_not_ordered
            else:  # use cat cols specified by user
                categorical_feature = list(categorical_feature)
        if feature_name == 'auto':
            feature_name = list(data.columns)
        _check_for_bad_pandas_dtypes(data.dtypes)
        df_dtypes = [dtype.type for dtype in data.dtypes]
        df_dtypes.append(np.float32)  # so that the target dtype considers floats
        target_dtype = np.find_common_type(df_dtypes, [])
        data = data.astype(target_dtype, copy=False).values
    else:
        if feature_name == 'auto':
            feature_name = None
        if categorical_feature == 'auto':
            categorical_feature = None
    return data, feature_name, categorical_feature, pandas_categorical


def _dump_pandas_categorical(pandas_categorical, file_name=None):
    categorical_json = json.dumps(pandas_categorical, default=json_default_with_numpy)
    pandas_str = f'\npandas_categorical:{categorical_json}\n'
    if file_name is not None:
        with open(file_name, 'a') as f:
            f.write(pandas_str)
    return pandas_str


def _load_pandas_categorical(
    file_name: Optional[Union[str, Path]] = None,
    model_str: Optional[str] = None
) -> Optional[str]:
    pandas_key = 'pandas_categorical:'
    offset = -len(pandas_key)
    if file_name is not None:
        max_offset = -getsize(file_name)
        with open(file_name, 'rb') as f:
            while True:
                if offset < max_offset:
                    offset = max_offset
                f.seek(offset, SEEK_END)
                lines = f.readlines()
                if len(lines) >= 2:
                    break
                offset *= 2
        last_line = lines[-1].decode('utf-8').strip()
        if not last_line.startswith(pandas_key):
            last_line = lines[-2].decode('utf-8').strip()
    elif model_str is not None:
        idx = model_str.rfind('\n', 0, offset)
        last_line = model_str[idx:].strip()
    if last_line.startswith(pandas_key):
        return json.loads(last_line[len(pandas_key):])
    else:
        return None


class Sequence(abc.ABC):
    """
    Generic data access interface.

    Object should support the following operations:

    .. code-block::

        # Get total row number.
        >>> len(seq)
        # Random access by row index. Used for data sampling.
        >>> seq[10]
        # Range data access. Used to read data in batch when constructing Dataset.
        >>> seq[0:100]
        # Optionally specify batch_size to control range data read size.
        >>> seq.batch_size

    - With random access, **data sampling does not need to go through all data**.
    - With range data access, there's **no need to read all data into memory thus reduce memory usage**.

    .. versionadded:: 3.3.0

    Attributes
    ----------
    batch_size : int
        Default size of a batch.
    """

    batch_size = 4096  # Defaults to read 4K rows in each batch.

    @abc.abstractmethod
    def __getitem__(self, idx: Union[int, slice, List[int]]) -> np.ndarray:
        """Return data for given row index.

        A basic implementation should look like this:

        .. code-block:: python

            if isinstance(idx, numbers.Integral):
                return self._get_one_line(idx)
            elif isinstance(idx, slice):
                return np.stack([self._get_one_line(i) for i in range(idx.start, idx.stop)])
            elif isinstance(idx, list):
                # Only required if using ``Dataset.subset()``.
                return np.array([self._get_one_line(i) for i in idx])
            else:
                raise TypeError(f"Sequence index must be integer, slice or list, got {type(idx).__name__}")

        Parameters
        ----------
        idx : int, slice[int], list[int]
            Item index.

        Returns
        -------
        result : numpy 1-D array or numpy 2-D array
            1-D array if idx is int, 2-D array if idx is slice or list.
        """
        raise NotImplementedError("Sub-classes of lightgbm.Sequence must implement __getitem__()")

    @abc.abstractmethod
    def __len__(self) -> int:
        """Return row count of this sequence."""
        raise NotImplementedError("Sub-classes of lightgbm.Sequence must implement __len__()")


class _InnerPredictor:
    """_InnerPredictor of LightGBM.

    Not exposed to user.
    Used only for prediction, usually used for continued training.

    .. note::

        Can be converted from Booster, but cannot be converted to Booster.
    """

    def __init__(
        self,
        model_file: Optional[Union[str, Path]] = None,
        booster_handle: Optional[ctypes.c_void_p] = None,
        pred_parameter: Optional[Dict[str, Any]] = None
    ):
        """Initialize the _InnerPredictor.

        Parameters
        ----------
        model_file : str, pathlib.Path or None, optional (default=None)
            Path to the model file.
        booster_handle : object or None, optional (default=None)
            Handle of Booster.
        pred_parameter: dict or None, optional (default=None)
            Other parameters for the prediction.
        """
        self.handle = ctypes.c_void_p()
        self.__is_manage_handle = True
        if model_file is not None:
            """Prediction task"""
            out_num_iterations = ctypes.c_int(0)
            _safe_call(_LIB.LGBM_BoosterCreateFromModelfile(
                c_str(str(model_file)),
                ctypes.byref(out_num_iterations),
                ctypes.byref(self.handle)))
            out_num_class = ctypes.c_int(0)
            _safe_call(_LIB.LGBM_BoosterGetNumClasses(
                self.handle,
                ctypes.byref(out_num_class)))
            self.num_class = out_num_class.value
            self.num_total_iteration = out_num_iterations.value
            self.pandas_categorical = _load_pandas_categorical(file_name=model_file)
        elif booster_handle is not None:
            self.__is_manage_handle = False
            self.handle = booster_handle
            out_num_class = ctypes.c_int(0)
            _safe_call(_LIB.LGBM_BoosterGetNumClasses(
                self.handle,
                ctypes.byref(out_num_class)))
            self.num_class = out_num_class.value
            self.num_total_iteration = self.current_iteration()
            self.pandas_categorical = None
        else:
            raise TypeError('Need model_file or booster_handle to create a predictor')

        pred_parameter = {} if pred_parameter is None else pred_parameter
        self.pred_parameter = param_dict_to_str(pred_parameter)

    def __del__(self) -> None:
        try:
            if self.__is_manage_handle:
                _safe_call(_LIB.LGBM_BoosterFree(self.handle))
        except AttributeError:
            pass

    def __getstate__(self) -> Dict[str, Any]:
        this = self.__dict__.copy()
        this.pop('handle', None)
        return this

    def predict(
        self,
        data,
        start_iteration: int = 0,
        num_iteration: int = -1,
        raw_score: bool = False,
        pred_leaf: bool = False,
        pred_contrib: bool = False,
        data_has_header: bool = False,
        validate_features: bool = False
    ):
        """Predict logic.

        Parameters
        ----------
        data : str, pathlib.Path, numpy array, pandas DataFrame, H2O DataTable's Frame or scipy.sparse
            Data source for prediction.
            If str or pathlib.Path, it represents the path to a text file (CSV, TSV, or LibSVM).
        start_iteration : int, optional (default=0)
            Start index of the iteration to predict.
        num_iteration : int, optional (default=-1)
            Iteration used for prediction.
        raw_score : bool, optional (default=False)
            Whether to predict raw scores.
        pred_leaf : bool, optional (default=False)
            Whether to predict leaf index.
        pred_contrib : bool, optional (default=False)
            Whether to predict feature contributions.
        data_has_header : bool, optional (default=False)
            Whether data has header.
            Used only for txt data.
        validate_features : bool, optional (default=False)
            If True, ensure that the features used to predict match the ones used to train.
            Used only if data is pandas DataFrame.

        Returns
        -------
        result : numpy array, scipy.sparse or list of scipy.sparse
            Prediction result.
            Can be sparse or a list of sparse objects (each element represents predictions for one class) for feature contributions (when ``pred_contrib=True``).
        """
        if isinstance(data, Dataset):
            raise TypeError("Cannot use Dataset instance for prediction, please use raw data instead")
        elif isinstance(data, pd_DataFrame) and validate_features:
            data_names = [str(x) for x in data.columns]
            ptr_names = (ctypes.c_char_p * len(data_names))()
            ptr_names[:] = [x.encode('utf-8') for x in data_names]
            _safe_call(
                _LIB.LGBM_BoosterValidateFeatureNames(
                    self.handle,
                    ptr_names,
                    ctypes.c_int(len(data_names)),
                )
            )
        data = _data_from_pandas(data, None, None, self.pandas_categorical)[0]
        predict_type = C_API_PREDICT_NORMAL
        if raw_score:
            predict_type = C_API_PREDICT_RAW_SCORE
        if pred_leaf:
            predict_type = C_API_PREDICT_LEAF_INDEX
        if pred_contrib:
            predict_type = C_API_PREDICT_CONTRIB
        int_data_has_header = 1 if data_has_header else 0

        if isinstance(data, (str, Path)):
            with _TempFile() as f:
                _safe_call(_LIB.LGBM_BoosterPredictForFile(
                    self.handle,
                    c_str(str(data)),
                    ctypes.c_int(int_data_has_header),
                    ctypes.c_int(predict_type),
                    ctypes.c_int(start_iteration),
                    ctypes.c_int(num_iteration),
                    c_str(self.pred_parameter),
                    c_str(f.name)))
                preds = np.loadtxt(f.name, dtype=np.float64)
                nrow = preds.shape[0]
        elif isinstance(data, scipy.sparse.csr_matrix):
            preds, nrow = self.__pred_for_csr(data, start_iteration, num_iteration, predict_type)
        elif isinstance(data, scipy.sparse.csc_matrix):
            preds, nrow = self.__pred_for_csc(data, start_iteration, num_iteration, predict_type)
        elif isinstance(data, np.ndarray):
            preds, nrow = self.__pred_for_np2d(data, start_iteration, num_iteration, predict_type)
        elif isinstance(data, list):
            try:
                data = np.array(data)
            except BaseException:
                raise ValueError('Cannot convert data list to numpy array.')
            preds, nrow = self.__pred_for_np2d(data, start_iteration, num_iteration, predict_type)
        elif isinstance(data, dt_DataTable):
            preds, nrow = self.__pred_for_np2d(data.to_numpy(), start_iteration, num_iteration, predict_type)
        else:
            try:
                _log_warning('Converting data to scipy sparse matrix.')
                csr = scipy.sparse.csr_matrix(data)
            except BaseException:
                raise TypeError(f'Cannot predict data for type {type(data).__name__}')
            preds, nrow = self.__pred_for_csr(csr, start_iteration, num_iteration, predict_type)
        if pred_leaf:
            preds = preds.astype(np.int32)
        is_sparse = scipy.sparse.issparse(preds) or isinstance(preds, list)
        if not is_sparse and preds.size != nrow:
            if preds.size % nrow == 0:
                preds = preds.reshape(nrow, -1)
            else:
                raise ValueError(f'Length of predict result ({preds.size}) cannot be divide nrow ({nrow})')
        return preds

    def __get_num_preds(self, start_iteration, num_iteration, nrow, predict_type):
        """Get size of prediction result."""
        if nrow > MAX_INT32:
            raise LightGBMError('LightGBM cannot perform prediction for data '
                                f'with number of rows greater than MAX_INT32 ({MAX_INT32}).\n'
                                'You can split your data into chunks '
                                'and then concatenate predictions for them')
        n_preds = ctypes.c_int64(0)
        _safe_call(_LIB.LGBM_BoosterCalcNumPredict(
            self.handle,
            ctypes.c_int(nrow),
            ctypes.c_int(predict_type),
            ctypes.c_int(start_iteration),
            ctypes.c_int(num_iteration),
            ctypes.byref(n_preds)))
        return n_preds.value

    def __pred_for_np2d(self, mat, start_iteration, num_iteration, predict_type):
        """Predict for a 2-D numpy matrix."""
        if len(mat.shape) != 2:
            raise ValueError('Input numpy.ndarray or list must be 2 dimensional')

        def inner_predict(mat, start_iteration, num_iteration, predict_type, preds=None):
            if mat.dtype == np.float32 or mat.dtype == np.float64:
                data = np.array(mat.reshape(mat.size), dtype=mat.dtype, copy=False)
            else:  # change non-float data to float data, need to copy
                data = np.array(mat.reshape(mat.size), dtype=np.float32)
            ptr_data, type_ptr_data, _ = c_float_array(data)
            n_preds = self.__get_num_preds(start_iteration, num_iteration, mat.shape[0], predict_type)
            if preds is None:
                preds = np.empty(n_preds, dtype=np.float64)
            elif len(preds.shape) != 1 or len(preds) != n_preds:
                raise ValueError("Wrong length of pre-allocated predict array")
            out_num_preds = ctypes.c_int64(0)
            _safe_call(_LIB.LGBM_BoosterPredictForMat(
                self.handle,
                ptr_data,
                ctypes.c_int(type_ptr_data),
                ctypes.c_int32(mat.shape[0]),
                ctypes.c_int32(mat.shape[1]),
                ctypes.c_int(C_API_IS_ROW_MAJOR),
                ctypes.c_int(predict_type),
                ctypes.c_int(start_iteration),
                ctypes.c_int(num_iteration),
                c_str(self.pred_parameter),
                ctypes.byref(out_num_preds),
                preds.ctypes.data_as(ctypes.POINTER(ctypes.c_double))))
            if n_preds != out_num_preds.value:
                raise ValueError("Wrong length for predict results")
            return preds, mat.shape[0]

        nrow = mat.shape[0]
        if nrow > MAX_INT32:
            sections = np.arange(start=MAX_INT32, stop=nrow, step=MAX_INT32)
            # __get_num_preds() cannot work with nrow > MAX_INT32, so calculate overall number of predictions piecemeal
            n_preds = [self.__get_num_preds(start_iteration, num_iteration, i, predict_type) for i in np.diff([0] + list(sections) + [nrow])]
            n_preds_sections = np.array([0] + n_preds, dtype=np.intp).cumsum()
            preds = np.empty(sum(n_preds), dtype=np.float64)
            for chunk, (start_idx_pred, end_idx_pred) in zip(np.array_split(mat, sections),
                                                             zip(n_preds_sections, n_preds_sections[1:])):
                # avoid memory consumption by arrays concatenation operations
                inner_predict(chunk, start_iteration, num_iteration, predict_type, preds[start_idx_pred:end_idx_pred])
            return preds, nrow
        else:
            return inner_predict(mat, start_iteration, num_iteration, predict_type)

    def __create_sparse_native(self, cs, out_shape, out_ptr_indptr, out_ptr_indices, out_ptr_data,
                               indptr_type, data_type, is_csr=True):
        # create numpy array from output arrays
        data_indices_len = out_shape[0]
        indptr_len = out_shape[1]
        if indptr_type == C_API_DTYPE_INT32:
            out_indptr = cint32_array_to_numpy(out_ptr_indptr, indptr_len)
        elif indptr_type == C_API_DTYPE_INT64:
            out_indptr = cint64_array_to_numpy(out_ptr_indptr, indptr_len)
        else:
            raise TypeError("Expected int32 or int64 type for indptr")
        if data_type == C_API_DTYPE_FLOAT32:
            out_data = cfloat32_array_to_numpy(out_ptr_data, data_indices_len)
        elif data_type == C_API_DTYPE_FLOAT64:
            out_data = cfloat64_array_to_numpy(out_ptr_data, data_indices_len)
        else:
            raise TypeError("Expected float32 or float64 type for data")
        out_indices = cint32_array_to_numpy(out_ptr_indices, data_indices_len)
        # break up indptr based on number of rows (note more than one matrix in multiclass case)
        per_class_indptr_shape = cs.indptr.shape[0]
        # for CSC there is extra column added
        if not is_csr:
            per_class_indptr_shape += 1
        out_indptr_arrays = np.split(out_indptr, out_indptr.shape[0] / per_class_indptr_shape)
        # reformat output into a csr or csc matrix or list of csr or csc matrices
        cs_output_matrices = []
        offset = 0
        for cs_indptr in out_indptr_arrays:
            matrix_indptr_len = cs_indptr[cs_indptr.shape[0] - 1]
            cs_indices = out_indices[offset + cs_indptr[0]:offset + matrix_indptr_len]
            cs_data = out_data[offset + cs_indptr[0]:offset + matrix_indptr_len]
            offset += matrix_indptr_len
            # same shape as input csr or csc matrix except extra column for expected value
            cs_shape = [cs.shape[0], cs.shape[1] + 1]
            # note: make sure we copy data as it will be deallocated next
            if is_csr:
                cs_output_matrices.append(scipy.sparse.csr_matrix((cs_data, cs_indices, cs_indptr), cs_shape))
            else:
                cs_output_matrices.append(scipy.sparse.csc_matrix((cs_data, cs_indices, cs_indptr), cs_shape))
        # free the temporary native indptr, indices, and data
        _safe_call(_LIB.LGBM_BoosterFreePredictSparse(out_ptr_indptr, out_ptr_indices, out_ptr_data,
                                                      ctypes.c_int(indptr_type), ctypes.c_int(data_type)))
        if len(cs_output_matrices) == 1:
            return cs_output_matrices[0]
        return cs_output_matrices

    def __pred_for_csr(self, csr, start_iteration, num_iteration, predict_type):
        """Predict for a CSR data."""
        def inner_predict(csr, start_iteration, num_iteration, predict_type, preds=None):
            nrow = len(csr.indptr) - 1
            n_preds = self.__get_num_preds(start_iteration, num_iteration, nrow, predict_type)
            if preds is None:
                preds = np.empty(n_preds, dtype=np.float64)
            elif len(preds.shape) != 1 or len(preds) != n_preds:
                raise ValueError("Wrong length of pre-allocated predict array")
            out_num_preds = ctypes.c_int64(0)

            ptr_indptr, type_ptr_indptr, __ = c_int_array(csr.indptr)
            ptr_data, type_ptr_data, _ = c_float_array(csr.data)

            assert csr.shape[1] <= MAX_INT32
            csr_indices = csr.indices.astype(np.int32, copy=False)

            _safe_call(_LIB.LGBM_BoosterPredictForCSR(
                self.handle,
                ptr_indptr,
                ctypes.c_int(type_ptr_indptr),
                csr_indices.ctypes.data_as(ctypes.POINTER(ctypes.c_int32)),
                ptr_data,
                ctypes.c_int(type_ptr_data),
                ctypes.c_int64(len(csr.indptr)),
                ctypes.c_int64(len(csr.data)),
                ctypes.c_int64(csr.shape[1]),
                ctypes.c_int(predict_type),
                ctypes.c_int(start_iteration),
                ctypes.c_int(num_iteration),
                c_str(self.pred_parameter),
                ctypes.byref(out_num_preds),
                preds.ctypes.data_as(ctypes.POINTER(ctypes.c_double))))
            if n_preds != out_num_preds.value:
                raise ValueError("Wrong length for predict results")
            return preds, nrow

        def inner_predict_sparse(csr, start_iteration, num_iteration, predict_type):
            ptr_indptr, type_ptr_indptr, __ = c_int_array(csr.indptr)
            ptr_data, type_ptr_data, _ = c_float_array(csr.data)
            csr_indices = csr.indices.astype(np.int32, copy=False)
            matrix_type = C_API_MATRIX_TYPE_CSR
            if type_ptr_indptr == C_API_DTYPE_INT32:
                out_ptr_indptr = ctypes.POINTER(ctypes.c_int32)()
            else:
                out_ptr_indptr = ctypes.POINTER(ctypes.c_int64)()
            out_ptr_indices = ctypes.POINTER(ctypes.c_int32)()
            if type_ptr_data == C_API_DTYPE_FLOAT32:
                out_ptr_data = ctypes.POINTER(ctypes.c_float)()
            else:
                out_ptr_data = ctypes.POINTER(ctypes.c_double)()
            out_shape = np.empty(2, dtype=np.int64)
            _safe_call(_LIB.LGBM_BoosterPredictSparseOutput(
                self.handle,
                ptr_indptr,
                ctypes.c_int(type_ptr_indptr),
                csr_indices.ctypes.data_as(ctypes.POINTER(ctypes.c_int32)),
                ptr_data,
                ctypes.c_int(type_ptr_data),
                ctypes.c_int64(len(csr.indptr)),
                ctypes.c_int64(len(csr.data)),
                ctypes.c_int64(csr.shape[1]),
                ctypes.c_int(predict_type),
                ctypes.c_int(start_iteration),
                ctypes.c_int(num_iteration),
                c_str(self.pred_parameter),
                ctypes.c_int(matrix_type),
                out_shape.ctypes.data_as(ctypes.POINTER(ctypes.c_int64)),
                ctypes.byref(out_ptr_indptr),
                ctypes.byref(out_ptr_indices),
                ctypes.byref(out_ptr_data)))
            matrices = self.__create_sparse_native(csr, out_shape, out_ptr_indptr, out_ptr_indices, out_ptr_data,
                                                   type_ptr_indptr, type_ptr_data, is_csr=True)
            nrow = len(csr.indptr) - 1
            return matrices, nrow

        if predict_type == C_API_PREDICT_CONTRIB:
            return inner_predict_sparse(csr, start_iteration, num_iteration, predict_type)
        nrow = len(csr.indptr) - 1
        if nrow > MAX_INT32:
            sections = [0] + list(np.arange(start=MAX_INT32, stop=nrow, step=MAX_INT32)) + [nrow]
            # __get_num_preds() cannot work with nrow > MAX_INT32, so calculate overall number of predictions piecemeal
            n_preds = [self.__get_num_preds(start_iteration, num_iteration, i, predict_type) for i in np.diff(sections)]
            n_preds_sections = np.array([0] + n_preds, dtype=np.intp).cumsum()
            preds = np.empty(sum(n_preds), dtype=np.float64)
            for (start_idx, end_idx), (start_idx_pred, end_idx_pred) in zip(zip(sections, sections[1:]),
                                                                            zip(n_preds_sections, n_preds_sections[1:])):
                # avoid memory consumption by arrays concatenation operations
                inner_predict(csr[start_idx:end_idx], start_iteration, num_iteration, predict_type, preds[start_idx_pred:end_idx_pred])
            return preds, nrow
        else:
            return inner_predict(csr, start_iteration, num_iteration, predict_type)

    def __pred_for_csc(self, csc, start_iteration, num_iteration, predict_type):
        """Predict for a CSC data."""
        def inner_predict_sparse(csc, start_iteration, num_iteration, predict_type):
            ptr_indptr, type_ptr_indptr, __ = c_int_array(csc.indptr)
            ptr_data, type_ptr_data, _ = c_float_array(csc.data)
            csc_indices = csc.indices.astype(np.int32, copy=False)
            matrix_type = C_API_MATRIX_TYPE_CSC
            if type_ptr_indptr == C_API_DTYPE_INT32:
                out_ptr_indptr = ctypes.POINTER(ctypes.c_int32)()
            else:
                out_ptr_indptr = ctypes.POINTER(ctypes.c_int64)()
            out_ptr_indices = ctypes.POINTER(ctypes.c_int32)()
            if type_ptr_data == C_API_DTYPE_FLOAT32:
                out_ptr_data = ctypes.POINTER(ctypes.c_float)()
            else:
                out_ptr_data = ctypes.POINTER(ctypes.c_double)()
            out_shape = np.empty(2, dtype=np.int64)
            _safe_call(_LIB.LGBM_BoosterPredictSparseOutput(
                self.handle,
                ptr_indptr,
                ctypes.c_int(type_ptr_indptr),
                csc_indices.ctypes.data_as(ctypes.POINTER(ctypes.c_int32)),
                ptr_data,
                ctypes.c_int(type_ptr_data),
                ctypes.c_int64(len(csc.indptr)),
                ctypes.c_int64(len(csc.data)),
                ctypes.c_int64(csc.shape[0]),
                ctypes.c_int(predict_type),
                ctypes.c_int(start_iteration),
                ctypes.c_int(num_iteration),
                c_str(self.pred_parameter),
                ctypes.c_int(matrix_type),
                out_shape.ctypes.data_as(ctypes.POINTER(ctypes.c_int64)),
                ctypes.byref(out_ptr_indptr),
                ctypes.byref(out_ptr_indices),
                ctypes.byref(out_ptr_data)))
            matrices = self.__create_sparse_native(csc, out_shape, out_ptr_indptr, out_ptr_indices, out_ptr_data,
                                                   type_ptr_indptr, type_ptr_data, is_csr=False)
            nrow = csc.shape[0]
            return matrices, nrow

        nrow = csc.shape[0]
        if nrow > MAX_INT32:
            return self.__pred_for_csr(csc.tocsr(), start_iteration, num_iteration, predict_type)
        if predict_type == C_API_PREDICT_CONTRIB:
            return inner_predict_sparse(csc, start_iteration, num_iteration, predict_type)
        n_preds = self.__get_num_preds(start_iteration, num_iteration, nrow, predict_type)
        preds = np.empty(n_preds, dtype=np.float64)
        out_num_preds = ctypes.c_int64(0)

        ptr_indptr, type_ptr_indptr, __ = c_int_array(csc.indptr)
        ptr_data, type_ptr_data, _ = c_float_array(csc.data)

        assert csc.shape[0] <= MAX_INT32
        csc_indices = csc.indices.astype(np.int32, copy=False)

        _safe_call(_LIB.LGBM_BoosterPredictForCSC(
            self.handle,
            ptr_indptr,
            ctypes.c_int(type_ptr_indptr),
            csc_indices.ctypes.data_as(ctypes.POINTER(ctypes.c_int32)),
            ptr_data,
            ctypes.c_int(type_ptr_data),
            ctypes.c_int64(len(csc.indptr)),
            ctypes.c_int64(len(csc.data)),
            ctypes.c_int64(csc.shape[0]),
            ctypes.c_int(predict_type),
            ctypes.c_int(start_iteration),
            ctypes.c_int(num_iteration),
            c_str(self.pred_parameter),
            ctypes.byref(out_num_preds),
            preds.ctypes.data_as(ctypes.POINTER(ctypes.c_double))))
        if n_preds != out_num_preds.value:
            raise ValueError("Wrong length for predict results")
        return preds, nrow

    def current_iteration(self) -> int:
        """Get the index of the current iteration.

        Returns
        -------
        cur_iter : int
            The index of the current iteration.
        """
        out_cur_iter = ctypes.c_int(0)
        _safe_call(_LIB.LGBM_BoosterGetCurrentIteration(
            self.handle,
            ctypes.byref(out_cur_iter)))
        return out_cur_iter.value


class Dataset:
    """Dataset in LightGBM."""

    def __init__(
        self,
        data,
        label: Optional[_LGBM_LabelType] = None,
        reference: Optional["Dataset"] = None,
        weight=None,
        group=None,
        init_score=None,
        feature_name='auto',
        categorical_feature='auto',
        params: Optional[Dict[str, Any]] = None,
        free_raw_data: bool = True
    ):
        """Initialize Dataset.

        Parameters
        ----------
        data : str, pathlib.Path, numpy array, pandas DataFrame, H2O DataTable's Frame, scipy.sparse, Sequence, list of Sequence or list of numpy array
            Data source of Dataset.
            If str or pathlib.Path, it represents the path to a text file (CSV, TSV, or LibSVM) or a LightGBM Dataset binary file.
        label : list, numpy 1-D array, pandas Series / one-column DataFrame or None, optional (default=None)
            Label of the data.
        reference : Dataset or None, optional (default=None)
            If this is Dataset for validation, training data should be used as reference.
        weight : list, numpy 1-D array, pandas Series or None, optional (default=None)
            Weight for each instance. Weights should be non-negative.
        group : list, numpy 1-D array, pandas Series or None, optional (default=None)
            Group/query data.
            Only used in the learning-to-rank task.
            sum(group) = n_samples.
            For example, if you have a 100-document dataset with ``group = [10, 20, 40, 10, 10, 10]``, that means that you have 6 groups,
            where the first 10 records are in the first group, records 11-30 are in the second group, records 31-70 are in the third group, etc.
        init_score : list, list of lists (for multi-class task), numpy array, pandas Series, pandas DataFrame (for multi-class task), or None, optional (default=None)
            Init score for Dataset.
        feature_name : list of str, or 'auto', optional (default="auto")
            Feature names.
            If 'auto' and data is pandas DataFrame, data columns names are used.
        categorical_feature : list of str or int, or 'auto', optional (default="auto")
            Categorical features.
            If list of int, interpreted as indices.
            If list of str, interpreted as feature names (need to specify ``feature_name`` as well).
            If 'auto' and data is pandas DataFrame, pandas unordered categorical columns are used.
            All values in categorical features will be cast to int32 and thus should be less than int32 max value (2147483647).
            Large values could be memory consuming. Consider using consecutive integers starting from zero.
            All negative values in categorical features will be treated as missing values.
            The output cannot be monotonically constrained with respect to a categorical feature.
            Floating point numbers in categorical features will be rounded towards 0.
        params : dict or None, optional (default=None)
            Other parameters for Dataset.
        free_raw_data : bool, optional (default=True)
            If True, raw data is freed after constructing inner Dataset.
        """
        self.handle = None
        self.data = data
        self.label = label
        self.reference = reference
        self.weight = weight
        self.group = group
        self.init_score = init_score
        self.feature_name = feature_name
        self.categorical_feature = categorical_feature
        self.params = deepcopy(params)
        self.free_raw_data = free_raw_data
        self.used_indices = None
        self.need_slice = True
        self._predictor = None
        self.pandas_categorical = None
        self.params_back_up = None
        self.feature_penalty = None
        self.monotone_constraints = None
        self.version = 0
        self._start_row = 0  # Used when pushing rows one by one.

    def __del__(self) -> None:
        try:
            self._free_handle()
        except AttributeError:
            pass

    def _create_sample_indices(self, total_nrow: int) -> np.ndarray:
        """Get an array of randomly chosen indices from this ``Dataset``.

        Indices are sampled without replacement.

        Parameters
        ----------
        total_nrow : int
            Total number of rows to sample from.
            If this value is greater than the value of parameter ``bin_construct_sample_cnt``, only ``bin_construct_sample_cnt`` indices will be used.
            If Dataset has multiple input data, this should be the sum of rows of every file.

        Returns
        -------
        indices : numpy array
            Indices for sampled data.
        """
        param_str = param_dict_to_str(self.get_params())
        sample_cnt = _get_sample_count(total_nrow, param_str)
        indices = np.empty(sample_cnt, dtype=np.int32)
        ptr_data, _, _ = c_int_array(indices)
        actual_sample_cnt = ctypes.c_int32(0)

        _safe_call(_LIB.LGBM_SampleIndices(
            ctypes.c_int32(total_nrow),
            c_str(param_str),
            ptr_data,
            ctypes.byref(actual_sample_cnt),
        ))
        assert sample_cnt == actual_sample_cnt.value
        return indices

    def _init_from_ref_dataset(
        self,
        total_nrow: int,
        ref_dataset: _DatasetHandle
    ) -> 'Dataset':
        """Create dataset from a reference dataset.

        Parameters
        ----------
        total_nrow : int
            Number of rows expected to add to dataset.
        ref_dataset : object
            Handle of reference dataset to extract metadata from.

        Returns
        -------
        self : Dataset
            Constructed Dataset object.
        """
        self.handle = ctypes.c_void_p()
        _safe_call(_LIB.LGBM_DatasetCreateByReference(
            ref_dataset,
            ctypes.c_int64(total_nrow),
            ctypes.byref(self.handle),
        ))
        return self

    def _init_from_sample(
        self,
        sample_data: List[np.ndarray],
        sample_indices: List[np.ndarray],
        sample_cnt: int,
        total_nrow: int,
    ) -> "Dataset":
        """Create Dataset from sampled data structures.

        Parameters
        ----------
        sample_data : list of numpy array
            Sample data for each column.
        sample_indices : list of numpy array
            Sample data row index for each column.
        sample_cnt : int
            Number of samples.
        total_nrow : int
            Total number of rows for all input files.

        Returns
        -------
        self : Dataset
            Constructed Dataset object.
        """
        ncol = len(sample_indices)
        assert len(sample_data) == ncol, "#sample data column != #column indices"

        for i in range(ncol):
            if sample_data[i].dtype != np.double:
                raise ValueError(f"sample_data[{i}] type {sample_data[i].dtype} is not double")
            if sample_indices[i].dtype != np.int32:
                raise ValueError(f"sample_indices[{i}] type {sample_indices[i].dtype} is not int32")

        # c type: double**
        # each double* element points to start of each column of sample data.
        sample_col_ptr = (ctypes.POINTER(ctypes.c_double) * ncol)()
        # c type int**
        # each int* points to start of indices for each column
        indices_col_ptr = (ctypes.POINTER(ctypes.c_int32) * ncol)()
        for i in range(ncol):
            sample_col_ptr[i] = c_float_array(sample_data[i])[0]
            indices_col_ptr[i] = c_int_array(sample_indices[i])[0]

        num_per_col = np.array([len(d) for d in sample_indices], dtype=np.int32)
        num_per_col_ptr, _, _ = c_int_array(num_per_col)

        self.handle = ctypes.c_void_p()
        params_str = param_dict_to_str(self.get_params())
        _safe_call(_LIB.LGBM_DatasetCreateFromSampledColumn(
            ctypes.cast(sample_col_ptr, ctypes.POINTER(ctypes.POINTER(ctypes.c_double))),
            ctypes.cast(indices_col_ptr, ctypes.POINTER(ctypes.POINTER(ctypes.c_int32))),
            ctypes.c_int32(ncol),
            num_per_col_ptr,
            ctypes.c_int32(sample_cnt),
            ctypes.c_int32(total_nrow),
            ctypes.c_int64(total_nrow),
            c_str(params_str),
            ctypes.byref(self.handle),
        ))
        return self

    def _push_rows(self, data: np.ndarray) -> 'Dataset':
        """Add rows to Dataset.

        Parameters
        ----------
        data : numpy 1-D array
            New data to add to the Dataset.

        Returns
        -------
        self : Dataset
            Dataset object.
        """
        nrow, ncol = data.shape
        data = data.reshape(data.size)
        data_ptr, data_type, _ = c_float_array(data)

        _safe_call(_LIB.LGBM_DatasetPushRows(
            self.handle,
            data_ptr,
            data_type,
            ctypes.c_int32(nrow),
            ctypes.c_int32(ncol),
            ctypes.c_int32(self._start_row),
        ))
        self._start_row += nrow
        return self

    def get_params(self) -> Dict[str, Any]:
        """Get the used parameters in the Dataset.

        Returns
        -------
        params : dict
            The used parameters in this Dataset object.
        """
        if self.params is not None:
            # no min_data, nthreads and verbose in this function
            dataset_params = _ConfigAliases.get("bin_construct_sample_cnt",
                                                "categorical_feature",
                                                "data_random_seed",
                                                "enable_bundle",
                                                "feature_pre_filter",
                                                "forcedbins_filename",
                                                "group_column",
                                                "header",
                                                "ignore_column",
                                                "is_enable_sparse",
                                                "label_column",
                                                "linear_tree",
                                                "max_bin",
                                                "max_bin_by_feature",
                                                "min_data_in_bin",
                                                "pre_partition",
                                                "precise_float_parser",
                                                "two_round",
                                                "use_missing",
                                                "weight_column",
                                                "zero_as_missing")
            return {k: v for k, v in self.params.items() if k in dataset_params}
        else:
            return {}

    def _free_handle(self) -> "Dataset":
        if self.handle is not None:
            _safe_call(_LIB.LGBM_DatasetFree(self.handle))
            self.handle = None
        self.need_slice = True
        if self.used_indices is not None:
            self.data = None
        return self

    def _set_init_score_by_predictor(self, predictor, data, used_indices=None):
        data_has_header = False
        if isinstance(data, (str, Path)):
            # check data has header or not
            data_has_header = any(self.params.get(alias, False) for alias in _ConfigAliases.get("header"))
        num_data = self.num_data()
        if predictor is not None:
            init_score = predictor.predict(data,
                                           raw_score=True,
                                           data_has_header=data_has_header)
            init_score = init_score.ravel()
            if used_indices is not None:
                assert not self.need_slice
                if isinstance(data, (str, Path)):
                    sub_init_score = np.empty(num_data * predictor.num_class, dtype=np.float64)
                    assert num_data == len(used_indices)
                    for i in range(len(used_indices)):
                        for j in range(predictor.num_class):
                            sub_init_score[i * predictor.num_class + j] = init_score[used_indices[i] * predictor.num_class + j]
                    init_score = sub_init_score
            if predictor.num_class > 1:
                # need to regroup init_score
                new_init_score = np.empty(init_score.size, dtype=np.float64)
                for i in range(num_data):
                    for j in range(predictor.num_class):
                        new_init_score[j * num_data + i] = init_score[i * predictor.num_class + j]
                init_score = new_init_score
        elif self.init_score is not None:
            init_score = np.zeros(self.init_score.shape, dtype=np.float64)
        else:
            return self
        self.set_init_score(init_score)

    def _lazy_init(
        self,
        data,
        label: Optional[_LGBM_LabelType] = None,
        reference: Optional["Dataset"] = None,
        weight=None,
        group=None,
        init_score=None,
        predictor=None,
        feature_name='auto',
        categorical_feature='auto',
        params: Optional[Dict[str, Any]] = None
    ) -> "Dataset":
        if data is None:
            self.handle = None
            return self
        if reference is not None:
            self.pandas_categorical = reference.pandas_categorical
            categorical_feature = reference.categorical_feature
        data, feature_name, categorical_feature, self.pandas_categorical = _data_from_pandas(data,
                                                                                             feature_name,
                                                                                             categorical_feature,
                                                                                             self.pandas_categorical)

        # process for args
        params = {} if params is None else params
        args_names = (getattr(self.__class__, '_lazy_init')
                      .__code__
                      .co_varnames[:getattr(self.__class__, '_lazy_init').__code__.co_argcount])
        for key in params.keys():
            if key in args_names:
                _log_warning(f'{key} keyword has been found in `params` and will be ignored.\n'
                             f'Please use {key} argument of the Dataset constructor to pass this parameter.')
        # get categorical features
        if categorical_feature is not None:
            categorical_indices = set()
            feature_dict = {}
            if feature_name is not None:
                feature_dict = {name: i for i, name in enumerate(feature_name)}
            for name in categorical_feature:
                if isinstance(name, str) and name in feature_dict:
                    categorical_indices.add(feature_dict[name])
                elif isinstance(name, int):
                    categorical_indices.add(name)
                else:
                    raise TypeError(f"Wrong type({type(name).__name__}) or unknown name({name}) in categorical_feature")
            if categorical_indices:
                for cat_alias in _ConfigAliases.get("categorical_feature"):
                    if cat_alias in params:
                        # If the params[cat_alias] is equal to categorical_indices, do not report the warning.
                        if not (isinstance(params[cat_alias], list) and set(params[cat_alias]) == categorical_indices):
                            _log_warning(f'{cat_alias} in param dict is overridden.')
                        params.pop(cat_alias, None)
                params['categorical_column'] = sorted(categorical_indices)

        params_str = param_dict_to_str(params)
        self.params = params
        # process for reference dataset
        ref_dataset = None
        if isinstance(reference, Dataset):
            ref_dataset = reference.construct().handle
        elif reference is not None:
            raise TypeError('Reference dataset should be None or dataset instance')
        # start construct data
        if isinstance(data, (str, Path)):
            self.handle = ctypes.c_void_p()
            _safe_call(_LIB.LGBM_DatasetCreateFromFile(
                c_str(str(data)),
                c_str(params_str),
                ref_dataset,
                ctypes.byref(self.handle)))
        elif isinstance(data, scipy.sparse.csr_matrix):
            self.__init_from_csr(data, params_str, ref_dataset)
        elif isinstance(data, scipy.sparse.csc_matrix):
            self.__init_from_csc(data, params_str, ref_dataset)
        elif isinstance(data, np.ndarray):
            self.__init_from_np2d(data, params_str, ref_dataset)
        elif isinstance(data, list) and len(data) > 0:
            if all(isinstance(x, np.ndarray) for x in data):
                self.__init_from_list_np2d(data, params_str, ref_dataset)
            elif all(isinstance(x, Sequence) for x in data):
                self.__init_from_seqs(data, ref_dataset)
            else:
                raise TypeError('Data list can only be of ndarray or Sequence')
        elif isinstance(data, Sequence):
            self.__init_from_seqs([data], ref_dataset)
        elif isinstance(data, dt_DataTable):
            self.__init_from_np2d(data.to_numpy(), params_str, ref_dataset)
        else:
            try:
                csr = scipy.sparse.csr_matrix(data)
                self.__init_from_csr(csr, params_str, ref_dataset)
            except BaseException:
                raise TypeError(f'Cannot initialize Dataset from {type(data).__name__}')
        if label is not None:
            self.set_label(label)
        if self.get_label() is None:
            raise ValueError("Label should not be None")
        if weight is not None:
            self.set_weight(weight)
        if group is not None:
            self.set_group(group)
        if isinstance(predictor, _InnerPredictor):
            if self._predictor is None and init_score is not None:
                _log_warning("The init_score will be overridden by the prediction of init_model.")
            self._set_init_score_by_predictor(predictor, data)
        elif init_score is not None:
            self.set_init_score(init_score)
        elif predictor is not None:
            raise TypeError(f'Wrong predictor type {type(predictor).__name__}')
        # set feature names
        return self.set_feature_name(feature_name)

    @staticmethod
    def _yield_row_from_seqlist(seqs: List[Sequence], indices: Iterable[int]):
        offset = 0
        seq_id = 0
        seq = seqs[seq_id]
        for row_id in indices:
            assert row_id >= offset, "sample indices are expected to be monotonic"
            while row_id >= offset + len(seq):
                offset += len(seq)
                seq_id += 1
                seq = seqs[seq_id]
            id_in_seq = row_id - offset
            row = seq[id_in_seq]
            yield row if row.flags['OWNDATA'] else row.copy()

    def __sample(self, seqs: List[Sequence], total_nrow: int) -> Tuple[List[np.ndarray], List[np.ndarray]]:
        """Sample data from seqs.

        Mimics behavior in c_api.cpp:LGBM_DatasetCreateFromMats()

        Returns
        -------
            sampled_rows, sampled_row_indices
        """
        indices = self._create_sample_indices(total_nrow)

        # Select sampled rows, transpose to column order.
        sampled = np.array([row for row in self._yield_row_from_seqlist(seqs, indices)])
        sampled = sampled.T

        filtered = []
        filtered_idx = []
        sampled_row_range = np.arange(len(indices), dtype=np.int32)
        for col in sampled:
            col_predicate = (np.abs(col) > ZERO_THRESHOLD) | np.isnan(col)
            filtered_col = col[col_predicate]
            filtered_row_idx = sampled_row_range[col_predicate]

            filtered.append(filtered_col)
            filtered_idx.append(filtered_row_idx)

        return filtered, filtered_idx

    def __init_from_seqs(
        self,
        seqs: List[Sequence],
        ref_dataset: Optional[_DatasetHandle] = None
    ) -> "Dataset":
        """
        Initialize data from list of Sequence objects.

        Sequence: Generic Data Access Object
            Supports random access and access by batch if properly defined by user

        Data scheme uniformity are trusted, not checked
        """
        total_nrow = sum(len(seq) for seq in seqs)

        # create validation dataset from ref_dataset
        if ref_dataset is not None:
            self._init_from_ref_dataset(total_nrow, ref_dataset)
        else:
            param_str = param_dict_to_str(self.get_params())
            sample_cnt = _get_sample_count(total_nrow, param_str)

            sample_data, col_indices = self.__sample(seqs, total_nrow)
            self._init_from_sample(sample_data, col_indices, sample_cnt, total_nrow)

        for seq in seqs:
            nrow = len(seq)
            batch_size = getattr(seq, 'batch_size', None) or Sequence.batch_size
            for start in range(0, nrow, batch_size):
                end = min(start + batch_size, nrow)
                self._push_rows(seq[start:end])
        return self

    def __init_from_np2d(
        self,
        mat: np.ndarray,
        params_str: str,
        ref_dataset: Optional[_DatasetHandle]
    ) -> "Dataset":
        """Initialize data from a 2-D numpy matrix."""
        if len(mat.shape) != 2:
            raise ValueError('Input numpy.ndarray must be 2 dimensional')

        self.handle = ctypes.c_void_p()
        if mat.dtype == np.float32 or mat.dtype == np.float64:
            data = np.array(mat.reshape(mat.size), dtype=mat.dtype, copy=False)
        else:  # change non-float data to float data, need to copy
            data = np.array(mat.reshape(mat.size), dtype=np.float32)

        ptr_data, type_ptr_data, _ = c_float_array(data)
        _safe_call(_LIB.LGBM_DatasetCreateFromMat(
            ptr_data,
            ctypes.c_int(type_ptr_data),
            ctypes.c_int32(mat.shape[0]),
            ctypes.c_int32(mat.shape[1]),
            ctypes.c_int(C_API_IS_ROW_MAJOR),
            c_str(params_str),
            ref_dataset,
            ctypes.byref(self.handle)))
        return self

    def __init_from_list_np2d(
        self,
        mats: List[np.ndarray],
        params_str: str,
        ref_dataset: Optional[_DatasetHandle]
    ) -> "Dataset":
        """Initialize data from a list of 2-D numpy matrices."""
        ncol = mats[0].shape[1]
        nrow = np.empty((len(mats),), np.int32)
        if mats[0].dtype == np.float64:
            ptr_data = (ctypes.POINTER(ctypes.c_double) * len(mats))()
        else:
            ptr_data = (ctypes.POINTER(ctypes.c_float) * len(mats))()

        holders = []
        type_ptr_data = None

        for i, mat in enumerate(mats):
            if len(mat.shape) != 2:
                raise ValueError('Input numpy.ndarray must be 2 dimensional')

            if mat.shape[1] != ncol:
                raise ValueError('Input arrays must have same number of columns')

            nrow[i] = mat.shape[0]

            if mat.dtype == np.float32 or mat.dtype == np.float64:
                mats[i] = np.array(mat.reshape(mat.size), dtype=mat.dtype, copy=False)
            else:  # change non-float data to float data, need to copy
                mats[i] = np.array(mat.reshape(mat.size), dtype=np.float32)

            chunk_ptr_data, chunk_type_ptr_data, holder = c_float_array(mats[i])
            if type_ptr_data is not None and chunk_type_ptr_data != type_ptr_data:
                raise ValueError('Input chunks must have same type')
            ptr_data[i] = chunk_ptr_data
            type_ptr_data = chunk_type_ptr_data
            holders.append(holder)

        self.handle = ctypes.c_void_p()
        _safe_call(_LIB.LGBM_DatasetCreateFromMats(
            ctypes.c_int32(len(mats)),
            ctypes.cast(ptr_data, ctypes.POINTER(ctypes.POINTER(ctypes.c_double))),
            ctypes.c_int(type_ptr_data),
            nrow.ctypes.data_as(ctypes.POINTER(ctypes.c_int32)),
            ctypes.c_int32(ncol),
            ctypes.c_int(C_API_IS_ROW_MAJOR),
            c_str(params_str),
            ref_dataset,
            ctypes.byref(self.handle)))
        return self

    def __init_from_csr(
        self,
        csr: scipy.sparse.csr_matrix,
        params_str: str,
        ref_dataset: Optional[_DatasetHandle]
    ) -> "Dataset":
        """Initialize data from a CSR matrix."""
        if len(csr.indices) != len(csr.data):
            raise ValueError(f'Length mismatch: {len(csr.indices)} vs {len(csr.data)}')
        self.handle = ctypes.c_void_p()

        ptr_indptr, type_ptr_indptr, __ = c_int_array(csr.indptr)
        ptr_data, type_ptr_data, _ = c_float_array(csr.data)

        assert csr.shape[1] <= MAX_INT32
        csr_indices = csr.indices.astype(np.int32, copy=False)

        _safe_call(_LIB.LGBM_DatasetCreateFromCSR(
            ptr_indptr,
            ctypes.c_int(type_ptr_indptr),
            csr_indices.ctypes.data_as(ctypes.POINTER(ctypes.c_int32)),
            ptr_data,
            ctypes.c_int(type_ptr_data),
            ctypes.c_int64(len(csr.indptr)),
            ctypes.c_int64(len(csr.data)),
            ctypes.c_int64(csr.shape[1]),
            c_str(params_str),
            ref_dataset,
            ctypes.byref(self.handle)))
        return self

    def __init_from_csc(
        self,
        csc: scipy.sparse.csc_matrix,
        params_str: str,
        ref_dataset: Optional[_DatasetHandle]
    ) -> "Dataset":
        """Initialize data from a CSC matrix."""
        if len(csc.indices) != len(csc.data):
            raise ValueError(f'Length mismatch: {len(csc.indices)} vs {len(csc.data)}')
        self.handle = ctypes.c_void_p()

        ptr_indptr, type_ptr_indptr, __ = c_int_array(csc.indptr)
        ptr_data, type_ptr_data, _ = c_float_array(csc.data)

        assert csc.shape[0] <= MAX_INT32
        csc_indices = csc.indices.astype(np.int32, copy=False)

        _safe_call(_LIB.LGBM_DatasetCreateFromCSC(
            ptr_indptr,
            ctypes.c_int(type_ptr_indptr),
            csc_indices.ctypes.data_as(ctypes.POINTER(ctypes.c_int32)),
            ptr_data,
            ctypes.c_int(type_ptr_data),
            ctypes.c_int64(len(csc.indptr)),
            ctypes.c_int64(len(csc.data)),
            ctypes.c_int64(csc.shape[0]),
            c_str(params_str),
            ref_dataset,
            ctypes.byref(self.handle)))
        return self

    @staticmethod
    def _compare_params_for_warning(
        params: Optional[Dict[str, Any]],
        other_params: Optional[Dict[str, Any]],
        ignore_keys: Set[str]
    ) -> bool:
        """Compare two dictionaries with params ignoring some keys.

        It is only for the warning purpose.

        Parameters
        ----------
        params : dict or None
            One dictionary with parameters to compare.
        other_params : dict or None
            Another dictionary with parameters to compare.
        ignore_keys : set
            Keys that should be ignored during comparing two dictionaries.

        Returns
        -------
        compare_result : bool
          Returns whether two dictionaries with params are equal.
        """
        if params is None:
            params = {}
        if other_params is None:
            other_params = {}
        for k in other_params:
            if k not in ignore_keys:
                if k not in params or params[k] != other_params[k]:
                    return False
        for k in params:
            if k not in ignore_keys:
                if k not in other_params or params[k] != other_params[k]:
                    return False
        return True

    def construct(self) -> "Dataset":
        """Lazy init.

        Returns
        -------
        self : Dataset
            Constructed Dataset object.
        """
        if self.handle is None:
            if self.reference is not None:
                reference_params = self.reference.get_params()
                params = self.get_params()
                if params != reference_params:
                    if not self._compare_params_for_warning(
                        params=params,
                        other_params=reference_params,
                        ignore_keys=_ConfigAliases.get("categorical_feature")
                    ):
                        _log_warning('Overriding the parameters from Reference Dataset.')
                    self._update_params(reference_params)
                if self.used_indices is None:
                    # create valid
                    self._lazy_init(self.data, label=self.label, reference=self.reference,
                                    weight=self.weight, group=self.group,
                                    init_score=self.init_score, predictor=self._predictor,
                                    feature_name=self.feature_name, params=self.params)
                else:
                    # construct subset
                    used_indices = list_to_1d_numpy(self.used_indices, np.int32, name='used_indices')
                    assert used_indices.flags.c_contiguous
                    if self.reference.group is not None:
                        group_info = np.array(self.reference.group).astype(np.int32, copy=False)
                        _, self.group = np.unique(np.repeat(range(len(group_info)), repeats=group_info)[self.used_indices],
                                                  return_counts=True)
                    self.handle = ctypes.c_void_p()
                    params_str = param_dict_to_str(self.params)
                    _safe_call(_LIB.LGBM_DatasetGetSubset(
                        self.reference.construct().handle,
                        used_indices.ctypes.data_as(ctypes.POINTER(ctypes.c_int32)),
                        ctypes.c_int32(used_indices.shape[0]),
                        c_str(params_str),
                        ctypes.byref(self.handle)))
                    if not self.free_raw_data:
                        self.get_data()
                    if self.group is not None:
                        self.set_group(self.group)
                    if self.get_label() is None:
                        raise ValueError("Label should not be None.")
                    if isinstance(self._predictor, _InnerPredictor) and self._predictor is not self.reference._predictor:
                        self.get_data()
                        self._set_init_score_by_predictor(self._predictor, self.data, used_indices)
            else:
                # create train
                self._lazy_init(self.data, label=self.label,
                                weight=self.weight, group=self.group,
                                init_score=self.init_score, predictor=self._predictor,
                                feature_name=self.feature_name, categorical_feature=self.categorical_feature, params=self.params)
            if self.free_raw_data:
                self.data = None
            self.feature_name = self.get_feature_name()
        return self

    def create_valid(
        self,
        data,
        label: Optional[_LGBM_LabelType] = None,
        weight=None,
        group=None,
        init_score=None,
        params: Optional[Dict[str, Any]] = None
    ) -> "Dataset":
        """Create validation data align with current Dataset.

        Parameters
        ----------
        data : str, pathlib.Path, numpy array, pandas DataFrame, H2O DataTable's Frame, scipy.sparse, Sequence, list of Sequence or list of numpy array
            Data source of Dataset.
            If str or pathlib.Path, it represents the path to a text file (CSV, TSV, or LibSVM) or a LightGBM Dataset binary file.
        label : list, numpy 1-D array, pandas Series / one-column DataFrame or None, optional (default=None)
            Label of the data.
        weight : list, numpy 1-D array, pandas Series or None, optional (default=None)
            Weight for each instance. Weights should be non-negative.
        group : list, numpy 1-D array, pandas Series or None, optional (default=None)
            Group/query data.
            Only used in the learning-to-rank task.
            sum(group) = n_samples.
            For example, if you have a 100-document dataset with ``group = [10, 20, 40, 10, 10, 10]``, that means that you have 6 groups,
            where the first 10 records are in the first group, records 11-30 are in the second group, records 31-70 are in the third group, etc.
        init_score : list, list of lists (for multi-class task), numpy array, pandas Series, pandas DataFrame (for multi-class task), or None, optional (default=None)
            Init score for Dataset.
        params : dict or None, optional (default=None)
            Other parameters for validation Dataset.

        Returns
        -------
        valid : Dataset
            Validation Dataset with reference to self.
        """
        ret = Dataset(data, label=label, reference=self,
                      weight=weight, group=group, init_score=init_score,
                      params=params, free_raw_data=self.free_raw_data)
        ret._predictor = self._predictor
        ret.pandas_categorical = self.pandas_categorical
        return ret

    def subset(
        self,
        used_indices: List[int],
        params: Optional[Dict[str, Any]] = None
    ) -> "Dataset":
        """Get subset of current Dataset.

        Parameters
        ----------
        used_indices : list of int
            Indices used to create the subset.
        params : dict or None, optional (default=None)
            These parameters will be passed to Dataset constructor.

        Returns
        -------
        subset : Dataset
            Subset of the current Dataset.
        """
        if params is None:
            params = self.params
        ret = Dataset(None, reference=self, feature_name=self.feature_name,
                      categorical_feature=self.categorical_feature, params=params,
                      free_raw_data=self.free_raw_data)
        ret._predictor = self._predictor
        ret.pandas_categorical = self.pandas_categorical
        ret.used_indices = sorted(used_indices)
        return ret

    def save_binary(self, filename: Union[str, Path]) -> "Dataset":
        """Save Dataset to a binary file.

        .. note::

            Please note that `init_score` is not saved in binary file.
            If you need it, please set it again after loading Dataset.

        Parameters
        ----------
        filename : str or pathlib.Path
            Name of the output file.

        Returns
        -------
        self : Dataset
            Returns self.
        """
        _safe_call(_LIB.LGBM_DatasetSaveBinary(
            self.construct().handle,
            c_str(str(filename))))
        return self

    def _update_params(self, params: Optional[Dict[str, Any]]) -> "Dataset":
        if not params:
            return self
        params = deepcopy(params)

        def update():
            if not self.params:
                self.params = params
            else:
                self.params_back_up = deepcopy(self.params)
                self.params.update(params)

        if self.handle is None:
            update()
        elif params is not None:
            ret = _LIB.LGBM_DatasetUpdateParamChecking(
                c_str(param_dict_to_str(self.params)),
                c_str(param_dict_to_str(params)))
            if ret != 0:
                # could be updated if data is not freed
                if self.data is not None:
                    update()
                    self._free_handle()
                else:
                    raise LightGBMError(_LIB.LGBM_GetLastError().decode('utf-8'))
        return self

    def _reverse_update_params(self) -> "Dataset":
        if self.handle is None:
            self.params = deepcopy(self.params_back_up)
            self.params_back_up = None
        return self

    def set_field(
        self,
        field_name: str,
        data
    ) -> "Dataset":
        """Set property into the Dataset.

        Parameters
        ----------
        field_name : str
            The field name of the information.
        data : list, list of lists (for multi-class task), numpy array, pandas Series, pandas DataFrame (for multi-class task), or None
            The data to be set.

        Returns
        -------
        self : Dataset
            Dataset with set property.
        """
        if self.handle is None:
            raise Exception(f"Cannot set {field_name} before construct dataset")
        if data is None:
            # set to None
            _safe_call(_LIB.LGBM_DatasetSetField(
                self.handle,
                c_str(field_name),
                None,
                ctypes.c_int(0),
                ctypes.c_int(FIELD_TYPE_MAPPER[field_name])))
            return self
        if field_name == 'init_score':
            dtype = np.float64
            if _is_1d_collection(data):
                data = list_to_1d_numpy(data, dtype, name=field_name)
            elif _is_2d_collection(data):
                data = _data_to_2d_numpy(data, dtype, name=field_name)
                data = data.ravel(order='F')
            else:
                raise TypeError(
                    'init_score must be list, numpy 1-D array or pandas Series.\n'
                    'In multiclass classification init_score can also be a list of lists, numpy 2-D array or pandas DataFrame.'
                )
        else:
            dtype = np.int32 if field_name == 'group' else np.float32
            data = list_to_1d_numpy(data, dtype, name=field_name)

        if data.dtype == np.float32 or data.dtype == np.float64:
            ptr_data, type_data, _ = c_float_array(data)
        elif data.dtype == np.int32:
            ptr_data, type_data, _ = c_int_array(data)
        else:
            raise TypeError(f"Expected np.float32/64 or np.int32, met type({data.dtype})")
        if type_data != FIELD_TYPE_MAPPER[field_name]:
            raise TypeError("Input type error for set_field")
        _safe_call(_LIB.LGBM_DatasetSetField(
            self.handle,
            c_str(field_name),
            ptr_data,
            ctypes.c_int(len(data)),
            ctypes.c_int(type_data)))
        self.version += 1
        return self

    def get_field(self, field_name: str) -> Optional[np.ndarray]:
        """Get property from the Dataset.

        Parameters
        ----------
        field_name : str
            The field name of the information.

        Returns
        -------
        info : numpy array or None
            A numpy array with information from the Dataset.
        """
        if self.handle is None:
            raise Exception(f"Cannot get {field_name} before construct Dataset")
        tmp_out_len = ctypes.c_int(0)
        out_type = ctypes.c_int(0)
        ret = ctypes.POINTER(ctypes.c_void_p)()
        _safe_call(_LIB.LGBM_DatasetGetField(
            self.handle,
            c_str(field_name),
            ctypes.byref(tmp_out_len),
            ctypes.byref(ret),
            ctypes.byref(out_type)))
        if out_type.value != FIELD_TYPE_MAPPER[field_name]:
            raise TypeError("Return type error for get_field")
        if tmp_out_len.value == 0:
            return None
        if out_type.value == C_API_DTYPE_INT32:
            arr = cint32_array_to_numpy(ctypes.cast(ret, ctypes.POINTER(ctypes.c_int32)), tmp_out_len.value)
        elif out_type.value == C_API_DTYPE_FLOAT32:
            arr = cfloat32_array_to_numpy(ctypes.cast(ret, ctypes.POINTER(ctypes.c_float)), tmp_out_len.value)
        elif out_type.value == C_API_DTYPE_FLOAT64:
            arr = cfloat64_array_to_numpy(ctypes.cast(ret, ctypes.POINTER(ctypes.c_double)), tmp_out_len.value)
        else:
            raise TypeError("Unknown type")
        if field_name == 'init_score':
            num_data = self.num_data()
            num_classes = arr.size // num_data
            if num_classes > 1:
                arr = arr.reshape((num_data, num_classes), order='F')
        return arr

    def set_categorical_feature(
        self,
        categorical_feature: Union[List[int], List[str]]
    ) -> "Dataset":
        """Set categorical features.

        Parameters
        ----------
        categorical_feature : list of int or str
            Names or indices of categorical features.

        Returns
        -------
        self : Dataset
            Dataset with set categorical features.
        """
        if self.categorical_feature == categorical_feature:
            return self
        if self.data is not None:
            if self.categorical_feature is None:
                self.categorical_feature = categorical_feature
                return self._free_handle()
            elif categorical_feature == 'auto':
                return self
            else:
                if self.categorical_feature != 'auto':
                    _log_warning('categorical_feature in Dataset is overridden.\n'
                                 f'New categorical_feature is {sorted(list(categorical_feature))}')
                self.categorical_feature = categorical_feature
                return self._free_handle()
        else:
            raise LightGBMError("Cannot set categorical feature after freed raw data, "
                                "set free_raw_data=False when construct Dataset to avoid this.")

    def _set_predictor(
        self,
        predictor: Optional[_InnerPredictor]
    ) -> "Dataset":
        """Set predictor for continued training.

        It is not recommended for user to call this function.
        Please use init_model argument in engine.train() or engine.cv() instead.
        """
        if predictor is self._predictor and (predictor is None or predictor.current_iteration() == self._predictor.current_iteration()):
            return self
        if self.handle is None:
            self._predictor = predictor
        elif self.data is not None:
            self._predictor = predictor
            self._set_init_score_by_predictor(self._predictor, self.data)
        elif self.used_indices is not None and self.reference is not None and self.reference.data is not None:
            self._predictor = predictor
            self._set_init_score_by_predictor(self._predictor, self.reference.data, self.used_indices)
        else:
            raise LightGBMError("Cannot set predictor after freed raw data, "
                                "set free_raw_data=False when construct Dataset to avoid this.")
        return self

    def set_reference(self, reference: "Dataset") -> "Dataset":
        """Set reference Dataset.

        Parameters
        ----------
        reference : Dataset
            Reference that is used as a template to construct the current Dataset.

        Returns
        -------
        self : Dataset
            Dataset with set reference.
        """
        self.set_categorical_feature(reference.categorical_feature) \
            .set_feature_name(reference.feature_name) \
            ._set_predictor(reference._predictor)
        # we're done if self and reference share a common upstream reference
        if self.get_ref_chain().intersection(reference.get_ref_chain()):
            return self
        if self.data is not None:
            self.reference = reference
            return self._free_handle()
        else:
            raise LightGBMError("Cannot set reference after freed raw data, "
                                "set free_raw_data=False when construct Dataset to avoid this.")

    def set_feature_name(self, feature_name: List[str]) -> "Dataset":
        """Set feature name.

        Parameters
        ----------
        feature_name : list of str
            Feature names.

        Returns
        -------
        self : Dataset
            Dataset with set feature name.
        """
        if feature_name != 'auto':
            self.feature_name = feature_name
        if self.handle is not None and feature_name is not None and feature_name != 'auto':
            if len(feature_name) != self.num_feature():
                raise ValueError(f"Length of feature_name({len(feature_name)}) and num_feature({self.num_feature()}) don't match")
            c_feature_name = [c_str(name) for name in feature_name]
            _safe_call(_LIB.LGBM_DatasetSetFeatureNames(
                self.handle,
                c_array(ctypes.c_char_p, c_feature_name),
                ctypes.c_int(len(feature_name))))
        return self

    def set_label(self, label: Optional[_LGBM_LabelType]) -> "Dataset":
        """Set label of Dataset.

        Parameters
        ----------
        label : list, numpy 1-D array, pandas Series / one-column DataFrame or None
            The label information to be set into Dataset.

        Returns
        -------
        self : Dataset
            Dataset with set label.
        """
        self.label = label
        if self.handle is not None:
            if isinstance(label, pd_DataFrame):
                if len(label.columns) > 1:
                    raise ValueError('DataFrame for label cannot have multiple columns')
                _check_for_bad_pandas_dtypes(label.dtypes)
                label_array = np.ravel(label.values.astype(np.float32, copy=False))
            else:
                label_array = list_to_1d_numpy(label, name='label')
            self.set_field('label', label_array)
            self.label = self.get_field('label')  # original values can be modified at cpp side
        return self

    def set_weight(self, weight) -> "Dataset":
        """Set weight of each instance.

        Parameters
        ----------
        weight : list, numpy 1-D array, pandas Series or None
            Weight to be set for each data point. Weights should be non-negative.

        Returns
        -------
        self : Dataset
            Dataset with set weight.
        """
        if weight is not None and np.all(weight == 1):
            weight = None
        self.weight = weight
        if self.handle is not None and weight is not None:
            weight = list_to_1d_numpy(weight, name='weight')
            self.set_field('weight', weight)
            self.weight = self.get_field('weight')  # original values can be modified at cpp side
        return self

    def set_init_score(self, init_score) -> "Dataset":
        """Set init score of Booster to start from.

        Parameters
        ----------
        init_score : list, list of lists (for multi-class task), numpy array, pandas Series, pandas DataFrame (for multi-class task), or None
            Init score for Booster.

        Returns
        -------
        self : Dataset
            Dataset with set init score.
        """
        self.init_score = init_score
        if self.handle is not None and init_score is not None:
            self.set_field('init_score', init_score)
            self.init_score = self.get_field('init_score')  # original values can be modified at cpp side
        return self

    def set_group(self, group) -> "Dataset":
        """Set group size of Dataset (used for ranking).

        Parameters
        ----------
        group : list, numpy 1-D array, pandas Series or None
            Group/query data.
            Only used in the learning-to-rank task.
            sum(group) = n_samples.
            For example, if you have a 100-document dataset with ``group = [10, 20, 40, 10, 10, 10]``, that means that you have 6 groups,
            where the first 10 records are in the first group, records 11-30 are in the second group, records 31-70 are in the third group, etc.

        Returns
        -------
        self : Dataset
            Dataset with set group.
        """
        self.group = group
        if self.handle is not None and group is not None:
            group = list_to_1d_numpy(group, np.int32, name='group')
            self.set_field('group', group)
        return self

    def get_feature_name(self) -> List[str]:
        """Get the names of columns (features) in the Dataset.

        Returns
        -------
        feature_names : list of str
            The names of columns (features) in the Dataset.
        """
        if self.handle is None:
            raise LightGBMError("Cannot get feature_name before construct dataset")
        num_feature = self.num_feature()
        tmp_out_len = ctypes.c_int(0)
        reserved_string_buffer_size = 255
        required_string_buffer_size = ctypes.c_size_t(0)
        string_buffers = [ctypes.create_string_buffer(reserved_string_buffer_size) for _ in range(num_feature)]
        ptr_string_buffers = (ctypes.c_char_p * num_feature)(*map(ctypes.addressof, string_buffers))
        _safe_call(_LIB.LGBM_DatasetGetFeatureNames(
            self.handle,
            ctypes.c_int(num_feature),
            ctypes.byref(tmp_out_len),
            ctypes.c_size_t(reserved_string_buffer_size),
            ctypes.byref(required_string_buffer_size),
            ptr_string_buffers))
        if num_feature != tmp_out_len.value:
            raise ValueError("Length of feature names doesn't equal with num_feature")
        actual_string_buffer_size = required_string_buffer_size.value
        # if buffer length is not long enough, reallocate buffers
        if reserved_string_buffer_size < actual_string_buffer_size:
            string_buffers = [ctypes.create_string_buffer(actual_string_buffer_size) for _ in range(num_feature)]
            ptr_string_buffers = (ctypes.c_char_p * num_feature)(*map(ctypes.addressof, string_buffers))
            _safe_call(_LIB.LGBM_DatasetGetFeatureNames(
                self.handle,
                ctypes.c_int(num_feature),
                ctypes.byref(tmp_out_len),
                ctypes.c_size_t(actual_string_buffer_size),
                ctypes.byref(required_string_buffer_size),
                ptr_string_buffers))
        return [string_buffers[i].value.decode('utf-8') for i in range(num_feature)]

    def get_label(self) -> Optional[np.ndarray]:
        """Get the label of the Dataset.

        Returns
        -------
        label : numpy array or None
            The label information from the Dataset.
        """
        if self.label is None:
            self.label = self.get_field('label')
        return self.label

    def get_weight(self) -> Optional[np.ndarray]:
        """Get the weight of the Dataset.

        Returns
        -------
        weight : numpy array or None
            Weight for each data point from the Dataset. Weights should be non-negative.
        """
        if self.weight is None:
            self.weight = self.get_field('weight')
        return self.weight

    def get_init_score(self) -> Optional[np.ndarray]:
        """Get the initial score of the Dataset.

        Returns
        -------
        init_score : numpy array or None
            Init score of Booster.
        """
        if self.init_score is None:
            self.init_score = self.get_field('init_score')
        return self.init_score

    def get_data(self):
        """Get the raw data of the Dataset.

        Returns
        -------
        data : str, pathlib.Path, numpy array, pandas DataFrame, H2O DataTable's Frame, scipy.sparse, Sequence, list of Sequence or list of numpy array or None
            Raw data used in the Dataset construction.
        """
        if self.handle is None:
            raise Exception("Cannot get data before construct Dataset")
        if self.need_slice and self.used_indices is not None and self.reference is not None:
            self.data = self.reference.data
            if self.data is not None:
                if isinstance(self.data, np.ndarray) or scipy.sparse.issparse(self.data):
                    self.data = self.data[self.used_indices, :]
                elif isinstance(self.data, pd_DataFrame):
                    self.data = self.data.iloc[self.used_indices].copy()
                elif isinstance(self.data, dt_DataTable):
                    self.data = self.data[self.used_indices, :]
                elif isinstance(self.data, Sequence):
                    self.data = self.data[self.used_indices]
                elif isinstance(self.data, list) and len(self.data) > 0 and all(isinstance(x, Sequence) for x in self.data):
                    self.data = np.array([row for row in self._yield_row_from_seqlist(self.data, self.used_indices)])
                else:
                    _log_warning(f"Cannot subset {type(self.data).__name__} type of raw data.\n"
                                 "Returning original raw data")
            self.need_slice = False
        if self.data is None:
            raise LightGBMError("Cannot call `get_data` after freed raw data, "
                                "set free_raw_data=False when construct Dataset to avoid this.")
        return self.data

    def get_group(self):
        """Get the group of the Dataset.

        Returns
        -------
        group : numpy array or None
            Group/query data.
            Only used in the learning-to-rank task.
            sum(group) = n_samples.
            For example, if you have a 100-document dataset with ``group = [10, 20, 40, 10, 10, 10]``, that means that you have 6 groups,
            where the first 10 records are in the first group, records 11-30 are in the second group, records 31-70 are in the third group, etc.
        """
        if self.group is None:
            self.group = self.get_field('group')
            if self.group is not None:
                # group data from LightGBM is boundaries data, need to convert to group size
                self.group = np.diff(self.group)
        return self.group

    def num_data(self) -> int:
        """Get the number of rows in the Dataset.

        Returns
        -------
        number_of_rows : int
            The number of rows in the Dataset.
        """
        if self.handle is not None:
            ret = ctypes.c_int(0)
            _safe_call(_LIB.LGBM_DatasetGetNumData(self.handle,
                                                   ctypes.byref(ret)))
            return ret.value
        else:
            raise LightGBMError("Cannot get num_data before construct dataset")

    def num_feature(self) -> int:
        """Get the number of columns (features) in the Dataset.

        Returns
        -------
        number_of_columns : int
            The number of columns (features) in the Dataset.
        """
        if self.handle is not None:
            ret = ctypes.c_int(0)
            _safe_call(_LIB.LGBM_DatasetGetNumFeature(self.handle,
                                                      ctypes.byref(ret)))
            return ret.value
        else:
            raise LightGBMError("Cannot get num_feature before construct dataset")

    def feature_num_bin(self, feature: Union[int, str]) -> int:
        """Get the number of bins for a feature.

        Parameters
        ----------
        feature : int or str
            Index or name of the feature.

        Returns
        -------
        number_of_bins : int
            The number of constructed bins for the feature in the Dataset.
        """
        if self.handle is not None:
            if isinstance(feature, str):
                feature_index = self.feature_name.index(feature)
            else:
                feature_index = feature
            ret = ctypes.c_int(0)
            _safe_call(_LIB.LGBM_DatasetGetFeatureNumBin(self.handle,
                                                         ctypes.c_int(feature_index),
                                                         ctypes.byref(ret)))
            return ret.value
        else:
            raise LightGBMError("Cannot get feature_num_bin before construct dataset")

    def get_ref_chain(self, ref_limit: int = 100) -> Set["Dataset"]:
        """Get a chain of Dataset objects.

        Starts with r, then goes to r.reference (if exists),
        then to r.reference.reference, etc.
        until we hit ``ref_limit`` or a reference loop.

        Parameters
        ----------
        ref_limit : int, optional (default=100)
            The limit number of references.

        Returns
        -------
        ref_chain : set of Dataset
            Chain of references of the Datasets.
        """
        head = self
        ref_chain: Set[Dataset] = set()
        while len(ref_chain) < ref_limit:
            if isinstance(head, Dataset):
                ref_chain.add(head)
                if (head.reference is not None) and (head.reference not in ref_chain):
                    head = head.reference
                else:
                    break
            else:
                break
        return ref_chain

    def add_features_from(self, other: "Dataset") -> "Dataset":
        """Add features from other Dataset to the current Dataset.

        Both Datasets must be constructed before calling this method.

        Parameters
        ----------
        other : Dataset
            The Dataset to take features from.

        Returns
        -------
        self : Dataset
            Dataset with the new features added.
        """
        if self.handle is None or other.handle is None:
            raise ValueError('Both source and target Datasets must be constructed before adding features')
        _safe_call(_LIB.LGBM_DatasetAddFeaturesFrom(self.handle, other.handle))
        was_none = self.data is None
        old_self_data_type = type(self.data).__name__
        if other.data is None:
            self.data = None
        elif self.data is not None:
            if isinstance(self.data, np.ndarray):
                if isinstance(other.data, np.ndarray):
                    self.data = np.hstack((self.data, other.data))
                elif scipy.sparse.issparse(other.data):
                    self.data = np.hstack((self.data, other.data.toarray()))
                elif isinstance(other.data, pd_DataFrame):
                    self.data = np.hstack((self.data, other.data.values))
                elif isinstance(other.data, dt_DataTable):
                    self.data = np.hstack((self.data, other.data.to_numpy()))
                else:
                    self.data = None
            elif scipy.sparse.issparse(self.data):
                sparse_format = self.data.getformat()
                if isinstance(other.data, np.ndarray) or scipy.sparse.issparse(other.data):
                    self.data = scipy.sparse.hstack((self.data, other.data), format=sparse_format)
                elif isinstance(other.data, pd_DataFrame):
                    self.data = scipy.sparse.hstack((self.data, other.data.values), format=sparse_format)
                elif isinstance(other.data, dt_DataTable):
                    self.data = scipy.sparse.hstack((self.data, other.data.to_numpy()), format=sparse_format)
                else:
                    self.data = None
            elif isinstance(self.data, pd_DataFrame):
                if not PANDAS_INSTALLED:
                    raise LightGBMError("Cannot add features to DataFrame type of raw data "
                                        "without pandas installed. "
                                        "Install pandas and restart your session.")
                if isinstance(other.data, np.ndarray):
                    self.data = concat((self.data, pd_DataFrame(other.data)),
                                       axis=1, ignore_index=True)
                elif scipy.sparse.issparse(other.data):
                    self.data = concat((self.data, pd_DataFrame(other.data.toarray())),
                                       axis=1, ignore_index=True)
                elif isinstance(other.data, pd_DataFrame):
                    self.data = concat((self.data, other.data),
                                       axis=1, ignore_index=True)
                elif isinstance(other.data, dt_DataTable):
                    self.data = concat((self.data, pd_DataFrame(other.data.to_numpy())),
                                       axis=1, ignore_index=True)
                else:
                    self.data = None
            elif isinstance(self.data, dt_DataTable):
                if isinstance(other.data, np.ndarray):
                    self.data = dt_DataTable(np.hstack((self.data.to_numpy(), other.data)))
                elif scipy.sparse.issparse(other.data):
                    self.data = dt_DataTable(np.hstack((self.data.to_numpy(), other.data.toarray())))
                elif isinstance(other.data, pd_DataFrame):
                    self.data = dt_DataTable(np.hstack((self.data.to_numpy(), other.data.values)))
                elif isinstance(other.data, dt_DataTable):
                    self.data = dt_DataTable(np.hstack((self.data.to_numpy(), other.data.to_numpy())))
                else:
                    self.data = None
            else:
                self.data = None
        if self.data is None:
            err_msg = (f"Cannot add features from {type(other.data).__name__} type of raw data to "
                       f"{old_self_data_type} type of raw data.\n")
            err_msg += ("Set free_raw_data=False when construct Dataset to avoid this"
                        if was_none else "Freeing raw data")
            _log_warning(err_msg)
        self.feature_name = self.get_feature_name()
        _log_warning("Reseting categorical features.\n"
                     "You can set new categorical features via ``set_categorical_feature`` method")
        self.categorical_feature = "auto"
        self.pandas_categorical = None
        return self

    def _dump_text(self, filename: Union[str, Path]) -> "Dataset":
        """Save Dataset to a text file.

        This format cannot be loaded back in by LightGBM, but is useful for debugging purposes.

        Parameters
        ----------
        filename : str or pathlib.Path
            Name of the output file.

        Returns
        -------
        self : Dataset
            Returns self.
        """
        _safe_call(_LIB.LGBM_DatasetDumpText(
            self.construct().handle,
            c_str(str(filename))))
        return self


_LGBM_CustomObjectiveFunction = Callable[
    [np.ndarray, Dataset],
    Tuple[np.ndarray, np.ndarray]
]
_LGBM_CustomEvalFunction = Union[
    Callable[
        [np.ndarray, Dataset],
        _LGBM_EvalFunctionResultType
    ],
    Callable[
        [np.ndarray, Dataset],
        List[_LGBM_EvalFunctionResultType]
    ]
]


class Booster:
    """Booster in LightGBM."""

    def __init__(
        self,
        params: Optional[Dict[str, Any]] = None,
        train_set: Optional[Dataset] = None,
        model_file: Optional[Union[str, Path]] = None,
        model_str: Optional[str] = None
    ):
        """Initialize the Booster.

        Parameters
        ----------
        params : dict or None, optional (default=None)
            Parameters for Booster.
        train_set : Dataset or None, optional (default=None)
            Training dataset.
        model_file : str, pathlib.Path or None, optional (default=None)
            Path to the model file.
        model_str : str or None, optional (default=None)
            Model will be loaded from this string.
        """
        self.handle = None
        self.network = False
        self.__need_reload_eval_info = True
        self._train_data_name = "training"
        self.__set_objective_to_none = False
        self.best_iteration = -1
        self.best_score = {}
        params = {} if params is None else deepcopy(params)
        if train_set is not None:
            # Training task
            if not isinstance(train_set, Dataset):
                raise TypeError(f'Training data should be Dataset instance, met {type(train_set).__name__}')
            params = _choose_param_value(
                main_param_name="machines",
                params=params,
                default_value=None
            )
            # if "machines" is given, assume user wants to do distributed learning, and set up network
            if params["machines"] is None:
                params.pop("machines", None)
            else:
                machines = params["machines"]
                if isinstance(machines, str):
                    num_machines_from_machine_list = len(machines.split(','))
                elif isinstance(machines, (list, set)):
                    num_machines_from_machine_list = len(machines)
                    machines = ','.join(machines)
                else:
                    raise ValueError("Invalid machines in params.")

                params = _choose_param_value(
                    main_param_name="num_machines",
                    params=params,
                    default_value=num_machines_from_machine_list
                )
                params = _choose_param_value(
                    main_param_name="local_listen_port",
                    params=params,
                    default_value=12400
                )
                self.set_network(
                    machines=machines,
                    local_listen_port=params["local_listen_port"],
                    listen_time_out=params.get("time_out", 120),
                    num_machines=params["num_machines"]
                )
            # construct booster object
            train_set.construct()
            # copy the parameters from train_set
            params.update(train_set.get_params())
            params_str = param_dict_to_str(params)
            self.handle = ctypes.c_void_p()
            _safe_call(_LIB.LGBM_BoosterCreate(
                train_set.handle,
                c_str(params_str),
                ctypes.byref(self.handle)))
            # save reference to data
            self.train_set = train_set
            self.valid_sets: List[Dataset] = []
            self.name_valid_sets: List[str] = []
            self.__num_dataset = 1
            self.__init_predictor = train_set._predictor
            if self.__init_predictor is not None:
                _safe_call(_LIB.LGBM_BoosterMerge(
                    self.handle,
                    self.__init_predictor.handle))
            out_num_class = ctypes.c_int(0)
            _safe_call(_LIB.LGBM_BoosterGetNumClasses(
                self.handle,
                ctypes.byref(out_num_class)))
            self.__num_class = out_num_class.value
            # buffer for inner predict
            self.__inner_predict_buffer = [None]
            self.__is_predicted_cur_iter = [False]
            self.__get_eval_info()
            self.pandas_categorical = train_set.pandas_categorical
            self.train_set_version = train_set.version
        elif model_file is not None:
            # Prediction task
            out_num_iterations = ctypes.c_int(0)
            self.handle = ctypes.c_void_p()
            _safe_call(_LIB.LGBM_BoosterCreateFromModelfile(
                c_str(str(model_file)),
                ctypes.byref(out_num_iterations),
                ctypes.byref(self.handle)))
            out_num_class = ctypes.c_int(0)
            _safe_call(_LIB.LGBM_BoosterGetNumClasses(
                self.handle,
                ctypes.byref(out_num_class)))
            self.__num_class = out_num_class.value
            self.pandas_categorical = _load_pandas_categorical(file_name=model_file)
        elif model_str is not None:
            self.model_from_string(model_str)
        else:
            raise TypeError('Need at least one training dataset or model file or model string '
                            'to create Booster instance')
        self.params = params

    def __del__(self) -> None:
        try:
            if self.network:
                self.free_network()
        except AttributeError:
            pass
        try:
            if self.handle is not None:
                _safe_call(_LIB.LGBM_BoosterFree(self.handle))
        except AttributeError:
            pass

    def __copy__(self) -> "Booster":
        return self.__deepcopy__(None)

    def __deepcopy__(self, _) -> "Booster":
        model_str = self.model_to_string(num_iteration=-1)
        booster = Booster(model_str=model_str)
        return booster

    def __getstate__(self) -> Dict[str, Any]:
        this = self.__dict__.copy()
        handle = this['handle']
        this.pop('train_set', None)
        this.pop('valid_sets', None)
        if handle is not None:
            this["handle"] = self.model_to_string(num_iteration=-1)
        return this

    def __setstate__(self, state: Dict[str, Any]) -> None:
        model_str = state.get('handle', None)
        if model_str is not None:
            handle = ctypes.c_void_p()
            out_num_iterations = ctypes.c_int(0)
            _safe_call(_LIB.LGBM_BoosterLoadModelFromString(
                c_str(model_str),
                ctypes.byref(out_num_iterations),
                ctypes.byref(handle)))
            state['handle'] = handle
        self.__dict__.update(state)

    def free_dataset(self) -> "Booster":
        """Free Booster's Datasets.

        Returns
        -------
        self : Booster
            Booster without Datasets.
        """
        self.__dict__.pop('train_set', None)
        self.__dict__.pop('valid_sets', None)
        self.__num_dataset = 0
        return self

    def _free_buffer(self) -> "Booster":
        self.__inner_predict_buffer = []
        self.__is_predicted_cur_iter = []
        return self

    def set_network(
        self,
        machines: Union[List[str], Set[str], str],
        local_listen_port: int = 12400,
        listen_time_out: int = 120,
        num_machines: int = 1
    ) -> "Booster":
        """Set the network configuration.

        Parameters
        ----------
        machines : list, set or str
            Names of machines.
        local_listen_port : int, optional (default=12400)
            TCP listen port for local machines.
        listen_time_out : int, optional (default=120)
            Socket time-out in minutes.
        num_machines : int, optional (default=1)
            The number of machines for distributed learning application.

        Returns
        -------
        self : Booster
            Booster with set network.
        """
        if isinstance(machines, (list, set)):
            machines = ','.join(machines)
        _safe_call(_LIB.LGBM_NetworkInit(c_str(machines),
                                         ctypes.c_int(local_listen_port),
                                         ctypes.c_int(listen_time_out),
                                         ctypes.c_int(num_machines)))
        self.network = True
        return self

    def free_network(self) -> "Booster":
        """Free Booster's network.

        Returns
        -------
        self : Booster
            Booster with freed network.
        """
        _safe_call(_LIB.LGBM_NetworkFree())
        self.network = False
        return self

    def trees_to_dataframe(self) -> pd_DataFrame:
        """Parse the fitted model and return in an easy-to-read pandas DataFrame.

        The returned DataFrame has the following columns.

            - ``tree_index`` : int64, which tree a node belongs to. 0-based, so a value of ``6``, for example, means "this node is in the 7th tree".
            - ``node_depth`` : int64, how far a node is from the root of the tree. The root node has a value of ``1``, its direct children are ``2``, etc.
            - ``node_index`` : str, unique identifier for a node.
            - ``left_child`` : str, ``node_index`` of the child node to the left of a split. ``None`` for leaf nodes.
            - ``right_child`` : str, ``node_index`` of the child node to the right of a split. ``None`` for leaf nodes.
            - ``parent_index`` : str, ``node_index`` of this node's parent. ``None`` for the root node.
            - ``split_feature`` : str, name of the feature used for splitting. ``None`` for leaf nodes.
            - ``split_gain`` : float64, gain from adding this split to the tree. ``NaN`` for leaf nodes.
            - ``threshold`` : float64, value of the feature used to decide which side of the split a record will go down. ``NaN`` for leaf nodes.
            - ``decision_type`` : str, logical operator describing how to compare a value to ``threshold``.
              For example, ``split_feature = "Column_10", threshold = 15, decision_type = "<="`` means that
              records where ``Column_10 <= 15`` follow the left side of the split, otherwise follows the right side of the split. ``None`` for leaf nodes.
            - ``missing_direction`` : str, split direction that missing values should go to. ``None`` for leaf nodes.
            - ``missing_type`` : str, describes what types of values are treated as missing.
            - ``value`` : float64, predicted value for this leaf node, multiplied by the learning rate.
            - ``weight`` : float64 or int64, sum of Hessian (second-order derivative of objective), summed over observations that fall in this node.
            - ``count`` : int64, number of records in the training data that fall into this node.

        Returns
        -------
        result : pandas DataFrame
            Returns a pandas DataFrame of the parsed model.
        """
        if not PANDAS_INSTALLED:
            raise LightGBMError('This method cannot be run without pandas installed. '
                                'You must install pandas and restart your session to use this method.')

        if self.num_trees() == 0:
            raise LightGBMError('There are no trees in this Booster and thus nothing to parse')

        def _is_split_node(tree):
            return 'split_index' in tree.keys()

        def create_node_record(tree, node_depth=1, tree_index=None,
                               feature_names=None, parent_node=None):

            def _get_node_index(tree, tree_index):
                tree_num = f'{tree_index}-' if tree_index is not None else ''
                is_split = _is_split_node(tree)
                node_type = 'S' if is_split else 'L'
                # if a single node tree it won't have `leaf_index` so return 0
                node_num = tree.get('split_index' if is_split else 'leaf_index', 0)
                return f"{tree_num}{node_type}{node_num}"

            def _get_split_feature(tree, feature_names):
                if _is_split_node(tree):
                    if feature_names is not None:
                        feature_name = feature_names[tree['split_feature']]
                    else:
                        feature_name = tree['split_feature']
                else:
                    feature_name = None
                return feature_name

            def _is_single_node_tree(tree):
                return set(tree.keys()) == {'leaf_value'}

            # Create the node record, and populate universal data members
            node = OrderedDict()
            node['tree_index'] = tree_index
            node['node_depth'] = node_depth
            node['node_index'] = _get_node_index(tree, tree_index)
            node['left_child'] = None
            node['right_child'] = None
            node['parent_index'] = parent_node
            node['split_feature'] = _get_split_feature(tree, feature_names)
            node['split_gain'] = None
            node['threshold'] = None
            node['decision_type'] = None
            node['missing_direction'] = None
            node['missing_type'] = None
            node['value'] = None
            node['weight'] = None
            node['count'] = None

            # Update values to reflect node type (leaf or split)
            if _is_split_node(tree):
                node['left_child'] = _get_node_index(tree['left_child'], tree_index)
                node['right_child'] = _get_node_index(tree['right_child'], tree_index)
                node['split_gain'] = tree['split_gain']
                node['threshold'] = tree['threshold']
                node['decision_type'] = tree['decision_type']
                node['missing_direction'] = 'left' if tree['default_left'] else 'right'
                node['missing_type'] = tree['missing_type']
                node['value'] = tree['internal_value']
                node['weight'] = tree['internal_weight']
                node['count'] = tree['internal_count']
            else:
                node['value'] = tree['leaf_value']
                if not _is_single_node_tree(tree):
                    node['weight'] = tree['leaf_weight']
                    node['count'] = tree['leaf_count']

            return node

        def tree_dict_to_node_list(tree, node_depth=1, tree_index=None,
                                   feature_names=None, parent_node=None):

            node = create_node_record(tree,
                                      node_depth=node_depth,
                                      tree_index=tree_index,
                                      feature_names=feature_names,
                                      parent_node=parent_node)

            res = [node]

            if _is_split_node(tree):
                # traverse the next level of the tree
                children = ['left_child', 'right_child']
                for child in children:
                    subtree_list = tree_dict_to_node_list(
                        tree[child],
                        node_depth=node_depth + 1,
                        tree_index=tree_index,
                        feature_names=feature_names,
                        parent_node=node['node_index'])
                    # In tree format, "subtree_list" is a list of node records (dicts),
                    # and we add node to the list.
                    res.extend(subtree_list)
            return res

        model_dict = self.dump_model()
        feature_names = model_dict['feature_names']
        model_list = []
        for tree in model_dict['tree_info']:
            model_list.extend(tree_dict_to_node_list(tree['tree_structure'],
                                                     tree_index=tree['tree_index'],
                                                     feature_names=feature_names))

        return pd_DataFrame(model_list, columns=model_list[0].keys())

    def set_train_data_name(self, name: str) -> "Booster":
        """Set the name to the training Dataset.

        Parameters
        ----------
        name : str
            Name for the training Dataset.

        Returns
        -------
        self : Booster
            Booster with set training Dataset name.
        """
        self._train_data_name = name
        return self

    def add_valid(self, data: Dataset, name: str) -> "Booster":
        """Add validation data.

        Parameters
        ----------
        data : Dataset
            Validation data.
        name : str
            Name of validation data.

        Returns
        -------
        self : Booster
            Booster with set validation data.
        """
        if not isinstance(data, Dataset):
            raise TypeError(f'Validation data should be Dataset instance, met {type(data).__name__}')
        if data._predictor is not self.__init_predictor:
            raise LightGBMError("Add validation data failed, "
                                "you should use same predictor for these data")
        _safe_call(_LIB.LGBM_BoosterAddValidData(
            self.handle,
            data.construct().handle))
        self.valid_sets.append(data)
        self.name_valid_sets.append(name)
        self.__num_dataset += 1
        self.__inner_predict_buffer.append(None)
        self.__is_predicted_cur_iter.append(False)
        return self

    def reset_parameter(self, params: Dict[str, Any]) -> "Booster":
        """Reset parameters of Booster.

        Parameters
        ----------
        params : dict
            New parameters for Booster.

        Returns
        -------
        self : Booster
            Booster with new parameters.
        """
        params_str = param_dict_to_str(params)
        if params_str:
            _safe_call(_LIB.LGBM_BoosterResetParameter(
                self.handle,
                c_str(params_str)))
        self.params.update(params)
        return self

    def update(
        self,
        train_set: Optional[Dataset] = None,
        fobj: Optional[_LGBM_CustomObjectiveFunction] = None
    ) -> bool:
        """Update Booster for one iteration.

        Parameters
        ----------
        train_set : Dataset or None, optional (default=None)
            Training data.
            If None, last training data is used.
        fobj : callable or None, optional (default=None)
            Customized objective function.
            Should accept two parameters: preds, train_data,
            and return (grad, hess).

                preds : numpy 1-D array or numpy 2-D array (for multi-class task)
                    The predicted values.
                    Predicted values are returned before any transformation,
                    e.g. they are raw margin instead of probability of positive class for binary task.
                train_data : Dataset
                    The training dataset.
                grad : numpy 1-D array or numpy 2-D array (for multi-class task)
                    The value of the first order derivative (gradient) of the loss
                    with respect to the elements of preds for each sample point.
                hess : numpy 1-D array or numpy 2-D array (for multi-class task)
                    The value of the second order derivative (Hessian) of the loss
                    with respect to the elements of preds for each sample point.

            For multi-class task, preds are numpy 2-D array of shape = [n_samples, n_classes],
            and grad and hess should be returned in the same format.

        Returns
        -------
        is_finished : bool
            Whether the update was successfully finished.
        """
        # need reset training data
        if train_set is None and self.train_set_version != self.train_set.version:
            train_set = self.train_set
            is_the_same_train_set = False
        else:
            is_the_same_train_set = train_set is self.train_set and self.train_set_version == train_set.version
        if train_set is not None and not is_the_same_train_set:
            if not isinstance(train_set, Dataset):
                raise TypeError(f'Training data should be Dataset instance, met {type(train_set).__name__}')
            if train_set._predictor is not self.__init_predictor:
                raise LightGBMError("Replace training data failed, "
                                    "you should use same predictor for these data")
            self.train_set = train_set
            _safe_call(_LIB.LGBM_BoosterResetTrainingData(
                self.handle,
                self.train_set.construct().handle))
            self.__inner_predict_buffer[0] = None
            self.train_set_version = self.train_set.version
        is_finished = ctypes.c_int(0)
        if fobj is None:
            if self.__set_objective_to_none:
                raise LightGBMError('Cannot update due to null objective function.')
            _safe_call(_LIB.LGBM_BoosterUpdateOneIter(
                self.handle,
                ctypes.byref(is_finished)))
            self.__is_predicted_cur_iter = [False for _ in range(self.__num_dataset)]
            return is_finished.value == 1
        else:
            if not self.__set_objective_to_none:
                self.reset_parameter({"objective": "none"}).__set_objective_to_none = True
            grad, hess = fobj(self.__inner_predict(0), self.train_set)
            return self.__boost(grad, hess)

    def __boost(
        self,
        grad: np.ndarray,
        hess: np.ndarray
    ) -> bool:
        """Boost Booster for one iteration with customized gradient statistics.

        .. note::

            Score is returned before any transformation,
            e.g. it is raw margin instead of probability of positive class for binary task.
            For multi-class task, score are numpy 2-D array of shape = [n_samples, n_classes],
            and grad and hess should be returned in the same format.

        Parameters
        ----------
        grad : numpy 1-D array or numpy 2-D array (for multi-class task)
            The value of the first order derivative (gradient) of the loss
            with respect to the elements of score for each sample point.
        hess : numpy 1-D array or numpy 2-D array (for multi-class task)
            The value of the second order derivative (Hessian) of the loss
            with respect to the elements of score for each sample point.

        Returns
        -------
        is_finished : bool
            Whether the boost was successfully finished.
        """
        if self.__num_class > 1:
            grad = grad.ravel(order='F')
            hess = hess.ravel(order='F')
        grad = list_to_1d_numpy(grad, name='gradient')
        hess = list_to_1d_numpy(hess, name='hessian')
        assert grad.flags.c_contiguous
        assert hess.flags.c_contiguous
        if len(grad) != len(hess):
            raise ValueError(f"Lengths of gradient ({len(grad)}) and Hessian ({len(hess)}) don't match")
        num_train_data = self.train_set.num_data()
        if len(grad) != num_train_data * self.__num_class:
            raise ValueError(
                f"Lengths of gradient ({len(grad)}) and Hessian ({len(hess)}) "
                f"don't match training data length ({num_train_data}) * "
                f"number of models per one iteration ({self.__num_class})"
            )
        is_finished = ctypes.c_int(0)
        _safe_call(_LIB.LGBM_BoosterUpdateOneIterCustom(
            self.handle,
            grad.ctypes.data_as(ctypes.POINTER(ctypes.c_float)),
            hess.ctypes.data_as(ctypes.POINTER(ctypes.c_float)),
            ctypes.byref(is_finished)))
        self.__is_predicted_cur_iter = [False for _ in range(self.__num_dataset)]
        return is_finished.value == 1

    def rollback_one_iter(self) -> "Booster":
        """Rollback one iteration.

        Returns
        -------
        self : Booster
            Booster with rolled back one iteration.
        """
        _safe_call(_LIB.LGBM_BoosterRollbackOneIter(
            self.handle))
        self.__is_predicted_cur_iter = [False for _ in range(self.__num_dataset)]
        return self

    def current_iteration(self) -> int:
        """Get the index of the current iteration.

        Returns
        -------
        cur_iter : int
            The index of the current iteration.
        """
        out_cur_iter = ctypes.c_int(0)
        _safe_call(_LIB.LGBM_BoosterGetCurrentIteration(
            self.handle,
            ctypes.byref(out_cur_iter)))
        return out_cur_iter.value

    def num_model_per_iteration(self) -> int:
        """Get number of models per iteration.

        Returns
        -------
        model_per_iter : int
            The number of models per iteration.
        """
        model_per_iter = ctypes.c_int(0)
        _safe_call(_LIB.LGBM_BoosterNumModelPerIteration(
            self.handle,
            ctypes.byref(model_per_iter)))
        return model_per_iter.value

    def num_trees(self) -> int:
        """Get number of weak sub-models.

        Returns
        -------
        num_trees : int
            The number of weak sub-models.
        """
        num_trees = ctypes.c_int(0)
        _safe_call(_LIB.LGBM_BoosterNumberOfTotalModel(
            self.handle,
            ctypes.byref(num_trees)))
        return num_trees.value

    def upper_bound(self) -> float:
        """Get upper bound value of a model.

        Returns
        -------
        upper_bound : float
            Upper bound value of the model.
        """
        ret = ctypes.c_double(0)
        _safe_call(_LIB.LGBM_BoosterGetUpperBoundValue(
            self.handle,
            ctypes.byref(ret)))
        return ret.value

    def lower_bound(self) -> float:
        """Get lower bound value of a model.

        Returns
        -------
        lower_bound : float
            Lower bound value of the model.
        """
        ret = ctypes.c_double(0)
        _safe_call(_LIB.LGBM_BoosterGetLowerBoundValue(
            self.handle,
            ctypes.byref(ret)))
        return ret.value

    def eval(
        self,
        data: Dataset,
        name: str,
        feval: Optional[Union[_LGBM_CustomEvalFunction, List[_LGBM_CustomEvalFunction]]] = None
    ) -> List[_LGBM_BoosterEvalMethodResultType]:
        """Evaluate for data.

        Parameters
        ----------
        data : Dataset
            Data for the evaluating.
        name : str
            Name of the data.
        feval : callable, list of callable, or None, optional (default=None)
            Customized evaluation function.
            Each evaluation function should accept two parameters: preds, eval_data,
            and return (eval_name, eval_result, is_higher_better) or list of such tuples.

                preds : numpy 1-D array or numpy 2-D array (for multi-class task)
                    The predicted values.
                    For multi-class task, preds are numpy 2-D array of shape = [n_samples, n_classes].
                    If custom objective function is used, predicted values are returned before any transformation,
                    e.g. they are raw margin instead of probability of positive class for binary task in this case.
                eval_data : Dataset
                    A ``Dataset`` to evaluate.
                eval_name : str
                    The name of evaluation function (without whitespace).
                eval_result : float
                    The eval result.
                is_higher_better : bool
                    Is eval result higher better, e.g. AUC is ``is_higher_better``.

        Returns
        -------
        result : list
            List with (dataset_name, eval_name, eval_result, is_higher_better) tuples.
        """
        if not isinstance(data, Dataset):
            raise TypeError("Can only eval for Dataset instance")
        data_idx = -1
        if data is self.train_set:
            data_idx = 0
        else:
            for i in range(len(self.valid_sets)):
                if data is self.valid_sets[i]:
                    data_idx = i + 1
                    break
        # need to push new valid data
        if data_idx == -1:
            self.add_valid(data, name)
            data_idx = self.__num_dataset - 1

        return self.__inner_eval(name, data_idx, feval)

    def eval_train(
        self,
        feval: Optional[Union[_LGBM_CustomEvalFunction, List[_LGBM_CustomEvalFunction]]] = None
    ) -> List[_LGBM_BoosterEvalMethodResultType]:
        """Evaluate for training data.

        Parameters
        ----------
        feval : callable, list of callable, or None, optional (default=None)
            Customized evaluation function.
            Each evaluation function should accept two parameters: preds, eval_data,
            and return (eval_name, eval_result, is_higher_better) or list of such tuples.

                preds : numpy 1-D array or numpy 2-D array (for multi-class task)
                    The predicted values.
                    For multi-class task, preds are numpy 2-D array of shape = [n_samples, n_classes].
                    If custom objective function is used, predicted values are returned before any transformation,
                    e.g. they are raw margin instead of probability of positive class for binary task in this case.
                eval_data : Dataset
                    The training dataset.
                eval_name : str
                    The name of evaluation function (without whitespace).
                eval_result : float
                    The eval result.
                is_higher_better : bool
                    Is eval result higher better, e.g. AUC is ``is_higher_better``.

        Returns
        -------
        result : list
            List with (train_dataset_name, eval_name, eval_result, is_higher_better) tuples.
        """
        return self.__inner_eval(self._train_data_name, 0, feval)

    def eval_valid(
        self,
        feval: Optional[Union[_LGBM_CustomEvalFunction, List[_LGBM_CustomEvalFunction]]] = None
    ) -> List[_LGBM_BoosterEvalMethodResultType]:
        """Evaluate for validation data.

        Parameters
        ----------
        feval : callable, list of callable, or None, optional (default=None)
            Customized evaluation function.
            Each evaluation function should accept two parameters: preds, eval_data,
            and return (eval_name, eval_result, is_higher_better) or list of such tuples.

                preds : numpy 1-D array or numpy 2-D array (for multi-class task)
                    The predicted values.
                    For multi-class task, preds are numpy 2-D array of shape = [n_samples, n_classes].
                    If custom objective function is used, predicted values are returned before any transformation,
                    e.g. they are raw margin instead of probability of positive class for binary task in this case.
                eval_data : Dataset
                    The validation dataset.
                eval_name : str
                    The name of evaluation function (without whitespace).
                eval_result : float
                    The eval result.
                is_higher_better : bool
                    Is eval result higher better, e.g. AUC is ``is_higher_better``.

        Returns
        -------
        result : list
            List with (validation_dataset_name, eval_name, eval_result, is_higher_better) tuples.
        """
        return [item for i in range(1, self.__num_dataset)
                for item in self.__inner_eval(self.name_valid_sets[i - 1], i, feval)]

    def save_model(
        self,
        filename: Union[str, Path],
        num_iteration: Optional[int] = None,
        start_iteration: int = 0,
        importance_type: str = 'split'
    ) -> "Booster":
        """Save Booster to file.

        Parameters
        ----------
        filename : str or pathlib.Path
            Filename to save Booster.
        num_iteration : int or None, optional (default=None)
            Index of the iteration that should be saved.
            If None, if the best iteration exists, it is saved; otherwise, all iterations are saved.
            If <= 0, all iterations are saved.
        start_iteration : int, optional (default=0)
            Start index of the iteration that should be saved.
        importance_type : str, optional (default="split")
            What type of feature importance should be saved.
            If "split", result contains numbers of times the feature is used in a model.
            If "gain", result contains total gains of splits which use the feature.

        Returns
        -------
        self : Booster
            Returns self.
        """
        if num_iteration is None:
            num_iteration = self.best_iteration
        importance_type_int = FEATURE_IMPORTANCE_TYPE_MAPPER[importance_type]
        _safe_call(_LIB.LGBM_BoosterSaveModel(
            self.handle,
            ctypes.c_int(start_iteration),
            ctypes.c_int(num_iteration),
            ctypes.c_int(importance_type_int),
            c_str(str(filename))))
        _dump_pandas_categorical(self.pandas_categorical, filename)
        return self

    def shuffle_models(
        self,
        start_iteration: int = 0,
        end_iteration: int = -1
    ) -> "Booster":
        """Shuffle models.

        Parameters
        ----------
        start_iteration : int, optional (default=0)
            The first iteration that will be shuffled.
        end_iteration : int, optional (default=-1)
            The last iteration that will be shuffled.
            If <= 0, means the last available iteration.

        Returns
        -------
        self : Booster
            Booster with shuffled models.
        """
        _safe_call(_LIB.LGBM_BoosterShuffleModels(
            self.handle,
            ctypes.c_int(start_iteration),
            ctypes.c_int(end_iteration)))
        return self

    def model_from_string(self, model_str: str) -> "Booster":
        """Load Booster from a string.

        Parameters
        ----------
        model_str : str
            Model will be loaded from this string.

        Returns
        -------
        self : Booster
            Loaded Booster object.
        """
        if self.handle is not None:
            _safe_call(_LIB.LGBM_BoosterFree(self.handle))
        self._free_buffer()
        self.handle = ctypes.c_void_p()
        out_num_iterations = ctypes.c_int(0)
        _safe_call(_LIB.LGBM_BoosterLoadModelFromString(
            c_str(model_str),
            ctypes.byref(out_num_iterations),
            ctypes.byref(self.handle)))
        out_num_class = ctypes.c_int(0)
        _safe_call(_LIB.LGBM_BoosterGetNumClasses(
            self.handle,
            ctypes.byref(out_num_class)))
        self.__num_class = out_num_class.value
        self.pandas_categorical = _load_pandas_categorical(model_str=model_str)
        return self

    def model_to_string(
        self,
        num_iteration: Optional[int] = None,
        start_iteration: int = 0,
        importance_type: str = 'split'
    ) -> str:
        """Save Booster to string.

        Parameters
        ----------
        num_iteration : int or None, optional (default=None)
            Index of the iteration that should be saved.
            If None, if the best iteration exists, it is saved; otherwise, all iterations are saved.
            If <= 0, all iterations are saved.
        start_iteration : int, optional (default=0)
            Start index of the iteration that should be saved.
        importance_type : str, optional (default="split")
            What type of feature importance should be saved.
            If "split", result contains numbers of times the feature is used in a model.
            If "gain", result contains total gains of splits which use the feature.

        Returns
        -------
        str_repr : str
            String representation of Booster.
        """
        if num_iteration is None:
            num_iteration = self.best_iteration
        importance_type_int = FEATURE_IMPORTANCE_TYPE_MAPPER[importance_type]
        buffer_len = 1 << 20
        tmp_out_len = ctypes.c_int64(0)
        string_buffer = ctypes.create_string_buffer(buffer_len)
        ptr_string_buffer = ctypes.c_char_p(*[ctypes.addressof(string_buffer)])
        _safe_call(_LIB.LGBM_BoosterSaveModelToString(
            self.handle,
            ctypes.c_int(start_iteration),
            ctypes.c_int(num_iteration),
            ctypes.c_int(importance_type_int),
            ctypes.c_int64(buffer_len),
            ctypes.byref(tmp_out_len),
            ptr_string_buffer))
        actual_len = tmp_out_len.value
        # if buffer length is not long enough, re-allocate a buffer
        if actual_len > buffer_len:
            string_buffer = ctypes.create_string_buffer(actual_len)
            ptr_string_buffer = ctypes.c_char_p(*[ctypes.addressof(string_buffer)])
            _safe_call(_LIB.LGBM_BoosterSaveModelToString(
                self.handle,
                ctypes.c_int(start_iteration),
                ctypes.c_int(num_iteration),
                ctypes.c_int(importance_type_int),
                ctypes.c_int64(actual_len),
                ctypes.byref(tmp_out_len),
                ptr_string_buffer))
        ret = string_buffer.value.decode('utf-8')
        ret += _dump_pandas_categorical(self.pandas_categorical)
        return ret

    def dump_model(
        self,
        num_iteration: Optional[int] = None,
        start_iteration: int = 0,
        importance_type: str = 'split',
        object_hook: Optional[Callable[[Dict[str, Any]], Dict[str, Any]]] = None
    ) -> Dict[str, Any]:
        """Dump Booster to JSON format.

        Parameters
        ----------
        num_iteration : int or None, optional (default=None)
            Index of the iteration that should be dumped.
            If None, if the best iteration exists, it is dumped; otherwise, all iterations are dumped.
            If <= 0, all iterations are dumped.
        start_iteration : int, optional (default=0)
            Start index of the iteration that should be dumped.
        importance_type : str, optional (default="split")
            What type of feature importance should be dumped.
            If "split", result contains numbers of times the feature is used in a model.
            If "gain", result contains total gains of splits which use the feature.
        object_hook : callable or None, optional (default=None)
            If not None, ``object_hook`` is a function called while parsing the json
            string returned by the C API. It may be used to alter the json, to store
            specific values while building the json structure. It avoids
            walking through the structure again. It saves a significant amount
            of time if the number of trees is huge.
            Signature is ``def object_hook(node: dict) -> dict``.
            None is equivalent to ``lambda node: node``.
            See documentation of ``json.loads()`` for further details.

        Returns
        -------
        json_repr : dict
            JSON format of Booster.
        """
        if num_iteration is None:
            num_iteration = self.best_iteration
        importance_type_int = FEATURE_IMPORTANCE_TYPE_MAPPER[importance_type]
        buffer_len = 1 << 20
        tmp_out_len = ctypes.c_int64(0)
        string_buffer = ctypes.create_string_buffer(buffer_len)
        ptr_string_buffer = ctypes.c_char_p(*[ctypes.addressof(string_buffer)])
        _safe_call(_LIB.LGBM_BoosterDumpModel(
            self.handle,
            ctypes.c_int(start_iteration),
            ctypes.c_int(num_iteration),
            ctypes.c_int(importance_type_int),
            ctypes.c_int64(buffer_len),
            ctypes.byref(tmp_out_len),
            ptr_string_buffer))
        actual_len = tmp_out_len.value
        # if buffer length is not long enough, reallocate a buffer
        if actual_len > buffer_len:
            string_buffer = ctypes.create_string_buffer(actual_len)
            ptr_string_buffer = ctypes.c_char_p(*[ctypes.addressof(string_buffer)])
            _safe_call(_LIB.LGBM_BoosterDumpModel(
                self.handle,
                ctypes.c_int(start_iteration),
                ctypes.c_int(num_iteration),
                ctypes.c_int(importance_type_int),
                ctypes.c_int64(actual_len),
                ctypes.byref(tmp_out_len),
                ptr_string_buffer))
        ret = json.loads(string_buffer.value.decode('utf-8'), object_hook=object_hook)
        ret['pandas_categorical'] = json.loads(json.dumps(self.pandas_categorical,
                                                          default=json_default_with_numpy))
        return ret

    def predict(
        self,
        data,
        start_iteration: int = 0,
        num_iteration: Optional[int] = None,
        raw_score: bool = False,
        pred_leaf: bool = False,
        pred_contrib: bool = False,
        data_has_header: bool = False,
        validate_features: bool = False,
        **kwargs: Any
    ):
        """Make a prediction.

        Parameters
        ----------
        data : str, pathlib.Path, numpy array, pandas DataFrame, H2O DataTable's Frame or scipy.sparse
            Data source for prediction.
            If str or pathlib.Path, it represents the path to a text file (CSV, TSV, or LibSVM).
        start_iteration : int, optional (default=0)
            Start index of the iteration to predict.
            If <= 0, starts from the first iteration.
        num_iteration : int or None, optional (default=None)
            Total number of iterations used in the prediction.
            If None, if the best iteration exists and start_iteration <= 0, the best iteration is used;
            otherwise, all iterations from ``start_iteration`` are used (no limits).
            If <= 0, all iterations from ``start_iteration`` are used (no limits).
        raw_score : bool, optional (default=False)
            Whether to predict raw scores.
        pred_leaf : bool, optional (default=False)
            Whether to predict leaf index.
        pred_contrib : bool, optional (default=False)
            Whether to predict feature contributions.

            .. note::

                If you want to get more explanations for your model's predictions using SHAP values,
                like SHAP interaction values,
                you can install the shap package (https://github.com/slundberg/shap).
                Note that unlike the shap package, with ``pred_contrib`` we return a matrix with an extra
                column, where the last column is the expected value.

        data_has_header : bool, optional (default=False)
            Whether the data has header.
            Used only if data is str.
        validate_features : bool, optional (default=False)
            If True, ensure that the features used to predict match the ones used to train.
            Used only if data is pandas DataFrame.
        **kwargs
            Other parameters for the prediction.

        Returns
        -------
        result : numpy array, scipy.sparse or list of scipy.sparse
            Prediction result.
            Can be sparse or a list of sparse objects (each element represents predictions for one class) for feature contributions (when ``pred_contrib=True``).
        """
        predictor = self._to_predictor(deepcopy(kwargs))
        if num_iteration is None:
            if start_iteration <= 0:
                num_iteration = self.best_iteration
            else:
                num_iteration = -1
        return predictor.predict(data, start_iteration, num_iteration,
                                 raw_score, pred_leaf, pred_contrib,
                                 data_has_header, validate_features)

    def refit(
        self,
        data,
        label,
        decay_rate: float = 0.9,
        reference: Optional[Dataset] = None,
        weight=None,
        group=None,
        init_score=None,
        feature_name: Union[str, List[str]] = 'auto',
        categorical_feature: Union[str, List[str], List[int]] = 'auto',
        dataset_params: Optional[Dict[str, Any]] = None,
        free_raw_data: bool = True,
        validate_features: bool = False,
        **kwargs
    ):
        """Refit the existing Booster by new data.

        Parameters
        ----------
        data : str, pathlib.Path, numpy array, pandas DataFrame, H2O DataTable's Frame or scipy.sparse
            Data source for refit.
            If str or pathlib.Path, it represents the path to a text file (CSV, TSV, or LibSVM).
        label : list, numpy 1-D array or pandas Series / one-column DataFrame
            Label for refit.
        decay_rate : float, optional (default=0.9)
            Decay rate of refit,
            will use ``leaf_output = decay_rate * old_leaf_output + (1.0 - decay_rate) * new_leaf_output`` to refit trees.
        reference : Dataset or None, optional (default=None)
            Reference for ``data``.
        weight : list, numpy 1-D array, pandas Series or None, optional (default=None)
            Weight for each ``data`` instance. Weights should be non-negative.
        group : list, numpy 1-D array, pandas Series or None, optional (default=None)
            Group/query size for ``data``.
            Only used in the learning-to-rank task.
            sum(group) = n_samples.
            For example, if you have a 100-document dataset with ``group = [10, 20, 40, 10, 10, 10]``, that means that you have 6 groups,
            where the first 10 records are in the first group, records 11-30 are in the second group, records 31-70 are in the third group, etc.
        init_score : list, list of lists (for multi-class task), numpy array, pandas Series, pandas DataFrame (for multi-class task), or None, optional (default=None)
            Init score for ``data``.
        feature_name : list of str, or 'auto', optional (default="auto")
            Feature names for ``data``.
            If 'auto' and data is pandas DataFrame, data columns names are used.
        categorical_feature : list of str or int, or 'auto', optional (default="auto")
            Categorical features for ``data``.
            If list of int, interpreted as indices.
            If list of str, interpreted as feature names (need to specify ``feature_name`` as well).
            If 'auto' and data is pandas DataFrame, pandas unordered categorical columns are used.
            All values in categorical features will be cast to int32 and thus should be less than int32 max value (2147483647).
            Large values could be memory consuming. Consider using consecutive integers starting from zero.
            All negative values in categorical features will be treated as missing values.
            The output cannot be monotonically constrained with respect to a categorical feature.
            Floating point numbers in categorical features will be rounded towards 0.
        dataset_params : dict or None, optional (default=None)
            Other parameters for Dataset ``data``.
        free_raw_data : bool, optional (default=True)
            If True, raw data is freed after constructing inner Dataset for ``data``.
        validate_features : bool, optional (default=False)
            If True, ensure that the features used to refit the model match the original ones.
            Used only if data is pandas DataFrame.
        **kwargs
            Other parameters for refit.
            These parameters will be passed to ``predict`` method.

        Returns
        -------
        result : Booster
            Refitted Booster.
        """
        if self.__set_objective_to_none:
            raise LightGBMError('Cannot refit due to null objective function.')
        if dataset_params is None:
            dataset_params = {}
        predictor = self._to_predictor(deepcopy(kwargs))
        leaf_preds = predictor.predict(data, -1, pred_leaf=True, validate_features=validate_features)
        nrow, ncol = leaf_preds.shape
        out_is_linear = ctypes.c_int(0)
        _safe_call(_LIB.LGBM_BoosterGetLinear(
            self.handle,
            ctypes.byref(out_is_linear)))
        new_params = _choose_param_value(
            main_param_name="linear_tree",
            params=self.params,
            default_value=None
        )
        new_params["linear_tree"] = bool(out_is_linear.value)
        new_params.update(dataset_params)
        train_set = Dataset(
            data=data,
            label=label,
            reference=reference,
            weight=weight,
            group=group,
            init_score=init_score,
            feature_name=feature_name,
            categorical_feature=categorical_feature,
            params=new_params,
            free_raw_data=free_raw_data,
        )
        new_params['refit_decay_rate'] = decay_rate
        new_booster = Booster(new_params, train_set)
        # Copy models
        _safe_call(_LIB.LGBM_BoosterMerge(
            new_booster.handle,
            predictor.handle))
        leaf_preds = leaf_preds.reshape(-1)
        ptr_data, _, _ = c_int_array(leaf_preds)
        _safe_call(_LIB.LGBM_BoosterRefit(
            new_booster.handle,
            ptr_data,
            ctypes.c_int32(nrow),
            ctypes.c_int32(ncol)))
        new_booster.network = self.network
        return new_booster

    def get_leaf_output(self, tree_id: int, leaf_id: int) -> float:
        """Get the output of a leaf.

        Parameters
        ----------
        tree_id : int
            The index of the tree.
        leaf_id : int
            The index of the leaf in the tree.

        Returns
        -------
        result : float
            The output of the leaf.
        """
        ret = ctypes.c_double(0)
        _safe_call(_LIB.LGBM_BoosterGetLeafValue(
            self.handle,
            ctypes.c_int(tree_id),
            ctypes.c_int(leaf_id),
            ctypes.byref(ret)))
        return ret.value

    def _to_predictor(
        self,
        pred_parameter: Optional[Dict[str, Any]] = None
    ) -> _InnerPredictor:
        """Convert to predictor."""
        predictor = _InnerPredictor(booster_handle=self.handle, pred_parameter=pred_parameter)
        predictor.pandas_categorical = self.pandas_categorical
        return predictor

    def num_feature(self) -> int:
        """Get number of features.

        Returns
        -------
        num_feature : int
            The number of features.
        """
        out_num_feature = ctypes.c_int(0)
        _safe_call(_LIB.LGBM_BoosterGetNumFeature(
            self.handle,
            ctypes.byref(out_num_feature)))
        return out_num_feature.value

    def feature_name(self) -> List[str]:
        """Get names of features.

        Returns
        -------
        result : list of str
            List with names of features.
        """
        num_feature = self.num_feature()
        # Get name of features
        tmp_out_len = ctypes.c_int(0)
        reserved_string_buffer_size = 255
        required_string_buffer_size = ctypes.c_size_t(0)
        string_buffers = [ctypes.create_string_buffer(reserved_string_buffer_size) for _ in range(num_feature)]
        ptr_string_buffers = (ctypes.c_char_p * num_feature)(*map(ctypes.addressof, string_buffers))
        _safe_call(_LIB.LGBM_BoosterGetFeatureNames(
            self.handle,
            ctypes.c_int(num_feature),
            ctypes.byref(tmp_out_len),
            ctypes.c_size_t(reserved_string_buffer_size),
            ctypes.byref(required_string_buffer_size),
            ptr_string_buffers))
        if num_feature != tmp_out_len.value:
            raise ValueError("Length of feature names doesn't equal with num_feature")
        actual_string_buffer_size = required_string_buffer_size.value
        # if buffer length is not long enough, reallocate buffers
        if reserved_string_buffer_size < actual_string_buffer_size:
            string_buffers = [ctypes.create_string_buffer(actual_string_buffer_size) for _ in range(num_feature)]
            ptr_string_buffers = (ctypes.c_char_p * num_feature)(*map(ctypes.addressof, string_buffers))
            _safe_call(_LIB.LGBM_BoosterGetFeatureNames(
                self.handle,
                ctypes.c_int(num_feature),
                ctypes.byref(tmp_out_len),
                ctypes.c_size_t(actual_string_buffer_size),
                ctypes.byref(required_string_buffer_size),
                ptr_string_buffers))
        return [string_buffers[i].value.decode('utf-8') for i in range(num_feature)]

    def feature_importance(
        self,
        importance_type: str = 'split',
        iteration: Optional[int] = None
    ) -> np.ndarray:
        """Get feature importances.

        Parameters
        ----------
        importance_type : str, optional (default="split")
            How the importance is calculated.
            If "split", result contains numbers of times the feature is used in a model.
            If "gain", result contains total gains of splits which use the feature.
        iteration : int or None, optional (default=None)
            Limit number of iterations in the feature importance calculation.
            If None, if the best iteration exists, it is used; otherwise, all trees are used.
            If <= 0, all trees are used (no limits).

        Returns
        -------
        result : numpy array
            Array with feature importances.
        """
        if iteration is None:
            iteration = self.best_iteration
        importance_type_int = FEATURE_IMPORTANCE_TYPE_MAPPER[importance_type]
        result = np.empty(self.num_feature(), dtype=np.float64)
        _safe_call(_LIB.LGBM_BoosterFeatureImportance(
            self.handle,
            ctypes.c_int(iteration),
            ctypes.c_int(importance_type_int),
            result.ctypes.data_as(ctypes.POINTER(ctypes.c_double))))
        if importance_type_int == C_API_FEATURE_IMPORTANCE_SPLIT:
            return result.astype(np.int32)
        else:
            return result

    def get_split_value_histogram(
        self,
        feature: Union[int, str],
        bins: Optional[Union[int, str]] = None,
        xgboost_style: bool = False
    ) -> Union[Tuple[np.ndarray, np.ndarray], np.ndarray, pd_DataFrame]:
        """Get split value histogram for the specified feature.

        Parameters
        ----------
        feature : int or str
            The feature name or index the histogram is calculated for.
            If int, interpreted as index.
            If str, interpreted as name.

            .. warning::

                Categorical features are not supported.

        bins : int, str or None, optional (default=None)
            The maximum number of bins.
            If None, or int and > number of unique split values and ``xgboost_style=True``,
            the number of bins equals number of unique split values.
            If str, it should be one from the list of the supported values by ``numpy.histogram()`` function.
        xgboost_style : bool, optional (default=False)
            Whether the returned result should be in the same form as it is in XGBoost.
            If False, the returned value is tuple of 2 numpy arrays as it is in ``numpy.histogram()`` function.
            If True, the returned value is matrix, in which the first column is the right edges of non-empty bins
            and the second one is the histogram values.

        Returns
        -------
        result_tuple : tuple of 2 numpy arrays
            If ``xgboost_style=False``, the values of the histogram of used splitting values for the specified feature
            and the bin edges.
        result_array_like : numpy array or pandas DataFrame (if pandas is installed)
            If ``xgboost_style=True``, the histogram of used splitting values for the specified feature.
        """
        def add(root):
            """Recursively add thresholds."""
            if 'split_index' in root:  # non-leaf
                if feature_names is not None and isinstance(feature, str):
                    split_feature = feature_names[root['split_feature']]
                else:
                    split_feature = root['split_feature']
                if split_feature == feature:
                    if isinstance(root['threshold'], str):
                        raise LightGBMError('Cannot compute split value histogram for the categorical feature')
                    else:
                        values.append(root['threshold'])
                add(root['left_child'])
                add(root['right_child'])

        model = self.dump_model()
        feature_names = model.get('feature_names')
        tree_infos = model['tree_info']
        values = []
        for tree_info in tree_infos:
            add(tree_info['tree_structure'])

        if bins is None or isinstance(bins, int) and xgboost_style:
            n_unique = len(np.unique(values))
            bins = max(min(n_unique, bins) if bins is not None else n_unique, 1)
        hist, bin_edges = np.histogram(values, bins=bins)
        if xgboost_style:
            ret = np.column_stack((bin_edges[1:], hist))
            ret = ret[ret[:, 1] > 0]
            if PANDAS_INSTALLED:
                return pd_DataFrame(ret, columns=['SplitValue', 'Count'])
            else:
                return ret
        else:
            return hist, bin_edges

    def __inner_eval(
        self,
        data_name: str,
        data_idx: int,
        feval: Optional[Union[_LGBM_CustomEvalFunction, List[_LGBM_CustomEvalFunction]]] = None
    ) -> List[_LGBM_BoosterEvalMethodResultType]:
        """Evaluate training or validation data."""
        if data_idx >= self.__num_dataset:
            raise ValueError("Data_idx should be smaller than number of dataset")
        self.__get_eval_info()
        ret = []
        if self.__num_inner_eval > 0:
            result = np.empty(self.__num_inner_eval, dtype=np.float64)
            tmp_out_len = ctypes.c_int(0)
            _safe_call(_LIB.LGBM_BoosterGetEval(
                self.handle,
                ctypes.c_int(data_idx),
                ctypes.byref(tmp_out_len),
                result.ctypes.data_as(ctypes.POINTER(ctypes.c_double))))
            if tmp_out_len.value != self.__num_inner_eval:
                raise ValueError("Wrong length of eval results")
            for i in range(self.__num_inner_eval):
                ret.append((data_name, self.__name_inner_eval[i],
                            result[i], self.__higher_better_inner_eval[i]))
        if callable(feval):
            feval = [feval]
        if feval is not None:
            if data_idx == 0:
                cur_data = self.train_set
            else:
                cur_data = self.valid_sets[data_idx - 1]
            for eval_function in feval:
                if eval_function is None:
                    continue
                feval_ret = eval_function(self.__inner_predict(data_idx), cur_data)
                if isinstance(feval_ret, list):
                    for eval_name, val, is_higher_better in feval_ret:
                        ret.append((data_name, eval_name, val, is_higher_better))
                else:
                    eval_name, val, is_higher_better = feval_ret
                    ret.append((data_name, eval_name, val, is_higher_better))
        return ret

    def __inner_predict(self, data_idx: int):
        """Predict for training and validation dataset."""
        if data_idx >= self.__num_dataset:
            raise ValueError("Data_idx should be smaller than number of dataset")
        if self.__inner_predict_buffer[data_idx] is None:
            if data_idx == 0:
                n_preds = self.train_set.num_data() * self.__num_class
            else:
                n_preds = self.valid_sets[data_idx - 1].num_data() * self.__num_class
            self.__inner_predict_buffer[data_idx] = np.empty(n_preds, dtype=np.float64)
        # avoid to predict many time in one iteration
        if not self.__is_predicted_cur_iter[data_idx]:
            tmp_out_len = ctypes.c_int64(0)
            data_ptr = self.__inner_predict_buffer[data_idx].ctypes.data_as(ctypes.POINTER(ctypes.c_double))
            _safe_call(_LIB.LGBM_BoosterGetPredict(
                self.handle,
                ctypes.c_int(data_idx),
                ctypes.byref(tmp_out_len),
                data_ptr))
            if tmp_out_len.value != len(self.__inner_predict_buffer[data_idx]):
                raise ValueError(f"Wrong length of predict results for data {data_idx}")
            self.__is_predicted_cur_iter[data_idx] = True
        result = self.__inner_predict_buffer[data_idx]
        if self.__num_class > 1:
            num_data = result.size // self.__num_class
            result = result.reshape(num_data, self.__num_class, order='F')
        return result

    def __get_eval_info(self) -> None:
        """Get inner evaluation count and names."""
        if self.__need_reload_eval_info:
            self.__need_reload_eval_info = False
            out_num_eval = ctypes.c_int(0)
            # Get num of inner evals
            _safe_call(_LIB.LGBM_BoosterGetEvalCounts(
                self.handle,
                ctypes.byref(out_num_eval)))
            self.__num_inner_eval = out_num_eval.value
            if self.__num_inner_eval > 0:
                # Get name of eval metrics
                tmp_out_len = ctypes.c_int(0)
                reserved_string_buffer_size = 255
                required_string_buffer_size = ctypes.c_size_t(0)
                string_buffers = [
                    ctypes.create_string_buffer(reserved_string_buffer_size) for _ in range(self.__num_inner_eval)
                ]
                ptr_string_buffers = (ctypes.c_char_p * self.__num_inner_eval)(*map(ctypes.addressof, string_buffers))
                _safe_call(_LIB.LGBM_BoosterGetEvalNames(
                    self.handle,
                    ctypes.c_int(self.__num_inner_eval),
                    ctypes.byref(tmp_out_len),
                    ctypes.c_size_t(reserved_string_buffer_size),
                    ctypes.byref(required_string_buffer_size),
                    ptr_string_buffers))
                if self.__num_inner_eval != tmp_out_len.value:
                    raise ValueError("Length of eval names doesn't equal with num_evals")
                actual_string_buffer_size = required_string_buffer_size.value
                # if buffer length is not long enough, reallocate buffers
                if reserved_string_buffer_size < actual_string_buffer_size:
                    string_buffers = [
                        ctypes.create_string_buffer(actual_string_buffer_size) for _ in range(self.__num_inner_eval)
                    ]
                    ptr_string_buffers = (ctypes.c_char_p * self.__num_inner_eval)(*map(ctypes.addressof, string_buffers))
                    _safe_call(_LIB.LGBM_BoosterGetEvalNames(
                        self.handle,
                        ctypes.c_int(self.__num_inner_eval),
                        ctypes.byref(tmp_out_len),
                        ctypes.c_size_t(actual_string_buffer_size),
                        ctypes.byref(required_string_buffer_size),
                        ptr_string_buffers))
                self.__name_inner_eval = [
                    string_buffers[i].value.decode('utf-8') for i in range(self.__num_inner_eval)
                ]
                self.__higher_better_inner_eval = [
                    name.startswith(('auc', 'ndcg@', 'map@', 'average_precision')) for name in self.__name_inner_eval
                ]<|MERGE_RESOLUTION|>--- conflicted
+++ resolved
@@ -215,13 +215,8 @@
 def list_to_1d_numpy(data, dtype=np.float32, name='list'):
     """Convert data to numpy 1-D array."""
     if _is_numpy_1d_array(data):
-<<<<<<< HEAD
-        return cast_numpy_array_to_dtype(data, dtype)
+        return _cast_numpy_array_to_dtype(data, dtype)
     elif _is_numpy_column_array(data):
-=======
-        return _cast_numpy_array_to_dtype(data, dtype)
-    elif is_numpy_column_array(data):
->>>>>>> c134d3d9
         _log_warning('Converting column-vector to 1d array')
         array = data.ravel()
         return _cast_numpy_array_to_dtype(array, dtype)
