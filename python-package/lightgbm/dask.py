# coding: utf-8
"""Distributed training with LightGBM and dask.distributed.

This module enables you to perform distributed training with LightGBM on
dask.Array and dask.DataFrame collections.

It is based on dask-lightgbm, which was based on dask-xgboost.
"""
import socket
from collections import defaultdict
from copy import deepcopy
from enum import Enum, auto
from typing import Any, Callable, Dict, Iterable, List, Optional, Tuple, Type, Union
from urllib.parse import urlparse

import numpy as np
import scipy.sparse as ss

from .basic import _LIB, LightGBMError, _choose_param_value, _ConfigAliases, _log_info, _log_warning, _safe_call
from .compat import (DASK_INSTALLED, PANDAS_INSTALLED, SKLEARN_INSTALLED, Client, LGBMNotFittedError, concat,
                     dask_Array, dask_DataFrame, dask_Series, default_client, delayed, pd_DataFrame, pd_Series, wait)
from .sklearn import LGBMClassifier, LGBMModel, LGBMRanker, LGBMRegressor, _lgbmmodel_doc_fit, _lgbmmodel_doc_predict

_DaskCollection = Union[dask_Array, dask_DataFrame, dask_Series]
_DaskMatrixLike = Union[dask_Array, dask_DataFrame]
_DaskVectorLike = Union[dask_Array, dask_Series]
_DaskPart = Union[np.ndarray, pd_DataFrame, pd_Series, ss.spmatrix]
_PredictionDtype = Union[Type[np.float32], Type[np.float64], Type[np.int32], Type[np.int64]]


class _DatasetNames(Enum):
    """Placeholder names used by lightgbm.dask internals to say 'also evaluate the training data'.

    Avoid duplicating the training data when the validation set refers to elements of training data.
    """

    TRAINSET = auto()
    SAMPLE_WEIGHT = auto()
    INIT_SCORE = auto()
    GROUP = auto()


def _get_dask_client(client: Optional[Client]) -> Client:
    """Choose a Dask client to use.

    Parameters
    ----------
    client : dask.distributed.Client or None
        Dask client.

    Returns
    -------
    client : dask.distributed.Client
        A Dask client.
    """
    if client is None:
        return default_client()
    else:
        return client


def _find_random_open_port() -> int:
    """Find a random open port on localhost.

    Returns
    -------
    port : int
        A free port on localhost
    """
    with socket.socket(socket.AF_INET, socket.SOCK_STREAM) as s:
        s.bind(('', 0))
        port = s.getsockname()[1]
    return port


def _concat(seq: List[_DaskPart]) -> _DaskPart:
    if isinstance(seq[0], np.ndarray):
        return np.concatenate(seq, axis=0)
    elif isinstance(seq[0], (pd_DataFrame, pd_Series)):
        return concat(seq, axis=0)
    elif isinstance(seq[0], ss.spmatrix):
        return ss.vstack(seq, format='csr')
    else:
        raise TypeError(f'Data must be one of: numpy arrays, pandas dataframes, sparse matrices (from scipy). Got {type(seq[0])}.')


def _remove_list_padding(*args: Any) -> List[List[Any]]:
    return [[z for z in arg if z is not None] for arg in args]


def _pad_eval_names(lgbm_model: LGBMModel, required_names: Optional[List[str]] = None) -> LGBMModel:
    """Append missing (key, value) pairs to a LightGBM model's evals_result_ and best_score_ OrderedDict attrs based on a set of required eval_set names.

    Allows users to rely on expected eval_set names being present when fitting DaskLGBM estimators with ``eval_set``.
    """
    not_evaluated = 'not evaluated'
    for eval_name in required_names:
        if eval_name not in lgbm_model.evals_result_:
            lgbm_model.evals_result_[eval_name] = not_evaluated
        if eval_name not in lgbm_model.best_score_:
            lgbm_model.best_score_[eval_name] = not_evaluated

    return lgbm_model


def _train_part(
    params: Dict[str, Any],
    model_factory: Type[LGBMModel],
    list_of_parts: List[Dict[str, _DaskPart]],
    machines: str,
    local_listen_port: int,
    num_machines: int,
    return_model: bool,
    time_out: int = 120,
    **kwargs: Any
) -> Optional[LGBMModel]:
    network_params = {
        'machines': machines,
        'local_listen_port': local_listen_port,
        'time_out': time_out,
        'num_machines': num_machines
    }
    params.update(network_params)

    is_ranker = issubclass(model_factory, LGBMRanker)

    # Concatenate many parts into one
    data = _concat([x['data'] for x in list_of_parts])
    label = _concat([x['label'] for x in list_of_parts])

    if 'weight' in list_of_parts[0]:
        weight = _concat([x['weight'] for x in list_of_parts])
    else:
        weight = None

    if 'group' in list_of_parts[0]:
        group = _concat([x['group'] for x in list_of_parts])
    else:
        group = None

    if 'init_score' in list_of_parts[0]:
        init_score = _concat([x['init_score'] for x in list_of_parts])
    else:
        init_score = None

    # construct local eval_set data.
    n_evals = max(len(x.get('eval_set', [])) for x in list_of_parts)
    eval_names = kwargs.pop('eval_names', None)
    eval_class_weight = kwargs.get('eval_class_weight')
    local_eval_set = None
    local_eval_names = None
    local_eval_sample_weight = None
    local_eval_init_score = None
    local_eval_group = None

    if n_evals:
        has_eval_sample_weight = any(x.get('eval_sample_weight') is not None for x in list_of_parts)
        has_eval_init_score = any(x.get('eval_init_score') is not None for x in list_of_parts)

        local_eval_set = []
        evals_result_names = []
        if has_eval_sample_weight:
            local_eval_sample_weight = []
        if has_eval_init_score:
            local_eval_init_score = []
        if is_ranker:
            local_eval_group = []

        # store indices of eval_set components that were not contained within local parts.
        missing_eval_component_idx = []

        # consolidate parts of each individual eval component.
        for i in range(n_evals):
            x_e = []
            y_e = []
            w_e = []
            init_score_e = []
            g_e = []
            for part in list_of_parts:
                if not part.get('eval_set'):
                    continue

                # require that eval_name exists in evaluated result data in case dropped due to padding.
                # in distributed training the 'training' eval_set is not detected, will have name 'valid_<index>'.
                if eval_names:
                    evals_result_name = eval_names[i]
                else:
                    evals_result_name = f'valid_{i}'

                eval_set = part['eval_set'][i]
                if eval_set is _DatasetNames.TRAINSET:
                    x_e.append(part['data'])
                    y_e.append(part['label'])
                else:
                    x_e.extend(eval_set[0])
                    y_e.extend(eval_set[1])

                if evals_result_name not in evals_result_names:
                    evals_result_names.append(evals_result_name)

                eval_weight = part.get('eval_sample_weight')
                if eval_weight:
                    if eval_weight[i] is _DatasetNames.SAMPLE_WEIGHT:
                        w_e.append(part['weight'])
                    else:
                        w_e.extend(eval_weight[i])

                eval_init_score = part.get('eval_init_score')
                if eval_init_score:
                    if eval_init_score[i] is _DatasetNames.INIT_SCORE:
                        init_score_e.append(part['init_score'])
                    else:
                        init_score_e.extend(eval_init_score[i])

                eval_group = part.get('eval_group')
                if eval_group:
                    if eval_group[i] is _DatasetNames.GROUP:
                        g_e.append(part['group'])
                    else:
                        g_e.extend(eval_group[i])

            # filter padding from eval parts then _concat each eval_set component.
            x_e, y_e, w_e, init_score_e, g_e = _remove_list_padding(x_e, y_e, w_e, init_score_e, g_e)
            if x_e:
                local_eval_set.append((_concat(x_e), _concat(y_e)))
            else:
                missing_eval_component_idx.append(i)
                continue

            if w_e:
                local_eval_sample_weight.append(_concat(w_e))
            if init_score_e:
                local_eval_init_score.append(_concat(init_score_e))
            if g_e:
                local_eval_group.append(_concat(g_e))

        # reconstruct eval_set fit args/kwargs depending on which components of eval_set are on worker.
        eval_component_idx = [i for i in range(n_evals) if i not in missing_eval_component_idx]
        if eval_names:
            local_eval_names = [eval_names[i] for i in eval_component_idx]
        if eval_class_weight:
            kwargs['eval_class_weight'] = [eval_class_weight[i] for i in eval_component_idx]

    try:
        model = model_factory(**params)
        if is_ranker:
            model.fit(
                data,
                label,
                sample_weight=weight,
                init_score=init_score,
                group=group,
                eval_set=local_eval_set,
                eval_sample_weight=local_eval_sample_weight,
                eval_init_score=local_eval_init_score,
                eval_group=local_eval_group,
                eval_names=local_eval_names,
                **kwargs
            )
        else:
            model.fit(
                data,
                label,
                sample_weight=weight,
                init_score=init_score,
                eval_set=local_eval_set,
                eval_sample_weight=local_eval_sample_weight,
                eval_init_score=local_eval_init_score,
                eval_names=local_eval_names,
                **kwargs
            )

    finally:
        _safe_call(_LIB.LGBM_NetworkFree())

    if n_evals:
        # ensure that expected keys for evals_result_ and best_score_ exist regardless of padding.
        model = _pad_eval_names(model, required_names=evals_result_names)

    return model if return_model else None


def _split_to_parts(data: _DaskCollection, is_matrix: bool) -> List[_DaskPart]:
    parts = data.to_delayed()
    if isinstance(parts, np.ndarray):
        if is_matrix:
            assert parts.shape[1] == 1
        else:
            assert parts.ndim == 1 or parts.shape[1] == 1
        parts = parts.flatten().tolist()
    return parts


def _machines_to_worker_map(machines: str, worker_addresses: List[str]) -> Dict[str, int]:
    """Create a worker_map from machines list.

    Given ``machines`` and a list of Dask worker addresses, return a mapping where the keys are
    ``worker_addresses`` and the values are ports from ``machines``.

    Parameters
    ----------
    machines : str
        A comma-delimited list of workers, of the form ``ip1:port,ip2:port``.
    worker_addresses : list of str
        A list of Dask worker addresses, of the form ``{protocol}{hostname}:{port}``, where ``port`` is the port Dask's scheduler uses to talk to that worker.

    Returns
    -------
    result : Dict[str, int]
        Dictionary where keys are work addresses in the form expected by Dask and values are a port for LightGBM to use.
    """
    machine_addresses = machines.split(",")

    if len(set(machine_addresses)) != len(machine_addresses):
        raise ValueError(f"Found duplicates in 'machines' ({machines}). Each entry in 'machines' must be a unique IP-port combination.")

    machine_to_port = defaultdict(set)
    for address in machine_addresses:
        host, port = address.split(":")
        machine_to_port[host].add(int(port))

    out = {}
    for address in worker_addresses:
        worker_host = urlparse(address).hostname
        out[address] = machine_to_port[worker_host].pop()

    return out


def _possibly_fix_worker_map_duplicates(worker_map: Dict[str, int], client: Client) -> Dict[str, int]:
    """Fix any duplicate IP-port pairs in a ``worker_map``."""
    worker_map = deepcopy(worker_map)
    workers_that_need_new_ports = []
    host_to_port = defaultdict(set)
    for worker, port in worker_map.items():
        host = urlparse(worker).hostname
        if port in host_to_port[host]:
            workers_that_need_new_ports.append(worker)
        else:
            host_to_port[host].add(port)

    # if any duplicates were found, search for new ports one by one
    for worker in workers_that_need_new_ports:
        _log_info(f"Searching for a LightGBM training port for worker '{worker}'")
        host = urlparse(worker).hostname
        retries_remaining = 100
        while retries_remaining > 0:
            retries_remaining -= 1
            new_port = client.submit(
                _find_random_open_port,
                workers=[worker],
                allow_other_workers=False,
                pure=False
            ).result()
            if new_port not in host_to_port[host]:
                worker_map[worker] = new_port
                host_to_port[host].add(new_port)
                break

        if retries_remaining == 0:
            raise LightGBMError(
                "Failed to find an open port. Try re-running training or explicitly setting 'machines' or 'local_listen_port'."
            )

    return worker_map


def _train(
    client: Client,
    data: _DaskMatrixLike,
    label: _DaskCollection,
    params: Dict[str, Any],
    model_factory: Type[LGBMModel],
<<<<<<< HEAD
    sample_weight: Optional[_DaskCollection] = None,
    init_score: Optional[_DaskCollection] = None,
    group: Optional[_DaskCollection] = None,
    eval_set: Optional[List[Tuple[_DaskMatrixLike, _DaskCollection]]] = None,
    eval_names: Optional[List[str]] = None,
    eval_sample_weight: Optional[List[_DaskCollection]] = None,
    eval_class_weight: Optional[List[Union[dict, str]]] = None,
    eval_init_score: Optional[List[_DaskCollection]] = None,
    eval_group: Optional[List[_DaskCollection]] = None,
    eval_metric: Optional[Union[Callable, str, List[Union[Callable, str]]]] = None,
    eval_at: Optional[Iterable[int]] = None,
=======
    sample_weight: Optional[_DaskVectorLike] = None,
    init_score: Optional[_DaskVectorLike] = None,
    group: Optional[_DaskVectorLike] = None,
>>>>>>> 4167649c
    **kwargs: Any
) -> LGBMModel:
    """Inner train routine.

    Parameters
    ----------
    client : dask.distributed.Client
        Dask client.
    data : Dask Array or Dask DataFrame of shape = [n_samples, n_features]
        Input feature matrix.
    label : Dask Array, Dask DataFrame or Dask Series of shape = [n_samples]
        The target values (class labels in classification, real numbers in regression).
    params : dict
        Parameters passed to constructor of the local underlying model.
    model_factory : lightgbm.LGBMClassifier, lightgbm.LGBMRegressor, or lightgbm.LGBMRanker class
        Class of the local underlying model.
    sample_weight : Dask Array or Dask Series of shape = [n_samples] or None, optional (default=None)
        Weights of training data.
    init_score : Dask Array or Dask Series of shape = [n_samples] or None, optional (default=None)
        Init score of training data.
    group : Dask Array or Dask Series or None, optional (default=None)
        Group/query data.
        Only used in the learning-to-rank task.
        sum(group) = n_samples.
        For example, if you have a 100-document dataset with ``group = [10, 20, 40, 10, 10, 10]``, that means that you have 6 groups,
        where the first 10 records are in the first group, records 11-30 are in the second group, records 31-70 are in the third group, etc.
    eval_set : list of (X, y) tuples of Dask data collections or None, optional (default=None)
        List of (X, y) tuple pairs to use as validation sets.
        Note, that not all workers may receive chunks of every eval set within ``eval_set``. When the returned
        lightgbm estimator is not trained using any chunks of a particular eval set, its corresponding component
        of evals_result_ and best_score_ will be 'not_evaluated'.
    eval_names : list of strings or None, optional (default=None)
        Names of eval_set.
    eval_sample_weight : list of Dask Arrays, Dask Series or None, optional (default=None)
        Weights for each validation set in eval_set.
    eval_class_weight : list of dict or str, or None, optional (default=None)
        Class weights, one dict or str for each validation set in eval_set.
    eval_init_score : list of Dask Arrays, Dask Series or None, optional (default=None)
        Initial model score for each validation set in eval_set.
    eval_group : list of Dask Arrays, Dask Series or None, optional (default=None)
        Group/query for each validation set in eval_set.
    eval_metric : string, callable, list or None, optional (default=None)
        If string, it should be a built-in evaluation metric to use.
        If callable, it should be a custom evaluation metric, see note below for more details.
        If list, it can be a list of built-in metrics, a list of custom evaluation metrics, or a mix of both.
        In either case, the ``metric`` from the Dask model parameters (or inferred from the objective) will be evaluated and used as well.
        Default: 'l2' for DaskLGBMRegressor, 'binary(multi)_logloss' for DaskLGBMClassifier, 'ndcg' for DaskLGBMRanker.
    eval_at : iterable of int, optional (default=None)
        The evaluation positions of the specified ranking metric.
    **kwargs
        Other parameters passed to ``fit`` method of the local underlying model.

    Returns
    -------
    model : lightgbm.LGBMClassifier, lightgbm.LGBMRegressor, or lightgbm.LGBMRanker class
        Returns fitted underlying model.

    Note
    ----

    This method handles setting up the following network parameters based on information
    about the Dask cluster referenced by ``client``.

    * ``local_listen_port``: port that each LightGBM worker opens a listening socket on,
            to accept connections from other workers. This can differ from LightGBM worker
            to LightGBM worker, but does not have to.
    * ``machines``: a comma-delimited list of all workers in the cluster, in the
            form ``ip:port,ip:port``. If running multiple Dask workers on the same host, use different
            ports for each worker. For example, for ``LocalCluster(n_workers=3)``, you might
            pass ``"127.0.0.1:12400,127.0.0.1:12401,127.0.0.1:12402"``.
    * ``num_machines``: number of LightGBM workers.
    * ``timeout``: time in minutes to wait before closing unused sockets.

    The default behavior of this function is to generate ``machines`` from the list of
    Dask workers which hold some piece of the training data, and to search for an open
    port on each worker to be used as ``local_listen_port``.

    If ``machines`` is provided explicitly in ``params``, this function uses the hosts
    and ports in that list directly, and does not do any searching. This means that if
    any of the Dask workers are missing from the list or any of those ports are not free
    when training starts, training will fail.

    If ``local_listen_port`` is provided in ``params`` and ``machines`` is not, this function
    constructs ``machines`` from the list of Dask workers which hold some piece of the
    training data, assuming that each one will use the same ``local_listen_port``.
    """
    params = deepcopy(params)

    # capture whether local_listen_port or its aliases were provided
    listen_port_in_params = any(
        alias in params for alias in _ConfigAliases.get("local_listen_port")
    )

    # capture whether machines or its aliases were provided
    machines_in_params = any(
        alias in params for alias in _ConfigAliases.get("machines")
    )

    params = _choose_param_value(
        main_param_name="tree_learner",
        params=params,
        default_value="data"
    )
    allowed_tree_learners = {
        'data',
        'data_parallel',
        'feature',
        'feature_parallel',
        'voting',
        'voting_parallel'
    }
    if params["tree_learner"] not in allowed_tree_learners:
        _log_warning(f'Parameter tree_learner set to {params["tree_learner"]}, which is not allowed. Using "data" as default')
        params['tree_learner'] = 'data'

    # Some passed-in parameters can be removed:
    #   * 'num_machines': set automatically from Dask worker list
    #   * 'num_threads': overridden to match nthreads on each Dask process
    for param_alias in _ConfigAliases.get('num_machines', 'num_threads'):
        if param_alias in params:
            _log_warning(f"Parameter {param_alias} will be ignored.")
            params.pop(param_alias)

    # Split arrays/dataframes into parts. Arrange parts into dicts to enforce co-locality
    data_parts = _split_to_parts(data=data, is_matrix=True)
    label_parts = _split_to_parts(data=label, is_matrix=False)
    parts = [{'data': x, 'label': y} for (x, y) in zip(data_parts, label_parts)]
    n_parts = len(parts)

    if sample_weight is not None:
        weight_parts = _split_to_parts(data=sample_weight, is_matrix=False)
        for i in range(n_parts):
            parts[i]['weight'] = weight_parts[i]

    if group is not None:
        group_parts = _split_to_parts(data=group, is_matrix=False)
        for i in range(n_parts):
            parts[i]['group'] = group_parts[i]

    if init_score is not None:
        init_score_parts = _split_to_parts(data=init_score, is_matrix=False)
        for i in range(n_parts):
            parts[i]['init_score'] = init_score_parts[i]

    # evals_set will to be re-constructed into smaller lists of (X, y) tuples, where
    # X and y are each delayed sub-lists of original eval dask Collections.
    if eval_set:
        # find maximum number of parts in an individual eval set so that we can
        # pad eval sets when they come in different sizes.
        n_largest_eval_parts = max(x[0].npartitions for x in eval_set)

        eval_sets = defaultdict(list)
        if eval_sample_weight:
            eval_sample_weights = defaultdict(list)
        if eval_group:
            eval_groups = defaultdict(list)
        if eval_init_score:
            eval_init_scores = defaultdict(list)

        for i, (X_eval, y_eval) in enumerate(eval_set):
            n_this_eval_parts = X_eval.npartitions

            # when individual eval set is equivalent to training data, skip recomputing parts.
            if X_eval is data and y_eval is label:
                for parts_idx in range(n_parts):
                    eval_sets[parts_idx].append(_DatasetNames.TRAINSET)
            else:
                eval_x_parts = _split_to_parts(data=X_eval, is_matrix=True)
                eval_y_parts = _split_to_parts(data=y_eval, is_matrix=False)
                for j in range(n_largest_eval_parts):
                    parts_idx = j % n_parts

                    # add None-padding for individual eval_set member if it is smaller than the largest member.
                    if j < n_this_eval_parts:
                        x_e = eval_x_parts[j]
                        y_e = eval_y_parts[j]
                    else:
                        x_e = None
                        y_e = None

                    if j < n_parts:
                        # first time a chunk of this eval set is added to this part.
                        eval_sets[parts_idx].append(([x_e], [y_e]))
                    else:
                        # append additional chunks of this eval set to this part.
                        eval_sets[parts_idx][-1][0].append(x_e)
                        eval_sets[parts_idx][-1][1].append(y_e)

            if eval_sample_weight:
                if eval_sample_weight[i] is sample_weight:
                    for parts_idx in range(n_parts):
                        eval_sample_weights[parts_idx].append(_DatasetNames.SAMPLE_WEIGHT)
                else:
                    eval_w_parts = _split_to_parts(data=eval_sample_weight[i], is_matrix=False)

                    # ensure that all evaluation parts map uniquely to one part.
                    for j in range(n_largest_eval_parts):
                        if j < n_this_eval_parts:
                            w_e = eval_w_parts[j]
                        else:
                            w_e = None

                        parts_idx = j % n_parts
                        if j < n_parts:
                            eval_sample_weights[parts_idx].append([w_e])
                        else:
                            eval_sample_weights[parts_idx][-1].append(w_e)

            if eval_init_score:
                if eval_init_score[i] is init_score:
                    for parts_idx in range(n_parts):
                        eval_init_scores[parts_idx].append(_DatasetNames.INIT_SCORE)
                else:
                    eval_init_score_parts = _split_to_parts(data=eval_init_score[i], is_matrix=False)
                    for j in range(n_largest_eval_parts):
                        if j < n_this_eval_parts:
                            init_score_e = eval_init_score_parts[j]
                        else:
                            init_score_e = None

                        parts_idx = j % n_parts
                        if j < n_parts:
                            eval_init_scores[parts_idx].append([init_score_e])
                        else:
                            eval_init_scores[parts_idx][-1].append(init_score_e)

            if eval_group:
                if eval_group[i] is group:
                    for parts_idx in range(n_parts):
                        eval_groups[parts_idx].append(_DatasetNames.GROUP)
                else:
                    eval_g_parts = _split_to_parts(data=eval_group[i], is_matrix=False)
                    for j in range(n_largest_eval_parts):
                        if j < n_this_eval_parts:
                            g_e = eval_g_parts[j]
                        else:
                            g_e = None

                        parts_idx = j % n_parts
                        if j < n_parts:
                            eval_groups[parts_idx].append([g_e])
                        else:
                            eval_groups[parts_idx][-1].append(g_e)

        # assign sub-eval_set components to worker parts.
        for parts_idx, e_set in eval_sets.items():
            parts[parts_idx]['eval_set'] = e_set
            if eval_sample_weight:
                parts[parts_idx]['eval_sample_weight'] = eval_sample_weights[parts_idx]
            if eval_init_score:
                parts[parts_idx]['eval_init_score'] = eval_init_scores[parts_idx]
            if eval_group:
                parts[parts_idx]['eval_group'] = eval_groups[parts_idx]

    # Start computation in the background
    parts = list(map(delayed, parts))
    parts = client.compute(parts)
    wait(parts)

    for part in parts:
        if part.status == 'error':  # type: ignore
            return part  # trigger error locally

    # Find locations of all parts and map them to particular Dask workers
    key_to_part_dict = {part.key: part for part in parts}  # type: ignore
    who_has = client.who_has(parts)
    worker_map = defaultdict(list)
    for key, workers in who_has.items():
        worker_map[next(iter(workers))].append(key_to_part_dict[key])

    # Check that all workers were provided some of eval_set. Otherwise warn user that validation
    # data artifacts may not be populated depending on worker returning final estimator.
    if eval_set:
        for worker in worker_map:
            has_eval_set = False
            for part in worker_map[worker]:
                if 'eval_set' in part.result():
                    has_eval_set = True
                    break

            if not has_eval_set:
                _log_warning(
                    f"Worker {worker} was not allocated eval_set data. Therefore evals_result_ and best_score_ data may be unreliable. "
                    "Try rebalancing data across workers."
                )

    # assign general validation set settings to fit kwargs.
    if eval_names:
        kwargs['eval_names'] = eval_names
    if eval_class_weight:
        kwargs['eval_class_weight'] = eval_class_weight
    if eval_metric:
        kwargs['eval_metric'] = eval_metric
    if eval_at:
        kwargs['eval_at'] = eval_at

    master_worker = next(iter(worker_map))
    worker_ncores = client.ncores()

    # resolve aliases for network parameters and pop the result off params.
    # these values are added back in calls to `_train_part()`
    params = _choose_param_value(
        main_param_name="local_listen_port",
        params=params,
        default_value=12400
    )
    local_listen_port = params.pop("local_listen_port")

    params = _choose_param_value(
        main_param_name="machines",
        params=params,
        default_value=None
    )
    machines = params.pop("machines")

    # figure out network params
    worker_addresses = worker_map.keys()
    if machines is not None:
        _log_info("Using passed-in 'machines' parameter")
        worker_address_to_port = _machines_to_worker_map(
            machines=machines,
            worker_addresses=worker_addresses
        )
    else:
        if listen_port_in_params:
            _log_info("Using passed-in 'local_listen_port' for all workers")
            unique_hosts = set(urlparse(a).hostname for a in worker_addresses)
            if len(unique_hosts) < len(worker_addresses):
                msg = (
                    "'local_listen_port' was provided in Dask training parameters, but at least one "
                    "machine in the cluster has multiple Dask worker processes running on it. Please omit "
                    "'local_listen_port' or pass 'machines'."
                )
                raise LightGBMError(msg)

            worker_address_to_port = {
                address: local_listen_port
                for address in worker_addresses
            }
        else:
            _log_info("Finding random open ports for workers")
            # this approach with client.run() is faster than searching for ports
            # serially, but can produce duplicates sometimes. Try the fast approach one
            # time, then pass it through a function that will use a slower but more reliable
            # approach if duplicates are found.
            worker_address_to_port = client.run(
                _find_random_open_port,
                workers=list(worker_addresses)
            )
            worker_address_to_port = _possibly_fix_worker_map_duplicates(
                worker_map=worker_address_to_port,
                client=client
            )

        machines = ','.join([
            f'{urlparse(worker_address).hostname}:{port}'
            for worker_address, port
            in worker_address_to_port.items()
        ])

    num_machines = len(worker_address_to_port)

    # Tell each worker to train on the parts that it has locally
    #
    # This code treats ``_train_part()`` calls as not "pure" because:
    #     1. there is randomness in the training process unless parameters ``seed``
    #        and ``deterministic`` are set
    #     2. even with those parameters set, the output of one ``_train_part()`` call
    #        relies on global state (it and all the other LightGBM training processes
    #        coordinate with each other)
    futures_classifiers = [
        client.submit(
            _train_part,
            model_factory=model_factory,
            params={**params, 'num_threads': worker_ncores[worker]},
            list_of_parts=list_of_parts,
            machines=machines,
            local_listen_port=worker_address_to_port[worker],
            num_machines=num_machines,
            time_out=params.get('time_out', 120),
            return_model=(worker == master_worker),
            workers=[worker],
            allow_other_workers=False,
            pure=False,
            **kwargs
        )
        for worker, list_of_parts in worker_map.items()
    ]

    results = client.gather(futures_classifiers)
    results = [v for v in results if v]
    model = results[0]

    # if network parameters were changed during training, remove them from the
    # returned model so that they're generated dynamically on every run based
    # on the Dask cluster you're connected to and which workers have pieces of
    # the training data
    if not listen_port_in_params:
        for param in _ConfigAliases.get('local_listen_port'):
            model._other_params.pop(param, None)

    if not machines_in_params:
        for param in _ConfigAliases.get('machines'):
            model._other_params.pop(param, None)

    for param in _ConfigAliases.get('num_machines', 'timeout'):
        model._other_params.pop(param, None)

    return model


def _predict_part(
    part: _DaskPart,
    model: LGBMModel,
    raw_score: bool,
    pred_proba: bool,
    pred_leaf: bool,
    pred_contrib: bool,
    **kwargs: Any
) -> _DaskPart:

    if part.shape[0] == 0:
        result = np.array([])
    elif pred_proba:
        result = model.predict_proba(
            part,
            raw_score=raw_score,
            pred_leaf=pred_leaf,
            pred_contrib=pred_contrib,
            **kwargs
        )
    else:
        result = model.predict(
            part,
            raw_score=raw_score,
            pred_leaf=pred_leaf,
            pred_contrib=pred_contrib,
            **kwargs
        )

    # dask.DataFrame.map_partitions() expects each call to return a pandas DataFrame or Series
    if isinstance(part, pd_DataFrame):
        if len(result.shape) == 2:
            result = pd_DataFrame(result, index=part.index)
        else:
            result = pd_Series(result, index=part.index, name='predictions')

    return result


def _predict(
    model: LGBMModel,
    data: _DaskMatrixLike,
    raw_score: bool = False,
    pred_proba: bool = False,
    pred_leaf: bool = False,
    pred_contrib: bool = False,
    dtype: _PredictionDtype = np.float32,
    **kwargs: Any
) -> dask_Array:
    """Inner predict routine.

    Parameters
    ----------
    model : lightgbm.LGBMClassifier, lightgbm.LGBMRegressor, or lightgbm.LGBMRanker class
        Fitted underlying model.
    data : Dask Array or Dask DataFrame of shape = [n_samples, n_features]
        Input feature matrix.
    raw_score : bool, optional (default=False)
        Whether to predict raw scores.
    pred_proba : bool, optional (default=False)
        Should method return results of ``predict_proba`` (``pred_proba=True``) or ``predict`` (``pred_proba=False``).
    pred_leaf : bool, optional (default=False)
        Whether to predict leaf index.
    pred_contrib : bool, optional (default=False)
        Whether to predict feature contributions.
    dtype : np.dtype, optional (default=np.float32)
        Dtype of the output.
    **kwargs
        Other parameters passed to ``predict`` or ``predict_proba`` method.

    Returns
    -------
    predicted_result : Dask Array of shape = [n_samples] or shape = [n_samples, n_classes]
        The predicted values.
    X_leaves : Dask Array of shape = [n_samples, n_trees] or shape = [n_samples, n_trees * n_classes]
        If ``pred_leaf=True``, the predicted leaf of every tree for each sample.
    X_SHAP_values : Dask Array of shape = [n_samples, n_features + 1] or shape = [n_samples, (n_features + 1) * n_classes]
        If ``pred_contrib=True``, the feature contributions for each sample.
    """
    if not all((DASK_INSTALLED, PANDAS_INSTALLED, SKLEARN_INSTALLED)):
        raise LightGBMError('dask, pandas and scikit-learn are required for lightgbm.dask')
    if isinstance(data, dask_DataFrame):
        return data.map_partitions(
            _predict_part,
            model=model,
            raw_score=raw_score,
            pred_proba=pred_proba,
            pred_leaf=pred_leaf,
            pred_contrib=pred_contrib,
            **kwargs
        ).values
    elif isinstance(data, dask_Array):
        return data.map_blocks(
            _predict_part,
            model=model,
            raw_score=raw_score,
            pred_proba=pred_proba,
            pred_leaf=pred_leaf,
            pred_contrib=pred_contrib,
            dtype=dtype,
            drop_axis=1
        )
    else:
        raise TypeError(f'Data must be either Dask Array or Dask DataFrame. Got {type(data)}.')


class _DaskLGBMModel:

    @property
    def client_(self) -> Client:
        """:obj:`dask.distributed.Client`: Dask client.

        This property can be passed in the constructor or updated
        with ``model.set_params(client=client)``.
        """
        if not getattr(self, "fitted_", False):
            raise LGBMNotFittedError('Cannot access property client_ before calling fit().')

        return _get_dask_client(client=self.client)

    def _lgb_dask_getstate(self) -> Dict[Any, Any]:
        """Remove un-picklable attributes before serialization."""
        client = self.__dict__.pop("client", None)
        self._other_params.pop("client", None)
        out = deepcopy(self.__dict__)
        out.update({"client": None})
        self.client = client
        return out

    def _lgb_dask_fit(
        self,
        model_factory: Type[LGBMModel],
        X: _DaskMatrixLike,
        y: _DaskCollection,
<<<<<<< HEAD
        sample_weight: Optional[_DaskCollection] = None,
        init_score: Optional[_DaskCollection] = None,
        group: Optional[_DaskCollection] = None,
        eval_set: Optional[List[Tuple[_DaskMatrixLike, _DaskCollection]]] = None,
        eval_names: Optional[List[str]] = None,
        eval_sample_weight: Optional[List[_DaskCollection]] = None,
        eval_class_weight: Optional[List[Union[dict, str]]] = None,
        eval_init_score: Optional[List[_DaskCollection]] = None,
        eval_group: Optional[List[_DaskCollection]] = None,
        eval_metric: Optional[Union[Callable, str, List[Union[Callable, str]]]] = None,
        eval_at: Optional[Iterable[int]] = None,
        early_stopping_rounds: Optional[int] = None,
=======
        sample_weight: Optional[_DaskVectorLike] = None,
        init_score: Optional[_DaskVectorLike] = None,
        group: Optional[_DaskVectorLike] = None,
>>>>>>> 4167649c
        **kwargs: Any
    ) -> "_DaskLGBMModel":
        if not all((DASK_INSTALLED, PANDAS_INSTALLED, SKLEARN_INSTALLED)):
            raise LightGBMError('dask, pandas and scikit-learn are required for lightgbm.dask')

        if early_stopping_rounds is not None:
            raise RuntimeError('early_stopping_rounds is not currently supported in lightgbm.dask')

        params = self.get_params(True)
        params.pop("client", None)

        model = _train(
            client=_get_dask_client(self.client),
            data=X,
            label=y,
            params=params,
            model_factory=model_factory,
            sample_weight=sample_weight,
            init_score=init_score,
            group=group,
            eval_set=eval_set,
            eval_names=eval_names,
            eval_sample_weight=eval_sample_weight,
            eval_class_weight=eval_class_weight,
            eval_init_score=eval_init_score,
            eval_group=eval_group,
            eval_metric=eval_metric,
            eval_at=eval_at,
            **kwargs
        )

        self.set_params(**model.get_params())
        self._lgb_dask_copy_extra_params(model, self)

        return self

    def _lgb_dask_to_local(self, model_factory: Type[LGBMModel]) -> LGBMModel:
        params = self.get_params()
        params.pop("client", None)
        model = model_factory(**params)
        self._lgb_dask_copy_extra_params(self, model)
        model._other_params.pop("client", None)
        return model

    @staticmethod
    def _lgb_dask_copy_extra_params(source: Union["_DaskLGBMModel", LGBMModel], dest: Union["_DaskLGBMModel", LGBMModel]) -> None:
        params = source.get_params()
        attributes = source.__dict__
        extra_param_names = set(attributes.keys()).difference(params.keys())
        for name in extra_param_names:
            setattr(dest, name, attributes[name])


class DaskLGBMClassifier(LGBMClassifier, _DaskLGBMModel):
    """Distributed version of lightgbm.LGBMClassifier."""

    def __init__(
        self,
        boosting_type: str = 'gbdt',
        num_leaves: int = 31,
        max_depth: int = -1,
        learning_rate: float = 0.1,
        n_estimators: int = 100,
        subsample_for_bin: int = 200000,
        objective: Optional[Union[Callable, str]] = None,
        class_weight: Optional[Union[dict, str]] = None,
        min_split_gain: float = 0.,
        min_child_weight: float = 1e-3,
        min_child_samples: int = 20,
        subsample: float = 1.,
        subsample_freq: int = 0,
        colsample_bytree: float = 1.,
        reg_alpha: float = 0.,
        reg_lambda: float = 0.,
        random_state: Optional[Union[int, np.random.RandomState]] = None,
        n_jobs: int = -1,
        silent: bool = True,
        importance_type: str = 'split',
        client: Optional[Client] = None,
        **kwargs: Any
    ):
        """Docstring is inherited from the lightgbm.LGBMClassifier.__init__."""
        self.client = client
        super().__init__(
            boosting_type=boosting_type,
            num_leaves=num_leaves,
            max_depth=max_depth,
            learning_rate=learning_rate,
            n_estimators=n_estimators,
            subsample_for_bin=subsample_for_bin,
            objective=objective,
            class_weight=class_weight,
            min_split_gain=min_split_gain,
            min_child_weight=min_child_weight,
            min_child_samples=min_child_samples,
            subsample=subsample,
            subsample_freq=subsample_freq,
            colsample_bytree=colsample_bytree,
            reg_alpha=reg_alpha,
            reg_lambda=reg_lambda,
            random_state=random_state,
            n_jobs=n_jobs,
            silent=silent,
            importance_type=importance_type,
            **kwargs
        )

    _base_doc = LGBMClassifier.__init__.__doc__
    _before_kwargs, _kwargs, _after_kwargs = _base_doc.partition('**kwargs')
    _base_doc = f"""
        {_before_kwargs}client : dask.distributed.Client or None, optional (default=None)
        {' ':4}Dask client. If ``None``, ``distributed.default_client()`` will be used at runtime. The Dask client used by this class will not be saved if the model object is pickled.
        {_kwargs}{_after_kwargs}
        """

    # the note on custom objective functions in LGBMModel.__init__ is not
    # currently relevant for the Dask estimators
    __init__.__doc__ = _base_doc[:_base_doc.find('Note\n')]

    def __getstate__(self) -> Dict[Any, Any]:
        return self._lgb_dask_getstate()

    def fit(
        self,
        X: _DaskMatrixLike,
        y: _DaskCollection,
<<<<<<< HEAD
        sample_weight: Optional[_DaskCollection] = None,
        init_score: Optional[_DaskCollection] = None,
        eval_set: Optional[List[Tuple[_DaskMatrixLike, _DaskCollection]]] = None,
        eval_names: Optional[List[str]] = None,
        eval_sample_weight: Optional[List[_DaskCollection]] = None,
        eval_class_weight: Optional[List[Union[dict, str]]] = None,
        eval_init_score: Optional[List[_DaskCollection]] = None,
        eval_metric: Optional[Union[Callable, str, List[Union[Callable, str]]]] = None,
        early_stopping_rounds: Optional[int] = None,
=======
        sample_weight: Optional[_DaskVectorLike] = None,
        init_score: Optional[_DaskVectorLike] = None,
>>>>>>> 4167649c
        **kwargs: Any
    ) -> "DaskLGBMClassifier":
        """Docstring is inherited from the lightgbm.LGBMClassifier.fit."""
        if early_stopping_rounds is not None:
            raise RuntimeError('early_stopping_rounds is not currently supported in lightgbm.dask')

        return self._lgb_dask_fit(
            model_factory=LGBMClassifier,
            X=X,
            y=y,
            sample_weight=sample_weight,
            init_score=init_score,
            eval_set=eval_set,
            eval_names=eval_names,
            eval_sample_weight=eval_sample_weight,
            eval_class_weight=eval_class_weight,
            eval_init_score=eval_init_score,
            eval_metric=eval_metric,
            **kwargs
        )

    _base_doc = _lgbmmodel_doc_fit.format(
        X_shape="Dask Array or Dask DataFrame of shape = [n_samples, n_features]",
        y_shape="Dask Array, Dask DataFrame or Dask Series of shape = [n_samples]",
<<<<<<< HEAD
        sample_weight_shape="Dask Array, Dask DataFrame, Dask Series of shape = [n_samples] or None, optional (default=None)",
        init_score_shape="Dask Array, Dask DataFrame, Dask Series of shape = [n_samples] or None, optional (default=None)",
        group_shape="Dask Array, Dask DataFrame, Dask Series or None, optional (default=None)",
        eval_sample_weight_shape='list of Dask Arrays, Dask DataFrames, Dask Series or None, optional (default=None)',
        eval_init_score_shape='list of Dask Arrays, Dask DataFrames, Dask Series or None, optional (default=None)',
        eval_group_shape='list of Dask Arrays, Dask DataFrames, Dask Series or None, optional (default=None)'
=======
        sample_weight_shape="Dask Array or Dask Series of shape = [n_samples] or None, optional (default=None)",
        init_score_shape="Dask Array or Dask Series of shape = [n_samples] or None, optional (default=None)",
        group_shape="Dask Array or Dask Series or None, optional (default=None)"
>>>>>>> 4167649c
    )

    # DaskLGBMClassifier does not support group, eval_group, early_stopping_rounds.
    _base_doc = (_base_doc[:_base_doc.find('group :')]
                 + _base_doc[_base_doc.find('eval_set :'):])

    _base_doc = (_base_doc[:_base_doc.find('eval_group :')]
                 + _base_doc[_base_doc.find('eval_metric :'):])

    _base_doc = (_base_doc[:_base_doc.find('early_stopping_rounds :')]
                 + _base_doc[_base_doc.find('verbose :'):])

    # DaskLGBMClassifier support for callbacks and init_model is not tested
    fit.__doc__ = f"""{_base_doc[:_base_doc.find('callbacks :')]}**kwargs
        Other parameters passed through to ``LGBMClassifier.fit()``.
        """

    def predict(self, X: _DaskMatrixLike, **kwargs: Any) -> dask_Array:
        """Docstring is inherited from the lightgbm.LGBMClassifier.predict."""
        return _predict(
            model=self.to_local(),
            data=X,
            dtype=self.classes_.dtype,
            **kwargs
        )

    predict.__doc__ = _lgbmmodel_doc_predict.format(
        description="Return the predicted value for each sample.",
        X_shape="Dask Array or Dask DataFrame of shape = [n_samples, n_features]",
        output_name="predicted_result",
        predicted_result_shape="Dask Array of shape = [n_samples] or shape = [n_samples, n_classes]",
        X_leaves_shape="Dask Array of shape = [n_samples, n_trees] or shape = [n_samples, n_trees * n_classes]",
        X_SHAP_values_shape="Dask Array of shape = [n_samples, n_features + 1] or shape = [n_samples, (n_features + 1) * n_classes]"
    )

    def predict_proba(self, X: _DaskMatrixLike, **kwargs: Any) -> dask_Array:
        """Docstring is inherited from the lightgbm.LGBMClassifier.predict_proba."""
        return _predict(
            model=self.to_local(),
            data=X,
            pred_proba=True,
            **kwargs
        )

    predict_proba.__doc__ = _lgbmmodel_doc_predict.format(
        description="Return the predicted probability for each class for each sample.",
        X_shape="Dask Array or Dask DataFrame of shape = [n_samples, n_features]",
        output_name="predicted_probability",
        predicted_result_shape="Dask Array of shape = [n_samples] or shape = [n_samples, n_classes]",
        X_leaves_shape="Dask Array of shape = [n_samples, n_trees] or shape = [n_samples, n_trees * n_classes]",
        X_SHAP_values_shape="Dask Array of shape = [n_samples, n_features + 1] or shape = [n_samples, (n_features + 1) * n_classes]"
    )

    def to_local(self) -> LGBMClassifier:
        """Create regular version of lightgbm.LGBMClassifier from the distributed version.

        Returns
        -------
        model : lightgbm.LGBMClassifier
            Local underlying model.
        """
        return self._lgb_dask_to_local(LGBMClassifier)


class DaskLGBMRegressor(LGBMRegressor, _DaskLGBMModel):
    """Distributed version of lightgbm.LGBMRegressor."""

    def __init__(
        self,
        boosting_type: str = 'gbdt',
        num_leaves: int = 31,
        max_depth: int = -1,
        learning_rate: float = 0.1,
        n_estimators: int = 100,
        subsample_for_bin: int = 200000,
        objective: Optional[Union[Callable, str]] = None,
        class_weight: Optional[Union[dict, str]] = None,
        min_split_gain: float = 0.,
        min_child_weight: float = 1e-3,
        min_child_samples: int = 20,
        subsample: float = 1.,
        subsample_freq: int = 0,
        colsample_bytree: float = 1.,
        reg_alpha: float = 0.,
        reg_lambda: float = 0.,
        random_state: Optional[Union[int, np.random.RandomState]] = None,
        n_jobs: int = -1,
        silent: bool = True,
        importance_type: str = 'split',
        client: Optional[Client] = None,
        **kwargs: Any
    ):
        """Docstring is inherited from the lightgbm.LGBMRegressor.__init__."""
        self.client = client
        super().__init__(
            boosting_type=boosting_type,
            num_leaves=num_leaves,
            max_depth=max_depth,
            learning_rate=learning_rate,
            n_estimators=n_estimators,
            subsample_for_bin=subsample_for_bin,
            objective=objective,
            class_weight=class_weight,
            min_split_gain=min_split_gain,
            min_child_weight=min_child_weight,
            min_child_samples=min_child_samples,
            subsample=subsample,
            subsample_freq=subsample_freq,
            colsample_bytree=colsample_bytree,
            reg_alpha=reg_alpha,
            reg_lambda=reg_lambda,
            random_state=random_state,
            n_jobs=n_jobs,
            silent=silent,
            importance_type=importance_type,
            **kwargs
        )

    _base_doc = LGBMRegressor.__init__.__doc__
    _before_kwargs, _kwargs, _after_kwargs = _base_doc.partition('**kwargs')
    _base_doc = f"""
        {_before_kwargs}client : dask.distributed.Client or None, optional (default=None)
        {' ':4}Dask client. If ``None``, ``distributed.default_client()`` will be used at runtime. The Dask client used by this class will not be saved if the model object is pickled.
        {_kwargs}{_after_kwargs}
        """
    # the note on custom objective functions in LGBMModel.__init__ is not
    # currently relevant for the Dask estimators
    __init__.__doc__ = _base_doc[:_base_doc.find('Note\n')]

    def __getstate__(self) -> Dict[Any, Any]:
        return self._lgb_dask_getstate()

    def fit(
        self,
        X: _DaskMatrixLike,
        y: _DaskCollection,
<<<<<<< HEAD
        sample_weight: Optional[_DaskCollection] = None,
        init_score: Optional[_DaskCollection] = None,
        eval_set: Optional[List[Tuple[_DaskMatrixLike, _DaskCollection]]] = None,
        eval_names: Optional[List[str]] = None,
        eval_sample_weight: Optional[List[_DaskCollection]] = None,
        eval_init_score: Optional[List[_DaskCollection]] = None,
        eval_metric: Optional[Union[Callable, str, List[Union[Callable, str]]]] = None,
        early_stopping_rounds: Optional[int] = None,
=======
        sample_weight: Optional[_DaskVectorLike] = None,
        init_score: Optional[_DaskVectorLike] = None,
>>>>>>> 4167649c
        **kwargs: Any
    ) -> "DaskLGBMRegressor":
        """Docstring is inherited from the lightgbm.LGBMRegressor.fit."""
        if early_stopping_rounds is not None:
            raise RuntimeError('early_stopping_rounds is not currently supported in lightgbm.dask')

        return self._lgb_dask_fit(
            model_factory=LGBMRegressor,
            X=X,
            y=y,
            sample_weight=sample_weight,
            init_score=init_score,
            eval_set=eval_set,
            eval_names=eval_names,
            eval_sample_weight=eval_sample_weight,
            eval_init_score=eval_init_score,
            eval_metric=eval_metric,
            **kwargs
        )

    _base_doc = _lgbmmodel_doc_fit.format(
        X_shape="Dask Array or Dask DataFrame of shape = [n_samples, n_features]",
        y_shape="Dask Array, Dask DataFrame or Dask Series of shape = [n_samples]",
<<<<<<< HEAD
        sample_weight_shape="Dask Array, Dask DataFrame, Dask Series of shape = [n_samples] or None, optional (default=None)",
        init_score_shape="Dask Array, Dask DataFrame, Dask Series of shape = [n_samples] or None, optional (default=None)",
        group_shape="Dask Array, Dask DataFrame, Dask Series or None, optional (default=None)",
        eval_sample_weight_shape='list of Dask Arrays, Dask DataFrames, Dask Series or None, optional (default=None)',
        eval_init_score_shape='list of Dask Arrays, Dask DataFrames, Dask Series or None, optional (default=None)',
        eval_group_shape='list of Dask Arrays, Dask DataFrames, Dask Series or None, optional (default=None)'
=======
        sample_weight_shape="Dask Array or Dask Series of shape = [n_samples] or None, optional (default=None)",
        init_score_shape="Dask Array or Dask Series of shape = [n_samples] or None, optional (default=None)",
        group_shape="Dask Array or Dask Series or None, optional (default=None)"
>>>>>>> 4167649c
    )

    # DaskLGBMRegressor does not support group, eval_class_weight, eval_group, early_stopping_rounds.
    _base_doc = (_base_doc[:_base_doc.find('group :')]
                 + _base_doc[_base_doc.find('eval_set :'):])

    _base_doc = (_base_doc[:_base_doc.find('eval_class_weight :')]
                 + _base_doc[_base_doc.find('eval_init_score :'):])

    _base_doc = (_base_doc[:_base_doc.find('eval_group :')]
                 + _base_doc[_base_doc.find('eval_metric :'):])

    _base_doc = (_base_doc[:_base_doc.find('early_stopping_rounds :')]
                 + _base_doc[_base_doc.find('verbose :'):])

    # DaskLGBMRegressor support for callbacks and init_model is not tested
    fit.__doc__ = f"""{_base_doc[:_base_doc.find('callbacks :')]}**kwargs
        Other parameters passed through to ``LGBMRegressor.fit()``.
        """

    def predict(self, X: _DaskMatrixLike, **kwargs) -> dask_Array:
        """Docstring is inherited from the lightgbm.LGBMRegressor.predict."""
        return _predict(
            model=self.to_local(),
            data=X,
            **kwargs
        )

    predict.__doc__ = _lgbmmodel_doc_predict.format(
        description="Return the predicted value for each sample.",
        X_shape="Dask Array or Dask DataFrame of shape = [n_samples, n_features]",
        output_name="predicted_result",
        predicted_result_shape="Dask Array of shape = [n_samples]",
        X_leaves_shape="Dask Array of shape = [n_samples, n_trees]",
        X_SHAP_values_shape="Dask Array of shape = [n_samples, n_features + 1]"
    )

    def to_local(self) -> LGBMRegressor:
        """Create regular version of lightgbm.LGBMRegressor from the distributed version.

        Returns
        -------
        model : lightgbm.LGBMRegressor
            Local underlying model.
        """
        return self._lgb_dask_to_local(LGBMRegressor)


class DaskLGBMRanker(LGBMRanker, _DaskLGBMModel):
    """Distributed version of lightgbm.LGBMRanker."""

    def __init__(
        self,
        boosting_type: str = 'gbdt',
        num_leaves: int = 31,
        max_depth: int = -1,
        learning_rate: float = 0.1,
        n_estimators: int = 100,
        subsample_for_bin: int = 200000,
        objective: Optional[Union[Callable, str]] = None,
        class_weight: Optional[Union[dict, str]] = None,
        min_split_gain: float = 0.,
        min_child_weight: float = 1e-3,
        min_child_samples: int = 20,
        subsample: float = 1.,
        subsample_freq: int = 0,
        colsample_bytree: float = 1.,
        reg_alpha: float = 0.,
        reg_lambda: float = 0.,
        random_state: Optional[Union[int, np.random.RandomState]] = None,
        n_jobs: int = -1,
        silent: bool = True,
        importance_type: str = 'split',
        client: Optional[Client] = None,
        **kwargs: Any
    ):
        """Docstring is inherited from the lightgbm.LGBMRanker.__init__."""
        self.client = client
        super().__init__(
            boosting_type=boosting_type,
            num_leaves=num_leaves,
            max_depth=max_depth,
            learning_rate=learning_rate,
            n_estimators=n_estimators,
            subsample_for_bin=subsample_for_bin,
            objective=objective,
            class_weight=class_weight,
            min_split_gain=min_split_gain,
            min_child_weight=min_child_weight,
            min_child_samples=min_child_samples,
            subsample=subsample,
            subsample_freq=subsample_freq,
            colsample_bytree=colsample_bytree,
            reg_alpha=reg_alpha,
            reg_lambda=reg_lambda,
            random_state=random_state,
            n_jobs=n_jobs,
            silent=silent,
            importance_type=importance_type,
            **kwargs
        )

    _base_doc = LGBMRanker.__init__.__doc__
    _before_kwargs, _kwargs, _after_kwargs = _base_doc.partition('**kwargs')
    _base_doc = f"""
        {_before_kwargs}client : dask.distributed.Client or None, optional (default=None)
        {' ':4}Dask client. If ``None``, ``distributed.default_client()`` will be used at runtime. The Dask client used by this class will not be saved if the model object is pickled.
        {_kwargs}{_after_kwargs}
        """

    # the note on custom objective functions in LGBMModel.__init__ is not
    # currently relevant for the Dask estimators
    __init__.__doc__ = _base_doc[:_base_doc.find('Note\n')]

    def __getstate__(self) -> Dict[Any, Any]:
        return self._lgb_dask_getstate()

    def fit(
        self,
        X: _DaskMatrixLike,
        y: _DaskCollection,
<<<<<<< HEAD
        sample_weight: Optional[_DaskCollection] = None,
        init_score: Optional[_DaskCollection] = None,
        group: Optional[_DaskCollection] = None,
        eval_set: Optional[List[Tuple[_DaskMatrixLike, _DaskCollection]]] = None,
        eval_names: Optional[List[str]] = None,
        eval_sample_weight: Optional[List[_DaskCollection]] = None,
        eval_init_score: Optional[List[_DaskCollection]] = None,
        eval_group: Optional[List[_DaskCollection]] = None,
        eval_metric: Optional[Union[Callable, str, List[Union[Callable, str]]]] = None,
        eval_at: Optional[Iterable[int]] = (1, 2, 3, 4, 5),
        early_stopping_rounds: Optional[int] = None,
=======
        sample_weight: Optional[_DaskVectorLike] = None,
        init_score: Optional[_DaskVectorLike] = None,
        group: Optional[_DaskVectorLike] = None,
>>>>>>> 4167649c
        **kwargs: Any
    ) -> "DaskLGBMRanker":
        """Docstring is inherited from the lightgbm.LGBMRanker.fit."""
        if early_stopping_rounds is not None:
            raise RuntimeError('early_stopping_rounds is not currently supported in lightgbm.dask')

        return self._lgb_dask_fit(
            model_factory=LGBMRanker,
            X=X,
            y=y,
            sample_weight=sample_weight,
            init_score=init_score,
            group=group,
            eval_set=eval_set,
            eval_names=eval_names,
            eval_sample_weight=eval_sample_weight,
            eval_init_score=eval_init_score,
            eval_group=eval_group,
            eval_metric=eval_metric,
            eval_at=eval_at,
            **kwargs
        )

    _base_doc = _lgbmmodel_doc_fit.format(
        X_shape="Dask Array or Dask DataFrame of shape = [n_samples, n_features]",
        y_shape="Dask Array, Dask DataFrame or Dask Series of shape = [n_samples]",
<<<<<<< HEAD
        sample_weight_shape="Dask Array, Dask DataFrame, Dask Series of shape = [n_samples] or None, optional (default=None)",
        init_score_shape="Dask Array, Dask DataFrame, Dask Series of shape = [n_samples] or None, optional (default=None)",
        group_shape="Dask Array, Dask DataFrame, Dask Series or None, optional (default=None)",
        eval_sample_weight_shape='list of Dask Arrays, Dask DataFrames, Dask Series or None, optional (default=None)',
        eval_init_score_shape='list of Dask Arrays, Dask DataFrames, Dask Series or None, optional (default=None)',
        eval_group_shape='list of Dask Arrays, Dask DataFrames, Dask Series or None, optional (default=None)'
=======
        sample_weight_shape="Dask Array or Dask Series of shape = [n_samples] or None, optional (default=None)",
        init_score_shape="Dask Array or Dask Series of shape = [n_samples] or None, optional (default=None)",
        group_shape="Dask Array or Dask Series or None, optional (default=None)"
>>>>>>> 4167649c
    )

    # DaskLGBMRanker does not support eval_class_weight or early stopping
    _base_doc = (_base_doc[:_base_doc.find('eval_class_weight :')]
                 + _base_doc[_base_doc.find('eval_init_score :'):])

    _base_doc = (_base_doc[:_base_doc.find('early_stopping_rounds :')]
                 + "eval_at : iterable of int, optional (default=(1, 2, 3, 4, 5))\n"
                 + f"{' ':8}The evaluation positions of the specified metric.\n"
                 + f"{' ':4}{_base_doc[_base_doc.find('verbose :'):]}")

    # DaskLGBMRanker support for callbacks and init_model is not tested
    fit.__doc__ = f"""{_base_doc[:_base_doc.find('callbacks :')]}**kwargs
        Other parameters passed through to ``LGBMRanker.fit()``.
        """

    def predict(self, X: _DaskMatrixLike, **kwargs: Any) -> dask_Array:
        """Docstring is inherited from the lightgbm.LGBMRanker.predict."""
        return _predict(self.to_local(), X, **kwargs)

    predict.__doc__ = _lgbmmodel_doc_predict.format(
        description="Return the predicted value for each sample.",
        X_shape="Dask Array or Dask DataFrame of shape = [n_samples, n_features]",
        output_name="predicted_result",
        predicted_result_shape="Dask Array of shape = [n_samples]",
        X_leaves_shape="Dask Array of shape = [n_samples, n_trees]",
        X_SHAP_values_shape="Dask Array of shape = [n_samples, n_features + 1]"
    )

    def to_local(self) -> LGBMRanker:
        """Create regular version of lightgbm.LGBMRanker from the distributed version.

        Returns
        -------
        model : lightgbm.LGBMRanker
            Local underlying model.
        """
        return self._lgb_dask_to_local(LGBMRanker)<|MERGE_RESOLUTION|>--- conflicted
+++ resolved
@@ -371,10 +371,9 @@
     label: _DaskCollection,
     params: Dict[str, Any],
     model_factory: Type[LGBMModel],
-<<<<<<< HEAD
-    sample_weight: Optional[_DaskCollection] = None,
-    init_score: Optional[_DaskCollection] = None,
-    group: Optional[_DaskCollection] = None,
+    sample_weight: Optional[_DaskVectorLike] = None,
+    init_score: Optional[_DaskVectorLike] = None,
+    group: Optional[_DaskVectorLike] = None,
     eval_set: Optional[List[Tuple[_DaskMatrixLike, _DaskCollection]]] = None,
     eval_names: Optional[List[str]] = None,
     eval_sample_weight: Optional[List[_DaskCollection]] = None,
@@ -383,11 +382,6 @@
     eval_group: Optional[List[_DaskCollection]] = None,
     eval_metric: Optional[Union[Callable, str, List[Union[Callable, str]]]] = None,
     eval_at: Optional[Iterable[int]] = None,
-=======
-    sample_weight: Optional[_DaskVectorLike] = None,
-    init_score: Optional[_DaskVectorLike] = None,
-    group: Optional[_DaskVectorLike] = None,
->>>>>>> 4167649c
     **kwargs: Any
 ) -> LGBMModel:
     """Inner train routine.
@@ -933,10 +927,9 @@
         model_factory: Type[LGBMModel],
         X: _DaskMatrixLike,
         y: _DaskCollection,
-<<<<<<< HEAD
-        sample_weight: Optional[_DaskCollection] = None,
-        init_score: Optional[_DaskCollection] = None,
-        group: Optional[_DaskCollection] = None,
+        sample_weight: Optional[_DaskVectorLike] = None,
+        init_score: Optional[_DaskVectorLike] = None,
+        group: Optional[_DaskVectorLike] = None,
         eval_set: Optional[List[Tuple[_DaskMatrixLike, _DaskCollection]]] = None,
         eval_names: Optional[List[str]] = None,
         eval_sample_weight: Optional[List[_DaskCollection]] = None,
@@ -946,11 +939,6 @@
         eval_metric: Optional[Union[Callable, str, List[Union[Callable, str]]]] = None,
         eval_at: Optional[Iterable[int]] = None,
         early_stopping_rounds: Optional[int] = None,
-=======
-        sample_weight: Optional[_DaskVectorLike] = None,
-        init_score: Optional[_DaskVectorLike] = None,
-        group: Optional[_DaskVectorLike] = None,
->>>>>>> 4167649c
         **kwargs: Any
     ) -> "_DaskLGBMModel":
         if not all((DASK_INSTALLED, PANDAS_INSTALLED, SKLEARN_INSTALLED)):
@@ -1077,9 +1065,8 @@
         self,
         X: _DaskMatrixLike,
         y: _DaskCollection,
-<<<<<<< HEAD
-        sample_weight: Optional[_DaskCollection] = None,
-        init_score: Optional[_DaskCollection] = None,
+        sample_weight: Optional[_DaskVectorLike] = None,
+        init_score: Optional[_DaskVectorLike] = None,
         eval_set: Optional[List[Tuple[_DaskMatrixLike, _DaskCollection]]] = None,
         eval_names: Optional[List[str]] = None,
         eval_sample_weight: Optional[List[_DaskCollection]] = None,
@@ -1087,10 +1074,6 @@
         eval_init_score: Optional[List[_DaskCollection]] = None,
         eval_metric: Optional[Union[Callable, str, List[Union[Callable, str]]]] = None,
         early_stopping_rounds: Optional[int] = None,
-=======
-        sample_weight: Optional[_DaskVectorLike] = None,
-        init_score: Optional[_DaskVectorLike] = None,
->>>>>>> 4167649c
         **kwargs: Any
     ) -> "DaskLGBMClassifier":
         """Docstring is inherited from the lightgbm.LGBMClassifier.fit."""
@@ -1115,18 +1098,12 @@
     _base_doc = _lgbmmodel_doc_fit.format(
         X_shape="Dask Array or Dask DataFrame of shape = [n_samples, n_features]",
         y_shape="Dask Array, Dask DataFrame or Dask Series of shape = [n_samples]",
-<<<<<<< HEAD
-        sample_weight_shape="Dask Array, Dask DataFrame, Dask Series of shape = [n_samples] or None, optional (default=None)",
-        init_score_shape="Dask Array, Dask DataFrame, Dask Series of shape = [n_samples] or None, optional (default=None)",
-        group_shape="Dask Array, Dask DataFrame, Dask Series or None, optional (default=None)",
-        eval_sample_weight_shape='list of Dask Arrays, Dask DataFrames, Dask Series or None, optional (default=None)',
-        eval_init_score_shape='list of Dask Arrays, Dask DataFrames, Dask Series or None, optional (default=None)',
-        eval_group_shape='list of Dask Arrays, Dask DataFrames, Dask Series or None, optional (default=None)'
-=======
         sample_weight_shape="Dask Array or Dask Series of shape = [n_samples] or None, optional (default=None)",
         init_score_shape="Dask Array or Dask Series of shape = [n_samples] or None, optional (default=None)",
-        group_shape="Dask Array or Dask Series or None, optional (default=None)"
->>>>>>> 4167649c
+        group_shape="Dask Array or Dask Series or None, optional (default=None)",
+        eval_sample_weight_shape="list of Dask Arrays or Dask Series or None, optional (default=None)",
+        eval_init_score_shape="list of Dask Arrays or Dask Series or None, optional (default=None)",
+        eval_group_shape="list of Dask Arrays or Dask Series or None, optional (default=None)"
     )
 
     # DaskLGBMClassifier does not support group, eval_group, early_stopping_rounds.
@@ -1263,19 +1240,14 @@
         self,
         X: _DaskMatrixLike,
         y: _DaskCollection,
-<<<<<<< HEAD
-        sample_weight: Optional[_DaskCollection] = None,
-        init_score: Optional[_DaskCollection] = None,
+        sample_weight: Optional[_DaskVectorLike] = None,
+        init_score: Optional[_DaskVectorLike] = None,
         eval_set: Optional[List[Tuple[_DaskMatrixLike, _DaskCollection]]] = None,
         eval_names: Optional[List[str]] = None,
         eval_sample_weight: Optional[List[_DaskCollection]] = None,
         eval_init_score: Optional[List[_DaskCollection]] = None,
         eval_metric: Optional[Union[Callable, str, List[Union[Callable, str]]]] = None,
         early_stopping_rounds: Optional[int] = None,
-=======
-        sample_weight: Optional[_DaskVectorLike] = None,
-        init_score: Optional[_DaskVectorLike] = None,
->>>>>>> 4167649c
         **kwargs: Any
     ) -> "DaskLGBMRegressor":
         """Docstring is inherited from the lightgbm.LGBMRegressor.fit."""
@@ -1299,18 +1271,12 @@
     _base_doc = _lgbmmodel_doc_fit.format(
         X_shape="Dask Array or Dask DataFrame of shape = [n_samples, n_features]",
         y_shape="Dask Array, Dask DataFrame or Dask Series of shape = [n_samples]",
-<<<<<<< HEAD
-        sample_weight_shape="Dask Array, Dask DataFrame, Dask Series of shape = [n_samples] or None, optional (default=None)",
-        init_score_shape="Dask Array, Dask DataFrame, Dask Series of shape = [n_samples] or None, optional (default=None)",
-        group_shape="Dask Array, Dask DataFrame, Dask Series or None, optional (default=None)",
-        eval_sample_weight_shape='list of Dask Arrays, Dask DataFrames, Dask Series or None, optional (default=None)',
-        eval_init_score_shape='list of Dask Arrays, Dask DataFrames, Dask Series or None, optional (default=None)',
-        eval_group_shape='list of Dask Arrays, Dask DataFrames, Dask Series or None, optional (default=None)'
-=======
         sample_weight_shape="Dask Array or Dask Series of shape = [n_samples] or None, optional (default=None)",
         init_score_shape="Dask Array or Dask Series of shape = [n_samples] or None, optional (default=None)",
-        group_shape="Dask Array or Dask Series or None, optional (default=None)"
->>>>>>> 4167649c
+        group_shape="Dask Array or Dask Series or None, optional (default=None)",
+        eval_sample_weight_shape="list of Dask Arrays or Dask Series or None, optional (default=None)",
+        eval_init_score_shape="list of Dask Arrays or Dask Series or None, optional (default=None)",
+        eval_group_shape="list of Dask Arrays or Dask Series or None, optional (default=None)"
     )
 
     # DaskLGBMRegressor does not support group, eval_class_weight, eval_group, early_stopping_rounds.
@@ -1432,10 +1398,9 @@
         self,
         X: _DaskMatrixLike,
         y: _DaskCollection,
-<<<<<<< HEAD
-        sample_weight: Optional[_DaskCollection] = None,
-        init_score: Optional[_DaskCollection] = None,
-        group: Optional[_DaskCollection] = None,
+        sample_weight: Optional[_DaskVectorLike] = None,
+        init_score: Optional[_DaskVectorLike] = None,
+        group: Optional[_DaskVectorLike] = None,
         eval_set: Optional[List[Tuple[_DaskMatrixLike, _DaskCollection]]] = None,
         eval_names: Optional[List[str]] = None,
         eval_sample_weight: Optional[List[_DaskCollection]] = None,
@@ -1444,11 +1409,6 @@
         eval_metric: Optional[Union[Callable, str, List[Union[Callable, str]]]] = None,
         eval_at: Optional[Iterable[int]] = (1, 2, 3, 4, 5),
         early_stopping_rounds: Optional[int] = None,
-=======
-        sample_weight: Optional[_DaskVectorLike] = None,
-        init_score: Optional[_DaskVectorLike] = None,
-        group: Optional[_DaskVectorLike] = None,
->>>>>>> 4167649c
         **kwargs: Any
     ) -> "DaskLGBMRanker":
         """Docstring is inherited from the lightgbm.LGBMRanker.fit."""
@@ -1475,18 +1435,12 @@
     _base_doc = _lgbmmodel_doc_fit.format(
         X_shape="Dask Array or Dask DataFrame of shape = [n_samples, n_features]",
         y_shape="Dask Array, Dask DataFrame or Dask Series of shape = [n_samples]",
-<<<<<<< HEAD
-        sample_weight_shape="Dask Array, Dask DataFrame, Dask Series of shape = [n_samples] or None, optional (default=None)",
-        init_score_shape="Dask Array, Dask DataFrame, Dask Series of shape = [n_samples] or None, optional (default=None)",
-        group_shape="Dask Array, Dask DataFrame, Dask Series or None, optional (default=None)",
-        eval_sample_weight_shape='list of Dask Arrays, Dask DataFrames, Dask Series or None, optional (default=None)',
-        eval_init_score_shape='list of Dask Arrays, Dask DataFrames, Dask Series or None, optional (default=None)',
-        eval_group_shape='list of Dask Arrays, Dask DataFrames, Dask Series or None, optional (default=None)'
-=======
         sample_weight_shape="Dask Array or Dask Series of shape = [n_samples] or None, optional (default=None)",
         init_score_shape="Dask Array or Dask Series of shape = [n_samples] or None, optional (default=None)",
-        group_shape="Dask Array or Dask Series or None, optional (default=None)"
->>>>>>> 4167649c
+        group_shape="Dask Array or Dask Series or None, optional (default=None)",
+        eval_sample_weight_shape="list of Dask Arrays or Dask Series or None, optional (default=None)",
+        eval_init_score_shape="list of Dask Arrays or Dask Series or None, optional (default=None)",
+        eval_group_shape="list of Dask Arrays or Dask Series or None, optional (default=None)"
     )
 
     # DaskLGBMRanker does not support eval_class_weight or early stopping
