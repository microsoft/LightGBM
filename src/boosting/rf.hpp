--- conflicted
+++ resolved
@@ -34,11 +34,7 @@
     const std::vector<const Metric*>& training_metrics) override {
     if (config->data_sample_strategy == std::string("bagging")) {
       CHECK((config->bagging_freq > 0 && config->bagging_fraction < 1.0f && config->bagging_fraction > 0.0f) ||
-<<<<<<< HEAD
-            (config->feature_fraction <= 1.0f && config->feature_fraction > 0.0f));
-=======
             (config->feature_fraction < 1.0f && config->feature_fraction > 0.0f));
->>>>>>> ced7b06c
     } else {
       CHECK_EQ(config->data_sample_strategy, std::string("goss"));
     }
