/*!
 * Copyright (c) 2017 Microsoft Corporation. All rights reserved.
 * Licensed under the MIT License. See LICENSE file in the project root for
 * license information.
 */
#ifndef LIGHTGBM_FEATURE_GROUP_H_
#define LIGHTGBM_FEATURE_GROUP_H_

#include <LightGBM/bin.h>
#include <LightGBM/meta.h>
#include <LightGBM/utils/random.h>

#include <cstdio>
#include <memory>
#include <vector>

namespace LightGBM {

class Dataset;
class DatasetLoader;
/*! \brief Using to store data and providing some operations on one feature
 * group*/
class FeatureGroup {
 public:
  friend Dataset;
  friend DatasetLoader;
  /*!
  * \brief Constructor
  * \param num_feature number of features of this group
  * \param bin_mappers Bin mapper for features
  * \param num_data Total number of data
  * \param is_enable_sparse True if enable sparse feature
  */
  FeatureGroup(int num_feature, int8_t is_multi_val,
    std::vector<std::unique_ptr<BinMapper>>* bin_mappers,
    data_size_t num_data) : num_feature_(num_feature), is_multi_val_(is_multi_val > 0), is_sparse_(false) {
    CHECK_EQ(static_cast<int>(bin_mappers->size()), num_feature);
    auto& ref_bin_mappers = *bin_mappers;
    double sum_sparse_rate = 0.0f;
    for (int i = 0; i < num_feature_; ++i) {
      bin_mappers_.emplace_back(ref_bin_mappers[i].release());
      sum_sparse_rate += bin_mappers_.back()->sparse_rate();
    }
    sum_sparse_rate /= num_feature_;
    int offset = 1;
    if (sum_sparse_rate >= MultiValBin::multi_val_bin_sparse_threshold && is_multi_val) {
      offset = 0;
      is_dense_multi_val_ = true;
    } else {
      is_dense_multi_val_ = false;
    }
    // use bin at zero to store most_freq_bin only when using dense multi val bin
    num_total_bin_ = offset;
    bin_offsets_.emplace_back(num_total_bin_);
    for (int i = 0; i < num_feature_; ++i) {
      auto num_bin = bin_mappers_[i]->num_bin();
      if (bin_mappers_[i]->GetMostFreqBin() == 0) {
        num_bin -= offset;
      }
      num_total_bin_ += num_bin;
      bin_offsets_.emplace_back(num_total_bin_);
    }
    CreateBinData(num_data, is_multi_val_, true, false);
  }

  FeatureGroup(const FeatureGroup& other, int num_data) {
    num_feature_ = other.num_feature_;
    is_multi_val_ = other.is_multi_val_;
    is_dense_multi_val_ = other.is_dense_multi_val_;
    is_sparse_ = other.is_sparse_;
    num_total_bin_ = other.num_total_bin_;
    bin_offsets_ = other.bin_offsets_;

    bin_mappers_.reserve(other.bin_mappers_.size());
    for (auto& bin_mapper : other.bin_mappers_) {
      bin_mappers_.emplace_back(new BinMapper(*bin_mapper));
    }
    CreateBinData(num_data, is_multi_val_, !is_sparse_, is_sparse_);
  }

  FeatureGroup(std::vector<std::unique_ptr<BinMapper>>* bin_mappers,
    data_size_t num_data) : num_feature_(1), is_multi_val_(false) {
    CHECK_EQ(static_cast<int>(bin_mappers->size()), 1);
    // use bin at zero to store default_bin
    num_total_bin_ = 1;
    is_dense_multi_val_ = false;
    bin_offsets_.emplace_back(num_total_bin_);
    auto& ref_bin_mappers = *bin_mappers;
    for (int i = 0; i < num_feature_; ++i) {
      bin_mappers_.emplace_back(ref_bin_mappers[i].release());
      auto num_bin = bin_mappers_[i]->num_bin();
      if (bin_mappers_[i]->GetMostFreqBin() == 0) {
        num_bin -= 1;
      }
      num_total_bin_ += num_bin;
      bin_offsets_.emplace_back(num_total_bin_);
    }
    CreateBinData(num_data, false, false, false);
  }

  /*!
   * \brief Constructor from memory
   * \param memory Pointer of memory
   * \param num_all_data Number of global data
   * \param local_used_indices Local used indices, empty means using all data
   */
  FeatureGroup(const void* memory, data_size_t num_all_data,
               const std::vector<data_size_t>& local_used_indices) {
    const char* memory_ptr = reinterpret_cast<const char*>(memory);
    // get is_sparse
    is_multi_val_ = *(reinterpret_cast<const bool*>(memory_ptr));
<<<<<<< HEAD
    memory_ptr += sizeof(is_multi_val_);
    is_dense_multi_val_ = *(reinterpret_cast<const bool*>(memory_ptr));
    memory_ptr += sizeof(is_dense_multi_val_);
=======
    memory_ptr += VirtualFileWriter::AlignedSize(sizeof(is_multi_val_));
>>>>>>> 03c4d455
    is_sparse_ = *(reinterpret_cast<const bool*>(memory_ptr));
    memory_ptr += VirtualFileWriter::AlignedSize(sizeof(is_sparse_));
    num_feature_ = *(reinterpret_cast<const int*>(memory_ptr));
    memory_ptr += VirtualFileWriter::AlignedSize(sizeof(num_feature_));
    // get bin mapper
    bin_mappers_.clear();
    bin_offsets_.clear();
    // start from 1, due to need to store zero bin in this slot
    num_total_bin_ = 1;
    bin_offsets_.emplace_back(num_total_bin_);
    for (int i = 0; i < num_feature_; ++i) {
      bin_mappers_.emplace_back(new BinMapper(memory_ptr));
      auto num_bin = bin_mappers_[i]->num_bin();
      if (bin_mappers_[i]->GetMostFreqBin() == 0) {
        num_bin -= 1;
      }
      num_total_bin_ += num_bin;
      bin_offsets_.emplace_back(num_total_bin_);
      memory_ptr += bin_mappers_[i]->SizesInByte();
    }
    data_size_t num_data = num_all_data;
    if (!local_used_indices.empty()) {
      num_data = static_cast<data_size_t>(local_used_indices.size());
    }
    if (is_multi_val_) {
      for (int i = 0; i < num_feature_; ++i) {
        int addi = bin_mappers_[i]->GetMostFreqBin() == 0 ? 0 : 1;
        if (bin_mappers_[i]->sparse_rate() >= kSparseThreshold) {
          multi_bin_data_.emplace_back(Bin::CreateSparseBin(
              num_data, bin_mappers_[i]->num_bin() + addi));
        } else {
          multi_bin_data_.emplace_back(
              Bin::CreateDenseBin(num_data, bin_mappers_[i]->num_bin() + addi));
        }
        multi_bin_data_.back()->LoadFromMemory(memory_ptr, local_used_indices);
        memory_ptr += multi_bin_data_.back()->SizesInByte();
      }
    } else {
      if (is_sparse_) {
        bin_data_.reset(Bin::CreateSparseBin(num_data, num_total_bin_));
      } else {
        bin_data_.reset(Bin::CreateDenseBin(num_data, num_total_bin_));
      }
      // get bin data
      bin_data_->LoadFromMemory(memory_ptr, local_used_indices);
    }
  }

  /*! \brief Destructor */
  ~FeatureGroup() {}

  /*!
   * \brief Push one record, will auto convert to bin and push to bin data
   * \param tid Thread id
   * \param idx Index of record
   * \param value feature value of record
   */
  inline void PushData(int tid, int sub_feature_idx, data_size_t line_idx,
                       double value) {
    uint32_t bin = bin_mappers_[sub_feature_idx]->ValueToBin(value);
    if (bin == bin_mappers_[sub_feature_idx]->GetMostFreqBin()) {
      return;
    }
    if (bin_mappers_[sub_feature_idx]->GetMostFreqBin() == 0) {
      bin -= 1;
    }
    if (is_multi_val_) {
      if (is_dense_multi_val_) {
        multi_bin_data_[sub_feature_idx]->Push(tid, line_idx, bin);
      } else {
        multi_bin_data_[sub_feature_idx]->Push(tid, line_idx, bin + 1);
      }
    } else {
      bin += bin_offsets_[sub_feature_idx];
      bin_data_->Push(tid, line_idx, bin);
    }
  }

  void ReSize(int num_data) {
    if (!is_multi_val_) {
      bin_data_->ReSize(num_data);
    } else {
      for (int i = 0; i < num_feature_; ++i) {
        multi_bin_data_[i]->ReSize(num_data);
      }
    }
  }

  inline void CopySubrow(const FeatureGroup* full_feature, const data_size_t* used_indices, data_size_t num_used_indices) {
    if (!is_multi_val_) {
      bin_data_->CopySubrow(full_feature->bin_data_.get(), used_indices, num_used_indices);
    } else {
      for (int i = 0; i < num_feature_; ++i) {
        multi_bin_data_[i]->CopySubrow(full_feature->multi_bin_data_[i].get(), used_indices, num_used_indices);
      }
    }
  }

  void AddFeaturesFrom(const FeatureGroup* other) {
    CHECK(is_multi_val_);
    CHECK(other->is_multi_val_);
    for (int i = 0; i < other->num_feature_; ++i) {
      const auto& other_bin_mapper = other->bin_mappers_[i];
      bin_mappers_.emplace_back(new BinMapper(*other_bin_mapper));
      auto num_bin = other_bin_mapper->num_bin();
      if (other_bin_mapper->GetMostFreqBin() == 0) {
        num_bin -= 1;
      }
      num_total_bin_ += num_bin;
      bin_offsets_.emplace_back(num_total_bin_);
      multi_bin_data_.emplace_back(other->multi_bin_data_[i]->Clone());
    }
    num_feature_ += other->num_feature_;
  }

  inline BinIterator* SubFeatureIterator(int sub_feature) {
    uint32_t most_freq_bin = bin_mappers_[sub_feature]->GetMostFreqBin();
    if (!is_multi_val_) {
      uint32_t min_bin = bin_offsets_[sub_feature];
      uint32_t max_bin = bin_offsets_[sub_feature + 1] - 1;
      return bin_data_->GetIterator(min_bin, max_bin, most_freq_bin);
    } else {
<<<<<<< HEAD
      if (is_dense_multi_val_) {
        uint32_t min_bin = 0;
        uint32_t max_bin = bin_mappers_[sub_feature]->num_bin() - 1;
        return multi_bin_data_[sub_feature]->GetIterator(min_bin, max_bin, most_freq_bin);
      } else {
        int addi = bin_mappers_[sub_feature]->GetMostFreqBin() == 0 ? 0 : 1;
        uint32_t min_bin = 1;
        uint32_t max_bin = bin_mappers_[sub_feature]->num_bin() - 1 + addi;
        return multi_bin_data_[sub_feature]->GetIterator(min_bin, max_bin, most_freq_bin);
      }
=======
      int addi = bin_mappers_[sub_feature]->GetMostFreqBin() == 0 ? 0 : 1;
      uint32_t min_bin = 1;
      uint32_t max_bin = bin_mappers_[sub_feature]->num_bin() - 1 + addi;
      return multi_bin_data_[sub_feature]->GetIterator(min_bin, max_bin,
                                                       most_freq_bin);
>>>>>>> 03c4d455
    }
  }

  inline void FinishLoad() {
    if (is_multi_val_) {
      OMP_INIT_EX();
#pragma omp parallel for schedule(guided)
      for (int i = 0; i < num_feature_; ++i) {
        OMP_LOOP_EX_BEGIN();
        multi_bin_data_[i]->FinishLoad();
        OMP_LOOP_EX_END();
      }
      OMP_THROW_EX();
    } else {
      bin_data_->FinishLoad();
    }
  }

  inline BinIterator* FeatureGroupIterator() {
    if (is_multi_val_) {
      return nullptr;
    }
    uint32_t min_bin = bin_offsets_[0];
    uint32_t max_bin = bin_offsets_.back() - 1;
    uint32_t most_freq_bin = 0;
    return bin_data_->GetIterator(min_bin, max_bin, most_freq_bin);
  }

  inline size_t FeatureGroupSizesInByte() {
    return bin_data_->SizesInByte();
  }

  inline void* FeatureGroupData() {
    if (is_multi_val_) {
      return nullptr;
    }
    return bin_data_->get_data();
  }

  inline data_size_t Split(int sub_feature, const uint32_t* threshold,
                           int num_threshold, bool default_left,
                           const data_size_t* data_indices, data_size_t cnt,
                           data_size_t* lte_indices,
                           data_size_t* gt_indices) const {
    uint32_t default_bin = bin_mappers_[sub_feature]->GetDefaultBin();
    uint32_t most_freq_bin = bin_mappers_[sub_feature]->GetMostFreqBin();
    if (!is_multi_val_) {
      uint32_t min_bin = bin_offsets_[sub_feature];
      uint32_t max_bin = bin_offsets_[sub_feature + 1] - 1;
      if (bin_mappers_[sub_feature]->bin_type() == BinType::NumericalBin) {
        auto missing_type = bin_mappers_[sub_feature]->missing_type();
        if (num_feature_ == 1) {
          return bin_data_->Split(max_bin, default_bin, most_freq_bin,
                                  missing_type, default_left, *threshold,
                                  data_indices, cnt, lte_indices, gt_indices);
        } else {
          return bin_data_->Split(min_bin, max_bin, default_bin, most_freq_bin,
                                  missing_type, default_left, *threshold,
                                  data_indices, cnt, lte_indices, gt_indices);
        }
      } else {
        if (num_feature_ == 1) {
          return bin_data_->SplitCategorical(max_bin, most_freq_bin, threshold,
                                             num_threshold, data_indices, cnt,
                                             lte_indices, gt_indices);
        } else {
          return bin_data_->SplitCategorical(
              min_bin, max_bin, most_freq_bin, threshold, num_threshold,
              data_indices, cnt, lte_indices, gt_indices);
        }
      }
    } else {
      int addi = bin_mappers_[sub_feature]->GetMostFreqBin() == 0 || is_dense_multi_val_ ? 0 : 1;
      uint32_t min_bin = addi;
      uint32_t max_bin = bin_mappers_[sub_feature]->num_bin() - 1 + addi;
      if (bin_mappers_[sub_feature]->bin_type() == BinType::NumericalBin) {
        auto missing_type = bin_mappers_[sub_feature]->missing_type();
        return multi_bin_data_[sub_feature]->Split(
            min_bin, max_bin, default_bin, most_freq_bin, missing_type, default_left,
            *threshold, data_indices, cnt, lte_indices, gt_indices);
      } else {
        return multi_bin_data_[sub_feature]->SplitCategorical(
            min_bin, max_bin, most_freq_bin, threshold, num_threshold, data_indices, cnt,
            lte_indices, gt_indices);
      }
    }
  }

  /*!
   * \brief From bin to feature value
   * \param bin
   * \return FeatureGroup value of this bin
   */
  inline double BinToValue(int sub_feature_idx, uint32_t bin) const {
    return bin_mappers_[sub_feature_idx]->BinToValue(bin);
  }

  /*!
   * \brief Save binary data to file
   * \param file File want to write
   */
  void SaveBinaryToFile(const VirtualFileWriter* writer) const {
    writer->AlignedWrite(&is_multi_val_, sizeof(is_multi_val_));
    writer->AlignedWrite(&is_sparse_, sizeof(is_sparse_));
    writer->AlignedWrite(&num_feature_, sizeof(num_feature_));
    for (int i = 0; i < num_feature_; ++i) {
      bin_mappers_[i]->SaveBinaryToFile(writer);
    }
    if (is_multi_val_) {
      for (int i = 0; i < num_feature_; ++i) {
        multi_bin_data_[i]->SaveBinaryToFile(writer);
      }
    } else {
      bin_data_->SaveBinaryToFile(writer);
    }
  }

  /*!
   * \brief Get sizes in byte of this object
   */
  size_t SizesInByte() const {
    size_t ret = VirtualFileWriter::AlignedSize(sizeof(is_multi_val_)) +
                 VirtualFileWriter::AlignedSize(sizeof(is_sparse_)) +
                 VirtualFileWriter::AlignedSize(sizeof(num_feature_));
    for (int i = 0; i < num_feature_; ++i) {
      ret += bin_mappers_[i]->SizesInByte();
    }
    if (!is_multi_val_) {
      ret += bin_data_->SizesInByte();
    } else {
      for (int i = 0; i < num_feature_; ++i) {
        ret += multi_bin_data_[i]->SizesInByte();
      }
    }
    return ret;
  }

  /*! \brief Disable copy */
  FeatureGroup& operator=(const FeatureGroup&) = delete;

  /*! \brief Deep copy */
  FeatureGroup(const FeatureGroup& other) {
    num_feature_ = other.num_feature_;
    is_multi_val_ = other.is_multi_val_;
    is_dense_multi_val_ = other.is_dense_multi_val_;
    is_sparse_ = other.is_sparse_;
    num_total_bin_ = other.num_total_bin_;
    bin_offsets_ = other.bin_offsets_;

    bin_mappers_.reserve(other.bin_mappers_.size());
    for (auto& bin_mapper : other.bin_mappers_) {
      bin_mappers_.emplace_back(new BinMapper(*bin_mapper));
    }
    if (!is_multi_val_) {
      bin_data_.reset(other.bin_data_->Clone());
    } else {
      multi_bin_data_.clear();
      for (int i = 0; i < num_feature_; ++i) {
        multi_bin_data_.emplace_back(other.multi_bin_data_[i]->Clone());
      }
    }
  }

 private:
  void CreateBinData(int num_data, bool is_multi_val, bool force_dense, bool force_sparse) {
    if (is_multi_val) {
      multi_bin_data_.clear();
      for (int i = 0; i < num_feature_; ++i) {
        int addi = bin_mappers_[i]->GetMostFreqBin() == 0 || is_dense_multi_val_ ? 0 : 1;
        if (bin_mappers_[i]->sparse_rate() >= kSparseThreshold) {
          multi_bin_data_.emplace_back(Bin::CreateSparseBin(
              num_data, bin_mappers_[i]->num_bin() + addi));
        } else {
          multi_bin_data_.emplace_back(
              Bin::CreateDenseBin(num_data, bin_mappers_[i]->num_bin() + addi));
        }
      }
      is_multi_val_ = true;
    } else {
      if (force_sparse ||
          (!force_dense && num_feature_ == 1 &&
           bin_mappers_[0]->sparse_rate() >= kSparseThreshold)) {
        is_sparse_ = true;
        bin_data_.reset(Bin::CreateSparseBin(num_data, num_total_bin_));
      } else {
        is_sparse_ = false;
        bin_data_.reset(Bin::CreateDenseBin(num_data, num_total_bin_));
      }
      is_multi_val_ = false;
    }
  }

  /*! \brief Number of features */
  int num_feature_;
  /*! \brief Bin mapper for sub features */
  std::vector<std::unique_ptr<BinMapper>> bin_mappers_;
  /*! \brief Bin offsets for sub features */
  std::vector<uint32_t> bin_offsets_;
  /*! \brief Bin data of this feature */
  std::unique_ptr<Bin> bin_data_;
  std::vector<std::unique_ptr<Bin>> multi_bin_data_;
  /*! \brief True if this feature is sparse */
  bool is_multi_val_;
  bool is_dense_multi_val_;
  bool is_sparse_;
  int num_total_bin_;
};

}  // namespace LightGBM

#endif  // LIGHTGBM_FEATURE_GROUP_H_<|MERGE_RESOLUTION|>--- conflicted
+++ resolved
@@ -109,13 +109,9 @@
     const char* memory_ptr = reinterpret_cast<const char*>(memory);
     // get is_sparse
     is_multi_val_ = *(reinterpret_cast<const bool*>(memory_ptr));
-<<<<<<< HEAD
-    memory_ptr += sizeof(is_multi_val_);
+    memory_ptr += VirtualFileWriter::AlignedSize(sizeof(is_multi_val_));
     is_dense_multi_val_ = *(reinterpret_cast<const bool*>(memory_ptr));
-    memory_ptr += sizeof(is_dense_multi_val_);
-=======
-    memory_ptr += VirtualFileWriter::AlignedSize(sizeof(is_multi_val_));
->>>>>>> 03c4d455
+    memory_ptr += VirtualFileWriter::AlignedSize(sizeof(is_dense_multi_val_));
     is_sparse_ = *(reinterpret_cast<const bool*>(memory_ptr));
     memory_ptr += VirtualFileWriter::AlignedSize(sizeof(is_sparse_));
     num_feature_ = *(reinterpret_cast<const int*>(memory_ptr));
@@ -238,24 +234,18 @@
       uint32_t max_bin = bin_offsets_[sub_feature + 1] - 1;
       return bin_data_->GetIterator(min_bin, max_bin, most_freq_bin);
     } else {
-<<<<<<< HEAD
       if (is_dense_multi_val_) {
         uint32_t min_bin = 0;
         uint32_t max_bin = bin_mappers_[sub_feature]->num_bin() - 1;
-        return multi_bin_data_[sub_feature]->GetIterator(min_bin, max_bin, most_freq_bin);
+        return multi_bin_data_[sub_feature]->GetIterator(min_bin, max_bin,
+                                                         most_freq_bin);
       } else {
         int addi = bin_mappers_[sub_feature]->GetMostFreqBin() == 0 ? 0 : 1;
         uint32_t min_bin = 1;
         uint32_t max_bin = bin_mappers_[sub_feature]->num_bin() - 1 + addi;
-        return multi_bin_data_[sub_feature]->GetIterator(min_bin, max_bin, most_freq_bin);
-      }
-=======
-      int addi = bin_mappers_[sub_feature]->GetMostFreqBin() == 0 ? 0 : 1;
-      uint32_t min_bin = 1;
-      uint32_t max_bin = bin_mappers_[sub_feature]->num_bin() - 1 + addi;
-      return multi_bin_data_[sub_feature]->GetIterator(min_bin, max_bin,
-                                                       most_freq_bin);
->>>>>>> 03c4d455
+        return multi_bin_data_[sub_feature]->GetIterator(min_bin, max_bin,
+                                                         most_freq_bin);
+      }
     }
   }
 
