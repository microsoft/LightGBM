# coding: utf-8
"""Distributed training with LightGBM and dask.distributed.

This module enables you to perform distributed training with LightGBM on
dask.Array and dask.DataFrame collections.

It is based on dask-lightgbm, which was based on dask-xgboost.
"""
import socket
from collections import defaultdict
from copy import deepcopy
from typing import Any, Callable, Dict, Iterable, List, Optional, Set, Tuple, Type, Union
from urllib.parse import urlparse

import numpy as np
import scipy.sparse as ss

from .basic import _LIB, LightGBMError, _choose_param_value, _ConfigAliases, _log_warning, _safe_call
from .compat import (DASK_INSTALLED, PANDAS_INSTALLED, SKLEARN_INSTALLED, Client, LGBMNotFittedError, concat,
                     dask_Array, dask_DataFrame, dask_Series, default_client, delayed, get_worker, pd_DataFrame,
                     pd_Series, wait)
from .sklearn import LGBMClassifier, LGBMModel, LGBMRanker, LGBMRegressor, _lgbmmodel_doc_fit, _lgbmmodel_doc_predict

_DaskCollection = Union[dask_Array, dask_DataFrame, dask_Series]
_DaskMatrixLike = Union[dask_Array, dask_DataFrame]
_DaskPart = Union[np.ndarray, pd_DataFrame, pd_Series, ss.spmatrix]
_PredictionDtype = Union[Type[np.float32], Type[np.float64], Type[np.int32], Type[np.int64]]


def _get_dask_client(client: Optional[Client]) -> Client:
    """Choose a Dask client to use.

    Parameters
    ----------
    client : dask.distributed.Client or None
        Dask client.

    Returns
    -------
    client : dask.distributed.Client
        A Dask client.
    """
    if client is None:
        return default_client()
    else:
        return client


def _find_open_port(worker_ip: str, local_listen_port: int, ports_to_skip: Iterable[int]) -> int:
    """Find an open port.

    This function tries to find a free port on the machine it's run on. It is intended to
    be run once on each Dask worker, sequentially.

    Parameters
    ----------
    worker_ip : str
        IP address for the Dask worker.
    local_listen_port : int
        First port to try when searching for open ports.
    ports_to_skip: Iterable[int]
        An iterable of integers referring to ports that should be skipped. Since multiple Dask
        workers can run on the same physical machine, this method may be called multiple times
        on the same machine. ``ports_to_skip`` is used to ensure that LightGBM doesn't try to use
        the same port for two worker processes running on the same machine.

    Returns
    -------
    port : int
        A free port on the machine referenced by ``worker_ip``.
    """
    max_tries = 1000
    found_port = False
    for i in range(max_tries):
        out_port = local_listen_port + i
        if out_port in ports_to_skip:
            continue
        try:
            with socket.socket(socket.AF_INET, socket.SOCK_STREAM) as s:
                s.bind((worker_ip, out_port))
            found_port = True
            break
        # if unavailable, you'll get OSError: Address already in use
        except OSError:
            continue
    if not found_port:
        msg = "LightGBM tried %s:%d-%d and could not create a connection. Try setting local_listen_port to a different value."
        raise RuntimeError(msg % (worker_ip, local_listen_port, out_port))
    return out_port


def _find_ports_for_workers(client: Client, worker_addresses: Iterable[str], local_listen_port: int) -> Dict[str, int]:
    """Find an open port on each worker.

    LightGBM distributed training uses TCP sockets by default, and this method is used to
    identify open ports on each worker so LightGBM can reliable create those sockets.

    Parameters
    ----------
    client : dask.distributed.Client
        Dask client.
    worker_addresses : Iterable[str]
        An iterable of addresses for workers in the cluster. These are strings of the form ``<protocol>://<host>:port``.
    local_listen_port : int
        First port to try when searching for open ports.

    Returns
    -------
    result : Dict[str, int]
        Dictionary where keys are worker addresses and values are an open port for LightGBM to use.
    """
    lightgbm_ports: Set[int] = set()
    worker_ip_to_port = {}
    for worker_address in worker_addresses:
        port = client.submit(
            func=_find_open_port,
            workers=[worker_address],
            worker_ip=urlparse(worker_address).hostname,
            local_listen_port=local_listen_port,
            ports_to_skip=lightgbm_ports
        ).result()
        lightgbm_ports.add(port)
        worker_ip_to_port[worker_address] = port

    return worker_ip_to_port


def _concat(seq: List[_DaskPart]) -> _DaskPart:
    if isinstance(seq[0], np.ndarray):
        return np.concatenate(seq, axis=0)
    elif isinstance(seq[0], (pd_DataFrame, pd_Series)):
        return concat(seq, axis=0)
    elif isinstance(seq[0], ss.spmatrix):
        return ss.vstack(seq, format='csr')
    else:
        raise TypeError('Data must be one of: numpy arrays, pandas dataframes, sparse matrices (from scipy). Got %s.' % str(type(seq[0])))


def _train_part(
    params: Dict[str, Any],
    model_factory: Type[LGBMModel],
    list_of_parts: List[Dict[str, _DaskPart]],
    worker_address_to_port: Dict[str, int],
    return_model: bool,
    time_out: int = 120,
    evals_provided: bool = False,
    **kwargs: Any
) -> Optional[LGBMModel]:
    local_worker_address = get_worker().address
    machine_list = ','.join([
        '%s:%d' % (urlparse(worker_address).hostname, port)
        for worker_address, port
        in worker_address_to_port.items()
    ])
    network_params = {
        'machines': machine_list,
        'local_listen_port': worker_address_to_port[local_worker_address],
        'time_out': time_out,
        'num_machines': len(worker_address_to_port)
    }
    params.update(network_params)

    is_ranker = issubclass(model_factory, LGBMRanker)

    # Concatenate many parts into one
    data = _concat([x['data'] for x in list_of_parts])
    label = _concat([x['label'] for x in list_of_parts])

    if 'weight' in list_of_parts[0]:
        weight = _concat([x['weight'] for x in list_of_parts])
    else:
        weight = None

    if 'group' in list_of_parts[0]:
        group = _concat([x['group'] for x in list_of_parts])
    else:
        group = None

    # construct local eval_set data.
    local_eval_set = None
    local_eval_sample_weight = None
    local_eval_group = None
    n_evals = max([len(x.get('eval_set', [])) for x in list_of_parts])
    has_eval_weights = any([x.get('eval_sample_weight') is not None for x in list_of_parts])
    if n_evals:

        local_eval_set = []
        eval_names = []
        if has_eval_weights:
            local_eval_sample_weight = []
        if is_ranker:
            local_eval_group = []

        # consolidate parts of each individual eval component.
        for i in range(n_evals):
            x_e = []
            y_e = []
            w_e = []
            g_e = []
            for part in list_of_parts:

                if not part.get('eval_set'):
                    continue

                # possible that not each part contains parts of each individual (X, y) eval set.
                if i >= len(part['eval_set']):
                    continue

                eval_set = part['eval_set'][i]
                if eval_set == '__train__':
                    x_e.append(part['data'])
                    y_e.append(part['label'])
                else:
                    x, y = eval_set
                    x_e.extend(x)
                    y_e.extend(y)

                eval_weight = part.get('eval_sample_weight')
                if eval_weight:
                    if eval_weight[i] == '__sample_weight__':
                        w_e.append(part['weight'])
                    else:
                        w_e.extend(eval_weight[i])

                eval_group = part.get('eval_group')
                if eval_group:
                    if eval_group[i] == '__group__':
                        g_e.append(part['group'])
                    else:
                        g_e.extend(eval_group[i])

                local_eval_names = part.get('eval_names')
                if local_eval_names:
                    if len(local_eval_names) > len(eval_names):
                        eval_names = local_eval_names

            # _concat each eval component.
            local_eval_set.append((_concat(x_e), _concat(y_e)))
            if w_e:
                local_eval_sample_weight.append(_concat(w_e))
            if g_e:
                local_eval_group.append(_concat(g_e))

    else:
        # when a worker receives no eval_set while other workers have eval data, causes LightGBMExceptions.
        if evals_provided:
            msg = "eval_set was provided but worker %s was not allocated validation data. Try rebalancing data across workers."
            raise RuntimeError(msg % local_worker_address)

    try:
        model = model_factory(**params)
        if is_ranker:
            model.fit(
                data,
                label,
                sample_weight=weight,
                group=group,
                eval_set=local_eval_set,
                eval_sample_weight=local_eval_sample_weight,
                eval_group=local_eval_group,
                eval_names=eval_names if eval_names else None,
                **kwargs
            )
        else:
            if 'eval_at' in kwargs:
                kwargs.pop('eval_at')

            model.fit(
                data,
                label,
                sample_weight=weight,
                eval_set=local_eval_set,
                eval_sample_weight=local_eval_sample_weight,
                eval_names=eval_names if eval_names else None,
                **kwargs
            )

    finally:
        _safe_call(_LIB.LGBM_NetworkFree())

    return model if return_model else None


def _split_to_parts(data: _DaskCollection, is_matrix: bool) -> List[_DaskPart]:
    parts = data.to_delayed()
    if isinstance(parts, np.ndarray):
        if is_matrix:
            assert parts.shape[1] == 1
        else:
            assert parts.ndim == 1 or parts.shape[1] == 1
        parts = parts.flatten().tolist()
    return parts


def _train(
    client: Client,
    data: _DaskMatrixLike,
    label: _DaskCollection,
    params: Dict[str, Any],
    model_factory: Type[LGBMModel],
    sample_weight: Optional[_DaskCollection] = None,
    group: Optional[_DaskCollection] = None,
    eval_set: Optional[List[Tuple[_DaskCollection, _DaskCollection]]] = None,
    eval_names: Optional[List[str]] = None,
    eval_sample_weight: Optional[List[_DaskCollection]] = None,
    eval_group: Optional[List[_DaskCollection]] = None,
    **kwargs: Any
) -> LGBMModel:
    """Inner train routine.

    Parameters
    ----------
    client : dask.distributed.Client
        Dask client.
    data : Dask Array or Dask DataFrame of shape = [n_samples, n_features]
        Input feature matrix.
    label : Dask Array, Dask DataFrame or Dask Series of shape = [n_samples]
        The target values (class labels in classification, real numbers in regression).
    params : dict
        Parameters passed to constructor of the local underlying model.
    model_factory : lightgbm.LGBMClassifier, lightgbm.LGBMRegressor, or lightgbm.LGBMRanker class
        Class of the local underlying model.
    sample_weight : Dask Array, Dask DataFrame, Dask Series of shape = [n_samples] or None, optional (default=None)
        Weights of training data.
    group : Dask Array, Dask DataFrame, Dask Series of shape = [n_samples] or None, optional (default=None)
        Group/query data.
        Only used in the learning-to-rank task.
        sum(group) = n_samples.
        For example, if you have a 100-document dataset with ``group = [10, 20, 40, 10, 10, 10]``, that means that you have 6 groups,
        where the first 10 records are in the first group, records 11-30 are in the second group, records 31-70 are in the third group, etc.
    eval_set : List of (X, y) tuples of Dask data collections, or None, optional (default=None)
        List of (X, y) tuple pairs to use as validation sets.
    eval_names: List of strings or None, optional (default=None))
        Names of eval_set.
    eval_sample_weight: List of Dask data collections or None, optional (default=None)
        List of Dask Array or Dask Series, weights for each validation set in eval_set.
    eval_group: List of Dask data collections or None, optional (default=None)
        List of Dask Array or Dask Series, group/query for each validation set in eval_set.
    **kwargs
        Other parameters passed to ``fit`` method of the local underlying model.

    Returns
    -------
    model : lightgbm.LGBMClassifier, lightgbm.LGBMRegressor, or lightgbm.LGBMRanker class
        Returns fitted underlying model.
    """
    params = deepcopy(params)

    params = _choose_param_value(
        main_param_name="local_listen_port",
        params=params,
        default_value=12400
    )

    params = _choose_param_value(
        main_param_name="tree_learner",
        params=params,
        default_value="data"
    )
    allowed_tree_learners = {
        'data',
        'data_parallel',
        'feature',
        'feature_parallel',
        'voting',
        'voting_parallel'
    }
    if params["tree_learner"] not in allowed_tree_learners:
        _log_warning('Parameter tree_learner set to %s, which is not allowed. Using "data" as default' % params['tree_learner'])
        params['tree_learner'] = 'data'

    if params['tree_learner'] not in {'data', 'data_parallel'}:
        _log_warning(
            'Support for tree_learner %s in lightgbm.dask is experimental and may break in a future release. \n'
            'Use "data" for a stable, well-tested interface.' % params['tree_learner']
        )

    # Some passed-in parameters can be removed:
    #   * 'machines': constructed automatically from Dask worker list
    #   * 'num_machines': set automatically from Dask worker list
    #   * 'num_threads': overridden to match nthreads on each Dask process
    for param_alias in _ConfigAliases.get('machines', 'num_machines', 'num_threads'):
        params.pop(param_alias, None)

    # Split arrays/dataframes into parts. Arrange parts into dicts to enforce co-locality
    data_parts = _split_to_parts(data=data, is_matrix=True)
    label_parts = _split_to_parts(data=label, is_matrix=False)
    parts = [{'data': x, 'label': y} for (x, y) in zip(data_parts, label_parts)]
    n_parts = len(parts)

    if sample_weight is not None:
        weight_parts = _split_to_parts(data=sample_weight, is_matrix=False)
        for i in range(n_parts):
            parts[i]['weight'] = weight_parts[i]

    if group is not None:
        group_parts = _split_to_parts(data=group, is_matrix=False)
        for i in range(n_parts):
            parts[i]['group'] = group_parts[i]

    # evals_set will to be re-constructed into smaller lists of (X, y) tuples, where
    # X and y are each delayed sub-lists of original eval dask Collections.
    if eval_set:
        eval_sets = defaultdict(list)
        if eval_sample_weight:
            eval_sample_weights = defaultdict(list)
        if eval_group:
            eval_groups = defaultdict(list)

        for i, (X, y) in enumerate(eval_set):

            # when individual eval set is equivalent to training data, skip recomputing parts.
            if X is data and y is label:
                for parts_idx in range(n_parts):
                    eval_sets[parts_idx].append('__train__')

            else:
                eval_x_parts = _split_to_parts(data=X, is_matrix=True)
                eval_y_parts = _split_to_parts(data=y, is_matrix=False)

                for j in range(len(eval_x_parts)):
                    parts_idx = j % n_parts

                    x_e = eval_x_parts[j]
                    y_e = eval_y_parts[j]

                    if j < n_parts:
                        eval_sets[parts_idx].append(([x_e], [y_e]))

                    else:
                        eval_sets[parts_idx][-1][0].append(x_e)
                        eval_sets[parts_idx][-1][1].append(y_e)

            if eval_sample_weight:
                if eval_sample_weight[i] is sample_weight:
                    for parts_idx in range(n_parts):
                        eval_sample_weights[parts_idx].append('__sample_weight__')

                else:
                    eval_w_parts = _split_to_parts(data=eval_sample_weight[i], is_matrix=False)

                    # ensure that all evaluation parts map uniquely to one part.
                    for j in range(len(eval_w_parts)):
                        parts_idx = j % n_parts

                        w_e = eval_w_parts[j]

                        if j < n_parts:
                            eval_sample_weights[parts_idx].append([w_e])

                        else:
                            # n_evals = len(eval_sample_weights[parts_idx]) - 1
                            eval_sample_weights[parts_idx][-1].append(w_e)

            if eval_group:
                if eval_group[i] is group:
                    for parts_idx in range(n_parts):
                        eval_groups[parts_idx].append('__group__')

                else:
                    eval_g_parts = _split_to_parts(data=eval_group[i], is_matrix=False)

                    # ensure that all evaluation parts map uniquely to one part.
                    for j in range(len(eval_g_parts)):
                        parts_idx = j % n_parts
                        g_e = eval_g_parts[j]

                        if j < n_parts:
                            eval_groups[parts_idx].append([g_e])

                        else:
                            # n_evals = len(eval_groups[parts_idx]) - 1
                            eval_groups[parts_idx][-1].append(g_e)

        # assign sub-eval_set components to worker parts.
        for parts_idx, e_set in eval_sets.items():
            parts[parts_idx]['eval_set'] = e_set
            if eval_names:
                parts[parts_idx]['eval_names'] = [eval_names[i] for i in range(len(e_set))]
            if eval_sample_weight:
                parts[parts_idx]['eval_sample_weight'] = eval_sample_weights[parts_idx]
            if eval_group:
                parts[parts_idx]['eval_group'] = eval_groups[parts_idx]

    # Start computation in the background
    parts = list(map(delayed, parts))
    parts = client.compute(parts)
    wait(parts)

    for part in parts:
        if part.status == 'error':  # type: ignore
            return part  # trigger error locally

    # Find locations of all parts and map them to particular Dask workers
    key_to_part_dict = {part.key: part for part in parts}  # type: ignore
    who_has = client.who_has(parts)
    worker_map = defaultdict(list)
    for key, workers in who_has.items():
        worker_map[next(iter(workers))].append(key_to_part_dict[key])

    master_worker = next(iter(worker_map))
    worker_ncores = client.ncores()

    # find an open port on each worker. note that multiple workers can run
    # on the same machine, so this needs to ensure that each one gets its
    # own port
    worker_address_to_port = _find_ports_for_workers(
        client=client,
        worker_addresses=worker_map.keys(),
        local_listen_port=params["local_listen_port"]
    )

    # Tell each worker to train on the parts that it has locally
    futures_classifiers = [
        client.submit(
            _train_part,
            model_factory=model_factory,
            params={**params, 'num_threads': worker_ncores[worker]},
            list_of_parts=list_of_parts,
            worker_address_to_port=worker_address_to_port,
            time_out=params.get('time_out', 120),
            return_model=(worker == master_worker),
            evals_provided=eval_set is not None,
            **kwargs
        )
        for worker, list_of_parts in worker_map.items()
    ]

    results = client.gather(futures_classifiers)
    results = [v for v in results if v]
    return results[0]


def _predict_part(
    part: _DaskPart,
    model: LGBMModel,
    raw_score: bool,
    pred_proba: bool,
    pred_leaf: bool,
    pred_contrib: bool,
    **kwargs: Any
) -> _DaskPart:

    if part.shape[0] == 0:
        result = np.array([])
    elif pred_proba:
        result = model.predict_proba(
            part,
            raw_score=raw_score,
            pred_leaf=pred_leaf,
            pred_contrib=pred_contrib,
            **kwargs
        )
    else:
        result = model.predict(
            part,
            raw_score=raw_score,
            pred_leaf=pred_leaf,
            pred_contrib=pred_contrib,
            **kwargs
        )

    # dask.DataFrame.map_partitions() expects each call to return a pandas DataFrame or Series
    if isinstance(part, pd_DataFrame):
        if pred_proba or pred_contrib or pred_leaf:
            result = pd_DataFrame(result, index=part.index)
        else:
            result = pd_Series(result, index=part.index, name='predictions')

    return result


def _predict(
    model: LGBMModel,
    data: _DaskMatrixLike,
    raw_score: bool = False,
    pred_proba: bool = False,
    pred_leaf: bool = False,
    pred_contrib: bool = False,
    dtype: _PredictionDtype = np.float32,
    **kwargs: Any
) -> dask_Array:
    """Inner predict routine.

    Parameters
    ----------
    model : lightgbm.LGBMClassifier, lightgbm.LGBMRegressor, or lightgbm.LGBMRanker class
        Fitted underlying model.
    data : Dask Array or Dask DataFrame of shape = [n_samples, n_features]
        Input feature matrix.
    raw_score : bool, optional (default=False)
        Whether to predict raw scores.
    pred_proba : bool, optional (default=False)
        Should method return results of ``predict_proba`` (``pred_proba=True``) or ``predict`` (``pred_proba=False``).
    pred_leaf : bool, optional (default=False)
        Whether to predict leaf index.
    pred_contrib : bool, optional (default=False)
        Whether to predict feature contributions.
    dtype : np.dtype, optional (default=np.float32)
        Dtype of the output.
    **kwargs
        Other parameters passed to ``predict`` or ``predict_proba`` method.

    Returns
    -------
    predicted_result : Dask Array of shape = [n_samples] or shape = [n_samples, n_classes]
        The predicted values.
    X_leaves : Dask Array of shape = [n_samples, n_trees] or shape = [n_samples, n_trees * n_classes]
        If ``pred_leaf=True``, the predicted leaf of every tree for each sample.
    X_SHAP_values : Dask Array of shape = [n_samples, n_features + 1] or shape = [n_samples, (n_features + 1) * n_classes]
        If ``pred_contrib=True``, the feature contributions for each sample.
    """
    if not all((DASK_INSTALLED, PANDAS_INSTALLED, SKLEARN_INSTALLED)):
        raise LightGBMError('dask, pandas and scikit-learn are required for lightgbm.dask')
    if isinstance(data, dask_DataFrame):
        return data.map_partitions(
            _predict_part,
            model=model,
            raw_score=raw_score,
            pred_proba=pred_proba,
            pred_leaf=pred_leaf,
            pred_contrib=pred_contrib,
            **kwargs
        ).values
    elif isinstance(data, dask_Array):
        if pred_proba:
            kwargs['chunks'] = (data.chunks[0], (model.n_classes_,))
        else:
            kwargs['drop_axis'] = 1
        return data.map_blocks(
            _predict_part,
            model=model,
            raw_score=raw_score,
            pred_proba=pred_proba,
            pred_leaf=pred_leaf,
            pred_contrib=pred_contrib,
            dtype=dtype,
            **kwargs
        )
    else:
        raise TypeError('Data must be either Dask Array or Dask DataFrame. Got %s.' % str(type(data)))


class _DaskLGBMModel:

    @property
    def client_(self) -> Client:
        """:obj:`dask.distributed.Client`: Dask client.

        This property can be passed in the constructor or updated
        with ``model.set_params(client=client)``.
        """
        if not getattr(self, "fitted_", False):
            raise LGBMNotFittedError('Cannot access property client_ before calling fit().')

        return _get_dask_client(client=self.client)

    def _lgb_dask_getstate(self) -> Dict[Any, Any]:
        """Remove un-picklable attributes before serialization."""
        client = self.__dict__.pop("client", None)
        self._other_params.pop("client", None)
        out = deepcopy(self.__dict__)
        out.update({"client": None})
        self.client = client
        return out

    def _lgb_dask_fit(
        self,
        model_factory: Type[LGBMModel],
        X: _DaskMatrixLike,
        y: _DaskCollection,
        sample_weight: Optional[_DaskCollection] = None,
        init_score: Optional[List[_DaskCollection]] = None,
        group: Optional[_DaskCollection] = None,
        eval_set: Optional[List[Tuple[_DaskCollection, _DaskCollection]]] = None,
        eval_names: Optional[List[str]] = None,
        eval_sample_weight: Optional[List[_DaskCollection]] = None,
        eval_class_weight: Optional[Union[dict, str]] = None,
        eval_init_score: Optional[List[_DaskCollection]] = None,
        eval_group: Optional[List[_DaskCollection]] = None,
        eval_metric: Optional[Union[Callable, str, List[Union[Callable, str]]]] = None,
        eval_stopping_rounds: Optional[int] = None,
        **kwargs: Any
    ) -> "_DaskLGBMModel":
        if not all((DASK_INSTALLED, PANDAS_INSTALLED, SKLEARN_INSTALLED)):
            raise LightGBMError('dask, pandas and scikit-learn are required for lightgbm.dask')

        not_supported = ['init_score', 'eval_init_score', 'eval_class_weight']
        for ns in not_supported:
            if eval(ns) is not None:
                raise RuntimeError(f'{ns} is not currently supported in lightgbm.dask')

        params = self.get_params(True)
        params.pop("client", None)

        # easier to pass fit args as kwargs than to list_of_parts in _train.
        if eval_metric:
            kwargs['eval_metric'] = eval_metric
        if eval_stopping_rounds:
            kwargs['eval_stopping_rounds'] = eval_stopping_rounds

        model = _train(
            client=_get_dask_client(self.client),
            data=X,
            label=y,
            params=params,
            model_factory=model_factory,
            sample_weight=sample_weight,
            group=group,
            eval_set=eval_set,
            eval_names=eval_names,
            eval_sample_weight=eval_sample_weight,
            eval_group=eval_group,
            **kwargs
        )

        self.set_params(**model.get_params())
        self._lgb_dask_copy_extra_params(model, self)

        return self

    def _lgb_dask_to_local(self, model_factory: Type[LGBMModel]) -> LGBMModel:
        params = self.get_params()
        params.pop("client", None)
        model = model_factory(**params)
        self._lgb_dask_copy_extra_params(self, model)
        model._other_params.pop("client", None)
        return model

    @staticmethod
    def _lgb_dask_copy_extra_params(source: Union["_DaskLGBMModel", LGBMModel], dest: Union["_DaskLGBMModel", LGBMModel]) -> None:
        params = source.get_params()
        attributes = source.__dict__
        extra_param_names = set(attributes.keys()).difference(params.keys())
        for name in extra_param_names:
            setattr(dest, name, attributes[name])


class DaskLGBMClassifier(LGBMClassifier, _DaskLGBMModel):
    """Distributed version of lightgbm.LGBMClassifier."""

    def __init__(
        self,
        boosting_type: str = 'gbdt',
        num_leaves: int = 31,
        max_depth: int = -1,
        learning_rate: float = 0.1,
        n_estimators: int = 100,
        subsample_for_bin: int = 200000,
        objective: Optional[Union[Callable, str]] = None,
        class_weight: Optional[Union[dict, str]] = None,
        min_split_gain: float = 0.,
        min_child_weight: float = 1e-3,
        min_child_samples: int = 20,
        subsample: float = 1.,
        subsample_freq: int = 0,
        colsample_bytree: float = 1.,
        reg_alpha: float = 0.,
        reg_lambda: float = 0.,
        random_state: Optional[Union[int, np.random.RandomState]] = None,
        n_jobs: int = -1,
        silent: bool = True,
        importance_type: str = 'split',
        client: Optional[Client] = None,
        **kwargs: Any
    ):
        """Docstring is inherited from the lightgbm.LGBMClassifier.__init__."""
        self.client = client
        super().__init__(
            boosting_type=boosting_type,
            num_leaves=num_leaves,
            max_depth=max_depth,
            learning_rate=learning_rate,
            n_estimators=n_estimators,
            subsample_for_bin=subsample_for_bin,
            objective=objective,
            class_weight=class_weight,
            min_split_gain=min_split_gain,
            min_child_weight=min_child_weight,
            min_child_samples=min_child_samples,
            subsample=subsample,
            subsample_freq=subsample_freq,
            colsample_bytree=colsample_bytree,
            reg_alpha=reg_alpha,
            reg_lambda=reg_lambda,
            random_state=random_state,
            n_jobs=n_jobs,
            silent=silent,
            importance_type=importance_type,
            **kwargs
        )

    _base_doc = LGBMClassifier.__init__.__doc__
    _before_kwargs, _kwargs, _after_kwargs = _base_doc.partition('**kwargs')
    _base_doc = (
        _before_kwargs
        + 'client : dask.distributed.Client or None, optional (default=None)\n'
        + ' ' * 12 + 'Dask client. If ``None``, ``distributed.default_client()`` will be used at runtime. The Dask client used by this class will not be saved if the model object is pickled.\n'
        + ' ' * 8 + _kwargs + _after_kwargs
    )

    # the note on custom objective functions in LGBMModel.__init__ is not
    # currently relevant for the Dask estimators
    __init__.__doc__ = _base_doc[:_base_doc.find('Note\n')]

    def __getstate__(self) -> Dict[Any, Any]:
        return self._lgb_dask_getstate()

    def fit(
        self,
        X: _DaskMatrixLike,
        y: _DaskCollection,
        sample_weight: Optional[_DaskCollection] = None,
        init_score: Optional[_DaskCollection] = None,
        eval_set: Optional[List[Tuple[_DaskCollection, _DaskCollection]]] = None,
        eval_names: Optional[List[str]] = None,
        eval_sample_weight: Optional[List[_DaskCollection]] = None,
        eval_class_weight: Optional[List[_DaskCollection]] = None,
        eval_init_score: Optional[List[_DaskCollection]] = None,
        eval_metric: Optional[Union[Callable, str, List[Union[Callable, str]]]] = None,
        eval_stopping_rounds: Optional[int] = None,
        **kwargs: Any
    ) -> "DaskLGBMClassifier":
        """Docstring is inherited from the lightgbm.LGBMClassifier.fit."""
<<<<<<< HEAD
        not_supported = ['init_score', 'eval_class_weight', 'eval_init_score']
        for ns in not_supported:
            if eval(ns) is not None:
                raise RuntimeError(f'{ns} is not currently supported in lightgbm.dask')

        if eval_metric:
            kwargs['eval_metric'] = eval_metric
        if eval_stopping_rounds:
            kwargs['eval_stopping_rounds'] = eval_stopping_rounds

        return self._fit(
=======
        return self._lgb_dask_fit(
>>>>>>> 71715584
            model_factory=LGBMClassifier,
            X=X,
            y=y,
            sample_weight=sample_weight,
            eval_set=eval_set,
            eval_names=eval_names,
            eval_sample_weight=eval_sample_weight,
            **kwargs
        )

    _base_doc = _lgbmmodel_doc_fit.format(
        X_shape="Dask Array or Dask DataFrame of shape = [n_samples, n_features]",
        y_shape="Dask Array, Dask DataFrame or Dask Series of shape = [n_samples]",
        sample_weight_shape="Dask Array, Dask DataFrame, Dask Series of shape = [n_samples] or None, optional (default=None)",
        group_shape="Dask Array, Dask DataFrame, Dask Series of shape = [n_samples] or None, optional (default=None)",
        eval_sample_weight_shape='List of Dask Arrays, Dask DataFrames, Dask Series or None, optional (default=None)',
        eval_init_score_shape='List of Dask Arrays, Dask DataFrames, Dask Series or None, optional (default=None)',
        eval_group_shape='List of Dask Arrays, Dask DataFrames, Dask Series or None, optional (default=None)'
    )

    # DaskLGBMClassifier does not support init_score, eval_class_weight, or eval_init_score
    _base_doc = (_base_doc[:_base_doc.find('init_score :')]
                 + _base_doc[_base_doc.find('init_score :'):])

    _base_doc = (_base_doc[:_base_doc.find('eval_class_weight :')]
                 + _base_doc[_base_doc.find('eval_init_score :'):])

    # DaskLGBMClassifier support for callbacks and init_model is not tested
    fit.__doc__ = (
        _base_doc[:_base_doc.find('callbacks :')]
        + '**kwargs\n'
        + ' ' * 12 + 'Other parameters passed through to ``LGBMClassifier.fit()``.\n'
    )

    def predict(self, X: _DaskMatrixLike, **kwargs: Any) -> dask_Array:
        """Docstring is inherited from the lightgbm.LGBMClassifier.predict."""
        return _predict(
            model=self.to_local(),
            data=X,
            dtype=self.classes_.dtype,
            **kwargs
        )

    predict.__doc__ = _lgbmmodel_doc_predict.format(
        description="Return the predicted value for each sample.",
        X_shape="Dask Array or Dask DataFrame of shape = [n_samples, n_features]",
        output_name="predicted_result",
        predicted_result_shape="Dask Array of shape = [n_samples] or shape = [n_samples, n_classes]",
        X_leaves_shape="Dask Array of shape = [n_samples, n_trees] or shape = [n_samples, n_trees * n_classes]",
        X_SHAP_values_shape="Dask Array of shape = [n_samples, n_features + 1] or shape = [n_samples, (n_features + 1) * n_classes]"
    )

    def predict_proba(self, X: _DaskMatrixLike, **kwargs: Any) -> dask_Array:
        """Docstring is inherited from the lightgbm.LGBMClassifier.predict_proba."""
        return _predict(
            model=self.to_local(),
            data=X,
            pred_proba=True,
            **kwargs
        )

    predict_proba.__doc__ = _lgbmmodel_doc_predict.format(
        description="Return the predicted probability for each class for each sample.",
        X_shape="Dask Array or Dask DataFrame of shape = [n_samples, n_features]",
        output_name="predicted_probability",
        predicted_result_shape="Dask Array of shape = [n_samples] or shape = [n_samples, n_classes]",
        X_leaves_shape="Dask Array of shape = [n_samples, n_trees] or shape = [n_samples, n_trees * n_classes]",
        X_SHAP_values_shape="Dask Array of shape = [n_samples, n_features + 1] or shape = [n_samples, (n_features + 1) * n_classes]"
    )

    def to_local(self) -> LGBMClassifier:
        """Create regular version of lightgbm.LGBMClassifier from the distributed version.

        Returns
        -------
        model : lightgbm.LGBMClassifier
            Local underlying model.
        """
        return self._lgb_dask_to_local(LGBMClassifier)


class DaskLGBMRegressor(LGBMRegressor, _DaskLGBMModel):
    """Distributed version of lightgbm.LGBMRegressor."""

    def __init__(
        self,
        boosting_type: str = 'gbdt',
        num_leaves: int = 31,
        max_depth: int = -1,
        learning_rate: float = 0.1,
        n_estimators: int = 100,
        subsample_for_bin: int = 200000,
        objective: Optional[Union[Callable, str]] = None,
        class_weight: Optional[Union[dict, str]] = None,
        min_split_gain: float = 0.,
        min_child_weight: float = 1e-3,
        min_child_samples: int = 20,
        subsample: float = 1.,
        subsample_freq: int = 0,
        colsample_bytree: float = 1.,
        reg_alpha: float = 0.,
        reg_lambda: float = 0.,
        random_state: Optional[Union[int, np.random.RandomState]] = None,
        n_jobs: int = -1,
        silent: bool = True,
        importance_type: str = 'split',
        client: Optional[Client] = None,
        **kwargs: Any
    ):
        """Docstring is inherited from the lightgbm.LGBMRegressor.__init__."""
        self.client = client
        super().__init__(
            boosting_type=boosting_type,
            num_leaves=num_leaves,
            max_depth=max_depth,
            learning_rate=learning_rate,
            n_estimators=n_estimators,
            subsample_for_bin=subsample_for_bin,
            objective=objective,
            class_weight=class_weight,
            min_split_gain=min_split_gain,
            min_child_weight=min_child_weight,
            min_child_samples=min_child_samples,
            subsample=subsample,
            subsample_freq=subsample_freq,
            colsample_bytree=colsample_bytree,
            reg_alpha=reg_alpha,
            reg_lambda=reg_lambda,
            random_state=random_state,
            n_jobs=n_jobs,
            silent=silent,
            importance_type=importance_type,
            **kwargs
        )

    _base_doc = LGBMRegressor.__init__.__doc__
    _before_kwargs, _kwargs, _after_kwargs = _base_doc.partition('**kwargs')
    _base_doc = (
        _before_kwargs
        + 'client : dask.distributed.Client or None, optional (default=None)\n'
        + ' ' * 12 + 'Dask client. If ``None``, ``distributed.default_client()`` will be used at runtime. The Dask client used by this class will not be saved if the model object is pickled.\n'
        + ' ' * 8 + _kwargs + _after_kwargs
    )

    # the note on custom objective functions in LGBMModel.__init__ is not
    # currently relevant for the Dask estimators
    __init__.__doc__ = _base_doc[:_base_doc.find('Note\n')]

    def __getstate__(self) -> Dict[Any, Any]:
        return self._lgb_dask_getstate()

    def fit(
        self,
        X: _DaskMatrixLike,
        y: _DaskCollection,
        sample_weight: Optional[_DaskCollection] = None,
        init_score: Optional[_DaskCollection] = None,
        eval_set: Optional[List[Tuple[_DaskCollection, _DaskCollection]]] = None,
        eval_names: Optional[List[str]] = None,
        eval_sample_weight: Optional[List[_DaskCollection]] = None,
        eval_init_score: Optional[List[_DaskCollection]] = None,
        eval_metric: Optional[Union[Callable, str, List[Union[Callable, str]]]] = None,
        eval_stopping_rounds: Optional[int] = None,
        **kwargs: Any
    ) -> "DaskLGBMRegressor":
        """Docstring is inherited from the lightgbm.LGBMRegressor.fit."""
<<<<<<< HEAD
        not_supported = ['init_score', 'eval_init_score']
        for ns in not_supported:
            if eval(ns) is not None:
                raise RuntimeError(f'{ns} is not currently supported in lightgbm.dask')

        if eval_metric:
            kwargs['eval_metric'] = eval_metric
        if eval_stopping_rounds:
            kwargs['eval_stopping_rounds'] = eval_stopping_rounds

        return self._fit(
=======
        return self._lgb_dask_fit(
>>>>>>> 71715584
            model_factory=LGBMRegressor,
            X=X,
            y=y,
            sample_weight=sample_weight,
            eval_set=eval_set,
            eval_names=eval_names,
            eval_sample_weight=eval_sample_weight,
            **kwargs
        )

    _base_doc = _lgbmmodel_doc_fit.format(
        X_shape="Dask Array or Dask DataFrame of shape = [n_samples, n_features]",
        y_shape="Dask Array, Dask DataFrame or Dask Series of shape = [n_samples]",
        sample_weight_shape="Dask Array, Dask DataFrame, Dask Series of shape = [n_samples] or None, optional (default=None)",
        group_shape="Dask Array, Dask DataFrame, Dask Series of shape = [n_samples] or None, optional (default=None)",
        eval_sample_weight_shape='List of Dask Arrays, Dask DataFrames, Dask Series or None, optional (default=None)',
        eval_init_score_shape='List of Dask Arrays, Dask DataFrames, Dask Series or None, optional (default=None)',
        eval_group_shape='List of Dask Arrays, Dask DataFrames, Dask Series or None, optional (default=None)'
    )

    # DaskLGBMRegressor does not support init_score or eval_init_score
    _base_doc = (_base_doc[:_base_doc.find('init_score :')]
                 + _base_doc[_base_doc.find('init_score :'):])

    _base_doc = (_base_doc[:_base_doc.find('eval_init_weight :')]
                 + _base_doc[_base_doc.find('eval_init_score :'):])

    # DaskLGBMRegressor support for callbacks and init_model is not tested
    fit.__doc__ = (
        _base_doc[:_base_doc.find('callbacks :')]
        + '**kwargs\n'
        + ' ' * 12 + 'Other parameters passed through to ``LGBMRegressor.fit()``.\n'
    )

    def predict(self, X: _DaskMatrixLike, **kwargs) -> dask_Array:
        """Docstring is inherited from the lightgbm.LGBMRegressor.predict."""
        return _predict(
            model=self.to_local(),
            data=X,
            **kwargs
        )

    predict.__doc__ = _lgbmmodel_doc_predict.format(
        description="Return the predicted value for each sample.",
        X_shape="Dask Array or Dask DataFrame of shape = [n_samples, n_features]",
        output_name="predicted_result",
        predicted_result_shape="Dask Array of shape = [n_samples]",
        X_leaves_shape="Dask Array of shape = [n_samples, n_trees]",
        X_SHAP_values_shape="Dask Array of shape = [n_samples, n_features + 1]"
    )

    def to_local(self) -> LGBMRegressor:
        """Create regular version of lightgbm.LGBMRegressor from the distributed version.

        Returns
        -------
        model : lightgbm.LGBMRegressor
            Local underlying model.
        """
        return self._lgb_dask_to_local(LGBMRegressor)


class DaskLGBMRanker(LGBMRanker, _DaskLGBMModel):
    """Distributed version of lightgbm.LGBMRanker."""

    def __init__(
        self,
        boosting_type: str = 'gbdt',
        num_leaves: int = 31,
        max_depth: int = -1,
        learning_rate: float = 0.1,
        n_estimators: int = 100,
        subsample_for_bin: int = 200000,
        objective: Optional[Union[Callable, str]] = None,
        class_weight: Optional[Union[dict, str]] = None,
        min_split_gain: float = 0.,
        min_child_weight: float = 1e-3,
        min_child_samples: int = 20,
        subsample: float = 1.,
        subsample_freq: int = 0,
        colsample_bytree: float = 1.,
        reg_alpha: float = 0.,
        reg_lambda: float = 0.,
        random_state: Optional[Union[int, np.random.RandomState]] = None,
        n_jobs: int = -1,
        silent: bool = True,
        importance_type: str = 'split',
        client: Optional[Client] = None,
        **kwargs: Any
    ):
        """Docstring is inherited from the lightgbm.LGBMRanker.__init__."""
        self.client = client
        super().__init__(
            boosting_type=boosting_type,
            num_leaves=num_leaves,
            max_depth=max_depth,
            learning_rate=learning_rate,
            n_estimators=n_estimators,
            subsample_for_bin=subsample_for_bin,
            objective=objective,
            class_weight=class_weight,
            min_split_gain=min_split_gain,
            min_child_weight=min_child_weight,
            min_child_samples=min_child_samples,
            subsample=subsample,
            subsample_freq=subsample_freq,
            colsample_bytree=colsample_bytree,
            reg_alpha=reg_alpha,
            reg_lambda=reg_lambda,
            random_state=random_state,
            n_jobs=n_jobs,
            silent=silent,
            importance_type=importance_type,
            **kwargs
        )

    _base_doc = LGBMRanker.__init__.__doc__
    _before_kwargs, _kwargs, _after_kwargs = _base_doc.partition('**kwargs')
    _base_doc = (
        _before_kwargs
        + 'client : dask.distributed.Client or None, optional (default=None)\n'
        + ' ' * 12 + 'Dask client. If ``None``, ``distributed.default_client()`` will be used at runtime. The Dask client used by this class will not be saved if the model object is pickled.\n'
        + ' ' * 8 + _kwargs + _after_kwargs
    )

    # the note on custom objective functions in LGBMModel.__init__ is not
    # currently relevant for the Dask estimators
    __init__.__doc__ = _base_doc[:_base_doc.find('Note\n')]

    def __getstate__(self) -> Dict[Any, Any]:
        return self._lgb_dask_getstate()

    def fit(
        self,
        X: _DaskMatrixLike,
        y: _DaskCollection,
        sample_weight: Optional[_DaskCollection] = None,
        init_score: Optional[_DaskCollection] = None,
        group: Optional[_DaskCollection] = None,
        eval_set: Optional[List[Tuple[_DaskCollection, _DaskCollection]]] = None,
        eval_names: Optional[List[str]] = None,
        eval_sample_weight: Optional[List[_DaskCollection]] = None,
        eval_class_weight: Optional[List[_DaskCollection]] = None,
        eval_init_score: Optional[List[_DaskCollection]] = None,
        eval_group: Optional[List[_DaskCollection]] = None,
        eval_metric: Optional[Union[Callable, str, List[Union[Callable, str]]]] = None,
        eval_at: Optional[List[int]] = None,
        eval_stopping_rounds: Optional[int] = None,
        **kwargs: Any
    ) -> "DaskLGBMRanker":
        """Docstring is inherited from the lightgbm.LGBMRanker.fit."""
        not_supported = ['init_score', 'eval_init_score', 'eval_class_weight']
        for ns in not_supported:
            if eval(ns) is not None:
                raise RuntimeError(f'{ns} is not currently supported in lightgbm.dask')

        if eval_metric:
            kwargs['eval_metric'] = eval_metric
        if eval_at:
            kwargs['eval_at'] = eval_at
        if eval_stopping_rounds:
            kwargs['eval_stopping_rounds'] = eval_stopping_rounds

        return self._lgb_dask_fit(
            model_factory=LGBMRanker,
            X=X,
            y=y,
            sample_weight=sample_weight,
            group=group,
            eval_set=eval_set,
            eval_names=eval_names,
            eval_sample_weight=eval_sample_weight,
            eval_group=eval_group,
            **kwargs
        )

    _base_doc = _lgbmmodel_doc_fit.format(
        X_shape="Dask Array or Dask DataFrame of shape = [n_samples, n_features]",
        y_shape="Dask Array, Dask DataFrame or Dask Series of shape = [n_samples]",
        sample_weight_shape="Dask Array, Dask DataFrame, Dask Series of shape = [n_samples] or None, optional (default=None)",
        group_shape="Dask Array, Dask DataFrame, Dask Series of shape = [n_samples] or None, optional (default=None)",
        eval_sample_weight_shape='List of Dask Arrays, Dask DataFrames, Dask Series or None, optional (default=None)',
        eval_init_score_shape='List of Dask Arrays, Dask DataFrames, Dask Series or None, optional (default=None)',
        eval_group_shape='List of Dask Arrays, Dask DataFrames, Dask Series or None, optional (default=None)'
    )

    # DaskLGBMRanker does not support init_score or eval_init_score.
    _base_doc = (_base_doc[:_base_doc.find('init_score :')]
                 + _base_doc[_base_doc.find('init_score :'):])

    _base_doc = (_base_doc[:_base_doc.find('eval_init_score :')]
                 + _base_doc[_base_doc.find('eval_init_score :'):])

    # DaskLGBMRanker support for callbacks and init_model is not tested
    fit.__doc__ = (
        _base_doc[:_base_doc.find('callbacks :')]
        + '**kwargs\n'
        + ' ' * 12 + 'Other parameters passed through to ``LGBMRanker.fit()``.\n'
    )

    def predict(self, X: _DaskMatrixLike, **kwargs: Any) -> dask_Array:
        """Docstring is inherited from the lightgbm.LGBMRanker.predict."""
        return _predict(self.to_local(), X, **kwargs)

    predict.__doc__ = _lgbmmodel_doc_predict.format(
        description="Return the predicted value for each sample.",
        X_shape="Dask Array or Dask DataFrame of shape = [n_samples, n_features]",
        output_name="predicted_result",
        predicted_result_shape="Dask Array of shape = [n_samples]",
        X_leaves_shape="Dask Array of shape = [n_samples, n_trees]",
        X_SHAP_values_shape="Dask Array of shape = [n_samples, n_features + 1]"
    )

    def to_local(self) -> LGBMRanker:
        """Create regular version of lightgbm.LGBMRanker from the distributed version.

        Returns
        -------
        model : lightgbm.LGBMRanker
            Local underlying model.
        """
        return self._lgb_dask_to_local(LGBMRanker)<|MERGE_RESOLUTION|>--- conflicted
+++ resolved
@@ -822,7 +822,6 @@
         **kwargs: Any
     ) -> "DaskLGBMClassifier":
         """Docstring is inherited from the lightgbm.LGBMClassifier.fit."""
-<<<<<<< HEAD
         not_supported = ['init_score', 'eval_class_weight', 'eval_init_score']
         for ns in not_supported:
             if eval(ns) is not None:
@@ -833,10 +832,7 @@
         if eval_stopping_rounds:
             kwargs['eval_stopping_rounds'] = eval_stopping_rounds
 
-        return self._fit(
-=======
         return self._lgb_dask_fit(
->>>>>>> 71715584
             model_factory=LGBMClassifier,
             X=X,
             y=y,
@@ -1003,7 +999,6 @@
         **kwargs: Any
     ) -> "DaskLGBMRegressor":
         """Docstring is inherited from the lightgbm.LGBMRegressor.fit."""
-<<<<<<< HEAD
         not_supported = ['init_score', 'eval_init_score']
         for ns in not_supported:
             if eval(ns) is not None:
@@ -1014,10 +1009,7 @@
         if eval_stopping_rounds:
             kwargs['eval_stopping_rounds'] = eval_stopping_rounds
 
-        return self._fit(
-=======
         return self._lgb_dask_fit(
->>>>>>> 71715584
             model_factory=LGBMRegressor,
             X=X,
             y=y,
