--- conflicted
+++ resolved
@@ -235,24 +235,17 @@
 
 @pytest.mark.parametrize('output', data_output)
 @pytest.mark.parametrize('task', ['binary-classification', 'multiclass-classification'])
-<<<<<<< HEAD
+@pytest.mark.parametrize('boosting_type', boosting_types)
 @pytest.mark.parametrize('tree_learner', distributed_training_algorithms)
-def test_classifier(output, task, tree_learner, client):
-=======
-@pytest.mark.parametrize('boosting_type', boosting_types)
-def test_classifier(output, task, boosting_type, client):
->>>>>>> f879018b
+def test_classifier(output, task, boosting_type, tree_learner, client):
     X, y, w, _, dX, dy, dw, _ = _create_data(
         objective=task,
         output=output
     )
 
     params = {
-<<<<<<< HEAD
+        "boosting_type": boosting_type,
         "tree_learner": tree_learner,
-=======
-        "boosting_type": boosting_type,
->>>>>>> f879018b
         "n_estimators": 50,
         "num_leaves": 31
     }
@@ -426,13 +419,9 @@
 
 
 @pytest.mark.parametrize('output', data_output)
-<<<<<<< HEAD
+@pytest.mark.parametrize('boosting_type', boosting_types)
 @pytest.mark.parametrize('tree_learner', distributed_training_algorithms)
-def test_regressor(output, tree_learner, client):
-=======
-@pytest.mark.parametrize('boosting_type', boosting_types)
-def test_regressor(output, boosting_type, client):
->>>>>>> f879018b
+def test_regressor(output, boosting_type, tree_learner, client):
     X, y, w, _, dX, dy, dw, _ = _create_data(
         objective='regression',
         output=output
@@ -606,13 +595,9 @@
 
 @pytest.mark.parametrize('output', ['array', 'dataframe', 'dataframe-with-categorical'])
 @pytest.mark.parametrize('group', [None, group_sizes])
-<<<<<<< HEAD
+@pytest.mark.parametrize('boosting_type', boosting_types)
 @pytest.mark.parametrize('tree_learner', distributed_training_algorithms)
-def test_ranker(output, group, tree_learner, client):
-=======
-@pytest.mark.parametrize('boosting_type', boosting_types)
-def test_ranker(output, group, boosting_type, client):
->>>>>>> f879018b
+def test_ranker(output, group, boosting_type, tree_learner, client):
     if output == 'dataframe-with-categorical':
         X, y, w, g, dX, dy, dw, dg = _create_data(
             objective='ranking',
