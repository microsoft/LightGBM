--- conflicted
+++ resolved
@@ -1,4 +1,3 @@
-<<<<<<< HEAD
 option(USE_MPI "Enable MPI-based distributed learning" OFF)
 option(USE_OPENMP "Enable OpenMP" ON)
 option(USE_GPU "Enable GPU-accelerated training" OFF)
@@ -8,24 +7,7 @@
 option(USE_CUDA "Enable CUDA-accelerated training (EXPERIMENTAL)" OFF)
 option(USE_DEBUG "Set to ON for Debug mode" OFF)
 option(USE_SANITIZER "Use santizer flags" OFF)
-set(ENABLED_SANITIZERS "address" "leak" "undefined" CACHE STRING
-  "Semicolon separated list of sanitizer names. E.g 'address;leak'. Supported sanitizers are
-address, leak, undefined and thread.")
-option(BUILD_CPP_TEST "Build C++ tests with Google Test" OFF)
-option(BUILD_STATIC_LIB "Build static library" OFF)
-option(__BUILD_FOR_R "Set to ON if building lib_lightgbm for use with the R package" OFF)
-option(__INTEGRATE_OPENCL "Set to ON if building LightGBM with the OpenCL ICD Loader and its dependencies included" OFF)
-=======
-OPTION(USE_MPI "Enable MPI-based distributed learning" OFF)
-OPTION(USE_OPENMP "Enable OpenMP" ON)
-OPTION(USE_GPU "Enable GPU-accelerated training" OFF)
-OPTION(USE_SWIG "Enable SWIG to generate Java API" OFF)
-OPTION(USE_HDFS "Enable HDFS support (EXPERIMENTAL)" OFF)
-OPTION(USE_TIMETAG "Set to ON to output time costs" OFF)
-OPTION(USE_CUDA "Enable CUDA-accelerated training (EXPERIMENTAL)" OFF)
-OPTION(USE_DEBUG "Set to ON for Debug mode" OFF)
-OPTION(USE_SANITIZER "Use santizer flags" OFF)
-SET(
+set(
   ENABLED_SANITIZERS
   "address" "leak" "undefined"
   CACHE
@@ -33,11 +15,10 @@
   "Semicolon separated list of sanitizer names, e.g., 'address;leak'. \
 Supported sanitizers are address, leak, undefined and thread."
 )
-OPTION(BUILD_CPP_TEST "Build C++ tests with Google Test" OFF)
-OPTION(BUILD_STATIC_LIB "Build static library" OFF)
-OPTION(__BUILD_FOR_R "Set to ON if building lib_lightgbm for use with the R package" OFF)
-OPTION(__INTEGRATE_OPENCL "Set to ON if building LightGBM with the OpenCL ICD Loader and its dependencies included" OFF)
->>>>>>> 968c60c5
+option(BUILD_CPP_TEST "Build C++ tests with Google Test" OFF)
+option(BUILD_STATIC_LIB "Build static library" OFF)
+option(__BUILD_FOR_R "Set to ON if building lib_lightgbm for use with the R package" OFF)
+option(__INTEGRATE_OPENCL "Set to ON if building LightGBM with the OpenCL ICD Loader and its dependencies included" OFF)
 
 if(APPLE)
   option(APPLE_OUTPUT_DYLIB "Output dylib shared library" OFF)
@@ -193,11 +174,7 @@
 if(USE_CUDA)
     find_package(CUDA 9.0 REQUIRED)
     include_directories(${CUDA_INCLUDE_DIRS})
-<<<<<<< HEAD
-    list(APPEND CMAKE_CUDA_FLAGS -Xcompiler=${OpenMP_CXX_FLAGS} -Xcompiler=-fPIC -Xcompiler=-Wall)
-=======
     set(CMAKE_CUDA_FLAGS "${CMAKE_CUDA_FLAGS} -Xcompiler=${OpenMP_CXX_FLAGS} -Xcompiler=-fPIC -Xcompiler=-Wall")
->>>>>>> 968c60c5
 
     set(CUDA_ARCHS "6.0" "6.1" "6.2" "7.0")
     if(CUDA_VERSION VERSION_GREATER_EQUAL "10.0")
@@ -211,16 +188,10 @@
     endif()
     list(POP_BACK CUDA_ARCHS CUDA_LAST_SUPPORTED_ARCH)
     list(APPEND CUDA_ARCHS "${CUDA_LAST_SUPPORTED_ARCH}+PTX")
-<<<<<<< HEAD
     cuda_select_nvcc_arch_flags(CUDA_ARCH_FLAGS ${CUDA_ARCHS})
-
-    list(APPEND CMAKE_CUDA_FLAGS ${CUDA_ARCH_FLAGS})
-=======
-    CUDA_SELECT_NVCC_ARCH_FLAGS(CUDA_ARCH_FLAGS ${CUDA_ARCHS})
     string(REPLACE ";" " " CUDA_ARCH_FLAGS "${CUDA_ARCH_FLAGS}")
 
     set(CMAKE_CUDA_FLAGS "${CMAKE_CUDA_FLAGS} ${CUDA_ARCH_FLAGS}")
->>>>>>> 968c60c5
     if(USE_DEBUG)
       set(CMAKE_CUDA_FLAGS "${CMAKE_CUDA_FLAGS} -g")
     else()
@@ -319,42 +290,24 @@
 endif()
 
 if(UNIX OR MINGW OR CYGWIN)
-<<<<<<< HEAD
-    set(CMAKE_CXX_FLAGS "${CMAKE_CXX_FLAGS} -std=c++11 -pthread -Wextra -Wall -Wno-ignored-attributes -Wno-unknown-pragmas -Wno-return-type")
-    if(USE_DEBUG)
-        set(CMAKE_CXX_FLAGS "${CMAKE_CXX_FLAGS} -g -O0")
-    else()
-        set(CMAKE_CXX_FLAGS "${CMAKE_CXX_FLAGS} -O3")
-    endif()
-    if(USE_SWIG)
-        set(CMAKE_CXX_FLAGS "${CMAKE_CXX_FLAGS} -fno-strict-aliasing")
-    endif()
-    if(NOT USE_OPENMP)
-        set(CMAKE_CXX_FLAGS "${CMAKE_CXX_FLAGS} -Wno-unknown-pragmas -Wno-unused-private-field")
-    endif()
-    if(__BUILD_FOR_R AND CMAKE_CXX_COMPILER_ID STREQUAL "GNU")
-        set(CMAKE_CXX_FLAGS "${CMAKE_CXX_FLAGS} -Wno-cast-function-type")
-    endif()
-=======
-  SET(
+  set(
     CMAKE_CXX_FLAGS
     "${CMAKE_CXX_FLAGS} -std=c++11 -pthread -Wextra -Wall -Wno-ignored-attributes -Wno-unknown-pragmas -Wno-return-type"
   )
   if(USE_DEBUG)
-      SET(CMAKE_CXX_FLAGS "${CMAKE_CXX_FLAGS} -g -O0")
+      set(CMAKE_CXX_FLAGS "${CMAKE_CXX_FLAGS} -g -O0")
   else()
-      SET(CMAKE_CXX_FLAGS "${CMAKE_CXX_FLAGS} -O3")
+      set(CMAKE_CXX_FLAGS "${CMAKE_CXX_FLAGS} -O3")
   endif()
   if(USE_SWIG)
-      SET(CMAKE_CXX_FLAGS "${CMAKE_CXX_FLAGS} -fno-strict-aliasing")
+      set(CMAKE_CXX_FLAGS "${CMAKE_CXX_FLAGS} -fno-strict-aliasing")
   endif()
   if(NOT USE_OPENMP)
-      SET(CMAKE_CXX_FLAGS "${CMAKE_CXX_FLAGS} -Wno-unknown-pragmas -Wno-unused-private-field")
+      set(CMAKE_CXX_FLAGS "${CMAKE_CXX_FLAGS} -Wno-unknown-pragmas -Wno-unused-private-field")
   endif()
   if(__BUILD_FOR_R AND CMAKE_CXX_COMPILER_ID STREQUAL "GNU")
-      SET(CMAKE_CXX_FLAGS "${CMAKE_CXX_FLAGS} -Wno-cast-function-type")
-  endif()
->>>>>>> 968c60c5
+      set(CMAKE_CXX_FLAGS "${CMAKE_CXX_FLAGS} -Wno-cast-function-type")
+  endif()
 endif()
 
 if(WIN32 AND MINGW)
@@ -362,12 +315,8 @@
 endif()
 
 if(MSVC)
-<<<<<<< HEAD
-    set(variables
-=======
-    SET(
+    set(
       variables
->>>>>>> 968c60c5
         CMAKE_C_FLAGS_DEBUG
         CMAKE_C_FLAGS_MINSIZEREL
         CMAKE_C_FLAGS_RELEASE
