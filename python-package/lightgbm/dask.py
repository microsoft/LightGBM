# coding: utf-8
"""Distributed training with LightGBM and Dask.distributed.

This module enables you to perform distributed training with LightGBM on
Dask.Array and Dask.DataFrame collections.

It is based on dask-lightgbm, which was based on dask-xgboost.
"""
import socket
from collections import defaultdict
from copy import deepcopy
from typing import Dict, Iterable
from urllib.parse import urlparse

import numpy as np
import pandas as pd
import scipy.sparse as ss

from dask import array as da
from dask import dataframe as dd
from dask import delayed
from dask.distributed import Client, default_client, get_worker, wait

<<<<<<< HEAD
from .basic import _ConfigAliases, _LIB, _safe_call, LightGBMError
from .compat import DASK_INSTALLED, PANDAS_INSTALLED, SKLEARN_INSTALLED
=======
from .basic import _ConfigAliases, _LIB, _log_warning, _safe_call
>>>>>>> 98a85a83
from .sklearn import LGBMClassifier, LGBMRegressor, LGBMRanker


def _find_open_port(worker_ip: str, local_listen_port: int, ports_to_skip: Iterable[int]) -> int:
    """Find an open port.

    This function tries to find a free port on the machine it's run on. It is intended to
    be run once on each Dask worker, sequentially.

    Parameters
    ----------
    worker_ip : str
        IP address for the Dask worker.
    local_listen_port : int
        First port to try when searching for open ports.
    ports_to_skip: Iterable[int]
        An iterable of integers referring to ports that should be skipped. Since multiple Dask
        workers can run on the same physical machine, this method may be called multiple times
        on the same machine. ``ports_to_skip`` is used to ensure that LightGBM doesn't try to use
        the same port for two worker processes running on the same machine.

    Returns
    -------
    result : int
        A free port on the machine referenced by ``worker_ip``.
    """
    max_tries = 1000
    out_port = None
    found_port = False
    for i in range(max_tries):
        out_port = local_listen_port + i
        if out_port in ports_to_skip:
            continue
        try:
            with socket.socket(socket.AF_INET, socket.SOCK_STREAM) as s:
                s.bind((worker_ip, out_port))
            found_port = True
            break
        # if unavailable, you'll get OSError: Address already in use
        except OSError:
            continue
    if not found_port:
        msg = "LightGBM tried %s:%d-%d and could not create a connection. Try setting local_listen_port to a different value."
        raise RuntimeError(msg % (worker_ip, local_listen_port, out_port))
    return out_port


def _find_ports_for_workers(client: Client, worker_addresses: Iterable[str], local_listen_port: int) -> Dict[str, int]:
    """Find an open port on each worker.

    LightGBM distributed training uses TCP sockets by default, and this method is used to
    identify open ports on each worker so LightGBM can reliable create those sockets.

    Parameters
    ----------
    client : dask.distributed.Client
        Dask client.
    worker_addresses : Iterable[str]
        An iterable of addresses for workers in the cluster. These are strings of the form ``<protocol>://<host>:port``
    local_listen_port : int
        First port to try when searching for open ports.

    Returns
    -------
    result : Dict[str, int]
        Dictionary where keys are worker addresses and values are an open port for LightGBM to use.
    """
    lightgbm_ports = set()
    worker_ip_to_port = {}
    for worker_address in worker_addresses:
        port = client.submit(
            func=_find_open_port,
            workers=[worker_address],
            worker_ip=urlparse(worker_address).hostname,
            local_listen_port=local_listen_port,
            ports_to_skip=lightgbm_ports
        ).result()
        lightgbm_ports.add(port)
        worker_ip_to_port[worker_address] = port

    return worker_ip_to_port


def _concat(seq):
    if isinstance(seq[0], np.ndarray):
        return np.concatenate(seq, axis=0)
    elif isinstance(seq[0], (pd.DataFrame, pd.Series)):
        return pd.concat(seq, axis=0)
    elif isinstance(seq[0], ss.spmatrix):
        return ss.vstack(seq, format='csr')
    else:
        raise TypeError('Data must be one of: numpy arrays, pandas dataframes, sparse matrices (from scipy). Got %s.' % str(type(seq[0])))


def _train_part(params, model_factory, list_of_parts, worker_address_to_port, return_model,
                time_out=120, **kwargs):
    local_worker_address = get_worker().address
    machine_list = ','.join([
        '%s:%d' % (urlparse(worker_address).hostname, port)
        for worker_address, port
        in worker_address_to_port.items()
    ])
    network_params = {
        'machines': machine_list,
        'local_listen_port': worker_address_to_port[local_worker_address],
        'time_out': time_out,
        'num_machines': len(worker_address_to_port)
    }
    params.update(network_params)

    is_ranker = issubclass(model_factory, LGBMRanker)

    # Concatenate many parts into one
    parts = tuple(zip(*list_of_parts))
    data = _concat(parts[0])
    label = _concat(parts[1])

    try:
        model = model_factory(**params)

        if is_ranker:
            group = _concat(parts[-1])
            if len(parts) == 4:
                weight = _concat(parts[2])
            else:
                weight = None
            model.fit(data, y=label, sample_weight=weight, group=group, **kwargs)
        else:
            if len(parts) == 3:
                weight = _concat(parts[2])
            else:
                weight = None
            model.fit(data, y=label, sample_weight=weight, **kwargs)

    finally:
        _safe_call(_LIB.LGBM_NetworkFree())

    return model if return_model else None


def _split_to_parts(data, is_matrix):
    parts = data.to_delayed()
    if isinstance(parts, np.ndarray):
        if is_matrix:
            assert parts.shape[1] == 1
        else:
            assert parts.ndim == 1 or parts.shape[1] == 1
        parts = parts.flatten().tolist()
    return parts


def _train(client, data, label, params, model_factory, sample_weight=None, group=None, **kwargs):
    """Inner train routine.

    Parameters
    ----------
    client: dask.Client - client
    X : dask array of shape = [n_samples, n_features]
        Input feature matrix.
    y : dask array of shape = [n_samples]
        The target values (class labels in classification, real numbers in regression).
    params : dict
    model_factory : lightgbm.LGBMClassifier, lightgbm.LGBMRegressor, or lightgbm.LGBMRanker class
    sample_weight : array-like of shape = [n_samples] or None, optional (default=None)
        Weights of training data.
    group : array-like or None, optional (default=None)
        Group/query data.
        Only used in the learning-to-rank task.
        sum(group) = n_samples.
        For example, if you have a 100-document dataset with ``group = [10, 20, 40, 10, 10, 10]``, that means that you have 6 groups,
        where the first 10 records are in the first group, records 11-30 are in the second group, records 31-70 are in the third group, etc.
    """
    params = deepcopy(params)

    # Split arrays/dataframes into parts. Arrange parts into tuples to enforce co-locality
    data_parts = _split_to_parts(data=data, is_matrix=True)
    label_parts = _split_to_parts(data=label, is_matrix=False)

    if sample_weight is not None:
        weight_parts = _split_to_parts(data=sample_weight, is_matrix=False)
    else:
        weight_parts = None

    if group is not None:
        group_parts = _split_to_parts(data=group, is_matrix=False)
    else:
        group_parts = None

    # choose between four options of (sample_weight, group) being (un)specified
    if weight_parts is None and group_parts is None:
        parts = zip(data_parts, label_parts)
    elif weight_parts is not None and group_parts is None:
        parts = zip(data_parts, label_parts, weight_parts)
    elif weight_parts is None and group_parts is not None:
        parts = zip(data_parts, label_parts, group_parts)
    else:
        parts = zip(data_parts, label_parts, weight_parts, group_parts)

    # Start computation in the background
    parts = list(map(delayed, parts))
    parts = client.compute(parts)
    wait(parts)

    for part in parts:
        if part.status == 'error':
            return part  # trigger error locally

    # Find locations of all parts and map them to particular Dask workers
    key_to_part_dict = {part.key: part for part in parts}
    who_has = client.who_has(parts)
    worker_map = defaultdict(list)
    for key, workers in who_has.items():
        worker_map[next(iter(workers))].append(key_to_part_dict[key])

    master_worker = next(iter(worker_map))
    worker_ncores = client.ncores()

    tree_learner = None
    for tree_learner_param in _ConfigAliases.get('tree_learner'):
        tree_learner = params.get(tree_learner_param)
        if tree_learner is not None:
            break

    allowed_tree_learners = {
        'data',
        'data_parallel',
        'feature',
        'feature_parallel',
        'voting',
        'voting_parallel'
    }
    if tree_learner is None:
        _log_warning('Parameter tree_learner not set. Using "data" as default')
        params['tree_learner'] = 'data'
    elif tree_learner.lower() not in allowed_tree_learners:
        _log_warning('Parameter tree_learner set to %s, which is not allowed. Using "data" as default' % tree_learner)
        params['tree_learner'] = 'data'

    local_listen_port = 12400
    for port_param in _ConfigAliases.get('local_listen_port'):
        val = params.get(port_param)
        if val is not None:
            local_listen_port = val
            break

    # find an open port on each worker. note that multiple workers can run
    # on the same machine, so this needs to ensure that each one gets its
    # own port
    worker_address_to_port = _find_ports_for_workers(
        client=client,
        worker_addresses=worker_map.keys(),
        local_listen_port=local_listen_port
    )

    # num_threads is set below, so remove it and all aliases of it from params
    for num_thread_alias in _ConfigAliases.get('num_threads'):
        params.pop(num_thread_alias, None)

    # machines is constructed manually, so remove it and all aliases of it from params
    for machine_alias in _ConfigAliases.get('machines'):
        params.pop(machine_alias, None)

    # machines is constructed manually, so remove machine_list_filename and all aliases of it from params
    for machine_list_filename_alias in _ConfigAliases.get('machine_list_filename'):
        params.pop(machine_list_filename_alias, None)

    # machines is constructed manually, so remove num_machines and all aliases of it from params
    for num_machine_alias in _ConfigAliases.get('num_machines'):
        params.pop(num_machine_alias, None)

    # Tell each worker to train on the parts that it has locally
    futures_classifiers = [
        client.submit(
            _train_part,
            model_factory=model_factory,
            params={**params, 'num_threads': worker_ncores[worker]},
            list_of_parts=list_of_parts,
            worker_address_to_port=worker_address_to_port,
            time_out=params.get('time_out', 120),
            return_model=(worker == master_worker),
            **kwargs
        )
        for worker, list_of_parts in worker_map.items()
    ]

    results = client.gather(futures_classifiers)
    results = [v for v in results if v]
    return results[0]


def _predict_part(part, model, raw_score, pred_proba, pred_leaf, pred_contrib, **kwargs):
    data = part.values if isinstance(part, pd.DataFrame) else part

    if data.shape[0] == 0:
        result = np.array([])
    elif pred_proba:
        result = model.predict_proba(
            data,
            raw_score=raw_score,
            pred_leaf=pred_leaf,
            pred_contrib=pred_contrib,
            **kwargs
        )
    else:
        result = model.predict(
            data,
            raw_score=raw_score,
            pred_leaf=pred_leaf,
            pred_contrib=pred_contrib,
            **kwargs
        )

    if isinstance(part, pd.DataFrame):
        if pred_proba or pred_contrib:
            result = pd.DataFrame(result, index=part.index)
        else:
            result = pd.Series(result, index=part.index, name='predictions')

    return result


def _predict(model, data, raw_score=False, pred_proba=False, pred_leaf=False, pred_contrib=False,
             dtype=np.float32, **kwargs):
    """Inner predict routine.

    Parameters
    ----------
    model : lightgbm.LGBMClassifier, lightgbm.LGBMRegressor, or lightgbm.LGBMRanker class
    data : dask array of shape = [n_samples, n_features]
        Input feature matrix.
    pred_proba : bool, optional (default=False)
        Should method return results of ``predict_proba`` (``pred_proba=True``) or ``predict`` (``pred_proba=False``).
    pred_leaf : bool, optional (default=False)
        Whether to predict leaf index.
    pred_contrib : bool, optional (default=False)
        Whether to predict feature contributions.
    dtype : np.dtype
        Dtype of the output.
    kwargs : dict
        Other parameters passed to ``predict`` or ``predict_proba`` method.
    """
    if isinstance(data, dd._Frame):
        return data.map_partitions(
            _predict_part,
            model=model,
            raw_score=raw_score,
            pred_proba=pred_proba,
            pred_leaf=pred_leaf,
            pred_contrib=pred_contrib,
            **kwargs
        ).values
    elif isinstance(data, da.Array):
        if pred_proba:
            kwargs['chunks'] = (data.chunks[0], (model.n_classes_,))
        else:
            kwargs['drop_axis'] = 1
        return data.map_blocks(
            _predict_part,
            model=model,
            raw_score=raw_score,
            pred_proba=pred_proba,
            pred_leaf=pred_leaf,
            pred_contrib=pred_contrib,
            dtype=dtype,
            **kwargs
        )
    else:
        raise TypeError('Data must be either Dask array or dataframe. Got %s.' % str(type(data)))


class _LGBMModel:
    def __init__(self):
        if not all((DASK_INSTALLED, PANDAS_INSTALLED, SKLEARN_INSTALLED)):
            raise LightGBMError('dask, pandas and scikit-learn are required for lightgbm.dask')

    def _fit(self, model_factory, X, y=None, sample_weight=None, group=None, client=None, **kwargs):
        """Docstring is inherited from the LGBMModel."""
        if client is None:
            client = default_client()

        params = self.get_params(True)

        model = _train(
            client=client,
            data=X,
            label=y,
            params=params,
            model_factory=model_factory,
            sample_weight=sample_weight,
            group=group,
            **kwargs
        )

        self.set_params(**model.get_params())
        self._copy_extra_params(model, self)

        return self

    def _to_local(self, model_factory):
        model = model_factory(**self.get_params())
        self._copy_extra_params(self, model)
        return model

    @staticmethod
    def _copy_extra_params(source, dest):
        params = source.get_params()
        attributes = source.__dict__
        extra_param_names = set(attributes.keys()).difference(params.keys())
        for name in extra_param_names:
            setattr(dest, name, attributes[name])


class DaskLGBMClassifier(LGBMClassifier, _LGBMModel):
    """Distributed version of lightgbm.LGBMClassifier."""

    def fit(self, X, y=None, sample_weight=None, client=None, **kwargs):
        """Docstring is inherited from the lightgbm.LGBMClassifier.fit."""
        return self._fit(
            model_factory=LGBMClassifier,
            X=X,
            y=y,
            sample_weight=sample_weight,
            client=client,
            **kwargs
        )

    fit.__doc__ = LGBMClassifier.fit.__doc__

    def predict(self, X, **kwargs):
        """Docstring is inherited from the lightgbm.LGBMClassifier.predict."""
        return _predict(
            model=self.to_local(),
            data=X,
            dtype=self.classes_.dtype,
            **kwargs
        )

    predict.__doc__ = LGBMClassifier.predict.__doc__

    def predict_proba(self, X, **kwargs):
        """Docstring is inherited from the lightgbm.LGBMClassifier.predict_proba."""
        return _predict(
            model=self.to_local(),
            data=X,
            pred_proba=True,
            **kwargs
        )

    predict_proba.__doc__ = LGBMClassifier.predict_proba.__doc__

    def to_local(self):
        """Create regular version of lightgbm.LGBMClassifier from the distributed version.

        Returns
        -------
        model : lightgbm.LGBMClassifier
        """
        return self._to_local(LGBMClassifier)


class DaskLGBMRegressor(LGBMRegressor, _LGBMModel):
    """Docstring is inherited from the lightgbm.LGBMRegressor."""

    def fit(self, X, y=None, sample_weight=None, client=None, **kwargs):
        """Docstring is inherited from the lightgbm.LGBMRegressor.fit."""
        return self._fit(
            model_factory=LGBMRegressor,
            X=X,
            y=y,
            sample_weight=sample_weight,
            client=client,
            **kwargs
        )

    fit.__doc__ = LGBMRegressor.fit.__doc__

    def predict(self, X, **kwargs):
        """Docstring is inherited from the lightgbm.LGBMRegressor.predict."""
        return _predict(
            model=self.to_local(),
            data=X,
            **kwargs
        )

    predict.__doc__ = LGBMRegressor.predict.__doc__

    def to_local(self):
        """Create regular version of lightgbm.LGBMRegressor from the distributed version.

        Returns
        -------
        model : lightgbm.LGBMRegressor
        """
        return self._to_local(LGBMRegressor)


class DaskLGBMRanker(LGBMRanker, _LGBMModel):
    """Docstring is inherited from the lightgbm.LGBMRanker."""

    def fit(self, X, y=None, sample_weight=None, init_score=None, group=None, client=None, **kwargs):
        """Docstring is inherited from the lightgbm.LGBMRanker.fit."""
        if init_score is not None:
            raise RuntimeError('init_score is not currently supported in lightgbm.dask')

        return self._fit(
            model_factory=LGBMRanker,
            X=X,
            y=y,
            sample_weight=sample_weight,
            group=group,
            client=client,
            **kwargs
        )

    fit.__doc__ = LGBMRanker.fit.__doc__

    def predict(self, X, **kwargs):
        """Docstring is inherited from the lightgbm.LGBMRanker.predict."""
        return _predict(self.to_local(), X, **kwargs)

    predict.__doc__ = LGBMRanker.predict.__doc__

    def to_local(self):
        """Create regular version of lightgbm.LGBMRanker from the distributed version.

        Returns
        -------
        model : lightgbm.LGBMRanker
        """
        return self._to_local(LGBMRanker)<|MERGE_RESOLUTION|>--- conflicted
+++ resolved
@@ -21,12 +21,8 @@
 from dask import delayed
 from dask.distributed import Client, default_client, get_worker, wait
 
-<<<<<<< HEAD
-from .basic import _ConfigAliases, _LIB, _safe_call, LightGBMError
+from .basic import _ConfigAliases, _LIB, _log_warning, _safe_call, LightGBMError
 from .compat import DASK_INSTALLED, PANDAS_INSTALLED, SKLEARN_INSTALLED
-=======
-from .basic import _ConfigAliases, _LIB, _log_warning, _safe_call
->>>>>>> 98a85a83
 from .sklearn import LGBMClassifier, LGBMRegressor, LGBMRanker
 
 
