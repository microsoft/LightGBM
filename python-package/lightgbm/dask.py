--- conflicted
+++ resolved
@@ -306,11 +306,6 @@
         'voting_parallel'
     }
     if params["tree_learner"] not in allowed_tree_learners:
-<<<<<<< HEAD
-        _log_warning('Parameter tree_learner set to %s, which is not allowed. Using "data" as default' % params['tree_learner'])
-        params['tree_learner'] = 'data'
-
-=======
         _log_warning(f'Parameter tree_learner set to {params["tree_learner"]}, which is not allowed. Using "data" as default')
         params['tree_learner'] = 'data'
 
@@ -320,7 +315,6 @@
             'Use "data" for a stable, well-tested interface.'
         )
 
->>>>>>> c056e235
     # Some passed-in parameters can be removed:
     #   * 'num_machines': set automatically from Dask worker list
     #   * 'num_threads': overridden to match nthreads on each Dask process
@@ -1052,7 +1046,7 @@
         {_base_doc[:_base_doc.find('callbacks :')]}**kwargs
         Other parameters passed through to ``LGBMRegressor.fit()``
         """
-        
+
     def predict(self, X: _DaskMatrixLike, **kwargs: Any) -> dask_Array:
         """Docstring is inherited from the lightgbm.LGBMRanker.predict."""
         return _predict(self.to_local(), X, **kwargs)
