function Assert-Output {
    param( [Parameter(Mandatory = $true)][bool]$success )
    if (-not $success) {
        $host.SetShouldExit(-1)
        exit 1
    }
}

$env:CONDA_ENV = "test-env"
$env:LGB_VER = (Get-Content $env:BUILD_SOURCESDIRECTORY\VERSION.txt).trim()
# Use custom temp directory to avoid
# > warning MSB8029: The Intermediate directory or Output directory cannot reside under the Temporary directory
# > as it could lead to issues with incremental build.
# And make sure this directory is always clean
$env:TMPDIR = "$env:USERPROFILE\tmp"
Remove-Item $env:TMPDIR -Force -Recurse -ErrorAction Ignore
[Void][System.IO.Directory]::CreateDirectory($env:TMPDIR)

# create the artifact upload directory if it doesn't exist yet
[Void][System.IO.Directory]::CreateDirectory($env:BUILD_ARTIFACTSTAGINGDIRECTORY)

if ($env:TASK -eq "r-package") {
    & .\.ci\test-r-package-windows.ps1 ; Assert-Output $?
    exit 0
}

if ($env:TASK -eq "cpp-tests") {
    cmake -B build -S . -DBUILD_CPP_TEST=ON -DUSE_DEBUG=ON -A x64
    cmake --build build --target testlightgbm --config Debug ; Assert-Output $?
    .\Debug\testlightgbm.exe ; Assert-Output $?
    exit 0
}

if ($env:TASK -eq "swig") {
    $env:JAVA_HOME = $env:JAVA_HOME_8_X64  # there is pre-installed Eclipse Temurin 8 somewhere
    $ProgressPreference = "SilentlyContinue"  # progress bar bug extremely slows down download speed
    $params = @{
        Uri = "https://sourceforge.net/projects/swig/files/latest/download"
        OutFile = "$env:BUILD_SOURCESDIRECTORY/swig/swigwin.zip"
        UserAgent = "curl"
    }
    Invoke-WebRequest @params
    Add-Type -AssemblyName System.IO.Compression.FileSystem
    [System.IO.Compression.ZipFile]::ExtractToDirectory(
        "$env:BUILD_SOURCESDIRECTORY/swig/swigwin.zip",
        "$env:BUILD_SOURCESDIRECTORY/swig"
    ) ; Assert-Output $?
    $SwigFolder = Get-ChildItem -Name -Path "$env:BUILD_SOURCESDIRECTORY/swig" -Attributes Directory
    $env:PATH = @("$env:BUILD_SOURCESDIRECTORY/swig/$SwigFolder", "$env:PATH") -join ";"
    $BuildLogFileName = "$env:BUILD_SOURCESDIRECTORY\cmake_build.log"
    cmake -B build -S . -A x64 -DUSE_SWIG=ON *> "$BuildLogFileName" ; $build_succeeded = $?
    Write-Output "CMake build logs:"
    Get-Content -Path "$BuildLogFileName"
    Assert-Output $build_succeeded
    $checks = Select-String -Path "${BuildLogFileName}" -Pattern "-- Found SWIG.*${SwigFolder}/swig.exe"
    $checks_cnt = $checks.Matches.length
    if ($checks_cnt -eq 0) {
        Write-Output "Wrong SWIG version was found (expected '${SwigFolder}'). Check the build logs."
        Assert-Output $False
    }
    cmake --build build --target ALL_BUILD --config Release ; Assert-Output $?
    if ($env:PRODUCES_ARTIFACTS -eq "true") {
        cp ./build/lightgbmlib.jar $env:BUILD_ARTIFACTSTAGINGDIRECTORY/lightgbmlib_win.jar ; Assert-Output $?
    }
    exit 0
}

# setup for Python
conda init powershell
conda activate
conda config --set always_yes yes --set changeps1 no
<<<<<<< HEAD
conda config --remove channels defaults
conda config --add channels nodefaults
conda config --add channels conda-forge
conda config --set channel_priority strict
conda update -q -y conda "python=$env:PYTHON_VERSION[build=*_cp*]"
=======
conda install -q -y conda "python=$env:PYTHON_VERSION[build=*_cp*]"
>>>>>>> 573f1f5c

# print output of 'conda info', to help in submitting bug reports
Write-Output "conda info:"
conda info

if ($env:PYTHON_VERSION -eq "3.9") {
    $env:CONDA_REQUIREMENT_FILE = "$env:BUILD_SOURCESDIRECTORY/.ci/conda-envs/ci-core-py39.txt"
} else {
    $env:CONDA_REQUIREMENT_FILE = "$env:BUILD_SOURCESDIRECTORY/.ci/conda-envs/ci-core.txt"
}

$condaParams = @(
    "-y",
    "-n", "$env:CONDA_ENV",
    "--file", "$env:CONDA_REQUIREMENT_FILE",
    "python=$env:PYTHON_VERSION[build=*_cp*]"
)
conda create @condaParams ; Assert-Output $?

# print output of 'conda list', to help in submitting bug reports
Write-Output "conda list:"
conda list -n $env:CONDA_ENV

if ($env:TASK -ne "bdist") {
    conda activate $env:CONDA_ENV
}

Set-Location "$env:BUILD_SOURCESDIRECTORY"
if ($env:TASK -eq "regular") {
    cmake -B build -S . -A x64 ; Assert-Output $?
    cmake --build build --target ALL_BUILD --config Release ; Assert-Output $?
    sh ./build-python.sh install --precompile ; Assert-Output $?
    cp ./Release/lib_lightgbm.dll "$env:BUILD_ARTIFACTSTAGINGDIRECTORY"
    cp ./Release/lightgbm.exe "$env:BUILD_ARTIFACTSTAGINGDIRECTORY"
} elseif ($env:TASK -eq "sdist") {
    sh ./build-python.sh sdist ; Assert-Output $?
    sh ./.ci/check-python-dists.sh ./dist ; Assert-Output $?
    Set-Location dist; pip install @(Get-ChildItem *.gz) -v ; Assert-Output $?
} elseif ($env:TASK -eq "bdist") {
    # Import the Chocolatey profile module so that the RefreshEnv command
    # invoked below properly updates the current PowerShell session environment.
    $module = "$env:ChocolateyInstall\helpers\chocolateyProfile.psm1"
    Import-Module "$module" ; Assert-Output $?
    RefreshEnv

    Write-Output "Current OpenCL drivers:"
    Get-ItemProperty -Path Registry::HKEY_LOCAL_MACHINE\SOFTWARE\Khronos\OpenCL\Vendors

    conda activate $env:CONDA_ENV
    # TODO: restore --integrated-opencl as part of https://github.com/microsoft/LightGBM/issues/6968
    sh "build-python.sh" bdist_wheel ; Assert-Output $?
    sh ./.ci/check-python-dists.sh ./dist ; Assert-Output $?
    Set-Location dist; pip install @(Get-ChildItem *py3-none-win_amd64.whl) ; Assert-Output $?
    cp @(Get-ChildItem *py3-none-win_amd64.whl) "$env:BUILD_ARTIFACTSTAGINGDIRECTORY"
} elseif (($env:APPVEYOR -eq "true") -and ($env:TASK -eq "python")) {
    if ($env:COMPILER -eq "MINGW") {
        sh ./build-python.sh install --mingw ; Assert-Output $?
    } else {
        sh ./build-python.sh install; Assert-Output $?
    }
}

if (($env:TASK -eq "sdist") -or (($env:APPVEYOR -eq "true") -and ($env:TASK -eq "python"))) {
    # cannot test C API with "sdist" task
    $tests = "$env:BUILD_SOURCESDIRECTORY/tests/python_package_test"
} else {
    $tests = "$env:BUILD_SOURCESDIRECTORY/tests"
}
if ($env:TASK -eq "bdist") {
    # Make sure we can do both CPU and GPU; see tests/python_package_test/test_dual.py
    # TODO: set LIGHTGBM_TEST_DUAL_CPU_GPU back to "1" as part of https://github.com/microsoft/LightGBM/issues/6968
    env:LIGHTGBM_TEST_DUAL_CPU_GPU = "0"
}

pytest $tests ; Assert-Output $?

if (($env:TASK -eq "regular") -or (($env:APPVEYOR -eq "true") -and ($env:TASK -eq "python"))) {
    Set-Location "$env:BUILD_SOURCESDIRECTORY/examples/python-guide"
    @("import matplotlib", "matplotlib.use('Agg')") + (Get-Content "plot_example.py") | Set-Content "plot_example.py"
    # Prevent interactive window mode
    (Get-Content "plot_example.py").replace(
        'graph.render(view=True)',
        'graph.render(view=False)'
    ) | Set-Content "plot_example.py"
    conda install -y -n $env:CONDA_ENV "h5py>=3.10" "ipywidgets>=8.1.2" "notebook>=7.1.2"
    # Run all examples
    foreach ($file in @(Get-ChildItem *.py)) {
        @(
            "import sys, warnings",
            -join @(
                "warnings.showwarning = lambda message, category, filename, lineno, file=None, line=None: ",
                "sys.stdout.write(warnings.formatwarning(message, category, filename, lineno, line))"
            )
        ) + (Get-Content $file) | Set-Content $file
        python $file ; Assert-Output $?
    }
    # Run all notebooks
    Set-Location "$env:BUILD_SOURCESDIRECTORY/examples/python-guide/notebooks"
    (Get-Content "interactive_plot_example.ipynb").replace(
        'INTERACTIVE = False',
        'assert False, \"Interactive mode disabled\"'
    ) | Set-Content "interactive_plot_example.ipynb"
    jupyter nbconvert --ExecutePreprocessor.timeout=180 --to notebook --execute --inplace *.ipynb ; Assert-Output $?
}<|MERGE_RESOLUTION|>--- conflicted
+++ resolved
@@ -69,15 +69,11 @@
 conda init powershell
 conda activate
 conda config --set always_yes yes --set changeps1 no
-<<<<<<< HEAD
 conda config --remove channels defaults
 conda config --add channels nodefaults
 conda config --add channels conda-forge
 conda config --set channel_priority strict
-conda update -q -y conda "python=$env:PYTHON_VERSION[build=*_cp*]"
-=======
 conda install -q -y conda "python=$env:PYTHON_VERSION[build=*_cp*]"
->>>>>>> 573f1f5c
 
 # print output of 'conda info', to help in submitting bug reports
 Write-Output "conda info:"
