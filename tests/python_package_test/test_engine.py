# coding: utf-8
# pylint: skip-file
import copy
import math
import os
import unittest

import lightgbm as lgb
import random
import numpy as np
from sklearn.datasets import (load_boston, load_breast_cancer, load_digits,
                              load_iris, load_svmlight_file)
from sklearn.metrics import log_loss, mean_absolute_error, mean_squared_error, roc_auc_score
from sklearn.model_selection import train_test_split, TimeSeriesSplit, GroupKFold
from scipy.sparse import csr_matrix

try:
    import cPickle as pickle
except ImportError:
    import pickle


def multi_logloss(y_true, y_pred):
    return np.mean([-math.log(y_pred[i][y]) for i, y in enumerate(y_true)])


class TestEngine(unittest.TestCase):
    def test_binary(self):
        X, y = load_breast_cancer(True)
        X_train, X_test, y_train, y_test = train_test_split(X, y, test_size=0.1, random_state=42)
        params = {
            'objective': 'binary',
            'metric': 'binary_logloss',
            'verbose': -1,
            'num_iteration': 50  # test num_iteration in dict here
        }
        lgb_train = lgb.Dataset(X_train, y_train)
        lgb_eval = lgb.Dataset(X_test, y_test, reference=lgb_train)
        evals_result = {}
        gbm = lgb.train(params, lgb_train,
                        num_boost_round=20,
                        valid_sets=lgb_eval,
                        verbose_eval=False,
                        evals_result=evals_result)
        ret = log_loss(y_test, gbm.predict(X_test))
        self.assertLess(ret, 0.15)
        self.assertEqual(len(evals_result['valid_0']['binary_logloss']), 50)
        self.assertAlmostEqual(evals_result['valid_0']['binary_logloss'][-1], ret, places=5)

    def test_rf(self):
        X, y = load_breast_cancer(True)
        X_train, X_test, y_train, y_test = train_test_split(X, y, test_size=0.1, random_state=42)
        params = {
            'boosting_type': 'rf',
            'objective': 'binary',
            'bagging_freq': 1,
            'bagging_fraction': 0.5,
            'feature_fraction': 0.5,
            'num_leaves': 50,
            'metric': 'binary_logloss',
            'verbose': -1
        }
        lgb_train = lgb.Dataset(X_train, y_train)
        lgb_eval = lgb.Dataset(X_test, y_test, reference=lgb_train)
        evals_result = {}
        gbm = lgb.train(params, lgb_train,
                        num_boost_round=50,
                        valid_sets=lgb_eval,
                        verbose_eval=False,
                        evals_result=evals_result)
        ret = log_loss(y_test, gbm.predict(X_test))
        self.assertLess(ret, 0.25)
        self.assertAlmostEqual(evals_result['valid_0']['binary_logloss'][-1], ret, places=5)

    def test_regression(self):
        X, y = load_boston(True)
        X_train, X_test, y_train, y_test = train_test_split(X, y, test_size=0.1, random_state=42)
        params = {
            'metric': 'l2',
            'verbose': -1
        }
        lgb_train = lgb.Dataset(X_train, y_train)
        lgb_eval = lgb.Dataset(X_test, y_test, reference=lgb_train)
        evals_result = {}
        gbm = lgb.train(params, lgb_train,
                        num_boost_round=50,
                        valid_sets=lgb_eval,
                        verbose_eval=False,
                        evals_result=evals_result)
        ret = mean_squared_error(y_test, gbm.predict(X_test))
        self.assertLess(ret, 16)
        self.assertAlmostEqual(evals_result['valid_0']['l2'][-1], ret, places=5)

    def test_missing_value_handle(self):
        X_train = np.zeros((1000, 1))
        y_train = np.zeros(1000)
        trues = random.sample(range(1000), 200)
        for idx in trues:
            X_train[idx, 0] = np.nan
            y_train[idx] = 1
        lgb_train = lgb.Dataset(X_train, y_train)
        lgb_eval = lgb.Dataset(X_train, y_train)

        params = {
            'metric': 'l2',
            'verbose': -1,
            'boost_from_average': False
        }
        evals_result = {}
        gbm = lgb.train(params, lgb_train,
                        num_boost_round=20,
                        valid_sets=lgb_eval,
                        verbose_eval=True,
                        evals_result=evals_result)
        ret = mean_squared_error(y_train, gbm.predict(X_train))
        self.assertLess(ret, 0.005)
        self.assertAlmostEqual(evals_result['valid_0']['l2'][-1], ret, places=5)

    def test_missing_value_handle_na(self):
        x = [0, 1, 2, 3, 4, 5, 6, 7, np.nan]
        y = [1, 1, 1, 1, 0, 0, 0, 0, 1]

        X_train = np.array(x).reshape(len(x), 1)
        y_train = np.array(y)
        lgb_train = lgb.Dataset(X_train, y_train)
        lgb_eval = lgb.Dataset(X_train, y_train)

        params = {
            'objective': 'regression',
            'metric': 'auc',
            'verbose': -1,
            'boost_from_average': False,
            'min_data': 1,
            'num_leaves': 2,
            'learning_rate': 1,
            'min_data_in_bin': 1,
            'zero_as_missing': False
        }
        evals_result = {}
        gbm = lgb.train(params, lgb_train,
                        num_boost_round=1,
                        valid_sets=lgb_eval,
                        verbose_eval=True,
                        evals_result=evals_result)
        pred = gbm.predict(X_train)
        np.testing.assert_almost_equal(pred, y)
        ret = roc_auc_score(y_train, pred)
        self.assertGreater(ret, 0.999)
        self.assertAlmostEqual(evals_result['valid_0']['auc'][-1], ret, places=5)

    def test_missing_value_handle_zero(self):
        x = [0, 1, 2, 3, 4, 5, 6, 7, np.nan]
        y = [0, 1, 1, 1, 0, 0, 0, 0, 0]

        X_train = np.array(x).reshape(len(x), 1)
        y_train = np.array(y)
        lgb_train = lgb.Dataset(X_train, y_train)
        lgb_eval = lgb.Dataset(X_train, y_train)

        params = {
            'objective': 'regression',
            'metric': 'auc',
            'verbose': -1,
            'boost_from_average': False,
            'min_data': 1,
            'num_leaves': 2,
            'learning_rate': 1,
            'min_data_in_bin': 1,
            'zero_as_missing': True
        }
        evals_result = {}
        gbm = lgb.train(params, lgb_train,
                        num_boost_round=1,
                        valid_sets=lgb_eval,
                        verbose_eval=True,
                        evals_result=evals_result)
        pred = gbm.predict(X_train)
        np.testing.assert_almost_equal(pred, y)
        ret = roc_auc_score(y_train, pred)
        self.assertGreater(ret, 0.999)
        self.assertAlmostEqual(evals_result['valid_0']['auc'][-1], ret, places=5)

    def test_missing_value_handle_none(self):
        x = [0, 1, 2, 3, 4, 5, 6, 7, np.nan]
        y = [0, 1, 1, 1, 0, 0, 0, 0, 0]

        X_train = np.array(x).reshape(len(x), 1)
        y_train = np.array(y)
        lgb_train = lgb.Dataset(X_train, y_train)
        lgb_eval = lgb.Dataset(X_train, y_train)

        params = {
            'objective': 'regression',
            'metric': 'auc',
            'verbose': -1,
            'boost_from_average': False,
            'min_data': 1,
            'num_leaves': 2,
            'learning_rate': 1,
            'min_data_in_bin': 1,
            'use_missing': False
        }
        evals_result = {}
        gbm = lgb.train(params, lgb_train,
                        num_boost_round=1,
                        valid_sets=lgb_eval,
                        verbose_eval=True,
                        evals_result=evals_result)
        pred = gbm.predict(X_train)
        self.assertAlmostEqual(pred[0], pred[1], places=5)
        self.assertAlmostEqual(pred[-1], pred[0], places=5)
        ret = roc_auc_score(y_train, pred)
        self.assertGreater(ret, 0.83)
        self.assertAlmostEqual(evals_result['valid_0']['auc'][-1], ret, places=5)

    def test_categorical_handle(self):
        x = [0, 1, 2, 3, 4, 5, 6, 7]
        y = [0, 1, 0, 1, 0, 1, 0, 1]

        X_train = np.array(x).reshape(len(x), 1)
        y_train = np.array(y)
        lgb_train = lgb.Dataset(X_train, y_train)
        lgb_eval = lgb.Dataset(X_train, y_train)

        params = {
            'objective': 'regression',
            'metric': 'auc',
            'verbose': -1,
            'boost_from_average': False,
            'min_data': 1,
            'num_leaves': 2,
            'learning_rate': 1,
            'min_data_in_bin': 1,
            'min_data_per_group': 1,
            'cat_smooth': 1,
            'cat_l2': 0,
            'max_cat_to_onehot': 1,
            'zero_as_missing': True,
            'categorical_column': 0
        }
        evals_result = {}
        gbm = lgb.train(params, lgb_train,
                        num_boost_round=1,
                        valid_sets=lgb_eval,
                        verbose_eval=True,
                        evals_result=evals_result)
        pred = gbm.predict(X_train)
        np.testing.assert_almost_equal(pred, y)
        ret = roc_auc_score(y_train, pred)
        self.assertGreater(ret, 0.999)
        self.assertAlmostEqual(evals_result['valid_0']['auc'][-1], ret, places=5)

    def test_categorical_handle_na(self):
        x = [0, np.nan, 0, np.nan, 0, np.nan]
        y = [0, 1, 0, 1, 0, 1]

        X_train = np.array(x).reshape(len(x), 1)
        y_train = np.array(y)
        lgb_train = lgb.Dataset(X_train, y_train)
        lgb_eval = lgb.Dataset(X_train, y_train)

        params = {
            'objective': 'regression',
            'metric': 'auc',
            'verbose': -1,
            'boost_from_average': False,
            'min_data': 1,
            'num_leaves': 2,
            'learning_rate': 1,
            'min_data_in_bin': 1,
            'min_data_per_group': 1,
            'cat_smooth': 1,
            'cat_l2': 0,
            'max_cat_to_onehot': 1,
            'zero_as_missing': False,
            'categorical_column': 0
        }
        evals_result = {}
        gbm = lgb.train(params, lgb_train,
                        num_boost_round=1,
                        valid_sets=lgb_eval,
                        verbose_eval=True,
                        evals_result=evals_result)
        pred = gbm.predict(X_train)
        np.testing.assert_almost_equal(pred, y)
        ret = roc_auc_score(y_train, pred)
        self.assertGreater(ret, 0.999)
        self.assertAlmostEqual(evals_result['valid_0']['auc'][-1], ret, places=5)

    def test_multiclass(self):
        X, y = load_digits(10, True)
        X_train, X_test, y_train, y_test = train_test_split(X, y, test_size=0.1, random_state=42)
        params = {
            'objective': 'multiclass',
            'metric': 'multi_logloss',
            'num_class': 10,
            'verbose': -1
        }
        lgb_train = lgb.Dataset(X_train, y_train, params=params)
        lgb_eval = lgb.Dataset(X_test, y_test, reference=lgb_train, params=params)
        evals_result = {}
        gbm = lgb.train(params, lgb_train,
                        num_boost_round=50,
                        valid_sets=lgb_eval,
                        verbose_eval=False,
                        evals_result=evals_result)
        ret = multi_logloss(y_test, gbm.predict(X_test))
        self.assertLess(ret, 0.2)
        self.assertAlmostEqual(evals_result['valid_0']['multi_logloss'][-1], ret, places=5)

    def test_multiclass_rf(self):
        X, y = load_digits(10, True)
        X_train, X_test, y_train, y_test = train_test_split(X, y, test_size=0.1, random_state=42)
        params = {
            'boosting_type': 'rf',
            'objective': 'multiclass',
            'metric': 'multi_logloss',
            'bagging_freq': 1,
            'bagging_fraction': 0.6,
            'feature_fraction': 0.6,
            'num_class': 10,
            'num_leaves': 50,
            'min_data': 1,
            'verbose': -1
        }
        lgb_train = lgb.Dataset(X_train, y_train, params=params)
        lgb_eval = lgb.Dataset(X_test, y_test, reference=lgb_train, params=params)
        evals_result = {}
        gbm = lgb.train(params, lgb_train,
                        num_boost_round=100,
                        valid_sets=lgb_eval,
                        verbose_eval=False,
                        evals_result=evals_result)
        ret = multi_logloss(y_test, gbm.predict(X_test))
        self.assertLess(ret, 0.4)
        self.assertAlmostEqual(evals_result['valid_0']['multi_logloss'][-1], ret, places=5)

    def test_multiclass_prediction_early_stopping(self):
        X, y = load_digits(10, True)
        X_train, X_test, y_train, y_test = train_test_split(X, y, test_size=0.1, random_state=42)
        params = {
            'objective': 'multiclass',
            'metric': 'multi_logloss',
            'num_class': 10,
            'verbose': -1
        }
        lgb_train = lgb.Dataset(X_train, y_train, params=params)
        gbm = lgb.train(params, lgb_train,
                        num_boost_round=50)

        pred_parameter = {"pred_early_stop": True,
                          "pred_early_stop_freq": 5,
                          "pred_early_stop_margin": 1.5}
        ret = multi_logloss(y_test, gbm.predict(X_test, **pred_parameter))
        self.assertLess(ret, 0.8)
        self.assertGreater(ret, 0.5)  # loss will be higher than when evaluating the full model

        pred_parameter = {"pred_early_stop": True,
                          "pred_early_stop_freq": 5,
                          "pred_early_stop_margin": 5.5}
        ret = multi_logloss(y_test, gbm.predict(X_test, **pred_parameter))
        self.assertLess(ret, 0.2)

    def test_early_stopping(self):
        X, y = load_breast_cancer(True)
        params = {
            'objective': 'binary',
            'metric': 'binary_logloss',
            'verbose': -1
        }
        X_train, X_test, y_train, y_test = train_test_split(X, y, test_size=0.1, random_state=42)
        lgb_train = lgb.Dataset(X_train, y_train)
        lgb_eval = lgb.Dataset(X_test, y_test, reference=lgb_train)
        valid_set_name = 'valid_set'
        # no early stopping
        gbm = lgb.train(params, lgb_train,
                        num_boost_round=10,
                        valid_sets=lgb_eval,
                        valid_names=valid_set_name,
                        verbose_eval=False,
                        early_stopping_rounds=5)
        self.assertEqual(gbm.best_iteration, 10)
        self.assertIn(valid_set_name, gbm.best_score)
        self.assertIn('binary_logloss', gbm.best_score[valid_set_name])
        # early stopping occurs
        gbm = lgb.train(params, lgb_train,
                        valid_sets=lgb_eval,
                        valid_names=valid_set_name,
                        verbose_eval=False,
                        early_stopping_rounds=5)
        self.assertLessEqual(gbm.best_iteration, 100)
        self.assertIn(valid_set_name, gbm.best_score)
        self.assertIn('binary_logloss', gbm.best_score[valid_set_name])

    def test_continue_train(self):
        X, y = load_boston(True)
        X_train, X_test, y_train, y_test = train_test_split(X, y, test_size=0.1, random_state=42)
        params = {
            'objective': 'regression',
            'metric': 'l1',
            'verbose': -1
        }
        lgb_train = lgb.Dataset(X_train, y_train, free_raw_data=False)
        lgb_eval = lgb.Dataset(X_test, y_test, reference=lgb_train, free_raw_data=False)
        init_gbm = lgb.train(params, lgb_train, num_boost_round=20)
        model_name = 'model.txt'
        init_gbm.save_model(model_name)
        evals_result = {}
        gbm = lgb.train(params, lgb_train,
                        num_boost_round=30,
                        valid_sets=lgb_eval,
                        verbose_eval=False,
                        # test custom eval metrics
                        feval=(lambda p, d: ('mae', mean_absolute_error(p, d.get_label()), False)),
                        evals_result=evals_result,
                        init_model='model.txt')
        ret = mean_absolute_error(y_test, gbm.predict(X_test))
        self.assertLess(ret, 3.5)
        self.assertAlmostEqual(evals_result['valid_0']['l1'][-1], ret, places=5)
        for l1, mae in zip(evals_result['valid_0']['l1'], evals_result['valid_0']['mae']):
            self.assertAlmostEqual(l1, mae, places=5)
        os.remove(model_name)

    def test_continue_train_multiclass(self):
        X, y = load_iris(True)
        X_train, X_test, y_train, y_test = train_test_split(X, y, test_size=0.1, random_state=42)
        params = {
            'objective': 'multiclass',
            'metric': 'multi_logloss',
            'num_class': 3,
            'verbose': -1
        }
        lgb_train = lgb.Dataset(X_train, y_train, params=params, free_raw_data=False)
        lgb_eval = lgb.Dataset(X_test, y_test, reference=lgb_train, params=params, free_raw_data=False)
        init_gbm = lgb.train(params, lgb_train, num_boost_round=20)
        evals_result = {}
        gbm = lgb.train(params, lgb_train,
                        num_boost_round=30,
                        valid_sets=lgb_eval,
                        verbose_eval=False,
                        evals_result=evals_result,
                        init_model=init_gbm)
        ret = multi_logloss(y_test, gbm.predict(X_test))
        self.assertLess(ret, 1.5)
        self.assertAlmostEqual(evals_result['valid_0']['multi_logloss'][-1], ret, places=5)

    def test_cv(self):
        X, y = load_boston(True)
        X_train, _, y_train, _ = train_test_split(X, y, test_size=0.1, random_state=42)
        params = {'verbose': -1}
        lgb_train = lgb.Dataset(X_train, y_train)
        # shuffle = False, override metric in params
        params_with_metric = {'metric': 'l2', 'verbose': -1}
        cv_res = lgb.cv(params_with_metric, lgb_train, num_boost_round=10,
                        nfold=3, stratified=False, shuffle=False,
                        metrics='l1', verbose_eval=False)
        self.assertIn('l1-mean', cv_res)
        self.assertNotIn('l2-mean', cv_res)
        self.assertEqual(len(cv_res['l1-mean']), 10)
        # shuffle = True, callbacks
        cv_res = lgb.cv(params, lgb_train, num_boost_round=10, nfold=3, stratified=False, shuffle=True,
                        metrics='l1', verbose_eval=False,
                        callbacks=[lgb.reset_parameter(learning_rate=lambda i: 0.1 - 0.001 * i)])
        self.assertIn('l1-mean', cv_res)
        self.assertEqual(len(cv_res['l1-mean']), 10)
        # self defined folds
        tss = TimeSeriesSplit(3)
        folds = tss.split(X_train)
        cv_res_gen = lgb.cv(params_with_metric, lgb_train, num_boost_round=10, folds=folds,
                            verbose_eval=False)
        cv_res_obj = lgb.cv(params_with_metric, lgb_train, num_boost_round=10, folds=tss,
                            verbose_eval=False)
        np.testing.assert_almost_equal(cv_res_gen['l2-mean'], cv_res_obj['l2-mean'])
        # lambdarank
        X_train, y_train = load_svmlight_file(os.path.join(os.path.dirname(os.path.realpath(__file__)),
                                                           '../../examples/lambdarank/rank.train'))
        q_train = np.loadtxt(os.path.join(os.path.dirname(os.path.realpath(__file__)),
                                          '../../examples/lambdarank/rank.train.query'))
        params_lambdarank = {'objective': 'lambdarank', 'verbose': -1, 'eval_at': 3}
        lgb_train = lgb.Dataset(X_train, y_train, group=q_train)
        # ... with l2 metric
        cv_res_lambda = lgb.cv(params_lambdarank, lgb_train, num_boost_round=10, nfold=3,
                               metrics='l2', verbose_eval=False)
        self.assertEqual(len(cv_res_lambda), 2)
        self.assertFalse(np.isnan(cv_res_lambda['l2-mean']).any())
        # ... with NDCG (default) metric
        cv_res_lambda = lgb.cv(params_lambdarank, lgb_train, num_boost_round=10, nfold=3,
                               verbose_eval=False)
        self.assertEqual(len(cv_res_lambda), 2)
        self.assertFalse(np.isnan(cv_res_lambda['ndcg@3-mean']).any())
        # self defined folds with lambdarank
        cv_res_lambda_obj = lgb.cv(params_lambdarank, lgb_train, num_boost_round=10,
                                   folds=GroupKFold(n_splits=3),
                                   verbose_eval=False)
        np.testing.assert_almost_equal(cv_res_lambda['ndcg@3-mean'], cv_res_lambda_obj['ndcg@3-mean'])

    def test_feature_name(self):
        X, y = load_boston(True)
        X_train, _, y_train, _ = train_test_split(X, y, test_size=0.1, random_state=42)
        params = {'verbose': -1}
        lgb_train = lgb.Dataset(X_train, y_train)
        feature_names = ['f_' + str(i) for i in range(X_train.shape[-1])]
        gbm = lgb.train(params, lgb_train, num_boost_round=5, feature_name=feature_names)
        self.assertListEqual(feature_names, gbm.feature_name())
        # test feature_names with whitespaces
        feature_names_with_space = ['f ' + str(i) for i in range(X_train.shape[-1])]
        gbm = lgb.train(params, lgb_train, num_boost_round=5, feature_name=feature_names_with_space)
        self.assertListEqual(feature_names, gbm.feature_name())

    def test_save_load_copy_pickle(self):
        def test_template(init_model=None, return_model=False):
            X, y = load_boston(True)
            X_train, X_test, y_train, y_test = train_test_split(X, y, test_size=0.1, random_state=42)
            params = {
                'objective': 'regression',
                'metric': 'l2',
                'verbose': -1
            }
            lgb_train = lgb.Dataset(X_train, y_train)
            gbm_template = lgb.train(params, lgb_train, num_boost_round=10, init_model=init_model)
            return gbm_template if return_model else mean_squared_error(y_test, gbm_template.predict(X_test))
        gbm = test_template(return_model=True)
        ret_origin = test_template(init_model=gbm)
        other_ret = []
        gbm.save_model('lgb.model')
        other_ret.append(test_template(init_model='lgb.model'))
        gbm_load = lgb.Booster(model_file='lgb.model')
        other_ret.append(test_template(init_model=gbm_load))
        other_ret.append(test_template(init_model=copy.copy(gbm)))
        other_ret.append(test_template(init_model=copy.deepcopy(gbm)))
        with open('lgb.pkl', 'wb') as f:
            pickle.dump(gbm, f)
        with open('lgb.pkl', 'rb') as f:
            gbm_pickle = pickle.load(f)
        other_ret.append(test_template(init_model=gbm_pickle))
        gbm_pickles = pickle.loads(pickle.dumps(gbm))
        other_ret.append(test_template(init_model=gbm_pickles))
        for ret in other_ret:
            self.assertAlmostEqual(ret_origin, ret, places=5)

    @unittest.skipIf(not lgb.compat.PANDAS_INSTALLED, 'pandas is not installed')
    def test_pandas_categorical(self):
        import pandas as pd
        X = pd.DataFrame({"A": np.random.permutation(['a', 'b', 'c', 'd'] * 75),  # str
                          "B": np.random.permutation([1, 2, 3] * 100),  # int
                          "C": np.random.permutation([0.1, 0.2, -0.1, -0.1, 0.2] * 60),  # float
                          "D": np.random.permutation([True, False] * 150)})  # bool
        y = np.random.permutation([0, 1] * 150)
        X_test = pd.DataFrame({"A": np.random.permutation(['a', 'b', 'e'] * 20),
                               "B": np.random.permutation([1, 3] * 30),
                               "C": np.random.permutation([0.1, -0.1, 0.2, 0.2] * 15),
                               "D": np.random.permutation([True, False] * 30)})
        for col in ["A", "B", "C", "D"]:
            X[col] = X[col].astype('category')
            X_test[col] = X_test[col].astype('category')
        params = {
            'objective': 'binary',
            'metric': 'binary_logloss',
            'verbose': -1
        }
        lgb_train = lgb.Dataset(X, y)
        gbm0 = lgb.train(params, lgb_train, num_boost_round=10, verbose_eval=False)
        pred0 = gbm0.predict(X_test)
        lgb_train = lgb.Dataset(X, pd.DataFrame(y))  # also test that label can be one-column pd.DataFrame
        gbm1 = lgb.train(params, lgb_train, num_boost_round=10, verbose_eval=False,
                         categorical_feature=[0])
        pred1 = gbm1.predict(X_test)
        lgb_train = lgb.Dataset(X, pd.Series(y))  # also test that label can be pd.Series
        gbm2 = lgb.train(params, lgb_train, num_boost_round=10, verbose_eval=False,
                         categorical_feature=['A'])
        pred2 = gbm2.predict(X_test)
        lgb_train = lgb.Dataset(X, y)
        gbm3 = lgb.train(params, lgb_train, num_boost_round=10, verbose_eval=False,
                         categorical_feature=['A', 'B', 'C', 'D'])
        pred3 = gbm3.predict(X_test)
        gbm3.save_model('categorical.model')
        gbm4 = lgb.Booster(model_file='categorical.model')
        pred4 = gbm4.predict(X_test)
        model_str = gbm4.model_to_string()
        gbm4.model_from_string(model_str, False)
        pred5 = gbm4.predict(X_test)
        gbm5 = lgb.Booster({'model_str': model_str})
        pred6 = gbm5.predict(X_test)
        np.testing.assert_almost_equal(pred0, pred1)
        np.testing.assert_almost_equal(pred0, pred2)
        np.testing.assert_almost_equal(pred0, pred3)
        np.testing.assert_almost_equal(pred0, pred4)
        np.testing.assert_almost_equal(pred0, pred5)
        np.testing.assert_almost_equal(pred0, pred6)

    def test_reference_chain(self):
        X = np.random.normal(size=(100, 2))
        y = np.random.normal(size=100)
        tmp_dat = lgb.Dataset(X, y)
        # take subsets and train
        tmp_dat_train = tmp_dat.subset(np.arange(80))
        tmp_dat_val = tmp_dat.subset(np.arange(80, 100)).subset(np.arange(18))
        params = {'objective': 'regression_l2', 'metric': 'rmse'}
        evals_result = {}
        gbm = lgb.train(params, tmp_dat_train, num_boost_round=20,
                        valid_sets=[tmp_dat_train, tmp_dat_val], evals_result=evals_result)
        self.assertEqual(len(evals_result['training']['rmse']), 20)
        self.assertEqual(len(evals_result['valid_1']['rmse']), 20)

    def test_contribs(self):
        X, y = load_breast_cancer(True)
        X_train, X_test, y_train, y_test = train_test_split(X, y, test_size=0.1, random_state=42)
        params = {
            'objective': 'binary',
            'metric': 'binary_logloss',
            'verbose': -1,
        }
        lgb_train = lgb.Dataset(X_train, y_train)
        gbm = lgb.train(params, lgb_train,
                        num_boost_round=20)

        self.assertLess(np.linalg.norm(gbm.predict(X_test, raw_score=True)
                                       - np.sum(gbm.predict(X_test, pred_contrib=True), axis=1)), 1e-4)

    def test_sliced_data(self):
        def train_and_get_predictions(features, labels):
            dataset = lgb.Dataset(features, label=labels)
            lgb_params = {
                'application': 'binary',
                'verbose': -1,
                'min_data': 5,
            }
            gbm = lgb.train(
                params=lgb_params,
                train_set=dataset,
                num_boost_round=10,
            )
            return gbm.predict(features)

        num_samples = 100
        features = np.random.rand(num_samples, 5)
        positive_samples = int(num_samples * 0.25)
        labels = np.append(
            np.ones(positive_samples, dtype=np.float32),
            np.zeros(num_samples - positive_samples, dtype=np.float32),
        )
        # test sliced labels
        origin_pred = train_and_get_predictions(features, labels)
        stacked_labels = np.column_stack((labels, np.ones(num_samples, dtype=np.float32)))
        sliced_labels = stacked_labels[:, 0]
        sliced_pred = train_and_get_predictions(features, sliced_labels)
        np.testing.assert_almost_equal(origin_pred, sliced_pred)
        # append some columns
        stacked_features = np.column_stack((np.ones(num_samples, dtype=np.float32), features))
        stacked_features = np.column_stack((np.ones(num_samples, dtype=np.float32), stacked_features))
        stacked_features = np.column_stack((stacked_features, np.ones(num_samples, dtype=np.float32)))
        stacked_features = np.column_stack((stacked_features, np.ones(num_samples, dtype=np.float32)))
        # append some rows
        stacked_features = np.concatenate((np.ones(9, dtype=np.float32).reshape((1, 9)), stacked_features), axis=0)
        stacked_features = np.concatenate((np.ones(9, dtype=np.float32).reshape((1, 9)), stacked_features), axis=0)
        stacked_features = np.concatenate((stacked_features, np.ones(9, dtype=np.float32).reshape((1, 9))), axis=0)
        stacked_features = np.concatenate((stacked_features, np.ones(9, dtype=np.float32).reshape((1, 9))), axis=0)
        # test sliced 2d matrix
        sliced_features = stacked_features[2:102, 2:7]
        self.assertTrue(np.all(sliced_features == features))
        sliced_pred = train_and_get_predictions(sliced_features, sliced_labels)
        np.testing.assert_almost_equal(origin_pred, sliced_pred)
        # test sliced CSR
        stacked_csr = csr_matrix(stacked_features)
        sliced_csr = stacked_csr[2:102, 2:7]
        self.assertTrue(np.all(sliced_csr == features))
        sliced_pred = train_and_get_predictions(sliced_csr, sliced_labels)
        np.testing.assert_almost_equal(origin_pred, sliced_pred)

    def test_monotone_constraint(self):
        def is_increasing(y):
            return (np.diff(y) >= 0.0).all()

        def is_decreasing(y):
            return (np.diff(y) <= 0.0).all()

        def is_correctly_constrained(learner):
            n = 200
            variable_x = np.linspace(0, 1, n).reshape((n, 1))
            fixed_xs_values = np.linspace(0, 1, n)
            for i in range(n):
                fixed_x = fixed_xs_values[i] * np.ones((n, 1))
                monotonically_increasing_x = np.column_stack((variable_x, fixed_x))
                monotonically_increasing_y = learner.predict(monotonically_increasing_x)
                monotonically_decreasing_x = np.column_stack((fixed_x, variable_x))
                monotonically_decreasing_y = learner.predict(monotonically_decreasing_x)
                if not (is_increasing(monotonically_increasing_y) and is_decreasing(monotonically_decreasing_y)):
                    return False
            return True

        number_of_dpoints = 3000
        x1_positively_correlated_with_y = np.random.random(size=number_of_dpoints)
        x2_negatively_correlated_with_y = np.random.random(size=number_of_dpoints)
        x = np.column_stack((x1_positively_correlated_with_y, x2_negatively_correlated_with_y))
        zs = np.random.normal(loc=0.0, scale=0.01, size=number_of_dpoints)
        y = (5 * x1_positively_correlated_with_y
             + np.sin(10 * np.pi * x1_positively_correlated_with_y)
             - 5 * x2_negatively_correlated_with_y
             - np.cos(10 * np.pi * x2_negatively_correlated_with_y)
             + zs)
        trainset = lgb.Dataset(x, label=y)
        params = {
            'min_data': 20,
            'num_leaves': 20,
            'monotone_constraints': '1,-1'
        }
        constrained_model = lgb.train(params, trainset)
        self.assertTrue(is_correctly_constrained(constrained_model))

    def test_refit(self):
        X, y = load_breast_cancer(True)
        X_train, X_test, y_train, y_test = train_test_split(X, y, test_size=0.1, random_state=42)
        params = {
            'objective': 'binary',
            'metric': 'binary_logloss',
            'verbose': -1,
            'min_data': 10
        }
        lgb_train = lgb.Dataset(X_train, y_train)
        gbm = lgb.train(params, lgb_train, num_boost_round=20)
        err_pred = log_loss(y_test, gbm.predict(X_test))
        new_gbm = gbm.refit(X_test, y_test)
        new_err_pred = log_loss(y_test, new_gbm.predict(X_test))
        self.assertGreater(err_pred, new_err_pred)

    def test_mape_rf(self):
        X, y = load_boston(True)
        params = {
            'boosting_type': 'rf',
            'objective': 'mape',
            'verbose': -1,
            'bagging_freq': 1,
            'bagging_fraction': 0.8,
            'feature_fraction': 0.8,
            'boost_from_average': True
        }
        lgb_train = lgb.Dataset(X, y)
        gbm = lgb.train(params, lgb_train, num_boost_round=20)
        pred = gbm.predict(X)
        pred_mean = pred.mean()
        self.assertGreater(pred_mean, 20)

    def test_mape_dart(self):
        X, y = load_boston(True)
        params = {
            'boosting_type': 'dart',
            'objective': 'mape',
            'verbose': -1,
            'bagging_freq': 1,
            'bagging_fraction': 0.8,
            'feature_fraction': 0.8,
            'boost_from_average': False
        }
        lgb_train = lgb.Dataset(X, y)
        gbm = lgb.train(params, lgb_train, num_boost_round=40)
        pred = gbm.predict(X)
        pred_mean = pred.mean()
        self.assertGreater(pred_mean, 18)

    def test_constant_features(self, y_true=None, expected_pred=None, more_params=None):
        if y_true is not None and expected_pred is not None:
            X_train = np.ones((len(y_true), 1))
            y_train = np.array(y_true)
            params = {
                'objective': 'regression',
                'num_class': 1,
                'verbose': -1,
                'min_data': 1,
                'num_leaves': 2,
                'learning_rate': 1,
                'min_data_in_bin': 1,
                'boost_from_average': True
            }
            params.update(more_params)
            lgb_train = lgb.Dataset(X_train, y_train, params=params)
            gbm = lgb.train(params, lgb_train,
                            num_boost_round=2)
            pred = gbm.predict(X_train)
            self.assertTrue(np.allclose(pred, expected_pred))

    def test_constant_features_regression(self):
        params = {
            'objective': 'regression'
        }
        self.test_constant_features([0.0, 10.0, 0.0, 10.0], 5.0, params)
        self.test_constant_features([0.0, 1.0, 2.0, 3.0], 1.5, params)
        self.test_constant_features([-1.0, 1.0, -2.0, 2.0], 0.0, params)

    def test_constant_features_binary(self):
        params = {
            'objective': 'binary'
        }
        self.test_constant_features([0.0, 10.0, 0.0, 10.0], 0.5, params)
        self.test_constant_features([0.0, 1.0, 2.0, 3.0], 0.75, params)

    def test_constant_features_multiclass(self):
        params = {
            'objective': 'multiclass',
            'num_class': 3
        }
        self.test_constant_features([0.0, 1.0, 2.0, 0.0], [0.5, 0.25, 0.25], params)
        self.test_constant_features([0.0, 1.0, 2.0, 1.0], [0.25, 0.5, 0.25], params)

    def test_constant_features_multiclassova(self):
        params = {
            'objective': 'multiclassova',
            'num_class': 3
        }
        self.test_constant_features([0.0, 1.0, 2.0, 0.0], [0.5, 0.25, 0.25], params)
        self.test_constant_features([0.0, 1.0, 2.0, 1.0], [0.25, 0.5, 0.25], params)

<<<<<<< HEAD
    def test_train_and_valid_metric(self):
        X, y = load_boston(True)
        X_train, X_test, y_train, y_test = train_test_split(X, y, test_size=0.1, random_state=42)
        params = {
            'train_metric': ['l2'],
            'valid_metric': ['l1', 'l2'],
            'verbose': -1
        }
        lgb_train = lgb.Dataset(X_train, y_train)
        lgb_eval = lgb.Dataset(X_test, y_test, reference=lgb_train)
        evals_result = {}
        gbm = lgb.train(params, lgb_train,
                        num_boost_round=10,
                        valid_sets=[lgb_train, lgb_eval, lgb_eval],
                        verbose_eval=False,
                        evals_result=evals_result)
        self.assertTrue('l2' in evals_result['training'])
        self.assertTrue('l1' in evals_result['valid_1'])
        self.assertTrue('l2' in evals_result['valid_1'])
        self.assertTrue('l1' in evals_result['valid_2'])
        self.assertTrue('l2' in evals_result['valid_2'])
=======
    def test_fpreproc(self):
        def preprocess_data(dtrain, dtest, params):
            train_data = dtrain.construct().get_data()
            test_data = dtest.construct().get_data()
            train_data[:, 0] += 1
            test_data[:, 0] += 1
            dtrain.label[-5:] = 3
            dtest.label[-5:] = 3
            dtrain = lgb.Dataset(train_data, dtrain.label)
            dtest = lgb.Dataset(test_data, dtest.label, reference=dtrain)
            params['num_class'] = 4
            return dtrain, dtest, params

        X, y = load_iris(True)
        dataset = lgb.Dataset(X, y, free_raw_data=False)
        params = {'objective': 'multiclass', 'num_class': 3, 'verbose': -1}
        results = lgb.cv(params, dataset, num_boost_round=10, fpreproc=preprocess_data)
        self.assertIn('multi_logloss-mean', results)
        self.assertEqual(len(results['multi_logloss-mean']), 10)
>>>>>>> 2323cb3b
<|MERGE_RESOLUTION|>--- conflicted
+++ resolved
@@ -809,29 +809,6 @@
         self.test_constant_features([0.0, 1.0, 2.0, 0.0], [0.5, 0.25, 0.25], params)
         self.test_constant_features([0.0, 1.0, 2.0, 1.0], [0.25, 0.5, 0.25], params)
 
-<<<<<<< HEAD
-    def test_train_and_valid_metric(self):
-        X, y = load_boston(True)
-        X_train, X_test, y_train, y_test = train_test_split(X, y, test_size=0.1, random_state=42)
-        params = {
-            'train_metric': ['l2'],
-            'valid_metric': ['l1', 'l2'],
-            'verbose': -1
-        }
-        lgb_train = lgb.Dataset(X_train, y_train)
-        lgb_eval = lgb.Dataset(X_test, y_test, reference=lgb_train)
-        evals_result = {}
-        gbm = lgb.train(params, lgb_train,
-                        num_boost_round=10,
-                        valid_sets=[lgb_train, lgb_eval, lgb_eval],
-                        verbose_eval=False,
-                        evals_result=evals_result)
-        self.assertTrue('l2' in evals_result['training'])
-        self.assertTrue('l1' in evals_result['valid_1'])
-        self.assertTrue('l2' in evals_result['valid_1'])
-        self.assertTrue('l1' in evals_result['valid_2'])
-        self.assertTrue('l2' in evals_result['valid_2'])
-=======
     def test_fpreproc(self):
         def preprocess_data(dtrain, dtest, params):
             train_data = dtrain.construct().get_data()
@@ -851,4 +828,25 @@
         results = lgb.cv(params, dataset, num_boost_round=10, fpreproc=preprocess_data)
         self.assertIn('multi_logloss-mean', results)
         self.assertEqual(len(results['multi_logloss-mean']), 10)
->>>>>>> 2323cb3b
+
+    def test_train_and_valid_metric(self):
+        X, y = load_boston(True)
+        X_train, X_test, y_train, y_test = train_test_split(X, y, test_size=0.1, random_state=42)
+        params = {
+            'train_metric': ['l2'],
+            'valid_metric': ['l1', 'l2'],
+            'verbose': -1
+        }
+        lgb_train = lgb.Dataset(X_train, y_train)
+        lgb_eval = lgb.Dataset(X_test, y_test, reference=lgb_train)
+        evals_result = {}
+        gbm = lgb.train(params, lgb_train,
+                        num_boost_round=10,
+                        valid_sets=[lgb_train, lgb_eval, lgb_eval],
+                        verbose_eval=False,
+                        evals_result=evals_result)
+        self.assertTrue('l2' in evals_result['training'])
+        self.assertTrue('l1' in evals_result['valid_1'])
+        self.assertTrue('l2' in evals_result['valid_1'])
+        self.assertTrue('l1' in evals_result['valid_2'])
+        self.assertTrue('l2' in evals_result['valid_2'])