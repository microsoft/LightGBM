if(__INTEGRATE_OPENCL)
  cmake_minimum_required(VERSION 3.11)
elseif(USE_GPU OR APPLE)
  cmake_minimum_required(VERSION 3.2)
else()
  cmake_minimum_required(VERSION 2.8)
endif()

PROJECT(lightgbm)

OPTION(USE_MPI "Enable MPI-based parallel learning" OFF)
OPTION(USE_OPENMP "Enable OpenMP" ON)
OPTION(USE_GPU "Enable GPU-accelerated training" OFF)
OPTION(USE_SWIG "Enable SWIG to generate Java API" OFF)
OPTION(USE_HDFS "Enable HDFS support (EXPERIMENTAL)" OFF)
OPTION(USE_TIMETAG "Set to ON to output time costs" OFF)
OPTION(USE_DEBUG "Set to ON for Debug mode" OFF)
OPTION(BUILD_STATIC_LIB "Build static library" OFF)
<<<<<<< HEAD
OPTION(BUILD_FOR_R "Set to ON if building lib_lightgbm for use with the R package" OFF)
OPTION(__INTEGRATE_OPENCL "Set to ON if building lib_lightgbm with the OpenCL ICD Loader and its dependencies included" OFF)
=======
OPTION(__BUILD_FOR_R "Set to ON if building lib_lightgbm for use with the R package" OFF)
>>>>>>> 571cad7e

if(APPLE)
    OPTION(APPLE_OUTPUT_DYLIB "Output dylib shared library" OFF)
endif(APPLE)

if(__INTEGRATE_OPENCL)
  set(__INTEGRATE_OPENCL ON CACHE BOOL "" FORCE)
  set(USE_GPU OFF CACHE BOOL "" FORCE)
  message(STATUS "Building library with integrated OpenCL components")
endif()

if(CMAKE_CXX_COMPILER_ID STREQUAL "GNU")
  if(CMAKE_CXX_COMPILER_VERSION VERSION_LESS "4.8.2")
    message(FATAL_ERROR "Insufficient gcc version")
  endif()
elseif(CMAKE_CXX_COMPILER_ID STREQUAL "Clang")
  if(CMAKE_CXX_COMPILER_VERSION VERSION_LESS "3.8")
    message(FATAL_ERROR "Insufficient Clang version")
  endif()
elseif(CMAKE_CXX_COMPILER_ID STREQUAL "AppleClang")
  if(CMAKE_CXX_COMPILER_VERSION VERSION_LESS "8.1.0")
    message(FATAL_ERROR "Insufficient AppleClang version")
  endif()
  cmake_minimum_required(VERSION 3.16)
elseif(MSVC)
  if(MSVC_VERSION LESS 1900)
    message(FATAL_ERROR "The compiler ${CMAKE_CXX_COMPILER} doesn't support required C++11 features. Please use a newer MSVC.")
  endif()
  cmake_minimum_required(VERSION 3.8)
endif()

if(USE_SWIG)
  find_package(SWIG REQUIRED)
  find_package(Java REQUIRED)
  find_package(JNI REQUIRED)
  include(UseJava)
  include(UseSWIG)
  set(SWIG_CXX_EXTENSION "cxx")
  set(SWIG_EXTRA_LIBRARIES "")
  set(SWIG_JAVA_EXTRA_FILE_EXTENSIONS ".java" "JNI.java")
  set(SWIG_MODULE_JAVA_LANGUAGE "JAVA")
  set(SWIG_MODULE_JAVA_SWIG_LANGUAGE_FLAG "java")
  set(CMAKE_SWIG_OUTDIR "${CMAKE_CURRENT_BINARY_DIR}/java")
  include_directories(Java_INCLUDE_DIRS)
  include_directories(JNI_INCLUDE_DIRS)
  include_directories($ENV{JAVA_HOME}/include)
  if(WIN32)
      FILE(MAKE_DIRECTORY "${CMAKE_CURRENT_BINARY_DIR}/com/microsoft/ml/lightgbm/windows/x86_64")
      include_directories($ENV{JAVA_HOME}/include/win32)
  elseif(APPLE)
      FILE(MAKE_DIRECTORY "${CMAKE_CURRENT_BINARY_DIR}/com/microsoft/ml/lightgbm/osx/x86_64")
      include_directories($ENV{JAVA_HOME}/include/darwin)
  else()
      FILE(MAKE_DIRECTORY "${CMAKE_CURRENT_BINARY_DIR}/com/microsoft/ml/lightgbm/linux/x86_64")
      include_directories($ENV{JAVA_HOME}/include/linux)
  endif()
endif(USE_SWIG)

if(__BUILD_FOR_R)
    list(APPEND CMAKE_MODULE_PATH "${PROJECT_SOURCE_DIR}/cmake/modules")
    find_package(LibR REQUIRED)
    message(STATUS "LIBR_EXECUTABLE: ${LIBR_EXECUTABLE}")
    message(STATUS "LIBR_INCLUDE_DIRS: ${LIBR_INCLUDE_DIRS}")
    message(STATUS "LIBR_CORE_LIBRARY: ${LIBR_CORE_LIBRARY}")
    include_directories(${LIBR_INCLUDE_DIRS})
    ADD_DEFINITIONS(-DLGB_R_BUILD)
endif(__BUILD_FOR_R)

if(USE_TIMETAG)
    ADD_DEFINITIONS(-DTIMETAG)
endif(USE_TIMETAG)

if(USE_DEBUG)
    ADD_DEFINITIONS(-DDEBUG)
endif(USE_DEBUG)

if(USE_MPI)
    find_package(MPI REQUIRED)
    ADD_DEFINITIONS(-DUSE_MPI)
    MESSAGE(STATUS "MPI libraries: " ${MPI_LIBRARIES})
    MESSAGE(STATUS "MPI C++ libraries: " ${MPI_CXX_LIBRARIES})
else()
    ADD_DEFINITIONS(-DUSE_SOCKET)
endif(USE_MPI)

if(USE_OPENMP)
    find_package(OpenMP REQUIRED)
    SET(CMAKE_CXX_FLAGS "${CMAKE_CXX_FLAGS} ${OpenMP_CXX_FLAGS}")
else()
    # Ignore unknown #pragma warning
    if((CMAKE_CXX_COMPILER_ID STREQUAL "Clang")
      OR (CMAKE_CXX_COMPILER_ID STREQUAL "GNU"))
        set(CMAKE_CXX_FLAGS "${CMAKE_CXX_FLAGS} -Wno-unknown-pragmas")
    endif()
endif(USE_OPENMP)

if(USE_GPU)
    SET(BOOST_COMPUTE_HEADER_DIR ${PROJECT_SOURCE_DIR}/compute/include)
    include_directories(${BOOST_COMPUTE_HEADER_DIR})
    find_package(OpenCL REQUIRED)
    include_directories(${OpenCL_INCLUDE_DIRS})
    MESSAGE(STATUS "OpenCL include directory: " ${OpenCL_INCLUDE_DIRS})
    if (WIN32)
        set(Boost_USE_STATIC_LIBS ON)
    endif()
    find_package(Boost 1.56.0 COMPONENTS filesystem system REQUIRED)
    if (WIN32)
        # disable autolinking in boost
        add_definitions(-DBOOST_ALL_NO_LIB)
    endif()
    include_directories(${Boost_INCLUDE_DIRS})
    ADD_DEFINITIONS(-DUSE_GPU)
endif(USE_GPU)

if(__INTEGRATE_OPENCL)
    if(WIN32)
        include(CMakeIntegratedOpenCL.cmake)
        ADD_DEFINITIONS(-DUSE_GPU)
    else()
        message(FATAL_ERROR "Integrated OpenCL build is available only for Windows")
    endif(WIN32)
endif(__INTEGRATE_OPENCL)

if(USE_HDFS)
    find_package(JNI REQUIRED)
    find_path(HDFS_INCLUDE_DIR hdfs.h REQUIRED)
    find_library(HDFS_LIB NAMES hdfs REQUIRED)
    include_directories(${HDFS_INCLUDE_DIR})
    ADD_DEFINITIONS(-DUSE_HDFS)
    SET(HDFS_CXX_LIBRARIES ${HDFS_LIB} ${JAVA_JVM_LIBRARY})
endif(USE_HDFS)

include(CheckCXXSourceCompiles)
check_cxx_source_compiles("
#include <xmmintrin.h>
int main() {
  int a = 0;
  _mm_prefetch(&a, _MM_HINT_NTA);
  return 0;
}
" MM_PREFETCH)

if(${MM_PREFETCH})
  message(STATUS "Using _mm_prefetch")
  ADD_DEFINITIONS(-DMM_PREFETCH)
endif()

include(CheckCXXSourceCompiles)
check_cxx_source_compiles("
#include <mm_malloc.h>
int main() {
  char *a = (char*)_mm_malloc(8, 16);
  _mm_free(a);
  return 0;
}
" MM_MALLOC)

if(${MM_MALLOC})
  message(STATUS "Using _mm_malloc")
  ADD_DEFINITIONS(-DMM_MALLOC)
endif()

if(UNIX OR MINGW OR CYGWIN)
    SET(CMAKE_CXX_FLAGS "${CMAKE_CXX_FLAGS} -std=c++11 -pthread -Wextra -Wall -Wno-ignored-attributes -Wno-unknown-pragmas -Wno-return-type")
    if(USE_DEBUG)
        SET(CMAKE_CXX_FLAGS "${CMAKE_CXX_FLAGS} -g -O0")
    else()
        SET(CMAKE_CXX_FLAGS "${CMAKE_CXX_FLAGS} -O3")
    endif()
    if(USE_SWIG)
        SET(CMAKE_CXX_FLAGS "${CMAKE_CXX_FLAGS} -fno-strict-aliasing")
    endif()
endif()

if(WIN32 AND MINGW)
    SET(CMAKE_CXX_FLAGS "${CMAKE_CXX_FLAGS} -static-libstdc++")
endif()

if(MSVC)
    SET(variables
        CMAKE_C_FLAGS_DEBUG
        CMAKE_C_FLAGS_MINSIZEREL
        CMAKE_C_FLAGS_RELEASE
        CMAKE_C_FLAGS_RELWITHDEBINFO
        CMAKE_CXX_FLAGS_DEBUG
        CMAKE_CXX_FLAGS_MINSIZEREL
        CMAKE_CXX_FLAGS_RELEASE
        CMAKE_CXX_FLAGS_RELWITHDEBINFO
    )
    SET(CMAKE_CXX_FLAGS "${CMAKE_CXX_FLAGS} /W4 /MP")
    if(USE_DEBUG)
        SET(CMAKE_CXX_FLAGS "${CMAKE_CXX_FLAGS} /Od")
    else()
        SET(CMAKE_CXX_FLAGS "${CMAKE_CXX_FLAGS} /O2 /Ob2 /Oi /Ot /Oy")
    endif()
else()
    if(NOT USE_DEBUG)
      SET(CMAKE_CXX_FLAGS "${CMAKE_CXX_FLAGS} -fPIC -funroll-loops")
    endif()
endif(MSVC)

SET(LightGBM_HEADER_DIR ${PROJECT_SOURCE_DIR}/include)

SET(EXECUTABLE_OUTPUT_PATH ${PROJECT_SOURCE_DIR})
SET(LIBRARY_OUTPUT_PATH ${PROJECT_SOURCE_DIR})

include_directories(${LightGBM_HEADER_DIR})

if(APPLE)
  if(APPLE_OUTPUT_DYLIB)
    SET(CMAKE_SHARED_LIBRARY_SUFFIX ".dylib")
  else()
    SET(CMAKE_SHARED_LIBRARY_SUFFIX ".so")
  endif()
endif(APPLE)

if(USE_MPI)
  include_directories(${MPI_CXX_INCLUDE_PATH})
endif(USE_MPI)

file(GLOB SOURCES
    src/application/*.cpp
    src/boosting/*.cpp
    src/io/*.cpp
    src/metric/*.cpp
    src/objective/*.cpp
    src/network/*.cpp
    src/treelearner/*.cpp
)

add_executable(lightgbm src/main.cpp ${SOURCES})
list(APPEND SOURCES "src/c_api.cpp")

# Only build the R part of the library if building for
# use with the R package
if(__BUILD_FOR_R)
  list(APPEND SOURCES "src/lightgbm_R.cpp")
endif(__BUILD_FOR_R)

if (BUILD_STATIC_LIB)
  add_library(_lightgbm STATIC ${SOURCES})
else()
  add_library(_lightgbm SHARED ${SOURCES})
endif(BUILD_STATIC_LIB)

if(MSVC)
  set_target_properties(_lightgbm PROPERTIES OUTPUT_NAME "lib_lightgbm")
endif(MSVC)

if(USE_SWIG)
  set_property(SOURCE swig/lightgbmlib.i PROPERTY CPLUSPLUS ON)
  LIST(APPEND swig_options -package com.microsoft.ml.lightgbm)
  set_property(SOURCE swig/lightgbmlib.i PROPERTY SWIG_FLAGS "${swig_options}")
  swig_add_module(_lightgbm_swig java swig/lightgbmlib.i)
  swig_link_libraries(_lightgbm_swig _lightgbm)
  # needed to ensure Linux build does not have lib prefix specified twice, e.g. liblib_lightgbm_swig
  set_target_properties(_lightgbm_swig PROPERTIES PREFIX "")
  # needed in some versions of CMake for VS and MinGW builds to ensure output dll has lib prefix
  set_target_properties(_lightgbm_swig PROPERTIES OUTPUT_NAME "lib_lightgbm_swig")
  if(WIN32)
    if(MINGW OR CYGWIN)
        add_custom_command(TARGET _lightgbm_swig POST_BUILD
            COMMAND "${Java_JAVAC_EXECUTABLE}" -d . java/*.java
            COMMAND "${CMAKE_COMMAND}" -E copy_if_different "${PROJECT_SOURCE_DIR}/lib_lightgbm.dll" com/microsoft/ml/lightgbm/windows/x86_64
            COMMAND "${CMAKE_COMMAND}" -E copy_if_different "${PROJECT_SOURCE_DIR}/lib_lightgbm_swig.dll" com/microsoft/ml/lightgbm/windows/x86_64
            COMMAND "${Java_JAR_EXECUTABLE}" -cf lightgbmlib.jar com)
    else()
        add_custom_command(TARGET _lightgbm_swig POST_BUILD
            COMMAND "${Java_JAVAC_EXECUTABLE}" -d . java/*.java
            COMMAND cp "${PROJECT_SOURCE_DIR}/Release/*.dll" com/microsoft/ml/lightgbm/windows/x86_64
            COMMAND "${Java_JAR_EXECUTABLE}" -cf lightgbmlib.jar com)
    endif()
  elseif(APPLE)
    add_custom_command(TARGET _lightgbm_swig POST_BUILD
            COMMAND "${Java_JAVAC_EXECUTABLE}" -d . java/*.java
            COMMAND cp "${PROJECT_SOURCE_DIR}/*.dylib" com/microsoft/ml/lightgbm/osx/x86_64
            COMMAND cp "${PROJECT_SOURCE_DIR}/lib_lightgbm_swig.jnilib" com/microsoft/ml/lightgbm/osx/x86_64/lib_lightgbm_swig.dylib
            COMMAND "${Java_JAR_EXECUTABLE}" -cf lightgbmlib.jar com)
  else()
    add_custom_command(TARGET _lightgbm_swig POST_BUILD
	    COMMAND "${Java_JAVAC_EXECUTABLE}" -d . java/*.java
	    COMMAND cp "${PROJECT_SOURCE_DIR}/*.so" com/microsoft/ml/lightgbm/linux/x86_64
	    COMMAND "${Java_JAR_EXECUTABLE}" -cf lightgbmlib.jar com)
  endif()
endif(USE_SWIG)

if(USE_MPI)
  TARGET_LINK_LIBRARIES(lightgbm ${MPI_CXX_LIBRARIES})
  TARGET_LINK_LIBRARIES(_lightgbm ${MPI_CXX_LIBRARIES})
endif(USE_MPI)

if(USE_OPENMP)
    if(CMAKE_CXX_COMPILER_ID STREQUAL "AppleClang")
        TARGET_LINK_LIBRARIES(lightgbm OpenMP::OpenMP_CXX)
        TARGET_LINK_LIBRARIES(_lightgbm OpenMP::OpenMP_CXX)
    endif()
endif(USE_OPENMP)

if(USE_GPU)
  TARGET_LINK_LIBRARIES(lightgbm ${OpenCL_LIBRARY} ${Boost_LIBRARIES})
  TARGET_LINK_LIBRARIES(_lightgbm ${OpenCL_LIBRARY} ${Boost_LIBRARIES})
endif(USE_GPU)

if(__INTEGRATE_OPENCL)
  # targets OpenCL and Boost are added in CMakeIntegratedOpenCL.cmake
  add_dependencies(lightgbm OpenCL Boost)
  add_dependencies(_lightgbm OpenCL Boost)
  # variables INTEGRATED_OPENCL_* are set in CMakeIntegratedOpenCL.cmake
  target_include_directories(lightgbm PRIVATE ${INTEGRATED_OPENCL_INCLUDES})
  target_include_directories(_lightgbm PRIVATE ${INTEGRATED_OPENCL_INCLUDES})
  target_compile_definitions(lightgbm PRIVATE ${INTEGRATED_OPENCL_DEFINITIONS})
  target_compile_definitions(_lightgbm PRIVATE ${INTEGRATED_OPENCL_DEFINITIONS})
  target_link_libraries(lightgbm PRIVATE ${INTEGRATED_OPENCL_LIBRARIES})
  target_link_libraries(_lightgbm PRIVATE ${INTEGRATED_OPENCL_LIBRARIES})
endif()

if(USE_HDFS)
  TARGET_LINK_LIBRARIES(lightgbm ${HDFS_CXX_LIBRARIES})
  TARGET_LINK_LIBRARIES(_lightgbm ${HDFS_CXX_LIBRARIES})
endif(USE_HDFS)

if(WIN32)
    if(MINGW OR CYGWIN)
      TARGET_LINK_LIBRARIES(lightgbm Ws2_32)
      TARGET_LINK_LIBRARIES(_lightgbm Ws2_32)
      TARGET_LINK_LIBRARIES(lightgbm IPHLPAPI)
      TARGET_LINK_LIBRARIES(_lightgbm IPHLPAPI)
    endif(MINGW OR CYGWIN)
endif(WIN32)

if(__BUILD_FOR_R)
  if(MSVC)
    TARGET_LINK_LIBRARIES(_lightgbm ${LIBR_MSVC_CORE_LIBRARY})
  else()
    TARGET_LINK_LIBRARIES(_lightgbm ${LIBR_CORE_LIBRARY})
  endif(MSVC)
endif(__BUILD_FOR_R)

install(TARGETS lightgbm _lightgbm
        RUNTIME DESTINATION ${CMAKE_INSTALL_PREFIX}/bin
        LIBRARY DESTINATION ${CMAKE_INSTALL_PREFIX}/lib
        ARCHIVE DESTINATION ${CMAKE_INSTALL_PREFIX}/lib)

install(DIRECTORY ${LightGBM_HEADER_DIR}/LightGBM DESTINATION ${CMAKE_INSTALL_PREFIX}/include)<|MERGE_RESOLUTION|>--- conflicted
+++ resolved
@@ -16,12 +16,8 @@
 OPTION(USE_TIMETAG "Set to ON to output time costs" OFF)
 OPTION(USE_DEBUG "Set to ON for Debug mode" OFF)
 OPTION(BUILD_STATIC_LIB "Build static library" OFF)
-<<<<<<< HEAD
-OPTION(BUILD_FOR_R "Set to ON if building lib_lightgbm for use with the R package" OFF)
+OPTION(__BUILD_FOR_R "Set to ON if building lib_lightgbm for use with the R package" OFF)
 OPTION(__INTEGRATE_OPENCL "Set to ON if building lib_lightgbm with the OpenCL ICD Loader and its dependencies included" OFF)
-=======
-OPTION(__BUILD_FOR_R "Set to ON if building lib_lightgbm for use with the R package" OFF)
->>>>>>> 571cad7e
 
 if(APPLE)
     OPTION(APPLE_OUTPUT_DYLIB "Output dylib shared library" OFF)
