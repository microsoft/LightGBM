#' @importFrom methods is
#' @importFrom R6 R6Class
Dataset <- R6::R6Class(

  classname = "lgb.Dataset",
  cloneable = FALSE,
  public = list(

    # Finalize will free up the handles
    finalize = function() {

      # Check the need for freeing handle
      if (!lgb.is.null.handle(x = private$handle)) {

        # Freeing up handle
        .Call(
          LGBM_DatasetFree_R
          , private$handle
        )
        private$handle <- NULL

      }

      return(invisible(NULL))

    },

    # Initialize will create a starter dataset
    initialize = function(data,
                          params = list(),
                          reference = NULL,
                          colnames = NULL,
                          categorical_feature = NULL,
                          predictor = NULL,
                          free_raw_data = TRUE,
                          used_indices = NULL,
                          info = list(),
                          label = NULL,
                          weight = NULL,
                          init_score = NULL,
                          group = NULL,
                          ...) {

      # validate inputs early to avoid unnecessary computation
      if (!(is.null(reference) || lgb.check.r6.class(object = reference, name = "lgb.Dataset"))) {
          stop("lgb.Dataset: If provided, reference must be a ", sQuote("lgb.Dataset"))
      }
      if (!(is.null(predictor) || lgb.check.r6.class(object = predictor, name = "lgb.Predictor"))) {
          stop("lgb.Dataset: If provided, predictor must be a ", sQuote("lgb.Predictor"))
      }

      # Create known attributes list
      if (!is.null(label)) info[["label"]] <- label
      if (!is.null(weight)) info[["weight"]] <- weight
      if (!is.null(init_score)) info[["init_score"]] <- init_score
      if (!is.null(group)) info[["group"]] <- group

      # Check for additional parameters
      additional_params <- list(...)

      # Check if attribute key is in the known attribute list
      for (key in names(additional_params)) {

        # Store as param
        params[[key]] <- additional_params[[key]]

      }

      # If it's a data.frame, will keep track of the categorical encodings
      if (inherits(data, "data.frame")) {

        if (!nrow(data) || !ncol(data))
          stop("'data' is empty.")

        if (is.null(reference)) {

          # Factors are taken directly in data frames, so should not be supplied
          if (!is.null(categorical_feature))
            stop("Cannot pass 'categorical_feature' for data.frame. Categorical features should be factor columns.")

          # Column names will also be taken directly
          if (!is.null(colnames))
            stop("Cannot pass 'colnames' for data.frame. Column names will be taken from it directly.")
          colnames <- names(data)

          # First check if the column types are all numeric or categorical
          supported_coltypes <- c("numeric", "integer", "logical", "character", "factor", "POSIXct", "Date")
          coltype_is_unsupported <- sapply(data, function(x) !inherits(x, supported_coltypes))
          if (any(coltype_is_unsupported))
            stop("'data' contains unsupported column types.")

          # Ordered factors are not supported, so it will warn if there's any
          has_ordered_factor <- sapply(data, is.ordered)
          if (any(has_ordered_factor))
            warning("Warning: ordered factors are not supported, will interpret them as unordered.")

          # For faster conversions between types
          data <- data.table::as.data.table(data)

          # Now see if there are any categorical columns that will be encoded
          cols_char <- sapply(data, is.character)
          if (any(cols_char)) {
            names_cols_char <- names(data)[cols_char]
            data[, (names_cols_char) := lapply(.SD, factor), .SDcols = names_cols_char]
          }
          cols_factor <- sapply(data, is.factor)
          if (any(cols_factor)) {
            categorical_feature <- names(data)[cols_factor]
            data[, (categorical_feature) := lapply(.SD, factor), .SDcols = categorical_feature]
            private$factor_levels <- lapply(data[, categorical_feature, with = FALSE], levels)
            encode_categ <- function(x) {
              x <- as.numeric(x)
              x[is.na(x)] <- 0.0
              x <- x - 1.0
              return(x)
            }
            data[
                  , (categorical_feature) := lapply(.SD, encode_categ)
                  , .SDcols = categorical_feature
            ]
          }

          # Finally, convert all columns to numeric and turn it into a matrix
          data <- as.matrix(data[, lapply(.SD, as.numeric)])

        } else {

          # When passing a reference, will take the columns and categorical encodings from it instead
          data <- self$process_data_frame_columns(
            data,
            reference$get_colnames(),
            reference$get_categorical_feature(),
            reference$get_factor_levels()
          )
        }

        private$is_from_data_frame <- TRUE
      }

      # Check for matrix format
      if (is.matrix(data)) {
        # Check whether matrix is the correct type first ("double")
        if (storage.mode(data) != "double") {
          storage.mode(data) <- "double"
        }
      }

      # Setup private attributes
      private$raw_data <- data
      private$params <- params
      private$reference <- reference
      private$colnames <- colnames

      private$categorical_feature <- categorical_feature
      private$predictor <- predictor
      private$free_raw_data <- free_raw_data
      private$used_indices <- sort(used_indices, decreasing = FALSE)
      private$info <- info
      private$version <- 0L

      return(invisible(NULL))

    },

    create_valid = function(data,
                            info = list(),
                            ...) {

      # Create new dataset
      ret <- Dataset$new(
        data = data
        , params = private$params
        , reference = self
        , colnames = private$colnames
        , categorical_feature = private$categorical_feature
        , predictor = private$predictor
        , free_raw_data = private$free_raw_data
        , used_indices = NULL
        , info = info
        , ...
      )

      return(invisible(ret))

    },

    # Dataset constructor
    construct = function() {

      # Check for handle null
      if (!lgb.is.null.handle(x = private$handle)) {
        return(invisible(self))
      }

      # Get feature names
      cnames <- NULL
      if (is.matrix(private$raw_data) || methods::is(private$raw_data, "dgCMatrix")) {
        cnames <- colnames(private$raw_data)
      }

<<<<<<< HEAD
      # set feature names if they not exist
=======
      # set feature names if they do not exist
>>>>>>> adf36d76
      if (is.null(private$colnames) && !is.null(cnames)) {
        private$colnames <- as.character(cnames)
      }

      # Get categorical feature index
      if (!is.null(private$categorical_feature)) {

        # Check for character name
        if (is.character(private$categorical_feature)) {

            cate_indices <- as.list(match(private$categorical_feature, private$colnames) - 1L)

            # Provided indices, but some indices are missing?
            if (sum(is.na(cate_indices)) > 0L) {
              stop(
                "lgb.self.get.handle: supplied an unknown feature in categorical_feature: "
                , sQuote(private$categorical_feature[is.na(cate_indices)])
              )
            }

          } else {

            # Check if more categorical features were output over the feature space
            if (max(private$categorical_feature) > length(private$colnames)) {
              stop(
                "lgb.self.get.handle: supplied a too large value in categorical_feature: "
                , max(private$categorical_feature)
                , " but only "
                , length(private$colnames)
                , " features"
              )
            }

            # Store indices as [0, n-1] indexed instead of [1, n] indexed
            cate_indices <- as.list(private$categorical_feature - 1L)

          }

        # Store indices for categorical features
        private$params$categorical_feature <- cate_indices

      }

      # Check has header or not
      has_header <- FALSE
      if (!is.null(private$params$has_header) || !is.null(private$params$header)) {
        params_has_header <- tolower(as.character(private$params$has_header)) == "true"
        params_header <- tolower(as.character(private$params$header)) == "true"
        if (params_has_header || params_header) {
          has_header <- TRUE
        }
      }

      # Generate parameter str
      params_str <- lgb.params2str(params = private$params)

      # Get handle of reference dataset
      ref_handle <- NULL
      if (!is.null(private$reference)) {
        ref_handle <- private$reference$.__enclos_env__$private$get_handle()
      }

      # Not subsetting
      if (is.null(private$used_indices)) {

        # Are we using a data file?
        if (is.character(private$raw_data)) {

          handle <- .Call(
            LGBM_DatasetCreateFromFile_R
            , private$raw_data
            , params_str
            , ref_handle
          )

        } else if (is.matrix(private$raw_data)) {

          # Are we using a matrix?
          handle <- .Call(
            LGBM_DatasetCreateFromMat_R
            , private$raw_data
            , nrow(private$raw_data)
            , ncol(private$raw_data)
            , params_str
            , ref_handle
          )

        } else if (methods::is(private$raw_data, "dgCMatrix")) {
          if (length(private$raw_data@p) > 2147483647L) {
            stop("Cannot support large CSC matrix")
          }
          # Are we using a dgCMatrix (sparsed matrix column compressed)
          handle <- .Call(
            LGBM_DatasetCreateFromCSC_R
            , private$raw_data@p
            , private$raw_data@i
            , private$raw_data@x
            , length(private$raw_data@p)
            , length(private$raw_data@x)
            , nrow(private$raw_data)
            , params_str
            , ref_handle
          )

        } else {

          # Unknown data type
          stop(
            "lgb.Dataset.construct: does not support constructing from "
            , sQuote(class(private$raw_data))
          )

        }

      } else {

        # Reference is empty
        if (is.null(private$reference)) {
          stop("lgb.Dataset.construct: reference cannot be NULL for constructing data subset")
        }

        # Construct subset
        handle <- .Call(
          LGBM_DatasetGetSubset_R
          , ref_handle
          , c(private$used_indices) # Adding c() fixes issue in R v3.5
          , length(private$used_indices)
          , params_str
        )

      }
      if (lgb.is.null.handle(x = handle)) {
        stop("lgb.Dataset.construct: cannot create Dataset handle")
      }
      # Setup class and private type
      class(handle) <- "lgb.Dataset.handle"
      private$handle <- handle

      # Set feature names
      if (!is.null(private$colnames)) {
        self$set_colnames(colnames = private$colnames)
      }

      # Load init score if requested
      if (!is.null(private$predictor) && is.null(private$used_indices)) {

        # Setup initial scores
        init_score <- private$predictor$predict(
          data = private$raw_data
          , rawscore = TRUE
          , reshape = TRUE
        )

        # Not needed to transpose, for is col_marjor
        init_score <- as.vector(init_score)
        private$info$init_score <- init_score

      }

      # Should we free raw data?
      if (isTRUE(private$free_raw_data)) {
        private$raw_data <- NULL
      }

      # Get private information
      if (length(private$info) > 0L) {

        # Set infos
        for (i in seq_along(private$info)) {

          p <- private$info[i]
          self$setinfo(name = names(p), info = p[[1L]])

        }

      }

      # Get label information existence
      if (is.null(self$getinfo(name = "label"))) {
        stop("lgb.Dataset.construct: label should be set")
      }

      return(invisible(self))

    },

    # Dimension function
    dim = function() {

      # Check for handle
      if (!lgb.is.null.handle(x = private$handle)) {

        num_row <- 0L
        num_col <- 0L

        # Get numeric data and numeric features
        .Call(
          LGBM_DatasetGetNumData_R
          , private$handle
          , num_row
        )
        .Call(
          LGBM_DatasetGetNumFeature_R
          , private$handle
          , num_col
        )
        return(
          c(num_row, num_col)
        )

      } else if (is.matrix(private$raw_data) || methods::is(private$raw_data, "dgCMatrix")) {

        # Check if dgCMatrix (sparse matrix column compressed)
        # NOTE: requires Matrix package
        return(dim(private$raw_data))

      } else {

        # Trying to work with unknown dimensions is not possible
        stop(
          "dim: cannot get dimensions before dataset has been constructed, "
          , "please call lgb.Dataset.construct explicitly"
        )

      }

    },

    # Get column names
    get_colnames = function() {

      # Check for handle
      if (!lgb.is.null.handle(x = private$handle)) {
        private$colnames <- .Call(
          LGBM_DatasetGetFeatureNames_R
          , private$handle
        )
        return(private$colnames)

      } else if (is.matrix(private$raw_data) || methods::is(private$raw_data, "dgCMatrix")) {

        # Check if dgCMatrix (sparse matrix column compressed)
        return(colnames(private$raw_data))

      } else {

        # Trying to work with unknown dimensions is not possible
        stop(
          "dim: cannot get dimensions before dataset has been constructed, please call "
          , "lgb.Dataset.construct explicitly"
        )

      }

    },

    # Set column names
    set_colnames = function(colnames) {

      # Check column names non-existence
      if (is.null(colnames)) {
        return(invisible(self))
      }

      # Check empty column names
      colnames <- as.character(colnames)
      if (length(colnames) == 0L) {
        return(invisible(self))
      }

      # Write column names
      private$colnames <- colnames
      if (!lgb.is.null.handle(x = private$handle)) {

        # Merge names with tab separation
        merged_name <- paste0(as.list(private$colnames), collapse = "\t")
        .Call(
          LGBM_DatasetSetFeatureNames_R
          , private$handle
          , merged_name
        )

      }

      return(invisible(self))

    },

    # Get levels used to encode factor variables in data frames
    get_factor_levels = function() {
      return(private$factor_levels)
    },

    get_categorical_feature = function() {
      return(private$categorical_feature)
    },

    get_is_from_data_frame = function() {
      return(private$is_from_data_frame)
    },

    process_data_frame_columns = function(data, colnames, categorical_feature, factor_levels) {
      data <- as.data.table(data)
      if (!is.null(colnames))
        data <- data[, colnames, with = FALSE]
      if (!is.null(factor_levels)) {
        data[
              , (categorical_feature)
                  := mapply(
                      function(col, levs) factor(col, levs),
                      .SD, factor_levels, SIMPLIFY = FALSE
                    )
              , .SDcols = categorical_feature
        ]
        encode_categ <- function(x) {
          x <- as.numeric(x)
          x[is.na(x)] <- 0.0
          x <- x - 1.0
          return(x)
        }
        data[
              , (categorical_feature) := lapply(.SD, encode_categ)
              , .SDcols = categorical_feature
        ]
      } else {
        if (any(sapply(data, function(x) is.character(x) || is.factor(x))))
          stop("'data' contains categorical columns, but 'reference' did not have encodings for them.")
      }
      return(as.matrix(data[, lapply(.SD, as.numeric)]))
    },

    # Get information
    getinfo = function(name) {

      # Create known attributes list
      INFONAMES <- c("label", "weight", "init_score", "group")

      # Check if attribute key is in the known attribute list
      if (!is.character(name) || length(name) != 1L || !name %in% INFONAMES) {
        stop("getinfo: name must one of the following: ", paste0(sQuote(INFONAMES), collapse = ", "))
      }

      # Check for info name and handle
      if (is.null(private$info[[name]])) {

        if (lgb.is.null.handle(x = private$handle)) {
          stop("Cannot perform getinfo before constructing Dataset.")
        }

        # Get field size of info
        info_len <- 0L
        .Call(
          LGBM_DatasetGetFieldSize_R
          , private$handle
          , name
          , info_len
        )

        # Check if info is not empty
        if (info_len > 0L) {

          # Get back fields
          ret <- NULL
          ret <- if (name == "group") {
            integer(info_len) # Integer
          } else {
            numeric(info_len) # Numeric
          }

          .Call(
            LGBM_DatasetGetField_R
            , private$handle
            , name
            , ret
          )

          private$info[[name]] <- ret

        }
      }

      return(private$info[[name]])

    },

    # Set information
    setinfo = function(name, info) {

      # Create known attributes list
      INFONAMES <- c("label", "weight", "init_score", "group")

      # Check if attribute key is in the known attribute list
      if (!is.character(name) || length(name) != 1L || !name %in% INFONAMES) {
        stop("setinfo: name must one of the following: ", paste0(sQuote(INFONAMES), collapse = ", "))
      }

      # Check for type of information
      info <- if (name == "group") {
        as.integer(info) # Integer
      } else {
        as.numeric(info) # Numeric
      }

      # Store information privately
      private$info[[name]] <- info

      if (!lgb.is.null.handle(x = private$handle) && !is.null(info)) {

        if (length(info) > 0L) {

          .Call(
            LGBM_DatasetSetField_R
            , private$handle
            , name
            , info
            , length(info)
          )

          private$version <- private$version + 1L

        }

      }

      return(invisible(self))

    },

    # Slice dataset
    slice = function(idxset, ...) {

      # Perform slicing
      return(
        Dataset$new(
          data = NULL
          , params = private$params
          , reference = self
          , colnames = private$colnames
          , categorical_feature = private$categorical_feature
          , predictor = private$predictor
          , free_raw_data = private$free_raw_data
          , used_indices = sort(idxset, decreasing = FALSE)
          , info = NULL
          , ...
        )
      )

    },

    # [description] Update Dataset parameters. If it has not been constructed yet,
    #               this operation just happens on the R side (updating private$params).
    #               If it has been constructed, parameters will be updated on the C++ side.
    update_params = function(params) {
      if (length(params) == 0L) {
        return(invisible(self))
      }
      if (lgb.is.null.handle(x = private$handle)) {
        private$params <- modifyList(private$params, params)
      } else {
        tryCatch({
          .Call(
            LGBM_DatasetUpdateParamChecking_R
            , lgb.params2str(params = private$params)
            , lgb.params2str(params = params)
          )
        }, error = function(e) {
          # If updating failed but raw data is not available, raise an error because
          # achieving what the user asked for is not possible
          if (is.null(private$raw_data)) {
            stop(e)
          }

          # If updating failed but raw data is available, modify the params
          # on the R side and re-set ("deconstruct") the Dataset
          private$params <- modifyList(private$params, params)
          self$finalize()
        })
      }
      return(invisible(self))

    },

    get_params = function() {
      dataset_params <- unname(unlist(.DATASET_PARAMETERS()))
      ret <- list()
      for (param_key in names(private$params)) {
        if (param_key %in% dataset_params) {
          ret[[param_key]] <- private$params[[param_key]]
        }
      }
      return(ret)
    },

    # Set categorical feature parameter
    set_categorical_feature = function(categorical_feature) {

      # Check for identical input
      if (identical(private$categorical_feature, categorical_feature)) {
        return(invisible(self))
      }

      # Check for empty data
      if (is.null(private$raw_data)) {
        stop("set_categorical_feature: cannot set categorical feature after freeing raw data,
          please set ", sQuote("free_raw_data = FALSE"), " when you construct lgb.Dataset")
      }

      # Overwrite categorical features
      private$categorical_feature <- categorical_feature

      # Finalize and return self
      self$finalize()
      return(invisible(self))

    },

    # Set reference
    set_reference = function(reference) {

      # Set known references
      self$set_categorical_feature(categorical_feature = reference$.__enclos_env__$private$categorical_feature)
      self$set_colnames(colnames = reference$get_colnames())
      private$set_predictor(predictor = reference$.__enclos_env__$private$predictor)

      # Check for identical references
      if (identical(private$reference, reference)) {
        return(invisible(self))
      }

      # Check for empty data
      if (is.null(private$raw_data)) {

        stop("set_reference: cannot set reference after freeing raw data,
          please set ", sQuote("free_raw_data = FALSE"), " when you construct lgb.Dataset")

      }

      # Check for non-existing reference
      if (!is.null(reference)) {

        # Reference is unknown
        if (!lgb.check.r6.class(object = reference, name = "lgb.Dataset")) {
          stop("set_reference: Can only use lgb.Dataset as a reference")
        }

      }

      # Store reference
      private$reference <- reference

      # Finalize and return self
      self$finalize()
      return(invisible(self))

    },

    # Save binary model
    save_binary = function(fname) {

      # Store binary data
      self$construct()
      .Call(
        LGBM_DatasetSaveBinary_R
        , private$handle
        , fname
      )
      return(invisible(self))
    }

  ),
  private = list(
    handle = NULL,
    raw_data = NULL,
    params = list(),
    reference = NULL,
    colnames = NULL,
    categorical_feature = NULL,
    factor_levels = NULL,
    is_from_data_frame = FALSE,
    predictor = NULL,
    free_raw_data = TRUE,
    used_indices = NULL,
    info = NULL,
    version = 0L,

    # Get handle
    get_handle = function() {

      # Get handle and construct if needed
      if (lgb.is.null.handle(x = private$handle)) {
        self$construct()
      }
      return(private$handle)

    },

    # Set predictor
    set_predictor = function(predictor) {

      if (identical(private$predictor, predictor)) {
        return(invisible(self))
      }

      # Check for empty data
      if (is.null(private$raw_data)) {
        stop("set_predictor: cannot set predictor after free raw data,
          please set ", sQuote("free_raw_data = FALSE"), " when you construct lgb.Dataset")
      }

      # Check for empty predictor
      if (!is.null(predictor)) {

        # Predictor is unknown
        if (!lgb.check.r6.class(object = predictor, name = "lgb.Predictor")) {
          stop("set_predictor: Can only use lgb.Predictor as predictor")
        }

      }

      # Store predictor
      private$predictor <- predictor

      # Finalize and return self
      self$finalize()
      return(invisible(self))

    },

    substitute_from_df_cols = function(data, label, weight, init_score,
                                       label_name, weight_name, init_score_name,
                                       env_where_to_substitute) {


      check_is_df_col <- function(var, var_name, data) {
        var_name <- head(as.character(var_name), 1L)
        if (inherits(data, "data.frame") && NROW(var_name) && var_name != "NULL") {
          if (var_name %in% names(data)) {
            var <- data[[var_name]]
            data <- as.data.table(data)[, setdiff(names(data), var_name), with = FALSE]
          } else if (is.character(var) && NROW(var) == 1L && var %in% names(data)) {
            var <- data[[var]]
            data <- as.data.table(data)[, setdiff(names(data), var), with = FALSE]
          }
        }
        return(list(var, data))
      }

      label_name <- head(as.character(label_name), 1L)
      weight_name <- head(as.character(weight_name), 1L)
      init_score_name <- head(as.character(init_score_name), 1L)

      temp <- check_is_df_col(label, label_name, data)
      label <- temp[[1L]]
      data <- temp[[2L]]

      temp <- check_is_df_col(weight, weight_name, data)
      weight <- temp[[1L]]
      data <- temp[[2L]]

      temp <- check_is_df_col(init_score, init_score_name, data)
      init_score <- temp[[1L]]
      data <- temp[[2L]]

      env_where_to_substitute$data <- data
      env_where_to_substitute$label <- label
      env_where_to_substitute$weight <- weight
      env_where_to_substitute$init_score <- init_score
      return(NULL)
    }

  )
)

#' @title Construct \code{lgb.Dataset} object
#' @description Construct \code{lgb.Dataset} object from dense matrix, sparse matrix
#'              or local file (that was created previously by saving an \code{lgb.Dataset}).
#' @param data a \code{matrix} object, a \code{data.frame} object, a \code{dgCMatrix} object,
#' or a character representing a filename.
#'
#' If passing a `data.frame`, will assume that columns are numeric if they are of types
#' numeric, integer, logical, Date, or POSIXct; and will assume they are categorical if
#' they are of types factor or character (ordered factors are taken as unordered).
#' Other column types are not supported.
#' @param params a list of parameters. See
#'               \href{https://lightgbm.readthedocs.io/en/latest/Parameters.html#dataset-parameters}{
#'               The "Dataset Parameters" section of the documentation} for a list of parameters
#'               and valid values.
#' @param reference reference dataset. When LightGBM creates a Dataset, it does some preprocessing like binning
#'                  continuous features into histograms. If you want to apply the same bin boundaries from an existing
#'                  dataset to new \code{data}, pass that existing Dataset to this argument. If the reference passed
#'                  was constructed from a `data.frame`, will also take its column names, column order, column types,
#'                  and levels of factor columns.
#' @param colnames names of columns
#' @param categorical_feature categorical features. This can either be a character vector of feature
#'                            names or an integer vector with the indices of the features (e.g.
#'                            \code{c(1L, 10L)} to say "the first and tenth columns").
#' @param free_raw_data LightGBM constructs its data format, called a "Dataset", from tabular data.
#'                      By default, that Dataset object on the R side does not keep a copy of the raw data.
#'                      This reduces LightGBM's memory consumption, but it means that the Dataset object
#'                      cannot be changed after it has been constructed. If you'd prefer to be able to
#'                      change the Dataset object after construction, set \code{free_raw_data = FALSE}.
#' @param info a list of information of the \code{lgb.Dataset} object
#' @param label Label of the data (target variable). Should be a numeric vector.
#' If `data` is a `data.frame`, can also specify it as a column name, passed either as a character
#' variable or as a name.
#' @param weight Weight for each instance/observation. Should be a numeric vector.
#' If `data` is a `data.frame`, can also specify it as a column name, passed either as a character
#' variable or as a name.
#' @param init_score Init score for Dataset. Should be a numeric vector.
#' If `data` is a `data.frame`, can also specify it as a column name, passed either as a character
#' variable or as a name.
#' @param group Group/query data, as integer vector. Only used in the learning-to-rank task.
#' sum(group) = nrow(data).
#' For example, if you have a 100-document dataset with `group = c(10, 20, 40, 10, 10, 10)`,
#' that means that you have 6 groups, where the first 10 records are in the first group,
#' records 11-30 are in the second group, records 31-70 are in the third group, etc.
#' @param ... other information to pass to \code{info} or parameters pass to \code{params}
#'
#' @return constructed dataset
#'
#' @examples
#' \donttest{
#' data(agaricus.train, package = "lightgbm")
#' train <- agaricus.train
#' dtrain <- lgb.Dataset(train$data, label = train$label)
#' data_file <- tempfile(fileext = ".data")
#' lgb.Dataset.save(dtrain, data_file)
#' dtrain <- lgb.Dataset(data_file)
#' lgb.Dataset.construct(dtrain)
#' }
#' @export
lgb.Dataset <- function(data,
                        params = list(),
                        reference = NULL,
                        colnames = NULL,
                        categorical_feature = NULL,
                        free_raw_data = TRUE,
                        info = list(),
                        label = NULL,
                        weight = NULL,
                        init_score = NULL,
                        group = NULL,
                        ...) {
  # Take variables from column names if appropriate
  if (is.data.frame(data)) {
    Dataset$private_methods$substitute_from_df_cols(
      data, label, weight, init_score,
      substitute(label), substitute(weight), substitute(init_score),
      environment()
    )
  }

  # Create new dataset
  return(
    invisible(Dataset$new(
      data = data
      , params = params
      , reference = reference
      , colnames = colnames
      , categorical_feature = categorical_feature
      , predictor = NULL
      , free_raw_data = free_raw_data
      , used_indices = NULL
      , info = info
      , label = label
      , weight = weight
      , init_score = init_score
      , group = group
      , ...
    ))
  )

}

#' @name lgb.Dataset.create.valid
#' @title Construct validation data
#' @description Construct validation data according to training data
#' @param dataset \code{lgb.Dataset} object, training data
#' @param data a \code{matrix} object, a \code{dgCMatrix} object or a character representing a filename
#' @param info a list of information of the \code{lgb.Dataset} object
#' @param ... other information to pass to \code{info}.
#'
#' @return constructed dataset
#'
#' @examples
#' \donttest{
#' data(agaricus.train, package = "lightgbm")
#' train <- agaricus.train
#' dtrain <- lgb.Dataset(train$data, label = train$label)
#' data(agaricus.test, package = "lightgbm")
#' test <- agaricus.test
#' dtest <- lgb.Dataset.create.valid(dtrain, test$data, label = test$label)
#' }
#' @export
lgb.Dataset.create.valid <- function(dataset, data, info = list(), ...) {

  # Check if dataset is not a dataset
  if (!lgb.is.Dataset(x = dataset)) {
    stop("lgb.Dataset.create.valid: input data should be an lgb.Dataset object")
  }

  # Create validation dataset
  return(invisible(dataset$create_valid(data = data, info = info, ...)))

}

#' @name lgb.Dataset.construct
#' @title Construct Dataset explicitly
#' @description Construct Dataset explicitly
#' @param dataset Object of class \code{lgb.Dataset}
#'
#' @examples
#' \donttest{
#' data(agaricus.train, package = "lightgbm")
#' train <- agaricus.train
#' dtrain <- lgb.Dataset(train$data, label = train$label)
#' lgb.Dataset.construct(dtrain)
#' }
#' @return constructed dataset
#' @export
lgb.Dataset.construct <- function(dataset) {

  # Check if dataset is not a dataset
  if (!lgb.is.Dataset(x = dataset)) {
    stop("lgb.Dataset.construct: input data should be an lgb.Dataset object")
  }

  # Construct the dataset
  return(invisible(dataset$construct()))

}

#' @title Dimensions of an \code{lgb.Dataset}
#' @description Returns a vector of numbers of rows and of columns in an \code{lgb.Dataset}.
#' @param x Object of class \code{lgb.Dataset}
#' @param ... other parameters
#'
#' @return a vector of numbers of rows and of columns
#'
#' @details
#' Note: since \code{nrow} and \code{ncol} internally use \code{dim}, they can also
#' be directly used with an \code{lgb.Dataset} object.
#'
#' @examples
#' \donttest{
#' data(agaricus.train, package = "lightgbm")
#' train <- agaricus.train
#' dtrain <- lgb.Dataset(train$data, label = train$label)
#'
#' stopifnot(nrow(dtrain) == nrow(train$data))
#' stopifnot(ncol(dtrain) == ncol(train$data))
#' stopifnot(all(dim(dtrain) == dim(train$data)))
#' }
#' @rdname dim
#' @export
dim.lgb.Dataset <- function(x, ...) {

  # Check if dataset is not a dataset
  if (!lgb.is.Dataset(x = x)) {
    stop("dim.lgb.Dataset: input data should be an lgb.Dataset object")
  }

  return(x$dim())

}

#' @title Handling of column names of \code{lgb.Dataset}
#' @description Only column names are supported for \code{lgb.Dataset}, thus setting of
#'              row names would have no effect and returned row names would be NULL.
#' @param x object of class \code{lgb.Dataset}
#' @param value a list of two elements: the first one is ignored
#'              and the second one is column names
#'
#' @details
#' Generic \code{dimnames} methods are used by \code{colnames}.
#' Since row names are irrelevant, it is recommended to use \code{colnames} directly.
#'
#' @examples
#' \donttest{
#' data(agaricus.train, package = "lightgbm")
#' train <- agaricus.train
#' dtrain <- lgb.Dataset(train$data, label = train$label)
#' lgb.Dataset.construct(dtrain)
#' dimnames(dtrain)
#' colnames(dtrain)
#' colnames(dtrain) <- make.names(seq_len(ncol(train$data)))
#' print(dtrain, verbose = TRUE)
#' }
#' @rdname dimnames.lgb.Dataset
#' @return A list with the dimension names of the dataset
#' @export
dimnames.lgb.Dataset <- function(x) {

  # Check if dataset is not a dataset
  if (!lgb.is.Dataset(x = x)) {
    stop("dimnames.lgb.Dataset: input data should be an lgb.Dataset object")
  }

  # Return dimension names
  return(list(NULL, x$get_colnames()))

}

#' @rdname dimnames.lgb.Dataset
#' @export
`dimnames<-.lgb.Dataset` <- function(x, value) {

  # Check if invalid element list
  if (!identical(class(value), "list") || length(value) != 2L) {
    stop("invalid ", sQuote("value"), " given: must be a list of two elements")
  }

  # Check for unknown row names
  if (!is.null(value[[1L]])) {
    stop("lgb.Dataset does not have rownames")
  }

  if (is.null(value[[2L]])) {

    x$set_colnames(colnames = NULL)
    return(x)

  }

  # Check for unmatching column size
  if (ncol(x) != length(value[[2L]])) {
    stop(
      "can't assign "
      , sQuote(length(value[[2L]]))
      , " colnames to an lgb.Dataset with "
      , sQuote(ncol(x))
      , " columns"
    )
  }

  # Set column names properly, and return
  x$set_colnames(colnames = value[[2L]])
  return(x)

}

#' @title Slice a dataset
#' @description Get a new \code{lgb.Dataset} containing the specified rows of
#'              original \code{lgb.Dataset} object
#' @param dataset Object of class \code{lgb.Dataset}
#' @param idxset an integer vector of indices of rows needed
#' @param ... other parameters (currently not used)
#' @return constructed sub dataset
#'
#' @examples
#' \donttest{
#' data(agaricus.train, package = "lightgbm")
#' train <- agaricus.train
#' dtrain <- lgb.Dataset(train$data, label = train$label)
#'
#' dsub <- lightgbm::slice(dtrain, seq_len(42L))
#' lgb.Dataset.construct(dsub)
#' labels <- lightgbm::getinfo(dsub, "label")
#' }
#' @export
slice <- function(dataset, ...) {
  UseMethod("slice")
}

#' @rdname slice
#' @export
slice.lgb.Dataset <- function(dataset, idxset, ...) {

  # Check if dataset is not a dataset
  if (!lgb.is.Dataset(x = dataset)) {
    stop("slice.lgb.Dataset: input dataset should be an lgb.Dataset object")
  }

  # Return sliced set
  return(invisible(dataset$slice(idxset = idxset, ...)))

}

#' @name getinfo
#' @title Get information of an \code{lgb.Dataset} object
#' @description Get one attribute of a \code{lgb.Dataset}
#' @param dataset Object of class \code{lgb.Dataset}
#' @param name the name of the information field to get (see details)
#' @param ... other parameters
#' @return info data
#'
#' @details
#' The \code{name} field can be one of the following:
#'
#' \itemize{
#'     \item \code{label}: label lightgbm learn from ;
#'     \item \code{weight}: to do a weight rescale ;
#'     \item{\code{group}: used for learning-to-rank tasks. An integer vector describing how to
#'         group rows together as ordered results from the same set of candidate results to be ranked.
#'         For example, if you have a 100-document dataset with \code{group = c(10, 20, 40, 10, 10, 10)},
#'         that means that you have 6 groups, where the first 10 records are in the first group,
#'         records 11-30 are in the second group, etc.}
#'     \item \code{init_score}: initial score is the base prediction lightgbm will boost from.
#' }
#'
#' @examples
#' \donttest{
#' data(agaricus.train, package = "lightgbm")
#' train <- agaricus.train
#' dtrain <- lgb.Dataset(train$data, label = train$label)
#' lgb.Dataset.construct(dtrain)
#'
#' labels <- lightgbm::getinfo(dtrain, "label")
#' lightgbm::setinfo(dtrain, "label", 1 - labels)
#'
#' labels2 <- lightgbm::getinfo(dtrain, "label")
#' stopifnot(all(labels2 == 1 - labels))
#' }
#' @export
getinfo <- function(dataset, ...) {
  UseMethod("getinfo")
}

#' @rdname getinfo
#' @export
getinfo.lgb.Dataset <- function(dataset, name, ...) {

  # Check if dataset is not a dataset
  if (!lgb.is.Dataset(x = dataset)) {
    stop("getinfo.lgb.Dataset: input dataset should be an lgb.Dataset object")
  }

  return(dataset$getinfo(name = name))

}

#' @name setinfo
#' @title Set information of an \code{lgb.Dataset} object
#' @description Set one attribute of a \code{lgb.Dataset}
#' @param dataset Object of class \code{lgb.Dataset}
#' @param name the name of the field to get
#' @param info the specific field of information to set
#' @param ... other parameters
#' @return the dataset you passed in
#'
#' @details
#' The \code{name} field can be one of the following:
#'
#' \itemize{
#'     \item{\code{label}: vector of labels to use as the target variable}
#'     \item{\code{weight}: to do a weight rescale}
#'     \item{\code{init_score}: initial score is the base prediction lightgbm will boost from}
#'     \item{\code{group}: used for learning-to-rank tasks. An integer vector describing how to
#'         group rows together as ordered results from the same set of candidate results to be ranked.
#'         For example, if you have a 100-document dataset with \code{group = c(10, 20, 40, 10, 10, 10)},
#'         that means that you have 6 groups, where the first 10 records are in the first group,
#'         records 11-30 are in the second group, etc.}
#' }
#'
#' @examples
#' \donttest{
#' data(agaricus.train, package = "lightgbm")
#' train <- agaricus.train
#' dtrain <- lgb.Dataset(train$data, label = train$label)
#' lgb.Dataset.construct(dtrain)
#'
#' labels <- lightgbm::getinfo(dtrain, "label")
#' lightgbm::setinfo(dtrain, "label", 1 - labels)
#'
#' labels2 <- lightgbm::getinfo(dtrain, "label")
#' stopifnot(all.equal(labels2, 1 - labels))
#' }
#' @export
setinfo <- function(dataset, ...) {
  UseMethod("setinfo")
}

#' @rdname setinfo
#' @export
setinfo.lgb.Dataset <- function(dataset, name, info, ...) {

  if (!lgb.is.Dataset(x = dataset)) {
    stop("setinfo.lgb.Dataset: input dataset should be an lgb.Dataset object")
  }

  # Set information
  return(invisible(dataset$setinfo(name = name, info = info)))
}

#' @name lgb.Dataset.set.categorical
#' @title Set categorical feature of \code{lgb.Dataset}
#' @description Set the categorical features of an \code{lgb.Dataset} object. Use this function
#'              to tell LightGBM which features should be treated as categorical.
#' @param dataset object of class \code{lgb.Dataset}
#' @param categorical_feature categorical features. This can either be a character vector of feature
#'                            names or an integer vector with the indices of the features (e.g.
#'                            \code{c(1L, 10L)} to say "the first and tenth columns").
#' @return the dataset you passed in
#'
#' @examples
#' \donttest{
#' data(agaricus.train, package = "lightgbm")
#' train <- agaricus.train
#' dtrain <- lgb.Dataset(train$data, label = train$label)
#' data_file <- tempfile(fileext = ".data")
#' lgb.Dataset.save(dtrain, data_file)
#' dtrain <- lgb.Dataset(data_file)
#' lgb.Dataset.set.categorical(dtrain, 1L:2L)
#' }
#' @rdname lgb.Dataset.set.categorical
#' @export
lgb.Dataset.set.categorical <- function(dataset, categorical_feature) {

  if (!lgb.is.Dataset(x = dataset)) {
    stop("lgb.Dataset.set.categorical: input dataset should be an lgb.Dataset object")
  }

  # Set categoricals
  return(invisible(dataset$set_categorical_feature(categorical_feature = categorical_feature)))

}

#' @name lgb.Dataset.set.reference
#' @title Set reference of \code{lgb.Dataset}
#' @description If you want to use validation data, you should set reference to training data
#' @param dataset object of class \code{lgb.Dataset}
#' @param reference object of class \code{lgb.Dataset}
#'
#' @return the dataset you passed in
#'
#' @examples
#' \donttest{
#' data(agaricus.train, package ="lightgbm")
#' train <- agaricus.train
#' dtrain <- lgb.Dataset(train$data, label = train$label)
#' data(agaricus.test, package = "lightgbm")
#' test <- agaricus.test
#' dtest <- lgb.Dataset(test$data, test = train$label)
#' lgb.Dataset.set.reference(dtest, dtrain)
#' }
#' @rdname lgb.Dataset.set.reference
#' @export
lgb.Dataset.set.reference <- function(dataset, reference) {

  # Check if dataset is not a dataset
  if (!lgb.is.Dataset(x = dataset)) {
    stop("lgb.Dataset.set.reference: input dataset should be an lgb.Dataset object")
  }

  # Set reference
  return(invisible(dataset$set_reference(reference = reference)))
}

#' @name lgb.Dataset.save
#' @title Save \code{lgb.Dataset} to a binary file
#' @description Please note that \code{init_score} is not saved in binary file.
#'              If you need it, please set it again after loading Dataset.
#' @param dataset object of class \code{lgb.Dataset}
#' @param fname object filename of output file
#'
#' @return the dataset you passed in
#'
#' @examples
#' \donttest{
#' data(agaricus.train, package = "lightgbm")
#' train <- agaricus.train
#' dtrain <- lgb.Dataset(train$data, label = train$label)
#' lgb.Dataset.save(dtrain, tempfile(fileext = ".bin"))
#' }
#' @export
lgb.Dataset.save <- function(dataset, fname) {

  # Check if dataset is not a dataset
  if (!lgb.is.Dataset(x = dataset)) {
    stop("lgb.Dataset.set: input dataset should be an lgb.Dataset object")
  }

  # File-type is not matching
  if (!is.character(fname)) {
    stop("lgb.Dataset.set: fname should be a character or a file connection")
  }

  # Store binary
  return(invisible(dataset$save_binary(fname = fname)))
}<|MERGE_RESOLUTION|>--- conflicted
+++ resolved
@@ -198,11 +198,7 @@
         cnames <- colnames(private$raw_data)
       }
 
-<<<<<<< HEAD
-      # set feature names if they not exist
-=======
       # set feature names if they do not exist
->>>>>>> adf36d76
       if (is.null(private$colnames) && !is.null(cnames)) {
         private$colnames <- as.character(cnames)
       }
