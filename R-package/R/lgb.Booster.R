#' @importFrom R6 R6Class
#' @importFrom utils modifyList
Booster <- R6::R6Class(
  classname = "lgb.Booster",
  cloneable = FALSE,
  public = list(

    best_iter = -1L,
    best_score = NA_real_,
    params = list(),
    record_evals = list(),

    # Finalize will free up the handles
    finalize = function() {
      .Call(
        LGBM_BoosterFree_R
        , private$handle
      )
      private$handle <- NULL
      return(invisible(NULL))
    },

    # Initialize will create a starter booster
    initialize = function(params = list(),
                          train_set = NULL,
                          modelfile = NULL,
                          model_str = NULL) {

      handle <- NULL

      if (!is.null(train_set)) {

        if (!lgb.is.Dataset(train_set)) {
          stop("lgb.Booster: Can only use lgb.Dataset as training data")
        }
        train_set_handle <- train_set$.__enclos_env__$private$get_handle()
        params <- utils::modifyList(params, train_set$get_params())
        params_str <- lgb.params2str(params = params)
        # Store booster handle
        handle <- .Call(
          LGBM_BoosterCreate_R
          , train_set_handle
          , params_str
        )

        # Create private booster information
        private$train_set <- train_set
        private$train_set_version <- train_set$.__enclos_env__$private$version
        private$num_dataset <- 1L
        private$init_predictor <- train_set$.__enclos_env__$private$predictor

        if (!is.null(private$init_predictor)) {

          # Merge booster
          .Call(
            LGBM_BoosterMerge_R
            , handle
            , private$init_predictor$.__enclos_env__$private$handle
          )

        }

        # Check current iteration
        private$is_predicted_cur_iter <- c(private$is_predicted_cur_iter, FALSE)

      } else if (!is.null(modelfile)) {

        # Do we have a model file as character?
        if (!is.character(modelfile)) {
          stop("lgb.Booster: Can only use a string as model file path")
        }

        modelfile <- path.expand(modelfile)

        # Create booster from model
        handle <- .Call(
          LGBM_BoosterCreateFromModelfile_R
          , modelfile
        )

      } else if (!is.null(model_str)) {

        # Do we have a model_str as character/raw?
        if (!is.raw(model_str) && !is.character(model_str)) {
          stop("lgb.Booster: Can only use a character/raw vector as model_str")
        }

        # Create booster from model
        handle <- .Call(
          LGBM_BoosterLoadModelFromString_R
          , model_str
        )

      } else {

        # Booster non existent
        stop(
          "lgb.Booster: Need at least either training dataset, "
          , "model file, or model_str to create booster instance"
        )

      }

      class(handle) <- "lgb.Booster.handle"
      private$handle <- handle
      private$num_class <- 1L
      .Call(
        LGBM_BoosterGetNumClasses_R
        , private$handle
        , private$num_class
      )

      self$params <- params

      return(invisible(NULL))

    },

    # Set training data name
    set_train_data_name = function(name) {

      # Set name
      private$name_train_set <- name
      return(invisible(self))

    },

    # Add validation data
    add_valid = function(data, name) {

      if (!lgb.is.Dataset(data)) {
        stop("lgb.Booster.add_valid: Can only use lgb.Dataset as validation data")
      }

      if (!identical(data$.__enclos_env__$private$predictor, private$init_predictor)) {
        stop(
          "lgb.Booster.add_valid: Failed to add validation data; "
          , "you should use the same predictor for these data"
        )
      }

      if (!is.character(name)) {
        stop("lgb.Booster.add_valid: Can only use characters as data name")
      }

      # Add validation data to booster
      .Call(
        LGBM_BoosterAddValidData_R
        , private$handle
        , data$.__enclos_env__$private$get_handle()
      )

      private$valid_sets <- c(private$valid_sets, data)
      private$name_valid_sets <- c(private$name_valid_sets, name)
      private$num_dataset <- private$num_dataset + 1L
      private$is_predicted_cur_iter <- c(private$is_predicted_cur_iter, FALSE)

      return(invisible(self))

    },

    reset_parameter = function(params) {

      if (methods::is(self$params, "list")) {
        params <- utils::modifyList(self$params, params)
      }

      params_str <- lgb.params2str(params = params)

      self$restore_handle()

      .Call(
        LGBM_BoosterResetParameter_R
        , private$handle
        , params_str
      )
      self$params <- params

      return(invisible(self))

    },

    # Perform boosting update iteration
    update = function(train_set = NULL, fobj = NULL) {

      if (is.null(train_set)) {
        if (private$train_set$.__enclos_env__$private$version != private$train_set_version) {
          train_set <- private$train_set
        }
      }

      if (!is.null(train_set)) {

        if (!lgb.is.Dataset(train_set)) {
          stop("lgb.Booster.update: Only can use lgb.Dataset as training data")
        }

        if (!identical(train_set$predictor, private$init_predictor)) {
          stop("lgb.Booster.update: Change train_set failed, you should use the same predictor for these data")
        }

        .Call(
          LGBM_BoosterResetTrainingData_R
          , private$handle
          , train_set$.__enclos_env__$private$get_handle()
        )

        private$train_set <- train_set
        private$train_set_version <- train_set$.__enclos_env__$private$version

      }

      # Check if objective is empty
      if (is.null(fobj)) {
        if (private$set_objective_to_none) {
          stop("lgb.Booster.update: cannot update due to null objective function")
        }
        # Boost iteration from known objective
        .Call(
          LGBM_BoosterUpdateOneIter_R
          , private$handle
        )

      } else {

        if (!is.function(fobj)) {
          stop("lgb.Booster.update: fobj should be a function")
        }
        if (!private$set_objective_to_none) {
          self$reset_parameter(params = list(objective = "none"))
          private$set_objective_to_none <- TRUE
        }
        # Perform objective calculation
        gpair <- fobj(private$inner_predict(1L), private$train_set)

        # Check for gradient and hessian as list
        if (is.null(gpair$grad) || is.null(gpair$hess)) {
          stop("lgb.Booster.update: custom objective should
            return a list with attributes (hess, grad)")
        }

        # Return custom boosting gradient/hessian
        .Call(
          LGBM_BoosterUpdateOneIterCustom_R
          , private$handle
          , gpair$grad
          , gpair$hess
          , length(gpair$grad)
        )

      }

      # Loop through each iteration
      for (i in seq_along(private$is_predicted_cur_iter)) {
        private$is_predicted_cur_iter[[i]] <- FALSE
      }

      return(invisible(self))

    },

    # Return one iteration behind
    rollback_one_iter = function() {

      self$restore_handle()

      .Call(
        LGBM_BoosterRollbackOneIter_R
        , private$handle
      )

      # Loop through each iteration
      for (i in seq_along(private$is_predicted_cur_iter)) {
        private$is_predicted_cur_iter[[i]] <- FALSE
      }

      return(invisible(self))

    },

    # Get current iteration
    current_iter = function() {

      self$restore_handle()

      cur_iter <- 0L
      .Call(
        LGBM_BoosterGetCurrentIteration_R
        , private$handle
        , cur_iter
      )
      return(cur_iter)

    },

    # Get upper bound
    upper_bound = function() {

      self$restore_handle()

      upper_bound <- 0.0
      .Call(
        LGBM_BoosterGetUpperBoundValue_R
        , private$handle
        , upper_bound
      )
      return(upper_bound)

    },

    # Get lower bound
    lower_bound = function() {

      self$restore_handle()

      lower_bound <- 0.0
      .Call(
        LGBM_BoosterGetLowerBoundValue_R
        , private$handle
        , lower_bound
      )
      return(lower_bound)

    },

    # Evaluate data on metrics
    eval = function(data, name, feval = NULL) {

      if (!lgb.is.Dataset(data)) {
        stop("lgb.Booster.eval: Can only use lgb.Dataset to eval")
      }

      # Check for identical data
      data_idx <- 0L
      if (identical(data, private$train_set)) {
        data_idx <- 1L
      } else {

        # Check for validation data
        if (length(private$valid_sets) > 0L) {

          for (i in seq_along(private$valid_sets)) {

            # Check for identical validation data with training data
            if (identical(data, private$valid_sets[[i]])) {

              # Found identical data, skip
              data_idx <- i + 1L
              break

            }

          }

        }

      }

      # Check if evaluation was not done
      if (data_idx == 0L) {

        # Add validation data by name
        self$add_valid(data, name)
        data_idx <- private$num_dataset

      }

      # Evaluate data
      return(
        private$inner_eval(
          data_name = name
          , data_idx = data_idx
          , feval = feval
        )
      )

    },

    # Evaluation training data
    eval_train = function(feval = NULL) {
      return(private$inner_eval(private$name_train_set, 1L, feval))
    },

    # Evaluation validation data
    eval_valid = function(feval = NULL) {

      ret <- list()

      if (length(private$valid_sets) <= 0L) {
        return(ret)
      }

      for (i in seq_along(private$valid_sets)) {
        ret <- append(
          x = ret
          , values = private$inner_eval(private$name_valid_sets[[i]], i + 1L, feval)
        )
      }

      return(ret)

    },

    # Save model
    save_model = function(filename, num_iteration = NULL, feature_importance_type = 0L) {

      self$restore_handle()

      if (is.null(num_iteration)) {
        num_iteration <- self$best_iter
      }

      filename <- path.expand(filename)

      .Call(
        LGBM_BoosterSaveModel_R
        , private$handle
        , as.integer(num_iteration)
        , as.integer(feature_importance_type)
        , filename
      )

      return(invisible(self))
    },

    save_model_to_string = function(num_iteration = NULL, feature_importance_type = 0L, as_char = TRUE) {

      self$restore_handle()

      if (is.null(num_iteration)) {
        num_iteration <- self$best_iter
      }

      model_str <- .Call(
          LGBM_BoosterSaveModelToString_R
          , private$handle
          , as.integer(num_iteration)
          , as.integer(feature_importance_type)
      )

      if (as_char) {
        model_str <- rawToChar(model_str)
      }

      return(model_str)

    },

    # Dump model in memory
    dump_model = function(num_iteration = NULL, feature_importance_type = 0L) {

      self$restore_handle()

      if (is.null(num_iteration)) {
        num_iteration <- self$best_iter
      }

      model_str <- .Call(
        LGBM_BoosterDumpModel_R
        , private$handle
        , as.integer(num_iteration)
        , as.integer(feature_importance_type)
      )

      return(model_str)

    },

    # Predict on new data
    predict = function(data,
                       start_iteration = NULL,
                       num_iteration = NULL,
                       rawscore = FALSE,
                       predleaf = FALSE,
                       predcontrib = FALSE,
                       header = FALSE,
                       params = list()) {

      self$restore_handle()

      if (is.null(num_iteration)) {
        num_iteration <- self$best_iter
      }

      if (is.null(start_iteration)) {
        start_iteration <- 0L
      }

      # Predict on new data
      predictor <- Predictor$new(
        modelfile = private$handle
        , params = params
      )
      return(
        predictor$predict(
          data = data
          , start_iteration = start_iteration
          , num_iteration = num_iteration
          , rawscore = rawscore
          , predleaf = predleaf
          , predcontrib = predcontrib
          , header = header
        )
      )

    },

    # Transform into predictor
    to_predictor = function() {
      return(Predictor$new(modelfile = private$handle))
    },

    # Used for serialization
    raw = NULL,

    # Store serialized raw bytes in model object
    save_raw = function() {
      if (is.null(self$raw)) {
        self$raw <- self$save_model_to_string(NULL, as_char = FALSE)
      }
      return(invisible(NULL))

    },

    drop_raw = function() {
      self$raw <- NULL
      return(invisible(NULL))
    },

    check_null_handle = function() {
      return(lgb.is.null.handle(private$handle))
    },

    restore_handle = function() {
      if (self$check_null_handle()) {
        if (is.null(self$raw)) {
          .Call(LGBM_NullBoosterHandleError_R)
        }
        private$handle <- .Call(LGBM_BoosterLoadModelFromString_R, self$raw)
      }
      return(invisible(NULL))
    },

    get_handle = function() {
      return(private$handle)
    }

  ),
  private = list(
    handle = NULL,
    train_set = NULL,
    name_train_set = "training",
    valid_sets = list(),
    name_valid_sets = list(),
    predict_buffer = list(),
    is_predicted_cur_iter = list(),
    num_class = 1L,
    num_dataset = 0L,
    init_predictor = NULL,
    eval_names = NULL,
    higher_better_inner_eval = NULL,
    set_objective_to_none = FALSE,
    train_set_version = 0L,
    # Predict data
    inner_predict = function(idx) {

      # Store data name
      data_name <- private$name_train_set

      if (idx > 1L) {
        data_name <- private$name_valid_sets[[idx - 1L]]
      }

      # Check for unknown dataset (over the maximum provided range)
      if (idx > private$num_dataset) {
        stop("data_idx should not be greater than num_dataset")
      }

      # Check for prediction buffer
      if (is.null(private$predict_buffer[[data_name]])) {

        # Store predictions
        npred <- 0L
        .Call(
          LGBM_BoosterGetNumPredict_R
          , private$handle
          , as.integer(idx - 1L)
          , npred
        )
        private$predict_buffer[[data_name]] <- numeric(npred)

      }

      # Check if current iteration was already predicted
      if (!private$is_predicted_cur_iter[[idx]]) {

        # Use buffer
        .Call(
          LGBM_BoosterGetPredict_R
          , private$handle
          , as.integer(idx - 1L)
          , private$predict_buffer[[data_name]]
        )
        private$is_predicted_cur_iter[[idx]] <- TRUE
      }

      return(private$predict_buffer[[data_name]])
    },

    # Get evaluation information
    get_eval_info = function() {

      if (is.null(private$eval_names)) {
        eval_names <- .Call(
          LGBM_BoosterGetEvalNames_R
          , private$handle
        )

        if (length(eval_names) > 0L) {

          # Parse and store privately names
          private$eval_names <- eval_names

          # some metrics don't map cleanly to metric names, for example "ndcg@1" is just the
          # ndcg metric evaluated at the first "query result" in learning-to-rank
          metric_names <- gsub("@.*", "", eval_names)
          private$higher_better_inner_eval <- .METRICS_HIGHER_BETTER()[metric_names]

        }

      }

      return(private$eval_names)

    },

    inner_eval = function(data_name, data_idx, feval = NULL) {

      # Check for unknown dataset (over the maximum provided range)
      if (data_idx > private$num_dataset) {
        stop("data_idx should not be greater than num_dataset")
      }

      self$restore_handle()

      private$get_eval_info()

      ret <- list()

      if (length(private$eval_names) > 0L) {

        # Create evaluation values
        tmp_vals <- numeric(length(private$eval_names))
        .Call(
          LGBM_BoosterGetEval_R
          , private$handle
          , as.integer(data_idx - 1L)
          , tmp_vals
        )

        for (i in seq_along(private$eval_names)) {

          # Store evaluation and append to return
          res <- list()
          res$data_name <- data_name
          res$name <- private$eval_names[i]
          res$value <- tmp_vals[i]
          res$higher_better <- private$higher_better_inner_eval[i]
          ret <- append(ret, list(res))

        }

      }

      # Check if there are evaluation metrics
      if (!is.null(feval)) {

        # Check if evaluation metric is a function
        if (!is.function(feval)) {
          stop("lgb.Booster.eval: feval should be a function")
        }

        data <- private$train_set

        # Check if data to assess is existing differently
        if (data_idx > 1L) {
          data <- private$valid_sets[[data_idx - 1L]]
        }

        # Perform function evaluation
        res <- feval(private$inner_predict(data_idx), data)

        if (is.null(res$name) || is.null(res$value) ||  is.null(res$higher_better)) {
          stop("lgb.Booster.eval: custom eval function should return a
            list with attribute (name, value, higher_better)");
        }

        # Append names and evaluation
        res$data_name <- data_name
        ret <- append(ret, list(res))
      }

      return(ret)

    }

  )
)

#' @name predict.lgb.Booster
#' @title Predict method for LightGBM model
#' @description Predicted values based on class \code{lgb.Booster}
#' @param object Object of class \code{lgb.Booster}
#' @param newdata a \code{matrix} object, a \code{dgCMatrix} object or
#'                a character representing a path to a text file (CSV, TSV, or LibSVM)
#' @param start_iteration int or `NULL`, optional (default=`NULL`)
#'                        Start index of the iteration to predict.
#'                        If `NULL` or <= 0, starts from the first iteration.
#'
#'                        If using `index1=FALSE`, it will be assumed that the numeration starts
#'                        at zero (e.g. passing '2' will mean starting from the 3rd round).
#' @param num_iteration int or `NULL`, optional (default=`NULL`)
#'                      Limit number of iterations in the prediction.
#'                      If `NULL`, if the best iteration exists and start_iteration is `NULL` or <= 0, the
#'                      best iteration is used; otherwise, all iterations from start_iteration are used.
#'                      If <= 0, all iterations from start_iteration are used (no limits).
#' @param rawscore whether the prediction should be returned in the for of original untransformed
#'                 sum of predictions from boosting iterations' results. E.g., setting \code{rawscore=TRUE}
#'                 for logistic regression would result in predictions for log-odds instead of probabilities.
#' @param predleaf whether predict leaf index instead.
#' @param predcontrib return per-feature contributions for each record.
#' @param header only used for prediction for text file. True if text file has header
#' @param params a list of additional named parameters. See
#'               \href{https://lightgbm.readthedocs.io/en/latest/Parameters.html#predict-parameters}{
#'               the "Predict Parameters" section of the documentation} for a list of parameters and
#'               valid values.
#' @param index1 When passing argument `start_iteration` and/or when producing outputs that correspond
#'               to some numeration (such as leaf indices), whether to take these inputs as and/or make
#'               these outputs have a numeration starting at 1 or at 0. Note that the underlying lightgbm
#'               core library uses zero-based numeration, thus `index1=FALSE` will be slightly faster.
#' @param ... ignored
#' @return For regression or binary classification, it returns a vector of length \code{nrows(data)}.
#'         For multiclass classification, it returns a matrix of dimensions \code{(nrows(data), num_class)}.
#'
#'         When passing \code{predleaf=TRUE} or \code{predcontrib=TRUE}, the output will always be
#'         returned as a matrix.
#'
#' @examples
#' \donttest{
#' data(agaricus.train, package = "lightgbm")
#' train <- agaricus.train
#' dtrain <- lgb.Dataset(train$data, label = train$label)
#' data(agaricus.test, package = "lightgbm")
#' test <- agaricus.test
#' dtest <- lgb.Dataset.create.valid(dtrain, test$data, label = test$label)
#' params <- list(
#'   objective = "regression"
#'   , metric = "l2"
#'   , min_data = 1L
#'   , learning_rate = 1.0
#' )
#' valids <- list(test = dtest)
#' model <- lgb.train(
#'   params = params
#'   , data = dtrain
#'   , nrounds = 5L
#'   , valids = valids
#' )
#' preds <- predict(model, test$data)
#'
#' # pass other prediction parameters
#' preds <- predict(
#'     model,
#'     test$data,
#'     params = list(
#'         predict_disable_shape_check = TRUE
#'    )
#' )
#' }
#' @importFrom utils modifyList
#' @export
predict.lgb.Booster <- function(object,
                                newdata,
                                start_iteration = NULL,
                                num_iteration = NULL,
                                rawscore = FALSE,
                                predleaf = FALSE,
                                predcontrib = FALSE,
                                header = FALSE,
                                params = list(),
                                index1 = TRUE,
                                ...) {

  if (!lgb.is.Booster(x = object)) {
    stop("predict.lgb.Booster: object should be an ", sQuote("lgb.Booster"))
  }

  additional_params <- list(...)
  if (length(additional_params) > 0L) {
    if ("reshape" %in% names(additional_params)) {
      stop("'reshape' argument is no longer supported.")
    }
    warning(paste0(
      "predict.lgb.Booster: Found the following passed through '...': "
      , paste(names(additional_params), collapse = ", ")
      , ". These are ignored. Use argument 'params' instead."
    ))
  }

<<<<<<< HEAD
  if (!is.null(start_iteration) && start_iteration > 0L && index1) {
    start_iteration <- start_iteration - 1L
  }

  pred <- object$predict(
    data = newdata
    , start_iteration = start_iteration
    , num_iteration = num_iteration
    , rawscore = rawscore
    , predleaf =  predleaf
    , predcontrib =  predcontrib
    , header = header
    , reshape = reshape
    , params = params
=======
  return(
    object$predict(
      data = newdata
      , start_iteration = start_iteration
      , num_iteration = num_iteration
      , rawscore = rawscore
      , predleaf =  predleaf
      , predcontrib =  predcontrib
      , header = header
      , params = params
    )
>>>>>>> 78207462
  )

  if (predleaf && index1) {
    pred <- pred + 1.0
  }
  return(pred)
}

#' @name print.lgb.Booster
#' @title Print method for LightGBM model
#' @description Show summary information about a LightGBM model object (same as \code{summary}).
#' @param x Object of class \code{lgb.Booster}
#' @param ... Not used
#' @return The same input `x`, returned as invisible.
#' @export
print.lgb.Booster <- function(x, ...) {
  # nolint start
  handle <- x$.__enclos_env__$private$handle
  handle_is_null <- lgb.is.null.handle(handle)

  if (!handle_is_null) {
    ntrees <- x$current_iter()
    if (ntrees == 1L) {
      cat("LightGBM Model (1 tree)\n")
    } else {
      cat(sprintf("LightGBM Model (%d trees)\n", ntrees))
    }
  } else {
    cat("LightGBM Model\n")
  }

  if (!handle_is_null) {
    obj <- x$params$objective
    if (obj == "none") {
      obj <- "custom"
    }
    num_class <- x$.__enclos_env__$private$num_class
    if (num_class == 1L) {
      cat(sprintf("Objective: %s\n", obj))
    } else {
      cat(sprintf("Objective: %s (%d classes)\n"
          , obj
          , num_class))
    }
  } else {
    cat("(Booster handle is invalid)\n")
  }

  if (!handle_is_null) {
    ncols <- .Call(LGBM_BoosterGetNumFeature_R, handle)
    cat(sprintf("Fitted to dataset with %d columns\n", ncols))
  }
  # nolint end

  return(invisible(x))
}

#' @name summary.lgb.Booster
#' @title Summary method for LightGBM model
#' @description Show summary information about a LightGBM model object (same as \code{print}).
#' @param object Object of class \code{lgb.Booster}
#' @param ... Not used
#' @return The same input `object`, returned as invisible.
#' @export
summary.lgb.Booster <- function(object, ...) {
  print(object)
}

#' @name lgb.load
#' @title Load LightGBM model
#' @description Load LightGBM takes in either a file path or model string.
#'              If both are provided, Load will default to loading from file
#' @param filename path of model file
#' @param model_str a str containing the model (as a `character` or `raw` vector)
#'
#' @return lgb.Booster
#'
#' @examples
#' \donttest{
#' data(agaricus.train, package = "lightgbm")
#' train <- agaricus.train
#' dtrain <- lgb.Dataset(train$data, label = train$label)
#' data(agaricus.test, package = "lightgbm")
#' test <- agaricus.test
#' dtest <- lgb.Dataset.create.valid(dtrain, test$data, label = test$label)
#' params <- list(
#'   objective = "regression"
#'   , metric = "l2"
#'   , min_data = 1L
#'   , learning_rate = 1.0
#' )
#' valids <- list(test = dtest)
#' model <- lgb.train(
#'   params = params
#'   , data = dtrain
#'   , nrounds = 5L
#'   , valids = valids
#'   , early_stopping_rounds = 3L
#' )
#' model_file <- tempfile(fileext = ".txt")
#' lgb.save(model, model_file)
#' load_booster <- lgb.load(filename = model_file)
#' model_string <- model$save_model_to_string(NULL) # saves best iteration
#' load_booster_from_str <- lgb.load(model_str = model_string)
#' }
#' @export
lgb.load <- function(filename = NULL, model_str = NULL) {

  filename_provided <- !is.null(filename)
  model_str_provided <- !is.null(model_str)

  if (filename_provided) {
    if (!is.character(filename)) {
      stop("lgb.load: filename should be character")
    }
    filename <- path.expand(filename)
    if (!file.exists(filename)) {
      stop(sprintf("lgb.load: file '%s' passed to filename does not exist", filename))
    }
    return(invisible(Booster$new(modelfile = filename)))
  }

  if (model_str_provided) {
    if (!is.raw(model_str) && !is.character(model_str)) {
      stop("lgb.load: model_str should be a character/raw vector")
    }
    return(invisible(Booster$new(model_str = model_str)))
  }

  stop("lgb.load: either filename or model_str must be given")
}

#' @name lgb.save
#' @title Save LightGBM model
#' @description Save LightGBM model
#' @param booster Object of class \code{lgb.Booster}
#' @param filename saved filename
#' @param num_iteration number of iteration want to predict with, NULL or <= 0 means use best iteration
#'
#' @return lgb.Booster
#'
#' @examples
#' \donttest{
#' library(lightgbm)
#' data(agaricus.train, package = "lightgbm")
#' train <- agaricus.train
#' dtrain <- lgb.Dataset(train$data, label = train$label)
#' data(agaricus.test, package = "lightgbm")
#' test <- agaricus.test
#' dtest <- lgb.Dataset.create.valid(dtrain, test$data, label = test$label)
#' params <- list(
#'   objective = "regression"
#'   , metric = "l2"
#'   , min_data = 1L
#'   , learning_rate = 1.0
#' )
#' valids <- list(test = dtest)
#' model <- lgb.train(
#'   params = params
#'   , data = dtrain
#'   , nrounds = 10L
#'   , valids = valids
#'   , early_stopping_rounds = 5L
#' )
#' lgb.save(model, tempfile(fileext = ".txt"))
#' }
#' @export
lgb.save <- function(booster, filename, num_iteration = NULL) {

  if (!lgb.is.Booster(x = booster)) {
    stop("lgb.save: booster should be an ", sQuote("lgb.Booster"))
  }

  if (!(is.character(filename) && length(filename) == 1L)) {
    stop("lgb.save: filename should be a string")
  }
  filename <- path.expand(filename)

  # Store booster
  return(
    invisible(booster$save_model(
      filename = filename
      , num_iteration = num_iteration
    ))
  )

}

#' @name lgb.dump
#' @title Dump LightGBM model to json
#' @description Dump LightGBM model to json
#' @param booster Object of class \code{lgb.Booster}
#' @param num_iteration number of iteration want to predict with, NULL or <= 0 means use best iteration
#'
#' @return json format of model
#'
#' @examples
#' \donttest{
#' library(lightgbm)
#' data(agaricus.train, package = "lightgbm")
#' train <- agaricus.train
#' dtrain <- lgb.Dataset(train$data, label = train$label)
#' data(agaricus.test, package = "lightgbm")
#' test <- agaricus.test
#' dtest <- lgb.Dataset.create.valid(dtrain, test$data, label = test$label)
#' params <- list(
#'   objective = "regression"
#'   , metric = "l2"
#'   , min_data = 1L
#'   , learning_rate = 1.0
#' )
#' valids <- list(test = dtest)
#' model <- lgb.train(
#'   params = params
#'   , data = dtrain
#'   , nrounds = 10L
#'   , valids = valids
#'   , early_stopping_rounds = 5L
#' )
#' json_model <- lgb.dump(model)
#' }
#' @export
lgb.dump <- function(booster, num_iteration = NULL) {

  if (!lgb.is.Booster(x = booster)) {
    stop("lgb.save: booster should be an ", sQuote("lgb.Booster"))
  }

  # Return booster at requested iteration
  return(booster$dump_model(num_iteration =  num_iteration))

}

#' @name lgb.get.eval.result
#' @title Get record evaluation result from booster
#' @description Given a \code{lgb.Booster}, return evaluation results for a
#'              particular metric on a particular dataset.
#' @param booster Object of class \code{lgb.Booster}
#' @param data_name Name of the dataset to return evaluation results for.
#' @param eval_name Name of the evaluation metric to return results for.
#' @param iters An integer vector of iterations you want to get evaluation results for. If NULL
#'              (the default), evaluation results for all iterations will be returned.
#' @param is_err TRUE will return evaluation error instead
#'
#' @return numeric vector of evaluation result
#'
#' @examples
#' \donttest{
#' # train a regression model
#' data(agaricus.train, package = "lightgbm")
#' train <- agaricus.train
#' dtrain <- lgb.Dataset(train$data, label = train$label)
#' data(agaricus.test, package = "lightgbm")
#' test <- agaricus.test
#' dtest <- lgb.Dataset.create.valid(dtrain, test$data, label = test$label)
#' params <- list(
#'   objective = "regression"
#'   , metric = "l2"
#'   , min_data = 1L
#'   , learning_rate = 1.0
#' )
#' valids <- list(test = dtest)
#' model <- lgb.train(
#'   params = params
#'   , data = dtrain
#'   , nrounds = 5L
#'   , valids = valids
#' )
#'
#' # Examine valid data_name values
#' print(setdiff(names(model$record_evals), "start_iter"))
#'
#' # Examine valid eval_name values for dataset "test"
#' print(names(model$record_evals[["test"]]))
#'
#' # Get L2 values for "test" dataset
#' lgb.get.eval.result(model, "test", "l2")
#' }
#' @export
lgb.get.eval.result <- function(booster, data_name, eval_name, iters = NULL, is_err = FALSE) {

  if (!lgb.is.Booster(x = booster)) {
    stop("lgb.get.eval.result: Can only use ", sQuote("lgb.Booster"), " to get eval result")
  }

  if (!is.character(data_name) || !is.character(eval_name)) {
    stop("lgb.get.eval.result: data_name and eval_name should be characters")
  }

  # NOTE: "start_iter" exists in booster$record_evals but is not a valid data_name
  data_names <- setdiff(names(booster$record_evals), "start_iter")
  if (!(data_name %in% data_names)) {
    stop(paste0(
      "lgb.get.eval.result: data_name "
      , shQuote(data_name)
      , " not found. Only the following datasets exist in record evals: ["
      , paste(data_names, collapse = ", ")
      , "]"
    ))
  }

  # Check if evaluation result is existing
  eval_names <- names(booster$record_evals[[data_name]])
  if (!(eval_name %in% eval_names)) {
    stop(paste0(
      "lgb.get.eval.result: eval_name "
      , shQuote(eval_name)
      , " not found. Only the following eval_names exist for dataset "
      , shQuote(data_name)
      , ": ["
      , paste(eval_names, collapse = ", ")
      , "]"
    ))
    stop("lgb.get.eval.result: wrong eval name")
  }

  result <- booster$record_evals[[data_name]][[eval_name]][[.EVAL_KEY()]]

  # Check if error is requested
  if (is_err) {
    result <- booster$record_evals[[data_name]][[eval_name]][[.EVAL_ERR_KEY()]]
  }

  if (is.null(iters)) {
    return(as.numeric(result))
  }

  # Parse iteration and booster delta
  iters <- as.integer(iters)
  delta <- booster$record_evals$start_iter - 1.0
  iters <- iters - delta

  return(as.numeric(result[iters]))
}<|MERGE_RESOLUTION|>--- conflicted
+++ resolved
@@ -807,7 +807,6 @@
     ))
   }
 
-<<<<<<< HEAD
   if (!is.null(start_iteration) && start_iteration > 0L && index1) {
     start_iteration <- start_iteration - 1L
   }
@@ -820,21 +819,7 @@
     , predleaf =  predleaf
     , predcontrib =  predcontrib
     , header = header
-    , reshape = reshape
     , params = params
-=======
-  return(
-    object$predict(
-      data = newdata
-      , start_iteration = start_iteration
-      , num_iteration = num_iteration
-      , rawscore = rawscore
-      , predleaf =  predleaf
-      , predcontrib =  predcontrib
-      , header = header
-      , params = params
-    )
->>>>>>> 78207462
   )
 
   if (predleaf && index1) {
