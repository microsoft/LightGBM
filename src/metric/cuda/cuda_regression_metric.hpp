--- conflicted
+++ resolved
@@ -22,27 +22,12 @@
 template <typename HOST_METRIC, typename CUDA_METRIC>
 class CUDARegressionMetricInterface: public CUDAPointwiseMetricInterface<HOST_METRIC, CUDA_METRIC> {
  public:
-<<<<<<< HEAD
-  explicit CUDARegressionMetricInterface(const Config& config): CUDAMetricInterface<HOST_METRIC>(config), num_class_(config.num_class) {}
-=======
   explicit CUDARegressionMetricInterface(const Config& config):
     CUDAPointwiseMetricInterface<HOST_METRIC, CUDA_METRIC>(config) {}
->>>>>>> 61e464bc
 
   virtual ~CUDARegressionMetricInterface() {}
 
   std::vector<double> Eval(const double* score, const ObjectiveFunction* objective) const override;
-<<<<<<< HEAD
-
- protected:
-  double LaunchEvalKernel(const double* score_convert) const;
-
-  mutable CUDAVector<double> score_convert_buffer_;
-  CUDAVector<double> reduce_block_buffer_;
-  CUDAVector<double> reduce_block_buffer_inner_;
-  const int num_class_;
-=======
->>>>>>> 61e464bc
 };
 
 class CUDARMSEMetric: public CUDARegressionMetricInterface<RMSEMetric, CUDARMSEMetric> {
@@ -51,7 +36,7 @@
 
   virtual ~CUDARMSEMetric() {}
 
-  __device__ inline static double MetricOnPointCUDA(label_t label, double score) {
+  __device__ inline static double MetricOnPointCUDA(label_t label, double score, double /*alpha*/) {
     return (score - label) * (score - label);
   }
 };
@@ -62,9 +47,32 @@
 
   virtual ~CUDAL2Metric() {}
 
-  __device__ inline static double MetricOnPointCUDA(label_t label, double score) {
+  __device__ inline static double MetricOnPointCUDA(label_t label, double score, double /*alpha*/) {
     return (score - label) * (score - label);
   }
+};
+
+class CUDAQuantileMetric : public CUDARegressionMetricInterface<QuantileMetric, CUDAQuantileMetric> {
+ public:
+  explicit CUDAQuantileMetric(const Config& config);
+
+  virtual ~CUDAQuantileMetric() {}
+
+  __device__ inline static double MetricOnPointCUDA(label_t label, double score, double alpha) {
+    double delta = label - score;
+    if (delta < 0) {
+      return (alpha - 1.0f) * delta;
+    } else {
+      return alpha * delta;
+    }
+  }
+  
+  double GetParamFromConfig() const override {
+    return alpha_;
+  }
+
+ private:
+  const double alpha_;
 };
 
 }  // namespace LightGBM
