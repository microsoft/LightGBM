--- conflicted
+++ resolved
@@ -20,20 +20,13 @@
     echo "could not determine R_HOME"
     exit 1
 fi
-<<<<<<< HEAD
-=======
-CC=`"${R_HOME}/bin/R" CMD config CC`
->>>>>>> a7ff1172
 CXX11=`"${R_HOME}/bin/R" CMD config CXX11`
 CXX11STD=`"${R_HOME}/bin/R" CMD config CXX11STD`
 CXX="${CXX11} ${CXX11STD}"
 CPPFLAGS=`"${R_HOME}/bin/R" CMD config CPPFLAGS`
 CXXFLAGS=`"${R_HOME}/bin/R" CMD config CXX11FLAGS`
-<<<<<<< HEAD
 LDFLAGS=`"${R_HOME}/bin/R" CMD config LDFLAGS`
-=======
 AC_LANG(C++)
->>>>>>> a7ff1172
 
 # LightGBM-specific flags
 LGB_CPPFLAGS=""
@@ -113,7 +106,6 @@
     OPENMP_LIB='-lomp'
     ac_pkg_openmp=no
     AC_MSG_CHECKING([whether OpenMP will work in a package])
-    AC_LANG(C++)
     AC_LANG_CONFTEST(
         [
             AC_LANG_PROGRAM(
