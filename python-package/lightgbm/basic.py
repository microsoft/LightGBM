--- conflicted
+++ resolved
@@ -461,33 +461,10 @@
     return params
 
 
-<<<<<<< HEAD
-@lru_cache
+@lru_cache(maxsize=None)
 def _get_parameter_types() -> Dict[str, str]:
     types_str = _get_string_from_c_api(_LIB.LGBM_DumpParameterTypes)
     res = json.loads(types_str)
-=======
-@lru_cache(maxsize=None)
-def _get_param_types() -> Dict[str, str]:
-    buffer_len = 1 << 20
-    tmp_out_len = ctypes.c_int64(0)
-    string_buffer = ctypes.create_string_buffer(buffer_len)
-    ptr_string_buffer = ctypes.c_char_p(*[ctypes.addressof(string_buffer)])
-    _safe_call(_LIB.LGBM_DumpParameterTypes(
-        ctypes.c_int64(buffer_len),
-        ctypes.byref(tmp_out_len),
-        ptr_string_buffer))
-    actual_len = tmp_out_len.value
-    # if buffer length is not long enough, re-allocate a buffer
-    if actual_len > buffer_len:
-        string_buffer = ctypes.create_string_buffer(actual_len)
-        ptr_string_buffer = ctypes.c_char_p(*[ctypes.addressof(string_buffer)])
-        _safe_call(_LIB.LGBM_DumpParameterTypes(
-            ctypes.c_int64(actual_len),
-            ctypes.byref(tmp_out_len),
-            ptr_string_buffer))
-    res = json.loads(ptr_string_buffer.value.decode('utf-8'))
->>>>>>> c7a6a229
     res['categorical_feature'] = 'vector<int>'
     return res
 
@@ -2820,37 +2797,11 @@
             state['handle'] = handle
         self.__dict__.update(state)
 
-<<<<<<< HEAD
     def _get_parameters(self) -> Dict[str, Any]:
         params_str = _get_string_from_c_api(_LIB.LGBM_BoosterGetParameters, self.handle)
         params = json.loads(params_str)
         ptypes = _get_parameter_types()
-        types_dict = {'string': str, 'int': int, 'double': float, 'bool': bool}
-=======
-    def _get_params(self) -> Dict[str, Any]:
-        buffer_len = 1 << 20
-        tmp_out_len = ctypes.c_int64(0)
-        string_buffer = ctypes.create_string_buffer(buffer_len)
-        ptr_string_buffer = ctypes.c_char_p(*[ctypes.addressof(string_buffer)])
-        _safe_call(_LIB.LGBM_BoosterGetParameters(
-            self.handle,
-            ctypes.c_int64(buffer_len),
-            ctypes.byref(tmp_out_len),
-            ptr_string_buffer))
-        actual_len = tmp_out_len.value
-        # if buffer length is not long enough, re-allocate a buffer
-        if actual_len > buffer_len:
-            string_buffer = ctypes.create_string_buffer(actual_len)
-            ptr_string_buffer = ctypes.c_char_p(*[ctypes.addressof(string_buffer)])
-            _safe_call(_LIB.LGBM_BoosterGetParameters(
-                self.handle,
-                ctypes.c_int64(actual_len),
-                ctypes.byref(tmp_out_len),
-                ptr_string_buffer))
-        params = json.loads(ptr_string_buffer.value.decode('utf-8'))
-        ptypes = _get_param_types()
         types_dict = {'string': str, 'int': int, 'double': float, 'bool': lambda x: x == '1'}
->>>>>>> c7a6a229
 
         def parse_param(value: str, type_name: str) -> Union[Any, List[Any]]:
             if 'vector' in type_name:
