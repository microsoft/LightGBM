$(() => {
    /* Use wider container for the page content */
    $(".wy-nav-content").each(function () {
        this.style.setProperty("max-width", "none", "important");
    });

    /* List each class property item on a new line
       https://github.com/microsoft/LightGBM/issues/5073 */
    if (window.location.pathname.toLocaleLowerCase().indexOf("pythonapi") !== -1) {
        $(".py.property").each(function () {
            this.style.setProperty("display", "inline", "important");
        });
    }

    /* Collapse specified sections in the installation guide */
<<<<<<< HEAD
    if(window.location.pathname.toLocaleLowerCase().indexOf('installation-guide') !== -1) {
        $('<style>.closed, .opened {cursor: pointer;} .closed:before, .opened:before {font-family: FontAwesome; display: inline-block; padding-right: 6px;} .closed:before {content: "\\f054";} .opened:before {content: "\\f078";}</style>').appendTo('body');
        var collapsable = [
            '#build-threadless-version-not-recommended',
            '#build-mpi-version',
            '#build-gpu-version',
            '#build-cuda-version',
            '#build-java-wrapper',
            '#build-python-package',
            '#build-r-package',
            '#build-c-unit-tests'
=======
    if (window.location.pathname.toLocaleLowerCase().indexOf("installation-guide") !== -1) {
        $(
            '<style>.closed, .opened {cursor: pointer;} .closed:before, .opened:before {font-family: FontAwesome; display: inline-block; padding-right: 6px;} .closed:before {content: "\\f078";} .opened:before {content: "\\f077";}</style>',
        ).appendTo("body");
        const collapsable = [
            "#build-threadless-version-not-recommended",
            "#build-mpi-version",
            "#build-gpu-version",
            "#build-cuda-version",
            "#build-java-wrapper",
            "#build-c-unit-tests",
>>>>>>> e0071911
        ];
        $.each(collapsable, (_, val) => {
            const header = `${val} > :header:first`;
            const content = `${val} :not(:header:first)`;
            $(header).addClass("closed");
            $(content).hide();
            $(header).click(() => {
                $(header).toggleClass("closed opened");
                $(content).slideToggle(0);
            });
        });
        /* Uncollapse parent sections when nested section is specified in the URL or before navigate to it from navbar */
        function uncollapse(section) {
            section.parents().each((_, val) => {
                $(val).children(".closed").click();
            });
        }
        uncollapse($(window.location.hash));
        $(".wy-menu.wy-menu-vertical li a.reference.internal").click(function () {
            uncollapse($($(this).attr("href")));
        });

        /* Modify src and href attrs of artifacts badge */
        function modifyBadge(src, href) {
            $('img[alt="download artifacts"]').each(function () {
                this.src = src;
                this.parentNode.href = href;
            });
        }
        /* Initialize artifacts badge */
        modifyBadge("./_static/images/artifacts-fetching.svg", "#");
        /* Fetch latest buildId and construct artifacts badge */
        $.getJSON(
            "https://dev.azure.com/lightgbm-ci/lightgbm-ci/_apis/build/builds?branchName=refs/heads/master&resultFilter=succeeded&queryOrder=finishTimeDescending&%24top=1&api-version=7.1-preview.7",
            (data) => {
                modifyBadge(
                    "./_static/images/artifacts-download.svg",
                    `https://dev.azure.com/lightgbm-ci/lightgbm-ci/_apis/build/builds/${data.value[0].id}/artifacts?artifactName=PackageAssets&api-version=7.1-preview.5&%24format=zip`,
                );
            },
        );
    }
});<|MERGE_RESOLUTION|>--- conflicted
+++ resolved
@@ -13,22 +13,9 @@
     }
 
     /* Collapse specified sections in the installation guide */
-<<<<<<< HEAD
-    if(window.location.pathname.toLocaleLowerCase().indexOf('installation-guide') !== -1) {
-        $('<style>.closed, .opened {cursor: pointer;} .closed:before, .opened:before {font-family: FontAwesome; display: inline-block; padding-right: 6px;} .closed:before {content: "\\f054";} .opened:before {content: "\\f078";}</style>').appendTo('body');
-        var collapsable = [
-            '#build-threadless-version-not-recommended',
-            '#build-mpi-version',
-            '#build-gpu-version',
-            '#build-cuda-version',
-            '#build-java-wrapper',
-            '#build-python-package',
-            '#build-r-package',
-            '#build-c-unit-tests'
-=======
     if (window.location.pathname.toLocaleLowerCase().indexOf("installation-guide") !== -1) {
         $(
-            '<style>.closed, .opened {cursor: pointer;} .closed:before, .opened:before {font-family: FontAwesome; display: inline-block; padding-right: 6px;} .closed:before {content: "\\f078";} .opened:before {content: "\\f077";}</style>',
+            '<style>.closed, .opened {cursor: pointer;} .closed:before, .opened:before {font-family: FontAwesome; display: inline-block; padding-right: 6px;} .closed:before {content: "\\f054";} .opened:before {content: "\\f078";}</style>',
         ).appendTo("body");
         const collapsable = [
             "#build-threadless-version-not-recommended",
@@ -36,8 +23,9 @@
             "#build-gpu-version",
             "#build-cuda-version",
             "#build-java-wrapper",
+            "#build-python-package",
+            "#build-r-package",
             "#build-c-unit-tests",
->>>>>>> e0071911
         ];
         $.each(collapsable, (_, val) => {
             const header = `${val} > :header:first`;
