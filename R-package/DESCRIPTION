Package: lightgbm
Type: Package
Title: Light Gradient Boosting Machine
<<<<<<< HEAD
Version: 2.0.12
Date: 2018-03-24
Authors@R: c(
	person("Guolin", "Ke", email = "guolin.ke@microsoft.com", role = c("aut", "cre")),
	person("Damien", "Soukhavong", email = "damien.soukhavong@skema.edu", role = c("ctb")),
	person("Yachen", "Yan", role = c("ctb")),
	person("James", "Lamb", role = c("ctb"))
	)
Description: LightGBM is a gradient boosting framework that uses tree based learning algorithms. 
=======
Version: 2.1.0
Date: 2018-01-25
Author: Guolin Ke <guolin.ke@microsoft.com>
Maintainer: Guolin Ke <guolin.ke@microsoft.com>
Description: Tree based algorithms can be improved by introducing boosting frameworks. LightGBM is one such framework, and this package offers an R interface to work with it.
>>>>>>> f7b08b54
    It is designed to be distributed and efficient with the following advantages:
        1. Faster training speed and higher efficiency.
        2. Lower memory usage.
        3. Better accuracy.
        4. Parallel learning supported.
        5. Capable of handling large-scale data.
    In recognition of these advantages, LightGBM has being widely-used in many winning solutions of machine learning competitions.
    Comparison experiments on public datasets suggest that LightGBM can outperform existing boosting frameworks on both efficiency and accuracy, with significantly lower memory consumption. In addition, parallel experiments suggest that in certain circumstances, LightGBM can achieve a linear speed-up in training time by using multiple machines.
License: MIT + file LICENSE
URL: https://github.com/Microsoft/LightGBM
BugReports: https://github.com/Microsoft/LightGBM/issues
VignetteBuilder: knitr
Suggests:
    knitr,
    rmarkdown,
    ggplot2 (>= 1.0.1),
    DiagrammeR (>= 0.8.1),
    Ckmeans.1d.dp (>= 3.3.1),
    vcd (>= 1.3),
    testthat,
    igraph (>= 1.0.1),
    stringi (>= 0.5.2)
Depends:
    R (>= 3.0),
    R6 (>= 2.0)
Imports:
    graphics,
    methods,
    Matrix (>= 1.1-0),
    data.table (>= 1.9.6),
    magrittr (>= 1.5),
    jsonlite (>= 1.0)
RoxygenNote: 6.0.1<|MERGE_RESOLUTION|>--- conflicted
+++ resolved
@@ -1,8 +1,7 @@
 Package: lightgbm
 Type: Package
 Title: Light Gradient Boosting Machine
-<<<<<<< HEAD
-Version: 2.0.12
+Version: 2.1.0
 Date: 2018-03-24
 Authors@R: c(
 	person("Guolin", "Ke", email = "guolin.ke@microsoft.com", role = c("aut", "cre")),
@@ -10,14 +9,7 @@
 	person("Yachen", "Yan", role = c("ctb")),
 	person("James", "Lamb", role = c("ctb"))
 	)
-Description: LightGBM is a gradient boosting framework that uses tree based learning algorithms. 
-=======
-Version: 2.1.0
-Date: 2018-01-25
-Author: Guolin Ke <guolin.ke@microsoft.com>
-Maintainer: Guolin Ke <guolin.ke@microsoft.com>
 Description: Tree based algorithms can be improved by introducing boosting frameworks. LightGBM is one such framework, and this package offers an R interface to work with it.
->>>>>>> f7b08b54
     It is designed to be distributed and efficient with the following advantages:
         1. Faster training speed and higher efficiency.
         2. Lower memory usage.
