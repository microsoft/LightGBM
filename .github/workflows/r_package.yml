name: R GitHub Actions

on:
  push:
    branches:
    - master
  pull_request:
    branches:
    - master

jobs:
  test:
    name: ${{ matrix.task }} (${{ matrix.os }}, ${{ matrix.compiler }}, R ${{ matrix.r_version }}, ${{ matrix.build_type }})
    runs-on: ${{ matrix.os }}
    timeout-minutes: 60
    strategy:
      fail-fast: false
      matrix:
        include:
          ################
          # CMake builds #
          ################
          - os: ubuntu-latest
            task: r-package
            compiler: gcc
            r_version: 3.6
            build_type: cmake
          - os: ubuntu-latest
            task: r-package
            compiler: gcc
            r_version: 4.0
            build_type: cmake
          - os: ubuntu-latest
            task: r-package
            compiler: clang
            r_version: 3.6
            build_type: cmake
          - os: ubuntu-latest
            task: r-package
            compiler: clang
            r_version: 4.0
            build_type: cmake
          - os: ubuntu-latest
            task: r-package-check-docs
            compiler: gcc
            r_version: 4.0
            build_type: cmake
          - os: macOS-latest
            task: r-package
            compiler: gcc
            r_version: 3.6
            build_type: cmake
          - os: macOS-latest
            task: r-package
            compiler: gcc
            r_version: 4.0
            build_type: cmake
          - os: macOS-latest
            task: r-package
            compiler: clang
            r_version: 3.6
            build_type: cmake
          - os: macOS-latest
            task: r-package
            compiler: clang
            r_version: 4.0
            build_type: cmake
          - os: windows-latest
            task: r-package
            compiler: MINGW
            toolchain: MINGW
            r_version: 3.6
            build_type: cmake
          - os: windows-latest
            task: r-package
            compiler: MINGW
            toolchain: MSYS
            r_version: 4.0
            build_type: cmake
          # Visual Studio 2017
          - os: windows-2016
            task: r-package
            compiler: MSVC
            toolchain: MSVC
            r_version: 3.6
            build_type: cmake
          # Visual Studio 2019
          - os: windows-2019
            task: r-package
            compiler: MSVC
            toolchain: MSVC
            r_version: 4.0
            build_type: cmake
          ###############
          # CRAN builds #
          ###############
          - os: windows-latest
            task: r-package
            compiler: MINGW
            toolchain: MSYS
            r_version: 4.0
            build_type: cran
          - os: ubuntu-latest
            task: r-package
            compiler: gcc
            r_version: 4.0
            build_type: cran
          - os: macOS-latest
            task: r-package
            compiler: clang
            r_version: 4.0
            build_type: cran
    steps:
      - name: Prevent conversion of line endings on Windows
        if: startsWith(matrix.os, 'windows')
        shell: pwsh
        run: git config --global core.autocrlf false
      - name: Checkout repository
        uses: actions/checkout@v1
        with:
          fetch-depth: 5
          submodules: true
      - name: Setup and run tests on Linux and macOS
        if: matrix.os == 'macOS-latest' || matrix.os == 'ubuntu-latest'
        shell: bash
        run: |
          export TASK="${{ matrix.task }}"
          export COMPILER="${{ matrix.compiler }}"
          export GITHUB_ACTIONS="true"
          if [[ "${{ matrix.os }}" == "macOS-latest" ]]; then
              export OS_NAME="macos"
              export R_MAC_VERSION=3.6.3
          elif [[ "${{ matrix.os }}" == "ubuntu-latest" ]]; then
              export OS_NAME="linux"
              export R_LINUX_VERSION=3.6.3-1bionic
          fi
          export BUILD_DIRECTORY="$GITHUB_WORKSPACE"
          export CONDA="$HOME/miniconda"
          export PATH="$CONDA/bin:${HOME}/.local/bin:$PATH"
          export R_VERSION="${{ matrix.r_version }}"
          export R_BUILD_TYPE="${{ matrix.build_type }}"
          $GITHUB_WORKSPACE/.ci/setup.sh
          $GITHUB_WORKSPACE/.ci/test.sh
      - name: Use conda on Windows
        if: startsWith(matrix.os, 'windows')
        uses: goanpeca/setup-miniconda@v1
        with:
          auto-update-conda: false
      - name: Setup and run tests on Windows
        if: startsWith(matrix.os, 'windows')
        shell: pwsh -command ". {0}"
        run: |
          $env:BUILD_SOURCESDIRECTORY = $env:GITHUB_WORKSPACE
          $env:TOOLCHAIN = "${{ matrix.toolchain }}"
          $env:R_VERSION = "${{ matrix.r_version }}"
          $env:R_BUILD_TYPE = "${{ matrix.build_type }}"
          $env:COMPILER = "${{ matrix.compiler }}"
          $env:GITHUB_ACTIONS = "true"
          $env:TASK = "${{ matrix.task }}"
          conda init powershell
          & "$env:GITHUB_WORKSPACE/.ci/test_windows.ps1"
<<<<<<< HEAD
  test-r-valgrind:
    name: r-package (ubuntu-latest, R-devel, valgrind)
    timeout-minutes: 60
    runs-on: ubuntu-latest
    container:
      image: wch1/r-debug
=======
  test-r-sanitizers:
    name: r-package (ubuntu-latest, R-devel, GCC ASAN/UBSAN)
    timeout-minutes: 60
    runs-on: ubuntu-latest
    container:
      image: rhub/rocker-gcc-san
>>>>>>> 3f71d754
    steps:
      - name: Checkout repository
        uses: actions/checkout@v1
        with:
          fetch-depth: 5
          submodules: true
<<<<<<< HEAD
      - name: install
        shell: bash
        run: |
          RDscriptvalgrind -e "install.packages(c('R6', 'data.table', 'jsonlite', 'testthat'), repos = 'http://cran.r-project.org')"
          sh build-cran-package.sh
          RDvalgrind CMD INSTALL --preclean --install-tests lightgbm_*.tar.gz
      - name: test
        shell: bash
        run: |
          ./.ci/test_r_package_valgrind.sh
  all-successful:
    # https://github.community/t/is-it-possible-to-require-all-github-actions-tasks-to-pass-without-enumerating-them/117957/4?u=graingert
    runs-on: ubuntu-latest
    needs: [test, test-r-valgrind]
=======
      - name: Install packages
        shell: bash
        run: |
          Rscript -e "install.packages(c('R6', 'data.table', 'jsonlite', 'testthat'), repos = 'https://cran.r-project.org')"
          sh build-cran-package.sh
          Rdevel CMD INSTALL lightgbm_*.tar.gz || exit -1
      - name: Run tests with sanitizers
        shell: bash
        run: |
          cd R-package/tests
          Rscriptdevel testthat.R 2>&1 > ubsan-tests.log
          cat ubsan-tests.log
          exit $(cat ubsan-tests.log | grep "runtime error" | wc -l)
  all-successful:
    # https://github.community/t/is-it-possible-to-require-all-github-actions-tasks-to-pass-without-enumerating-them/117957/4?u=graingert
    runs-on: ubuntu-latest
    needs: [test, test-r-sanitizers]
>>>>>>> 3f71d754
    steps:
    - name: Note that all tests succeeded
      run: echo "🎉"<|MERGE_RESOLUTION|>--- conflicted
+++ resolved
@@ -159,28 +159,43 @@
           $env:TASK = "${{ matrix.task }}"
           conda init powershell
           & "$env:GITHUB_WORKSPACE/.ci/test_windows.ps1"
-<<<<<<< HEAD
+  test-r-sanitizers:
+    name: r-package (ubuntu-latest, R-devel, GCC ASAN/UBSAN)
+    timeout-minutes: 60
+    runs-on: ubuntu-latest
+    container:
+      image: rhub/rocker-gcc-san
+    steps:
+      - name: Checkout repository
+        uses: actions/checkout@v1
+        with:
+          fetch-depth: 5
+          submodules: true
+      - name: Install packages
+        shell: bash
+        run: |
+          Rscript -e "install.packages(c('R6', 'data.table', 'jsonlite', 'testthat'), repos = 'https://cran.r-project.org')"
+          sh build-cran-package.sh
+          Rdevel CMD INSTALL lightgbm_*.tar.gz || exit -1
+      - name: Run tests with sanitizers
+        shell: bash
+        run: |
+          cd R-package/tests
+          Rscriptdevel testthat.R 2>&1 > ubsan-tests.log
+          cat ubsan-tests.log
+          exit $(cat ubsan-tests.log | grep "runtime error" | wc -l)
   test-r-valgrind:
     name: r-package (ubuntu-latest, R-devel, valgrind)
     timeout-minutes: 60
     runs-on: ubuntu-latest
     container:
       image: wch1/r-debug
-=======
-  test-r-sanitizers:
-    name: r-package (ubuntu-latest, R-devel, GCC ASAN/UBSAN)
-    timeout-minutes: 60
-    runs-on: ubuntu-latest
-    container:
-      image: rhub/rocker-gcc-san
->>>>>>> 3f71d754
     steps:
       - name: Checkout repository
         uses: actions/checkout@v1
         with:
           fetch-depth: 5
           submodules: true
-<<<<<<< HEAD
       - name: install
         shell: bash
         run: |
@@ -194,26 +209,7 @@
   all-successful:
     # https://github.community/t/is-it-possible-to-require-all-github-actions-tasks-to-pass-without-enumerating-them/117957/4?u=graingert
     runs-on: ubuntu-latest
-    needs: [test, test-r-valgrind]
-=======
-      - name: Install packages
-        shell: bash
-        run: |
-          Rscript -e "install.packages(c('R6', 'data.table', 'jsonlite', 'testthat'), repos = 'https://cran.r-project.org')"
-          sh build-cran-package.sh
-          Rdevel CMD INSTALL lightgbm_*.tar.gz || exit -1
-      - name: Run tests with sanitizers
-        shell: bash
-        run: |
-          cd R-package/tests
-          Rscriptdevel testthat.R 2>&1 > ubsan-tests.log
-          cat ubsan-tests.log
-          exit $(cat ubsan-tests.log | grep "runtime error" | wc -l)
-  all-successful:
-    # https://github.community/t/is-it-possible-to-require-all-github-actions-tasks-to-pass-without-enumerating-them/117957/4?u=graingert
-    runs-on: ubuntu-latest
-    needs: [test, test-r-sanitizers]
->>>>>>> 3f71d754
+    needs: [test, test-r-sanitizers, test-r-valgrind]
     steps:
     - name: Note that all tests succeeded
       run: echo "🎉"