--- conflicted
+++ resolved
@@ -128,13 +128,9 @@
   // get feature names
   feature_names_ = train_data_->feature_names();
   feature_infos_ = train_data_->feature_infos();
-<<<<<<< HEAD
   monotone_constraints_ = config_->monotone_constraints;
-=======
-  monotone_constraints_ = config->monotone_constraints;
   // get parser config file content
   parser_config_str_ = train_data_->parser_config_str();
->>>>>>> b0137deb
 
   // if need bagging, create buffer
   ResetBaggingConfig(config_.get(), true);
