#' @name lgb_shared_params
#' @title Shared parameter docs
#' @description Parameter docs shared by \code{lgb.train}, \code{lgb.cv}, and \code{lightgbm}
#' @param callbacks List of callback functions that are applied at each iteration.
#' @param data a \code{lgb.Dataset} object, used for training. Some functions, such as \code{\link{lgb.cv}},
#'             may allow you to pass other types of data like \code{matrix} and then separately supply
#'             \code{label} as a keyword argument.
#' @param early_stopping_rounds int. Activates early stopping. When this parameter is non-null,
#'                              training will stop if the evaluation of any metric on any validation set
#'                              fails to improve for \code{early_stopping_rounds} consecutive boosting rounds.
#'                              If training stops early, the returned model will have attribute \code{best_iter}
#'                              set to the iteration number of the best iteration.
#' @param eval evaluation function(s). This can be a character vector, function, or list with a mixture of
#'             strings and functions.
#'
#'             \itemize{
#'                 \item{\bold{a. character vector}:
#'                     If you provide a character vector to this argument, it should contain strings with valid
#'                     evaluation metrics.
#'                     See \href{https://lightgbm.readthedocs.io/en/latest/Parameters.html#metric}{
#'                     The "metric" section of the documentation}
#'                     for a list of valid metrics.
#'                 }
#'                 \item{\bold{b. function}:
#'                      You can provide a custom evaluation function. This
#'                      should accept the keyword arguments \code{preds} and \code{dtrain} and should return a named
#'                      list with three elements:
#'                      \itemize{
#'                          \item{\code{name}: A string with the name of the metric, used for printing
#'                              and storing results.
#'                          }
#'                          \item{\code{value}: A single number indicating the value of the metric for the
#'                              given predictions and true values
#'                          }
#'                          \item{
#'                              \code{higher_better}: A boolean indicating whether higher values indicate a better fit.
#'                              For example, this would be \code{FALSE} for metrics like MAE or RMSE.
#'                          }
#'                      }
#'                 }
#'                 \item{\bold{c. list}:
#'                     If a list is given, it should only contain character vectors and functions.
#'                     These should follow the requirements from the descriptions above.
#'                 }
#'             }
#' @param eval_freq evaluation output frequency, only effect when verbose > 0
#' @param init_model path of model file of \code{lgb.Booster} object, will continue training from this model
#' @param nrounds number of training rounds
#' @param obj objective function, can be character or custom objective function. Examples include
#'            \code{regression}, \code{regression_l1}, \code{huber},
#'            \code{binary}, \code{lambdarank}, \code{multiclass}, \code{multiclass}
#' @param params a list of parameters. See \href{https://lightgbm.readthedocs.io/en/latest/Parameters.html}{
#'               the "Parameters" section of the documentation} for a list of parameters and valid values.
#' @param verbose verbosity for output, if <= 0, also will disable the print of evaluation during training
#' @param serializable whether to make the resulting objects serializable through functions such as
#'                     \code{save} or \code{saveRDS} (see section "Model serialization").
#' @section Early Stopping:
#'
#'          "early stopping" refers to stopping the training process if the model's performance on a given
#'          validation set does not improve for several consecutive iterations.
#'
#'          If multiple arguments are given to \code{eval}, their order will be preserved. If you enable
#'          early stopping by setting \code{early_stopping_rounds} in \code{params}, by default all
#'          metrics will be considered for early stopping.
#'
#'          If you want to only consider the first metric for early stopping, pass
#'          \code{first_metric_only = TRUE} in \code{params}. Note that if you also specify \code{metric}
#'          in \code{params}, that metric will be considered the "first" one. If you omit \code{metric},
#'          a default metric will be used based on your choice for the parameter \code{obj} (keyword argument)
#'          or \code{objective} (passed into \code{params}).
#' @section Model serialization:
#'
#'          LightGBM model objects can be serialized and de-serialized through functions such as \code{save}
#'          or \code{saveRDS}, but similarly to libraries such as 'xgboost', serialization works a bit differently
#'          from typical R objects. In order to make models serializable in R, a copy of the underlying C++ object
#'          as serialized raw bytes is produced and stored in the R model object, and when this R object is
#'          de-serialized, the underlying C++ model object gets reconstructed from these raw bytes, but will only
#'          do so once some function that uses it is called, such as \code{predict}. In order to forcibly
#'          reconstruct the C++ object after deserialization (e.g. after calling \code{readRDS} or similar), one
#'          can use the function \link{lgb.restore_handle} (for example, if one makes predictions in parallel or in
#'          forked processes, it will be faster to restore the handle beforehand).
#'
#'          Producing and keeping these raw bytes however uses extra memory, and if they are not required,
#'          it is possible to avoid producing them by passing `serializable=FALSE`. In such cases, these raw
#'          bytes can be added to the model on demand through function \link{lgb.make_serializable}.
#' @keywords internal
NULL

#' @name lightgbm
#' @title Train a LightGBM model
#' @description Simple interface for training a LightGBM model.
#' @inheritParams lgb_shared_params
#' @param label Vector of labels, used if \code{data} is not an \code{\link{lgb.Dataset}}
#' @param weight vector of response values. If not NULL, will set to dataset
<<<<<<< HEAD
#' @param save_name File name to use when writing the trained model to disk. Should end in ".model".
#'                  If passing `NULL`, will not save the trained model to disk.
#' @param nthreads Number of parallel threads to use. For best speed, this should be set to the number of
#'                 physical cores in the CPU - in a typical x86-64 machine, this corresponds to half the
#'                 number of maximum threads (e.g. `nthreads = max(parallel::detectCores() / 2L, 1L)` as
#'                 a shorthand for the optimal value).
#'
#'                 Be aware that using too many threads can result in speed degradation in smaller datasets
#'                 (see the parameters documentation for more details).
#'
#'                 If passing zero, will use the default number of threads configured for OpenMP
#'                 (typically controlled through an environment variable `OMP_NUM_THREADS`).
#'
#'                 This parameter overrides `num_threads` in `params` if it exists there.
=======
#' @param objective Optimization objective (e.g. `"regression"`, `"binary"`, etc.).
#'                  For a list of accepted objectives, see
#'                  \href{https://lightgbm.readthedocs.io/en/latest/Parameters.html#objective}{
#'                  the "objective" item of the "Parameters" section of the documentation}.
#' @param init_score initial score is the base prediction lightgbm will boost from
>>>>>>> 6b56a90c
#' @param ... Additional arguments passed to \code{\link{lgb.train}}. For example
#'     \itemize{
#'        \item{\code{valids}: a list of \code{lgb.Dataset} objects, used for validation}
#'        \item{\code{obj}: objective function, can be character or custom objective function. Examples include
#'                   \code{regression}, \code{regression_l1}, \code{huber},
#'                    \code{binary}, \code{lambdarank}, \code{multiclass}, \code{multiclass}}
#'        \item{\code{eval}: evaluation function, can be (a list of) character or custom eval function}
#'        \item{\code{record}: Boolean, TRUE will record iteration message to \code{booster$record_evals}}
#'        \item{\code{colnames}: feature names, if not null, will use this to overwrite the names in dataset}
#'        \item{\code{categorical_feature}: categorical features. This can either be a character vector of feature
#'                            names or an integer vector with the indices of the features (e.g. \code{c(1L, 10L)} to
#'                            say "the first and tenth columns").}
#'        \item{\code{reset_data}: Boolean, setting it to TRUE (not the default value) will transform the booster model
#'                          into a predictor model which frees up memory and the original datasets}
#'     }
#' @inheritSection lgb_shared_params Early Stopping
#' @return a trained \code{lgb.Booster}
#' @importFrom parallel detectCores
#' @export
lightgbm <- function(data,
                     label = NULL,
                     weight = NULL,
                     params = list(),
                     nrounds = 100L,
                     nthreads = parallel::detectCores(),
                     verbose = 1L,
                     eval_freq = 1L,
                     early_stopping_rounds = NULL,
                     init_model = NULL,
                     callbacks = list(),
                     serializable = TRUE,
                     objective = "regression",
                     init_score = NULL,
                     ...) {

  # validate inputs early to avoid unnecessary computation
  if (nrounds <= 0L) {
    stop("nrounds should be greater than zero")
  }

  params$num_threads <- nthreads

  # Set data to a temporary variable
  dtrain <- data

  # Check whether data is lgb.Dataset, if not then create lgb.Dataset manually
  if (!lgb.is.Dataset(x = dtrain)) {
    dtrain <- lgb.Dataset(data = data, label = label, weight = weight, init_score = init_score)
  }

  train_args <- list(
    "params" = params
    , "data" = dtrain
    , "nrounds" = nrounds
    , "obj" = objective
    , "verbose" = verbose
    , "eval_freq" = eval_freq
    , "early_stopping_rounds" = early_stopping_rounds
    , "init_model" = init_model
    , "callbacks" = callbacks
    , "serializable" = serializable
  )
  train_args <- append(train_args, list(...))

  if (! "valids" %in% names(train_args)) {
    train_args[["valids"]] <- list()
  }

  # Set validation as oneself
  if (verbose > 0L) {
    train_args[["valids"]][["train"]] <- dtrain
  }

  # Train a model using the regular way
  bst <- do.call(
    what = lgb.train
    , args = train_args
  )

  return(bst)
}

#' @name agaricus.train
#' @title Training part from Mushroom Data Set
#' @description This data set is originally from the Mushroom data set,
#'              UCI Machine Learning Repository.
#'              This data set includes the following fields:
#'
#'               \itemize{
#'                   \item{\code{label}: the label for each record}
#'                   \item{\code{data}: a sparse Matrix of \code{dgCMatrix} class, with 126 columns.}
#'                }
#'
#' @references
#' https://archive.ics.uci.edu/ml/datasets/Mushroom
#'
#' Bache, K. & Lichman, M. (2013). UCI Machine Learning Repository
#' [http://archive.ics.uci.edu/ml]. Irvine, CA: University of California,
#' School of Information and Computer Science.
#'
#' @docType data
#' @keywords datasets
#' @usage data(agaricus.train)
#' @format A list containing a label vector, and a dgCMatrix object with 6513
#' rows and 127 variables
NULL

#' @name agaricus.test
#' @title Test part from Mushroom Data Set
#' @description This data set is originally from the Mushroom data set,
#'              UCI Machine Learning Repository.
#'              This data set includes the following fields:
#'
#'              \itemize{
#'                  \item{\code{label}: the label for each record}
#'                  \item{\code{data}: a sparse Matrix of \code{dgCMatrix} class, with 126 columns.}
#'              }
#' @references
#' https://archive.ics.uci.edu/ml/datasets/Mushroom
#'
#' Bache, K. & Lichman, M. (2013). UCI Machine Learning Repository
#' [http://archive.ics.uci.edu/ml]. Irvine, CA: University of California,
#' School of Information and Computer Science.
#'
#' @docType data
#' @keywords datasets
#' @usage data(agaricus.test)
#' @format A list containing a label vector, and a dgCMatrix object with 1611
#' rows and 126 variables
NULL

#' @name bank
#' @title Bank Marketing Data Set
#' @description This data set is originally from the Bank Marketing data set,
#'              UCI Machine Learning Repository.
#'
#'              It contains only the following: bank.csv with 10% of the examples and 17 inputs,
#'              randomly selected from 3 (older version of this dataset with less inputs).
#'
#' @references
#' http://archive.ics.uci.edu/ml/datasets/Bank+Marketing
#'
#' S. Moro, P. Cortez and P. Rita. (2014)
#' A Data-Driven Approach to Predict the Success of Bank Telemarketing. Decision Support Systems
#'
#' @docType data
#' @keywords datasets
#' @usage data(bank)
#' @format A data.table with 4521 rows and 17 variables
NULL

# Various imports
#' @import methods
#' @importFrom Matrix Matrix
#' @importFrom R6 R6Class
#' @useDynLib lib_lightgbm , .registration = TRUE
NULL

# Suppress false positive warnings from R CMD CHECK about
# "unrecognized global variable"
globalVariables(c(
    "."
    , ".N"
    , ".SD"
    , "abs_contribution"
    , "bar_color"
    , "Contribution"
    , "Cover"
    , "Feature"
    , "Frequency"
    , "Gain"
    , "internal_count"
    , "internal_value"
    , "leaf_index"
    , "leaf_parent"
    , "leaf_value"
    , "node_parent"
    , "split_feature"
    , "split_gain"
    , "split_index"
    , "tree_index"
))<|MERGE_RESOLUTION|>--- conflicted
+++ resolved
@@ -92,9 +92,6 @@
 #' @inheritParams lgb_shared_params
 #' @param label Vector of labels, used if \code{data} is not an \code{\link{lgb.Dataset}}
 #' @param weight vector of response values. If not NULL, will set to dataset
-<<<<<<< HEAD
-#' @param save_name File name to use when writing the trained model to disk. Should end in ".model".
-#'                  If passing `NULL`, will not save the trained model to disk.
 #' @param nthreads Number of parallel threads to use. For best speed, this should be set to the number of
 #'                 physical cores in the CPU - in a typical x86-64 machine, this corresponds to half the
 #'                 number of maximum threads (e.g. `nthreads = max(parallel::detectCores() / 2L, 1L)` as
@@ -107,13 +104,11 @@
 #'                 (typically controlled through an environment variable `OMP_NUM_THREADS`).
 #'
 #'                 This parameter overrides `num_threads` in `params` if it exists there.
-=======
 #' @param objective Optimization objective (e.g. `"regression"`, `"binary"`, etc.).
 #'                  For a list of accepted objectives, see
 #'                  \href{https://lightgbm.readthedocs.io/en/latest/Parameters.html#objective}{
 #'                  the "objective" item of the "Parameters" section of the documentation}.
 #' @param init_score initial score is the base prediction lightgbm will boost from
->>>>>>> 6b56a90c
 #' @param ... Additional arguments passed to \code{\link{lgb.train}}. For example
 #'     \itemize{
 #'        \item{\code{valids}: a list of \code{lgb.Dataset} objects, used for validation}
