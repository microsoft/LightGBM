# coding: utf-8
"""Setup lightgbm package."""
import logging
import struct
import subprocess
import sys
from os import chdir
from pathlib import Path
from platform import system
from shutil import copyfile, copytree, rmtree
from typing import List, Optional, Union

from setuptools import find_packages, setup
from setuptools.command.install import install
from setuptools.command.install_lib import install_lib
from setuptools.command.sdist import sdist
from wheel.bdist_wheel import bdist_wheel

LIGHTGBM_OPTIONS = [
    ('mingw', 'm', 'Compile with MinGW'),
    ('integrated-opencl', None, 'Compile integrated OpenCL version'),
    ('gpu', 'g', 'Compile GPU version'),
    ('cuda', None, 'Compile CUDA version'),
    ('cuda-exp', None, 'Compile CUDA Experimental version'),
    ('mpi', None, 'Compile MPI version'),
    ('nomp', None, 'Compile version without OpenMP support'),
    ('hdfs', 'h', 'Compile HDFS version'),
    ('bit32', None, 'Compile 32-bit version'),
    ('use-int64', None, 'Compile int64 version'),
    ('precompile', 'p', 'Use precompiled library'),
    ('time-costs', None, 'Output time costs for different internal routines'),
    ('boost-root=', None, 'Boost preferred installation prefix'),
    ('boost-dir=', None, 'Directory with Boost package configuration file'),
    ('boost-include-dir=', None, 'Directory containing Boost headers'),
    ('boost-librarydir=', None, 'Preferred Boost library directory'),
    ('opencl-include-dir=', None, 'OpenCL include directory'),
    ('opencl-library=', None, 'Path to OpenCL library')
]


def find_lib() -> List[str]:
    libpath_py = CURRENT_DIR / 'lightgbm' / 'libpath.py'
    libpath = {'__file__': libpath_py}
    exec(compile(libpath_py.read_bytes(), libpath_py, 'exec'), libpath, libpath)

    LIB_PATH = libpath['find_lib_path']()  # type: ignore
    logger.info(f"Installing lib_lightgbm from: {LIB_PATH}")
    return LIB_PATH


def copy_files(integrated_opencl: bool = False, use_gpu: bool = False) -> None:

    def copy_files_helper(folder_name: Union[str, Path]) -> None:
        src = CURRENT_DIR.parent / folder_name
        if src.is_dir():
            dst = CURRENT_DIR / 'compile' / folder_name
            if dst.is_dir():
                rmtree(dst)
            copytree(src, dst)
        else:
            raise Exception(f'Cannot copy {src} folder')

    if not IS_SOURCE_FLAG_PATH.is_file():
        copy_files_helper('include')
        copy_files_helper('src')
        for submodule in (CURRENT_DIR.parent / 'external_libs').iterdir():
            submodule_stem = submodule.stem
            if submodule_stem == 'compute' and not use_gpu:
                continue
            copy_files_helper(Path('external_libs') / submodule_stem)
        (CURRENT_DIR / "compile" / "windows").mkdir(parents=True, exist_ok=True)
        copyfile(CURRENT_DIR.parent / "windows" / "LightGBM.sln",
                 CURRENT_DIR / "compile" / "windows" / "LightGBM.sln")
        copyfile(CURRENT_DIR.parent / "windows" / "LightGBM.vcxproj",
                 CURRENT_DIR / "compile" / "windows" / "LightGBM.vcxproj")
        copyfile(CURRENT_DIR.parent / "LICENSE",
                 CURRENT_DIR / "LICENSE")
        copyfile(CURRENT_DIR.parent / "CMakeLists.txt",
                 CURRENT_DIR / "compile" / "CMakeLists.txt")
        if integrated_opencl:
            (CURRENT_DIR / "compile" / "cmake").mkdir(parents=True, exist_ok=True)
            copyfile(CURRENT_DIR.parent / "cmake" / "IntegratedOpenCL.cmake",
                     CURRENT_DIR / "compile" / "cmake" / "IntegratedOpenCL.cmake")


def clear_path(path: Path) -> None:
    if path.is_dir():
        for file_name in path.iterdir():
            if file_name.is_dir():
                rmtree(file_name)
            else:
                file_name.unlink()


def silent_call(cmd: List[str], raise_error: bool = False, error_msg: str = '') -> int:
    try:
        with open(LOG_PATH, "ab") as log:
            subprocess.check_call(cmd, stderr=log, stdout=log)
        return 0
    except Exception as err:
        if raise_error:
            raise Exception("\n".join((error_msg, LOG_NOTICE)))
        return 1


def compile_cpp(
    use_mingw: bool = False,
    use_gpu: bool = False,
    use_cuda: bool = False,
    use_cuda_exp: bool = False,
    use_mpi: bool = False,
    use_hdfs: bool = False,
    boost_root: Optional[str] = None,
    boost_dir: Optional[str] = None,
    boost_include_dir: Optional[str] = None,
    boost_librarydir: Optional[str] = None,
    opencl_include_dir: Optional[str] = None,
    opencl_library: Optional[str] = None,
    nomp: bool = False,
    bit32: bool = False,
    integrated_opencl: bool = False,
<<<<<<< HEAD
    use_int64: bool = False
=======
    time_costs: bool = False
>>>>>>> 0c0eb2a6
) -> None:
    build_dir = CURRENT_DIR / "build_cpp"
    rmtree(build_dir, ignore_errors=True)
    build_dir.mkdir(parents=True)
    original_dir = Path.cwd()
    chdir(build_dir)

    logger.info("Starting to compile the library.")

    cmake_cmd = ["cmake", str(CURRENT_DIR / "compile")]
    if integrated_opencl:
        use_gpu = False
        cmake_cmd.append("-D__INTEGRATE_OPENCL=ON")
    if use_gpu:
        cmake_cmd.append("-DUSE_GPU=ON")
        if boost_root:
            cmake_cmd.append(f"-DBOOST_ROOT={boost_root}")
        if boost_dir:
            cmake_cmd.append(f"-DBoost_DIR={boost_dir}")
        if boost_include_dir:
            cmake_cmd.append(f"-DBoost_INCLUDE_DIR={boost_include_dir}")
        if boost_librarydir:
            cmake_cmd.append(f"-DBOOST_LIBRARYDIR={boost_librarydir}")
        if opencl_include_dir:
            cmake_cmd.append(f"-DOpenCL_INCLUDE_DIR={opencl_include_dir}")
        if opencl_library:
            cmake_cmd.append(f"-DOpenCL_LIBRARY={opencl_library}")
    elif use_cuda:
        cmake_cmd.append("-DUSE_CUDA=ON")
    elif use_cuda_exp:
        cmake_cmd.append("-DUSE_CUDA_EXP=ON")
    if use_mpi:
        cmake_cmd.append("-DUSE_MPI=ON")
    if nomp:
        cmake_cmd.append("-DUSE_OPENMP=OFF")
    if use_hdfs:
        cmake_cmd.append("-DUSE_HDFS=ON")
<<<<<<< HEAD
    if use_int64:
        cmake_cmd.append("-DUSE_DATASET_INT64=ON")
=======
    if time_costs:
        cmake_cmd.append("-DUSE_TIMETAG=ON")
>>>>>>> 0c0eb2a6

    if system() in {'Windows', 'Microsoft'}:
        if use_mingw:
            if use_mpi:
                raise Exception('MPI version cannot be compiled by MinGW due to the miss of MPI library in it')
            logger.info("Starting to compile with CMake and MinGW.")
            silent_call(cmake_cmd + ["-G", "MinGW Makefiles"], raise_error=True,
                        error_msg='Please install CMake and all required dependencies first')
            silent_call(["mingw32-make.exe", "_lightgbm", f"-I{build_dir}", "-j4"], raise_error=True,
                        error_msg='Please install MinGW first')
        else:
            status = 1
            lib_path = CURRENT_DIR / "compile" / "windows" / "x64" / "DLL" / "lib_lightgbm.dll"
            if not any((use_gpu, use_cuda, use_cuda_exp, use_mpi, use_hdfs, nomp, bit32, use_int64, integrated_opencl)):
                logger.info("Starting to compile with MSBuild from existing solution file.")
                platform_toolsets = ("v143", "v142", "v141", "v140")
                for pt in platform_toolsets:
                    status = silent_call(["MSBuild",
                                          str(CURRENT_DIR / "compile" / "windows" / "LightGBM.sln"),
                                          "/p:Configuration=DLL",
                                          "/p:Platform=x64",
                                          f"/p:PlatformToolset={pt}"])
                    if status == 0 and lib_path.is_file():
                        break
                    else:
                        clear_path(CURRENT_DIR / "compile" / "windows" / "x64")
                if status != 0 or not lib_path.is_file():
                    logger.warning("Compilation with MSBuild from existing solution file failed.")
            if status != 0 or not lib_path.is_file():
                arch = "Win32" if bit32 else "x64"
                vs_versions = (
                    "Visual Studio 17 2022",
                    "Visual Studio 16 2019",
                    "Visual Studio 15 2017",
                    "Visual Studio 14 2015"
                )
                for vs in vs_versions:
                    logger.info(f"Starting to compile with {vs} ({arch}).")
                    status = silent_call(cmake_cmd + ["-G", vs, "-A", arch])
                    if status == 0:
                        break
                    else:
                        clear_path(build_dir)
                if status != 0:
                    raise Exception("\n".join(('Please install Visual Studio or MS Build and all required dependencies first',
                                    LOG_NOTICE)))
                silent_call(["cmake", "--build", str(build_dir), "--target", "_lightgbm", "--config", "Release"], raise_error=True,
                            error_msg='Please install CMake first')
    else:  # Linux, Darwin (macOS), etc.
        logger.info("Starting to compile with CMake.")
        silent_call(cmake_cmd, raise_error=True, error_msg='Please install CMake and all required dependencies first')
        silent_call(["make", "_lightgbm", f"-I{build_dir}", "-j4"], raise_error=True,
                    error_msg='An error has occurred while building lightgbm library file')
    chdir(original_dir)


class CustomInstallLib(install_lib):

    def install(self) -> List[str]:
        outfiles = install_lib.install(self)
        src = find_lib()[0]
        dst = Path(self.install_dir) / 'lightgbm'
        dst, _ = self.copy_file(src, str(dst))
        outfiles.append(dst)
        return outfiles


class CustomInstall(install):

    user_options = install.user_options + LIGHTGBM_OPTIONS

    def initialize_options(self) -> None:
        install.initialize_options(self)
        self.mingw = False
        self.integrated_opencl = False
        self.gpu = False
        self.cuda = False
        self.cuda_exp = False
        self.boost_root = None
        self.boost_dir = None
        self.boost_include_dir = None
        self.boost_librarydir = None
        self.opencl_include_dir = None
        self.opencl_library = None
        self.mpi = False
        self.hdfs = False
        self.precompile = False
        self.time_costs = False
        self.nomp = False
        self.bit32 = False
        self.use_int64 = False

    def run(self) -> None:
        if (8 * struct.calcsize("P")) != 64:
            if self.bit32:
                logger.warning("You're installing 32-bit version. "
                               "This version is slow and untested, so use it on your own risk.")
            else:
                raise Exception("Cannot install LightGBM in 32-bit Python, "
                                "please use 64-bit Python instead.")
        LOG_PATH.touch()
        if not self.precompile:
            copy_files(integrated_opencl=self.integrated_opencl, use_gpu=self.gpu)
            compile_cpp(use_mingw=self.mingw, use_gpu=self.gpu, use_cuda=self.cuda, use_cuda_exp=self.cuda_exp, use_mpi=self.mpi,
                        use_hdfs=self.hdfs, boost_root=self.boost_root, boost_dir=self.boost_dir,
                        boost_include_dir=self.boost_include_dir, boost_librarydir=self.boost_librarydir,
                        opencl_include_dir=self.opencl_include_dir, opencl_library=self.opencl_library,
<<<<<<< HEAD
                        nomp=self.nomp, bit32=self.bit32, integrated_opencl=self.integrated_opencl, use_int64=self.use_int64)
=======
                        nomp=self.nomp, bit32=self.bit32, integrated_opencl=self.integrated_opencl,
                        time_costs=self.time_costs)
>>>>>>> 0c0eb2a6
        install.run(self)
        if LOG_PATH.is_file():
            LOG_PATH.unlink()


class CustomBdistWheel(bdist_wheel):

    user_options = bdist_wheel.user_options + LIGHTGBM_OPTIONS

    def initialize_options(self) -> None:
        bdist_wheel.initialize_options(self)
        self.mingw = False
        self.integrated_opencl = False
        self.gpu = False
        self.cuda = False
        self.cuda_exp = False
        self.boost_root = None
        self.boost_dir = None
        self.boost_include_dir = None
        self.boost_librarydir = None
        self.opencl_include_dir = None
        self.opencl_library = None
        self.mpi = False
        self.hdfs = False
        self.precompile = False
        self.time_costs = False
        self.nomp = False
        self.bit32 = False
        self.use_int64 = False

    def finalize_options(self) -> None:
        bdist_wheel.finalize_options(self)

        install = self.reinitialize_command('install')

        install.mingw = self.mingw
        install.integrated_opencl = self.integrated_opencl
        install.gpu = self.gpu
        install.cuda = self.cuda
        install.cuda_exp = self.cuda_exp
        install.boost_root = self.boost_root
        install.boost_dir = self.boost_dir
        install.boost_include_dir = self.boost_include_dir
        install.boost_librarydir = self.boost_librarydir
        install.opencl_include_dir = self.opencl_include_dir
        install.opencl_library = self.opencl_library
        install.mpi = self.mpi
        install.hdfs = self.hdfs
        install.precompile = self.precompile
        install.time_costs = self.time_costs
        install.nomp = self.nomp
        install.bit32 = self.bit32
        install.use_int64 = self.use_int64


class CustomSdist(sdist):

    def run(self) -> None:
        copy_files(integrated_opencl=True, use_gpu=True)
        IS_SOURCE_FLAG_PATH.touch()
        rmtree(CURRENT_DIR / 'lightgbm' / 'Release', ignore_errors=True)
        rmtree(CURRENT_DIR / 'lightgbm' / 'windows' / 'x64', ignore_errors=True)
        lib_file = CURRENT_DIR / 'lightgbm' / 'lib_lightgbm.so'
        if lib_file.is_file():
            lib_file.unlink()
        sdist.run(self)
        if IS_SOURCE_FLAG_PATH.is_file():
            IS_SOURCE_FLAG_PATH.unlink()


if __name__ == "__main__":
    CURRENT_DIR = Path(__file__).absolute().parent
    LOG_PATH = Path.home() / 'LightGBM_compilation.log'
    LOG_NOTICE = f"The full version of error log was saved into {LOG_PATH}"
    IS_SOURCE_FLAG_PATH = CURRENT_DIR / '_IS_SOURCE_PACKAGE.txt'
    _version_src = CURRENT_DIR.parent / 'VERSION.txt'
    _version_dst = CURRENT_DIR / 'lightgbm' / 'VERSION.txt'
    if _version_src.is_file():
        copyfile(_version_src, _version_dst)
    version = _version_dst.read_text(encoding='utf-8').strip()
    readme = (CURRENT_DIR / 'README.rst').read_text(encoding='utf-8')

    sys.path.insert(0, str(CURRENT_DIR))

    logging.basicConfig(level=logging.INFO)
    logger = logging.getLogger('LightGBM')

    setup(name='lightgbm',
          version=version,
          description='LightGBM Python Package',
          long_description=readme,
          python_requires='>=3.6',
          install_requires=[
              'wheel',
              'numpy',
              'scipy',
              'scikit-learn!=0.22.0'
          ],
          extras_require={
              'dask': [
                  'dask[array]>=2.0.0',
                  'dask[dataframe]>=2.0.0',
                  'dask[distributed]>=2.0.0',
                  'pandas',
              ],
          },
          maintainer='Yu Shi',
          maintainer_email='yushi2@microsoft.com',
          zip_safe=False,
          cmdclass={
              'install': CustomInstall,
              'install_lib': CustomInstallLib,
              'bdist_wheel': CustomBdistWheel,
              'sdist': CustomSdist,
          },
          packages=find_packages(),
          include_package_data=True,
          license='The MIT License (Microsoft)',
          url='https://github.com/microsoft/LightGBM',
          classifiers=['Development Status :: 5 - Production/Stable',
                       'Intended Audience :: Science/Research',
                       'License :: OSI Approved :: MIT License',
                       'Natural Language :: English',
                       'Operating System :: MacOS',
                       'Operating System :: Microsoft :: Windows',
                       'Operating System :: POSIX',
                       'Operating System :: Unix',
                       'Programming Language :: Python :: 3',
                       'Programming Language :: Python :: 3.7',
                       'Programming Language :: Python :: 3.8',
                       'Programming Language :: Python :: 3.9',
                       'Programming Language :: Python :: 3.10',
                       'Topic :: Scientific/Engineering :: Artificial Intelligence'])
<|MERGE_RESOLUTION|>--- conflicted
+++ resolved
@@ -119,11 +119,8 @@
     nomp: bool = False,
     bit32: bool = False,
     integrated_opencl: bool = False,
-<<<<<<< HEAD
-    use_int64: bool = False
-=======
+    use_int64: bool = False,
     time_costs: bool = False
->>>>>>> 0c0eb2a6
 ) -> None:
     build_dir = CURRENT_DIR / "build_cpp"
     rmtree(build_dir, ignore_errors=True)
@@ -161,13 +158,10 @@
         cmake_cmd.append("-DUSE_OPENMP=OFF")
     if use_hdfs:
         cmake_cmd.append("-DUSE_HDFS=ON")
-<<<<<<< HEAD
     if use_int64:
         cmake_cmd.append("-DUSE_DATASET_INT64=ON")
-=======
     if time_costs:
         cmake_cmd.append("-DUSE_TIMETAG=ON")
->>>>>>> 0c0eb2a6
 
     if system() in {'Windows', 'Microsoft'}:
         if use_mingw:
@@ -275,12 +269,8 @@
                         use_hdfs=self.hdfs, boost_root=self.boost_root, boost_dir=self.boost_dir,
                         boost_include_dir=self.boost_include_dir, boost_librarydir=self.boost_librarydir,
                         opencl_include_dir=self.opencl_include_dir, opencl_library=self.opencl_library,
-<<<<<<< HEAD
-                        nomp=self.nomp, bit32=self.bit32, integrated_opencl=self.integrated_opencl, use_int64=self.use_int64)
-=======
-                        nomp=self.nomp, bit32=self.bit32, integrated_opencl=self.integrated_opencl,
+                        nomp=self.nomp, bit32=self.bit32, integrated_opencl=self.integrated_opencl, use_int64=self.use_int64,
                         time_costs=self.time_costs)
->>>>>>> 0c0eb2a6
         install.run(self)
         if LOG_PATH.is_file():
             LOG_PATH.unlink()
@@ -414,3 +404,4 @@
                        'Programming Language :: Python :: 3.9',
                        'Programming Language :: Python :: 3.10',
                        'Topic :: Scientific/Engineering :: Artificial Intelligence'])
+
