--- conflicted
+++ resolved
@@ -114,7 +114,6 @@
     expect_equal(pred_leaf1, pred_leaf2)
 })
 
-<<<<<<< HEAD
 .expect_has_row_names <- function(pred, X) {
     if (is.vector(pred)) {
         rnames <- names(pred)
@@ -135,67 +134,33 @@
 }
 
 .expect_row_names_kept <- function(bst, X, multiclass = FALSE) {
-    pred <- predict(bst, X, reshape = TRUE)
-    .expect_has_row_names(pred, X)
-    pred <- predict(bst, X, reshape = TRUE, rawscore = TRUE)
-    .expect_has_row_names(pred, X)
-    pred <- predict(bst, X, reshape = TRUE, predleaf = TRUE)
-    .expect_has_row_names(pred, X)
-    pred <- predict(bst, X, reshape = TRUE, predcontrib = TRUE)
-    .expect_has_row_names(pred, X)
-    pred <- predict(bst, X, reshape = FALSE)
-    if (!multiclass || NROW(X) == NROW(pred)) {
-        .expect_has_row_names(pred, X)
-    } else {
-        .expect_doesnt_have_row_names(pred)
-    }
-    pred <- predict(bst, X, reshape = FALSE, rawscore = TRUE)
-    if (!multiclass || NROW(X) == NROW(pred)) {
-        .expect_has_row_names(pred, X)
-    } else {
-        .expect_doesnt_have_row_names(pred)
-    }
-    pred <- predict(bst, X, reshape = FALSE, predleaf = TRUE)
-    if (NROW(X) == NROW(pred)) {
-        .expect_has_row_names(pred, X)
-    } else {
-        .expect_doesnt_have_row_names(pred)
-    }
+    pred <- predict(bst, X)
+    .expect_has_row_names(pred, X)
+    pred <- predict(bst, X, rawscore = TRUE)
+    .expect_has_row_names(pred, X)
+    pred <- predict(bst, X, predleaf = TRUE)
+    .expect_has_row_names(pred, X)
+    pred <- predict(bst, X, predcontrib = TRUE)
+    .expect_has_row_names(pred, X)
+
     Xcopy <- X
     row.names(Xcopy) <- NULL
-    pred <- predict(bst, Xcopy, reshape = TRUE)
+    pred <- predict(bst, Xcopy)
     .expect_doesnt_have_row_names(pred)
 
     Xcsc <- as(X, "CsparseMatrix")
-    pred <- predict(bst, Xcsc, reshape = TRUE)
-    .expect_has_row_names(pred, Xcsc)
-    pred <- predict(bst, Xcsc, reshape = TRUE, rawscore = TRUE)
-    .expect_has_row_names(pred, Xcsc)
-    pred <- predict(bst, Xcsc, reshape = TRUE, predleaf = TRUE)
-    .expect_has_row_names(pred, Xcsc)
-    pred <- predict(bst, Xcsc, reshape = TRUE, predcontrib = TRUE)
-    .expect_has_row_names(pred, Xcsc)
-    pred <- predict(bst, Xcsc, reshape = FALSE)
-    if (!multiclass || NROW(Xcsc) == NROW(pred)) {
-        .expect_has_row_names(pred, Xcsc)
-    } else {
-        .expect_doesnt_have_row_names(pred)
-    }
-    pred <- predict(bst, Xcsc, reshape = FALSE, rawscore = TRUE)
-    if (!multiclass || NROW(Xcsc) == NROW(pred)) {
-        .expect_has_row_names(pred, Xcsc)
-    } else {
-        .expect_doesnt_have_row_names(pred)
-    }
-    pred <- predict(bst, Xcsc, reshape = FALSE, predleaf = TRUE)
-    if (NROW(Xcsc) == NROW(pred)) {
-        .expect_has_row_names(pred, Xcsc)
-    } else {
-        .expect_doesnt_have_row_names(pred)
-    }
+    pred <- predict(bst, Xcsc)
+    .expect_has_row_names(pred, Xcsc)
+    pred <- predict(bst, Xcsc, rawscore = TRUE)
+    .expect_has_row_names(pred, Xcsc)
+    pred <- predict(bst, Xcsc, predleaf = TRUE)
+    .expect_has_row_names(pred, Xcsc)
+    pred <- predict(bst, Xcsc, predcontrib = TRUE)
+    .expect_has_row_names(pred, Xcsc)
+
     Xcopy <- Xcsc
     row.names(Xcopy) <- NULL
-    pred <- predict(bst, Xcopy, reshape = TRUE)
+    pred <- predict(bst, Xcopy)
     .expect_doesnt_have_row_names(pred)
 }
 
@@ -242,7 +207,7 @@
         , verbose = VERBOSITY
     )
     .expect_row_names_kept(bst, X, TRUE)
-=======
+
 test_that("predictions for regression and binary classification are returned as vectors", {
     data(mtcars)
     X <- as.matrix(mtcars[, -1L])
@@ -299,5 +264,4 @@
     expect_true(is.matrix(pred))
     expect_equal(nrow(pred), nrow(X))
     expect_equal(ncol(pred), 3L)
->>>>>>> 78207462
 })