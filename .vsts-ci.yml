<<<<<<< HEAD
# trigger:
#   branches:
#     include:
#     - master
#   tags:
#     include:
#     - v*
# pr:
# - master
# variables:
#   AZURE: 'true'
#   PYTHON_VERSION: '3.10'
#   CONDA_ENV: test-env
# resources:
#   containers:
#   - container: ubuntu1404
#     image: lightgbm/vsts-agent:ubuntu-14.04
#   - container: ubuntu-latest
#     image: 'ubuntu:latest'
#     options: "--name ci-container -v /usr/bin/docker:/tmp/docker:ro"
#   - container: rbase
#     image: wch1/r-debug
# jobs:
# ###########################################
# - job: Linux
# ###########################################
#   variables:
#     COMPILER: gcc
#     SETUP_CONDA: 'false'
#     OS_NAME: 'linux'
#     PRODUCES_ARTIFACTS: 'true'
#   pool: sh-ubuntu
#   container: ubuntu1404
#   strategy:
#     matrix:
#       regular:
#         TASK: regular
#         PYTHON_VERSION: '3.9'
#       sdist:
#         TASK: sdist
#         PYTHON_VERSION: '3.7'
#       bdist:
#         TASK: bdist
#         PYTHON_VERSION: '3.8'
#       inference:
#         TASK: if-else
#       mpi_source:
#         TASK: mpi
#         METHOD: source
#         PYTHON_VERSION: '3.8'
#       gpu_source:
#         TASK: gpu
#         METHOD: source
#         # on Ubuntu 14.04, gpu_source build segfaults with newer version of Python
#         # (and newer version of scipy as a consequence)
#         PYTHON_VERSION: '3.7'
#       swig:
#         TASK: swig
#   steps:
#   - script: |
#       echo "##vso[task.setvariable variable=BUILD_DIRECTORY]$BUILD_SOURCESDIRECTORY"
#       echo "##vso[task.setvariable variable=LGB_VER]$(head -n 1 VERSION.txt)"
#       echo "##vso[task.prependpath]$CONDA/bin"
#       AMDAPPSDK_PATH=$BUILD_SOURCESDIRECTORY/AMDAPPSDK
#       echo "##vso[task.setvariable variable=AMDAPPSDK_PATH]$AMDAPPSDK_PATH"
#       LD_LIBRARY_PATH=$AMDAPPSDK_PATH/lib/x86_64:$LD_LIBRARY_PATH
#       echo "##vso[task.setvariable variable=LD_LIBRARY_PATH]$LD_LIBRARY_PATH"
#       echo "##vso[task.setvariable variable=OPENCL_VENDOR_PATH]$AMDAPPSDK_PATH/etc/OpenCL/vendors"
#     displayName: 'Set variables'
#   - script: |
#       echo '$(Build.SourceVersion)' > '$(Build.ArtifactStagingDirectory)/commit.txt'
#     displayName: 'Add commit hash to artifacts archive'
#   - bash: $(Build.SourcesDirectory)/.ci/setup.sh
#     displayName: Setup
#   - bash: $(Build.SourcesDirectory)/.ci/test.sh
#     displayName: Test
#   - task: PublishBuildArtifacts@1
#     condition: and(succeeded(), in(variables['TASK'], 'regular', 'sdist', 'bdist', 'swig'), not(startsWith(variables['Build.SourceBranch'], 'refs/pull/')))
#     inputs:
#       pathtoPublish: '$(Build.ArtifactStagingDirectory)'
#       artifactName: PackageAssets
#       artifactType: container
# ###########################################
# - job: Linux_latest
# ###########################################
#   variables:
#     COMPILER: clang
#     DEBIAN_FRONTEND: 'noninteractive'
#     IN_UBUNTU_LATEST_CONTAINER: 'true'
#     OS_NAME: 'linux'
#     SETUP_CONDA: 'true'
#   pool: sh-ubuntu
#   container: ubuntu-latest
#   strategy:
#     matrix:
#       regular:
#         TASK: regular
#       sdist:
#         TASK: sdist
#       bdist:
#         TASK: bdist
#         PYTHON_VERSION: '3.8'
#       inference:
#         TASK: if-else
#       mpi_source:
#         TASK: mpi
#         METHOD: source
#       mpi_pip:
#         TASK: mpi
#         METHOD: pip
#         PYTHON_VERSION: '3.9'
#       mpi_wheel:
#         TASK: mpi
#         METHOD: wheel
#         PYTHON_VERSION: '3.7'
#       gpu_source:
#         TASK: gpu
#         METHOD: source
#         PYTHON_VERSION: '3.9'
#       gpu_pip:
#         TASK: gpu
#         METHOD: pip
#         PYTHON_VERSION: '3.8'
#       gpu_wheel:
#         TASK: gpu
#         METHOD: wheel
#         PYTHON_VERSION: '3.7'
#       cpp_tests:
#         TASK: cpp-tests
#         METHOD: with-sanitizers
#   steps:
#   - script: |
#       echo "##vso[task.setvariable variable=BUILD_DIRECTORY]$BUILD_SOURCESDIRECTORY"
#       echo "##vso[task.setvariable variable=LGB_VER]$(head -n 1 VERSION.txt)"
#       CONDA=$HOME/miniforge
#       echo "##vso[task.setvariable variable=CONDA]$CONDA"
#       echo "##vso[task.prependpath]$CONDA/bin"
#       AMDAPPSDK_PATH=$BUILD_SOURCESDIRECTORY/AMDAPPSDK
#       echo "##vso[task.setvariable variable=AMDAPPSDK_PATH]$AMDAPPSDK_PATH"
#       LD_LIBRARY_PATH=$AMDAPPSDK_PATH/lib/x86_64:$LD_LIBRARY_PATH
#       echo "##vso[task.setvariable variable=LD_LIBRARY_PATH]$LD_LIBRARY_PATH"
#       echo "##vso[task.setvariable variable=OPENCL_VENDOR_PATH]$AMDAPPSDK_PATH/etc/OpenCL/vendors"
#     displayName: 'Set variables'
#   # https://github.com/microsoft/azure-pipelines-agent/issues/2043#issuecomment-687983301
#   - script: |
#       /tmp/docker exec -t -u 0 ci-container \
#       sh -c "apt-get update && apt-get -o Dpkg::Options::="--force-confold" -y install sudo"
#     displayName: 'Install sudo'
#   - bash: $(Build.SourcesDirectory)/.ci/setup.sh
#     displayName: Setup
#   - bash: $(Build.SourcesDirectory)/.ci/test.sh
#     displayName: Test
# ###########################################
# - job: QEMU_multiarch
# ###########################################
#   variables:
#     COMPILER: gcc
#     OS_NAME: 'linux'
#     PRODUCES_ARTIFACTS: 'true'
#   pool:
#     vmImage: ubuntu-latest
#   timeoutInMinutes: 180
#   strategy:
#     matrix:
#       bdist:
#         TASK: bdist
#         ARCH: aarch64
#   steps:
#   - script: |
#       sudo apt-get update
#       sudo apt-get install --no-install-recommends -y \
#         binfmt-support \
#         qemu \
#         qemu-user \
#         qemu-user-static
#     displayName: 'Install QEMU'
#   - script: |
#       docker run --rm --privileged multiarch/qemu-user-static --reset -p yes
#     displayName: 'Enable Docker multi-architecture support'
#   - script: |
#       export ROOT_DOCKER_FOLDER=/LightGBM
#       cat > docker.env <<EOF
#       AZURE=$AZURE
#       OS_NAME=$OS_NAME
#       COMPILER=$COMPILER
#       TASK=$TASK
#       METHOD=$METHOD
#       CONDA_ENV=$CONDA_ENV
#       PYTHON_VERSION=$PYTHON_VERSION
#       BUILD_DIRECTORY=$ROOT_DOCKER_FOLDER
#       LGB_VER=$(head -n 1 VERSION.txt)
#       PRODUCES_ARTIFACTS=$PRODUCES_ARTIFACTS
#       BUILD_ARTIFACTSTAGINGDIRECTORY=$BUILD_ARTIFACTSTAGINGDIRECTORY
#       EOF
#       cat > docker-script.sh <<EOF
#       export CONDA=\$HOME/miniforge
#       export PATH=\$CONDA/bin:\$PATH
#       $ROOT_DOCKER_FOLDER/.ci/setup.sh || exit -1
#       $ROOT_DOCKER_FOLDER/.ci/test.sh || exit -1
#       EOF
#       IMAGE_URI="quay.io/pypa/manylinux2014_${ARCH}"
#       docker pull "${IMAGE_URI}" || exit -1
#       PLATFORM=$(docker inspect --format='{{.Os}}/{{.Architecture}}' "${IMAGE_URI}") || exit -1
#       echo "detected image platform: ${PLATFORM}"
#       docker run \
#         --platform "${PLATFORM}" \
#         --rm \
#         --env-file docker.env \
#         -v "$(Build.SourcesDirectory)":"$ROOT_DOCKER_FOLDER" \
#         -v "$(Build.ArtifactStagingDirectory)":"$(Build.ArtifactStagingDirectory)" \
#         "${IMAGE_URI}" \
#         /bin/bash $ROOT_DOCKER_FOLDER/docker-script.sh
#     displayName: 'Setup and run tests'
#   - task: PublishBuildArtifacts@1
#     condition: and(succeeded(), in(variables['TASK'], 'bdist'), not(startsWith(variables['Build.SourceBranch'], 'refs/pull/')))
#     inputs:
#       pathtoPublish: '$(Build.ArtifactStagingDirectory)'
#       artifactName: PackageAssets
#       artifactType: container
# ###########################################
# - job: macOS
# ###########################################
#   variables:
#     COMPILER: clang
#     OS_NAME: 'macos'
#     PRODUCES_ARTIFACTS: 'true'
#   pool:
#     vmImage: 'macOS-10.15'
#   strategy:
#     matrix:
#       regular:
#         TASK: regular
#         PYTHON_VERSION: '3.7'
#       sdist:
#         TASK: sdist
#         PYTHON_VERSION: '3.8'
#       bdist:
#         TASK: bdist
#       swig:
#         TASK: swig
#       cpp_tests:
#         TASK: cpp-tests
#         METHOD: with-sanitizers
#         SANITIZERS: "address;undefined"
#   steps:
#   - script: |
#       echo "##vso[task.setvariable variable=BUILD_DIRECTORY]$BUILD_SOURCESDIRECTORY"
#       echo "##vso[task.setvariable variable=LGB_VER]$(head -n 1 VERSION.txt)"
#       CONDA=$AGENT_HOMEDIRECTORY/miniforge
#       echo "##vso[task.setvariable variable=CONDA]$CONDA"
#       echo "##vso[task.prependpath]$CONDA/bin"
#       echo "##vso[task.setvariable variable=JAVA_HOME]$JAVA_HOME_8_X64"
#     displayName: 'Set variables'
#   - bash: $(Build.SourcesDirectory)/.ci/setup.sh
#     displayName: Setup
#   - bash: $(Build.SourcesDirectory)/.ci/test.sh
#     displayName: Test
#   - task: PublishBuildArtifacts@1
#     condition: and(succeeded(), in(variables['TASK'], 'regular', 'bdist', 'swig'), not(startsWith(variables['Build.SourceBranch'], 'refs/pull/')))
#     inputs:
#       pathtoPublish: '$(Build.ArtifactStagingDirectory)'
#       artifactName: PackageAssets
#       artifactType: container
# ###########################################
# - job: Windows
# ###########################################
#   pool:
#     vmImage: 'windows-2019'
#   strategy:
#     matrix:
#       regular:
#         TASK: regular
#         PYTHON_VERSION: '3.9'
#       sdist:
#         TASK: sdist
#         PYTHON_VERSION: '3.8'
#       bdist:
#         TASK: bdist
#       swig:
#         TASK: swig
#       cpp_tests:
#         TASK: cpp-tests
#   steps:
#   - powershell: |
#       Write-Host "##vso[task.prependpath]$env:CONDA\Scripts"
#     displayName: 'Set Variables'
#   - script: |
#       cmd /c "powershell -ExecutionPolicy Bypass -File %BUILD_SOURCESDIRECTORY%/.ci/install_opencl.ps1"
#     condition: eq(variables['TASK'], 'bdist')
#     displayName: 'Install OpenCL'
#   - script: |
#       cmd /c "conda config --add channels conda-forge"
#       cmd /c "conda config --set channel_priority strict"
#       cmd /c "conda init powershell"
#       cmd /c "powershell -ExecutionPolicy Bypass -File %BUILD_SOURCESDIRECTORY%/.ci/test_windows.ps1"
#     displayName: Test
#   - task: PublishBuildArtifacts@1
#     condition: and(succeeded(), in(variables['TASK'], 'regular', 'bdist', 'swig'), not(startsWith(variables['Build.SourceBranch'], 'refs/pull/')))
#     inputs:
#       pathtoPublish: '$(Build.ArtifactStagingDirectory)'
#       artifactName: PackageAssets
#       artifactType: container
# ###########################################
# - job: R_artifact
# ###########################################
#   condition: not(startsWith(variables['Build.SourceBranch'], 'refs/pull/'))
#   pool:
#     vmImage: 'ubuntu-latest'
#   container: rbase
#   steps:
#   - script: |
#       LGB_VER=$(head -n 1 VERSION.txt | sed "s/rc/-/g")
#       R_LIB_PATH=~/Rlib
#       export R_LIBS=${R_LIB_PATH}
#       mkdir -p ${R_LIB_PATH}
#       RDscript -e "install.packages(c('R6', 'data.table', 'jsonlite', 'knitr', 'Matrix', 'RhpcBLASctl', 'rmarkdown'),  lib = '${R_LIB_PATH}', dependencies = c('Depends', 'Imports', 'LinkingTo'), repos = 'https://cran.r-project.org', Ncpus = parallel::detectCores())" || exit -1
#       sh build-cran-package.sh --r-executable=RD || exit -1
#       mv lightgbm_${LGB_VER}.tar.gz $(Build.ArtifactStagingDirectory)/lightgbm-${LGB_VER}-r-cran.tar.gz
#     displayName: 'Build CRAN R-package'
#   - task: PublishBuildArtifacts@1
#     condition: succeeded()
#     inputs:
#       pathtoPublish: $(Build.ArtifactStagingDirectory)
#       artifactName: R-package
#       artifactType: container
=======
trigger:
  branches:
    include:
    - master
  tags:
    include:
    - v*
pr:
- master
variables:
  AZURE: 'true'
  PYTHON_VERSION: '3.10'
  CONDA_ENV: test-env
  runCodesignValidationInjection: false
  skipComponentGovernanceDetection: true
  DOTNET_CLI_TELEMETRY_OPTOUT: true
  DOTNET_SKIP_FIRST_TIME_EXPERIENCE: true
resources:
  containers:
  - container: ubuntu1404
    image: lightgbm/vsts-agent:ubuntu-14.04
  - container: ubuntu-latest
    image: 'ubuntu:20.04'
    options: "--name ci-container -v /usr/bin/docker:/tmp/docker:ro"
  - container: rbase
    image: wch1/r-debug
jobs:
###########################################
- job: Linux
###########################################
  variables:
    COMPILER: gcc
    SETUP_CONDA: 'false'
    OS_NAME: 'linux'
    PRODUCES_ARTIFACTS: 'true'
  pool: sh-ubuntu
  container: ubuntu1404
  strategy:
    matrix:
      regular:
        TASK: regular
        PYTHON_VERSION: '3.9'
      sdist:
        TASK: sdist
        PYTHON_VERSION: '3.7'
      bdist:
        TASK: bdist
        PYTHON_VERSION: '3.8'
      inference:
        TASK: if-else
      mpi_source:
        TASK: mpi
        METHOD: source
        PYTHON_VERSION: '3.8'
      gpu_source:
        TASK: gpu
        METHOD: source
      swig:
        TASK: swig
  steps:
  - script: |
      echo "##vso[task.setvariable variable=BUILD_DIRECTORY]$BUILD_SOURCESDIRECTORY"
      echo "##vso[task.setvariable variable=LGB_VER]$(head -n 1 VERSION.txt)"
      echo "##vso[task.prependpath]$CONDA/bin"
    displayName: 'Set variables'
  - script: |
      echo '$(Build.SourceVersion)' > '$(Build.ArtifactStagingDirectory)/commit.txt'
    displayName: 'Add commit hash to artifacts archive'
  - bash: $(Build.SourcesDirectory)/.ci/setup.sh
    displayName: Setup
  - bash: $(Build.SourcesDirectory)/.ci/test.sh
    displayName: Test
  - task: PublishBuildArtifacts@1
    condition: and(succeeded(), in(variables['TASK'], 'regular', 'sdist', 'bdist', 'swig'), not(startsWith(variables['Build.SourceBranch'], 'refs/pull/')))
    inputs:
      pathtoPublish: '$(Build.ArtifactStagingDirectory)'
      artifactName: PackageAssets
      artifactType: container
###########################################
- job: Linux_latest
###########################################
  variables:
    COMPILER: clang
    DEBIAN_FRONTEND: 'noninteractive'
    IN_UBUNTU_LATEST_CONTAINER: 'true'
    OS_NAME: 'linux'
    SETUP_CONDA: 'true'
  pool: sh-ubuntu
  container: ubuntu-latest
  strategy:
    matrix:
      regular:
        TASK: regular
      sdist:
        TASK: sdist
      bdist:
        TASK: bdist
        PYTHON_VERSION: '3.8'
      inference:
        TASK: if-else
      mpi_source:
        TASK: mpi
        METHOD: source
      mpi_pip:
        TASK: mpi
        METHOD: pip
        PYTHON_VERSION: '3.9'
      mpi_wheel:
        TASK: mpi
        METHOD: wheel
        PYTHON_VERSION: '3.7'
      gpu_source:
        TASK: gpu
        METHOD: source
        PYTHON_VERSION: '3.9'
      gpu_pip:
        TASK: gpu
        METHOD: pip
        PYTHON_VERSION: '3.8'
      gpu_wheel:
        TASK: gpu
        METHOD: wheel
        PYTHON_VERSION: '3.7'
      cpp_tests:
        TASK: cpp-tests
        METHOD: with-sanitizers
  steps:
  - script: |
      echo "##vso[task.setvariable variable=BUILD_DIRECTORY]$BUILD_SOURCESDIRECTORY"
      echo "##vso[task.setvariable variable=LGB_VER]$(head -n 1 VERSION.txt)"
      CONDA=$HOME/miniforge
      echo "##vso[task.setvariable variable=CONDA]$CONDA"
      echo "##vso[task.prependpath]$CONDA/bin"
    displayName: 'Set variables'
  # https://github.com/microsoft/azure-pipelines-agent/issues/2043#issuecomment-687983301
  - script: |
      /tmp/docker exec -t -u 0 ci-container \
      sh -c "apt-get update && apt-get -o Dpkg::Options::="--force-confold" -y install sudo"
    displayName: 'Install sudo'
  - bash: $(Build.SourcesDirectory)/.ci/setup.sh
    displayName: Setup
  - bash: $(Build.SourcesDirectory)/.ci/test.sh
    displayName: Test
###########################################
- job: QEMU_multiarch
###########################################
  variables:
    COMPILER: gcc
    OS_NAME: 'linux'
    PRODUCES_ARTIFACTS: 'true'
  pool:
    vmImage: ubuntu-latest
  timeoutInMinutes: 180
  strategy:
    matrix:
      bdist:
        TASK: bdist
        ARCH: aarch64
  steps:
  - script: |
      sudo apt-get update
      sudo apt-get install --no-install-recommends -y \
        binfmt-support \
        qemu \
        qemu-user \
        qemu-user-static
    displayName: 'Install QEMU'
  - script: |
      docker run --rm --privileged multiarch/qemu-user-static --reset -p yes
    displayName: 'Enable Docker multi-architecture support'
  - script: |
      export ROOT_DOCKER_FOLDER=/LightGBM
      cat > docker.env <<EOF
      AZURE=$AZURE
      OS_NAME=$OS_NAME
      COMPILER=$COMPILER
      TASK=$TASK
      METHOD=$METHOD
      CONDA_ENV=$CONDA_ENV
      PYTHON_VERSION=$PYTHON_VERSION
      BUILD_DIRECTORY=$ROOT_DOCKER_FOLDER
      LGB_VER=$(head -n 1 VERSION.txt)
      PRODUCES_ARTIFACTS=$PRODUCES_ARTIFACTS
      BUILD_ARTIFACTSTAGINGDIRECTORY=$BUILD_ARTIFACTSTAGINGDIRECTORY
      EOF
      cat > docker-script.sh <<EOF
      export CONDA=\$HOME/miniforge
      export PATH=\$CONDA/bin:\$PATH
      $ROOT_DOCKER_FOLDER/.ci/setup.sh || exit -1
      $ROOT_DOCKER_FOLDER/.ci/test.sh || exit -1
      EOF
      IMAGE_URI="quay.io/pypa/manylinux2014_${ARCH}"
      docker pull "${IMAGE_URI}" || exit -1
      PLATFORM=$(docker inspect --format='{{.Os}}/{{.Architecture}}' "${IMAGE_URI}") || exit -1
      echo "detected image platform: ${PLATFORM}"
      docker run \
        --platform "${PLATFORM}" \
        --rm \
        --env-file docker.env \
        -v "$(Build.SourcesDirectory)":"$ROOT_DOCKER_FOLDER" \
        -v "$(Build.ArtifactStagingDirectory)":"$(Build.ArtifactStagingDirectory)" \
        "${IMAGE_URI}" \
        /bin/bash $ROOT_DOCKER_FOLDER/docker-script.sh
    displayName: 'Setup and run tests'
  - task: PublishBuildArtifacts@1
    condition: and(succeeded(), in(variables['TASK'], 'bdist'), not(startsWith(variables['Build.SourceBranch'], 'refs/pull/')))
    inputs:
      pathtoPublish: '$(Build.ArtifactStagingDirectory)'
      artifactName: PackageAssets
      artifactType: container
###########################################
- job: macOS
###########################################
  variables:
    COMPILER: clang
    OS_NAME: 'macos'
    PRODUCES_ARTIFACTS: 'true'
  pool:
    vmImage: 'macOS-10.15'
  strategy:
    matrix:
      regular:
        TASK: regular
        PYTHON_VERSION: '3.7'
      sdist:
        TASK: sdist
        PYTHON_VERSION: '3.8'
      bdist:
        TASK: bdist
      swig:
        TASK: swig
      cpp_tests:
        TASK: cpp-tests
        METHOD: with-sanitizers
        SANITIZERS: "address;undefined"
  steps:
  - script: |
      echo "##vso[task.setvariable variable=BUILD_DIRECTORY]$BUILD_SOURCESDIRECTORY"
      echo "##vso[task.setvariable variable=LGB_VER]$(head -n 1 VERSION.txt)"
      CONDA=$AGENT_HOMEDIRECTORY/miniforge
      echo "##vso[task.setvariable variable=CONDA]$CONDA"
      echo "##vso[task.prependpath]$CONDA/bin"
      echo "##vso[task.setvariable variable=JAVA_HOME]$JAVA_HOME_8_X64"
    displayName: 'Set variables'
  - bash: $(Build.SourcesDirectory)/.ci/setup.sh
    displayName: Setup
  - bash: $(Build.SourcesDirectory)/.ci/test.sh
    displayName: Test
  - task: PublishBuildArtifacts@1
    condition: and(succeeded(), in(variables['TASK'], 'regular', 'bdist', 'swig'), not(startsWith(variables['Build.SourceBranch'], 'refs/pull/')))
    inputs:
      pathtoPublish: '$(Build.ArtifactStagingDirectory)'
      artifactName: PackageAssets
      artifactType: container
###########################################
- job: Windows
###########################################
  pool:
    vmImage: 'windows-2019'
  strategy:
    matrix:
      regular:
        TASK: regular
        PYTHON_VERSION: '3.9'
      sdist:
        TASK: sdist
        PYTHON_VERSION: '3.8'
      bdist:
        TASK: bdist
      swig:
        TASK: swig
      cpp_tests:
        TASK: cpp-tests
  steps:
  - powershell: |
      Write-Host "##vso[task.prependpath]$env:CONDA\Scripts"
    displayName: 'Set Variables'
  - script: |
      cmd /c "powershell -ExecutionPolicy Bypass -File %BUILD_SOURCESDIRECTORY%/.ci/install_opencl.ps1"
    condition: eq(variables['TASK'], 'bdist')
    displayName: 'Install OpenCL'
  - script: |
      cmd /c "conda config --add channels conda-forge"
      cmd /c "conda config --set channel_priority strict"
      cmd /c "conda init powershell"
      cmd /c "powershell -ExecutionPolicy Bypass -File %BUILD_SOURCESDIRECTORY%/.ci/test_windows.ps1"
    displayName: Test
  - task: PublishBuildArtifacts@1
    condition: and(succeeded(), in(variables['TASK'], 'regular', 'bdist', 'swig'), not(startsWith(variables['Build.SourceBranch'], 'refs/pull/')))
    inputs:
      pathtoPublish: '$(Build.ArtifactStagingDirectory)'
      artifactName: PackageAssets
      artifactType: container
###########################################
- job: R_artifact
###########################################
  condition: not(startsWith(variables['Build.SourceBranch'], 'refs/pull/'))
  pool:
    vmImage: 'ubuntu-latest'
  container: rbase
  steps:
  - script: |
      LGB_VER=$(head -n 1 VERSION.txt | sed "s/rc/-/g")
      R_LIB_PATH=~/Rlib
      export R_LIBS=${R_LIB_PATH}
      mkdir -p ${R_LIB_PATH}
      RDscript -e "install.packages(c('R6', 'data.table', 'jsonlite', 'knitr', 'Matrix', 'RhpcBLASctl', 'rmarkdown'),  lib = '${R_LIB_PATH}', dependencies = c('Depends', 'Imports', 'LinkingTo'), repos = 'https://cran.rstudio.com', Ncpus = parallel::detectCores())" || exit -1
      sh build-cran-package.sh --r-executable=RD || exit -1
      mv lightgbm_${LGB_VER}.tar.gz $(Build.ArtifactStagingDirectory)/lightgbm-${LGB_VER}-r-cran.tar.gz
    displayName: 'Build CRAN R-package'
  - task: PublishBuildArtifacts@1
    condition: succeeded()
    inputs:
      pathtoPublish: $(Build.ArtifactStagingDirectory)
      artifactName: R-package
      artifactType: container
>>>>>>> f94050a4

# ###########################################
# - job: Package
# ###########################################
#   dependsOn:
#   - Linux
#   - Linux_latest
#   - QEMU_multiarch
#   - macOS
#   - Windows
#   - R_artifact
#   condition: and(succeeded(), not(startsWith(variables['Build.SourceBranch'], 'refs/pull/')))
#   pool:
#     vmImage: 'ubuntu-latest'
#   steps:
#   # Create archives with complete source code included (with git submodules)
#   - task: ArchiveFiles@2
#     displayName: Create zip archive
#     condition: and(succeeded(), startsWith(variables['Build.SourceBranch'], 'refs/tags/v'))
#     inputs:
#       rootFolderOrFile: $(Build.SourcesDirectory)
#       includeRootFolder: false
#       archiveType: zip
#       archiveFile: '$(Build.ArtifactStagingDirectory)/archives/LightGBM-complete_source_code_zip.zip'
#       replaceExistingArchive: true
#   - task: ArchiveFiles@2
#     displayName: Create tar.gz archive
#     condition: and(succeeded(), startsWith(variables['Build.SourceBranch'], 'refs/tags/v'))
#     inputs:
#       rootFolderOrFile: $(Build.SourcesDirectory)
#       includeRootFolder: false
#       archiveType: tar
#       tarCompression: gz
#       archiveFile: '$(Build.ArtifactStagingDirectory)/archives/LightGBM-complete_source_code_tar_gz.tar.gz'
#       replaceExistingArchive: true
#   # Download all agent packages from all previous phases
#   - task: DownloadBuildArtifacts@0
#     displayName: Download package assets
#     inputs:
#       artifactName: PackageAssets
#       downloadPath: $(Build.SourcesDirectory)/binaries
#   - task: DownloadBuildArtifacts@0
#     displayName: Download R-package
#     condition: and(succeeded(), startsWith(variables['Build.SourceBranch'], 'refs/tags/v'))
#     inputs:
#       artifactName: R-package
#       downloadPath: $(Build.SourcesDirectory)/R
#   - script: |
#       python "$(Build.SourcesDirectory)/.nuget/create_nuget.py" "$(Build.SourcesDirectory)/binaries/PackageAssets"
#     displayName: 'Create NuGet configuration files'
#   - task: NuGetCommand@2
#     inputs:
#       command: pack
#       packagesToPack: '$(Build.SourcesDirectory)/.nuget/*.nuspec'
#       packDestination: '$(Build.ArtifactStagingDirectory)/nuget'
#   - task: PublishBuildArtifacts@1
#     inputs:
#       pathtoPublish: '$(Build.ArtifactStagingDirectory)/nuget'
#       artifactName: NuGet
#       artifactType: container
#   - task: GitHubRelease@0
#     displayName: 'Create GitHub Release'
#     condition: and(succeeded(), startsWith(variables['Build.SourceBranch'], 'refs/tags/v'))
#     inputs:
#       gitHubConnection: guolinke
#       repositoryName: '$(Build.Repository.Name)'
#       action: 'create'
#       target: '$(Build.SourceVersion)'
#       tagSource: 'auto'
#       title: '$(Build.SourceBranchName)'
#       assets: |
#         $(Build.SourcesDirectory)/binaries/PackageAssets/*
#         $(Build.SourcesDirectory)/R/R-package/*
#         $(Build.ArtifactStagingDirectory)/nuget/*.nupkg
#         $(Build.ArtifactStagingDirectory)/archives/*
#       assetUploadMode: 'delete'
#       isDraft: true
#       isPreRelease: false
#       addChangeLog: false<|MERGE_RESOLUTION|>--- conflicted
+++ resolved
@@ -1,4 +1,3 @@
-<<<<<<< HEAD
 # trigger:
 #   branches:
 #     include:
@@ -12,12 +11,16 @@
 #   AZURE: 'true'
 #   PYTHON_VERSION: '3.10'
 #   CONDA_ENV: test-env
+#   runCodesignValidationInjection: false
+#   skipComponentGovernanceDetection: true
+#   DOTNET_CLI_TELEMETRY_OPTOUT: true
+#   DOTNET_SKIP_FIRST_TIME_EXPERIENCE: true
 # resources:
 #   containers:
 #   - container: ubuntu1404
 #     image: lightgbm/vsts-agent:ubuntu-14.04
 #   - container: ubuntu-latest
-#     image: 'ubuntu:latest'
+#     image: 'ubuntu:20.04'
 #     options: "--name ci-container -v /usr/bin/docker:/tmp/docker:ro"
 #   - container: rbase
 #     image: wch1/r-debug
@@ -52,9 +55,6 @@
 #       gpu_source:
 #         TASK: gpu
 #         METHOD: source
-#         # on Ubuntu 14.04, gpu_source build segfaults with newer version of Python
-#         # (and newer version of scipy as a consequence)
-#         PYTHON_VERSION: '3.7'
 #       swig:
 #         TASK: swig
 #   steps:
@@ -62,11 +62,6 @@
 #       echo "##vso[task.setvariable variable=BUILD_DIRECTORY]$BUILD_SOURCESDIRECTORY"
 #       echo "##vso[task.setvariable variable=LGB_VER]$(head -n 1 VERSION.txt)"
 #       echo "##vso[task.prependpath]$CONDA/bin"
-#       AMDAPPSDK_PATH=$BUILD_SOURCESDIRECTORY/AMDAPPSDK
-#       echo "##vso[task.setvariable variable=AMDAPPSDK_PATH]$AMDAPPSDK_PATH"
-#       LD_LIBRARY_PATH=$AMDAPPSDK_PATH/lib/x86_64:$LD_LIBRARY_PATH
-#       echo "##vso[task.setvariable variable=LD_LIBRARY_PATH]$LD_LIBRARY_PATH"
-#       echo "##vso[task.setvariable variable=OPENCL_VENDOR_PATH]$AMDAPPSDK_PATH/etc/OpenCL/vendors"
 #     displayName: 'Set variables'
 #   - script: |
 #       echo '$(Build.SourceVersion)' > '$(Build.ArtifactStagingDirectory)/commit.txt'
@@ -136,11 +131,6 @@
 #       CONDA=$HOME/miniforge
 #       echo "##vso[task.setvariable variable=CONDA]$CONDA"
 #       echo "##vso[task.prependpath]$CONDA/bin"
-#       AMDAPPSDK_PATH=$BUILD_SOURCESDIRECTORY/AMDAPPSDK
-#       echo "##vso[task.setvariable variable=AMDAPPSDK_PATH]$AMDAPPSDK_PATH"
-#       LD_LIBRARY_PATH=$AMDAPPSDK_PATH/lib/x86_64:$LD_LIBRARY_PATH
-#       echo "##vso[task.setvariable variable=LD_LIBRARY_PATH]$LD_LIBRARY_PATH"
-#       echo "##vso[task.setvariable variable=OPENCL_VENDOR_PATH]$AMDAPPSDK_PATH/etc/OpenCL/vendors"
 #     displayName: 'Set variables'
 #   # https://github.com/microsoft/azure-pipelines-agent/issues/2043#issuecomment-687983301
 #   - script: |
@@ -314,7 +304,7 @@
 #       R_LIB_PATH=~/Rlib
 #       export R_LIBS=${R_LIB_PATH}
 #       mkdir -p ${R_LIB_PATH}
-#       RDscript -e "install.packages(c('R6', 'data.table', 'jsonlite', 'knitr', 'Matrix', 'RhpcBLASctl', 'rmarkdown'),  lib = '${R_LIB_PATH}', dependencies = c('Depends', 'Imports', 'LinkingTo'), repos = 'https://cran.r-project.org', Ncpus = parallel::detectCores())" || exit -1
+#       RDscript -e "install.packages(c('R6', 'data.table', 'jsonlite', 'knitr', 'Matrix', 'RhpcBLASctl', 'rmarkdown'),  lib = '${R_LIB_PATH}', dependencies = c('Depends', 'Imports', 'LinkingTo'), repos = 'https://cran.rstudio.com', Ncpus = parallel::detectCores())" || exit -1
 #       sh build-cran-package.sh --r-executable=RD || exit -1
 #       mv lightgbm_${LGB_VER}.tar.gz $(Build.ArtifactStagingDirectory)/lightgbm-${LGB_VER}-r-cran.tar.gz
 #     displayName: 'Build CRAN R-package'
@@ -324,324 +314,6 @@
 #       pathtoPublish: $(Build.ArtifactStagingDirectory)
 #       artifactName: R-package
 #       artifactType: container
-=======
-trigger:
-  branches:
-    include:
-    - master
-  tags:
-    include:
-    - v*
-pr:
-- master
-variables:
-  AZURE: 'true'
-  PYTHON_VERSION: '3.10'
-  CONDA_ENV: test-env
-  runCodesignValidationInjection: false
-  skipComponentGovernanceDetection: true
-  DOTNET_CLI_TELEMETRY_OPTOUT: true
-  DOTNET_SKIP_FIRST_TIME_EXPERIENCE: true
-resources:
-  containers:
-  - container: ubuntu1404
-    image: lightgbm/vsts-agent:ubuntu-14.04
-  - container: ubuntu-latest
-    image: 'ubuntu:20.04'
-    options: "--name ci-container -v /usr/bin/docker:/tmp/docker:ro"
-  - container: rbase
-    image: wch1/r-debug
-jobs:
-###########################################
-- job: Linux
-###########################################
-  variables:
-    COMPILER: gcc
-    SETUP_CONDA: 'false'
-    OS_NAME: 'linux'
-    PRODUCES_ARTIFACTS: 'true'
-  pool: sh-ubuntu
-  container: ubuntu1404
-  strategy:
-    matrix:
-      regular:
-        TASK: regular
-        PYTHON_VERSION: '3.9'
-      sdist:
-        TASK: sdist
-        PYTHON_VERSION: '3.7'
-      bdist:
-        TASK: bdist
-        PYTHON_VERSION: '3.8'
-      inference:
-        TASK: if-else
-      mpi_source:
-        TASK: mpi
-        METHOD: source
-        PYTHON_VERSION: '3.8'
-      gpu_source:
-        TASK: gpu
-        METHOD: source
-      swig:
-        TASK: swig
-  steps:
-  - script: |
-      echo "##vso[task.setvariable variable=BUILD_DIRECTORY]$BUILD_SOURCESDIRECTORY"
-      echo "##vso[task.setvariable variable=LGB_VER]$(head -n 1 VERSION.txt)"
-      echo "##vso[task.prependpath]$CONDA/bin"
-    displayName: 'Set variables'
-  - script: |
-      echo '$(Build.SourceVersion)' > '$(Build.ArtifactStagingDirectory)/commit.txt'
-    displayName: 'Add commit hash to artifacts archive'
-  - bash: $(Build.SourcesDirectory)/.ci/setup.sh
-    displayName: Setup
-  - bash: $(Build.SourcesDirectory)/.ci/test.sh
-    displayName: Test
-  - task: PublishBuildArtifacts@1
-    condition: and(succeeded(), in(variables['TASK'], 'regular', 'sdist', 'bdist', 'swig'), not(startsWith(variables['Build.SourceBranch'], 'refs/pull/')))
-    inputs:
-      pathtoPublish: '$(Build.ArtifactStagingDirectory)'
-      artifactName: PackageAssets
-      artifactType: container
-###########################################
-- job: Linux_latest
-###########################################
-  variables:
-    COMPILER: clang
-    DEBIAN_FRONTEND: 'noninteractive'
-    IN_UBUNTU_LATEST_CONTAINER: 'true'
-    OS_NAME: 'linux'
-    SETUP_CONDA: 'true'
-  pool: sh-ubuntu
-  container: ubuntu-latest
-  strategy:
-    matrix:
-      regular:
-        TASK: regular
-      sdist:
-        TASK: sdist
-      bdist:
-        TASK: bdist
-        PYTHON_VERSION: '3.8'
-      inference:
-        TASK: if-else
-      mpi_source:
-        TASK: mpi
-        METHOD: source
-      mpi_pip:
-        TASK: mpi
-        METHOD: pip
-        PYTHON_VERSION: '3.9'
-      mpi_wheel:
-        TASK: mpi
-        METHOD: wheel
-        PYTHON_VERSION: '3.7'
-      gpu_source:
-        TASK: gpu
-        METHOD: source
-        PYTHON_VERSION: '3.9'
-      gpu_pip:
-        TASK: gpu
-        METHOD: pip
-        PYTHON_VERSION: '3.8'
-      gpu_wheel:
-        TASK: gpu
-        METHOD: wheel
-        PYTHON_VERSION: '3.7'
-      cpp_tests:
-        TASK: cpp-tests
-        METHOD: with-sanitizers
-  steps:
-  - script: |
-      echo "##vso[task.setvariable variable=BUILD_DIRECTORY]$BUILD_SOURCESDIRECTORY"
-      echo "##vso[task.setvariable variable=LGB_VER]$(head -n 1 VERSION.txt)"
-      CONDA=$HOME/miniforge
-      echo "##vso[task.setvariable variable=CONDA]$CONDA"
-      echo "##vso[task.prependpath]$CONDA/bin"
-    displayName: 'Set variables'
-  # https://github.com/microsoft/azure-pipelines-agent/issues/2043#issuecomment-687983301
-  - script: |
-      /tmp/docker exec -t -u 0 ci-container \
-      sh -c "apt-get update && apt-get -o Dpkg::Options::="--force-confold" -y install sudo"
-    displayName: 'Install sudo'
-  - bash: $(Build.SourcesDirectory)/.ci/setup.sh
-    displayName: Setup
-  - bash: $(Build.SourcesDirectory)/.ci/test.sh
-    displayName: Test
-###########################################
-- job: QEMU_multiarch
-###########################################
-  variables:
-    COMPILER: gcc
-    OS_NAME: 'linux'
-    PRODUCES_ARTIFACTS: 'true'
-  pool:
-    vmImage: ubuntu-latest
-  timeoutInMinutes: 180
-  strategy:
-    matrix:
-      bdist:
-        TASK: bdist
-        ARCH: aarch64
-  steps:
-  - script: |
-      sudo apt-get update
-      sudo apt-get install --no-install-recommends -y \
-        binfmt-support \
-        qemu \
-        qemu-user \
-        qemu-user-static
-    displayName: 'Install QEMU'
-  - script: |
-      docker run --rm --privileged multiarch/qemu-user-static --reset -p yes
-    displayName: 'Enable Docker multi-architecture support'
-  - script: |
-      export ROOT_DOCKER_FOLDER=/LightGBM
-      cat > docker.env <<EOF
-      AZURE=$AZURE
-      OS_NAME=$OS_NAME
-      COMPILER=$COMPILER
-      TASK=$TASK
-      METHOD=$METHOD
-      CONDA_ENV=$CONDA_ENV
-      PYTHON_VERSION=$PYTHON_VERSION
-      BUILD_DIRECTORY=$ROOT_DOCKER_FOLDER
-      LGB_VER=$(head -n 1 VERSION.txt)
-      PRODUCES_ARTIFACTS=$PRODUCES_ARTIFACTS
-      BUILD_ARTIFACTSTAGINGDIRECTORY=$BUILD_ARTIFACTSTAGINGDIRECTORY
-      EOF
-      cat > docker-script.sh <<EOF
-      export CONDA=\$HOME/miniforge
-      export PATH=\$CONDA/bin:\$PATH
-      $ROOT_DOCKER_FOLDER/.ci/setup.sh || exit -1
-      $ROOT_DOCKER_FOLDER/.ci/test.sh || exit -1
-      EOF
-      IMAGE_URI="quay.io/pypa/manylinux2014_${ARCH}"
-      docker pull "${IMAGE_URI}" || exit -1
-      PLATFORM=$(docker inspect --format='{{.Os}}/{{.Architecture}}' "${IMAGE_URI}") || exit -1
-      echo "detected image platform: ${PLATFORM}"
-      docker run \
-        --platform "${PLATFORM}" \
-        --rm \
-        --env-file docker.env \
-        -v "$(Build.SourcesDirectory)":"$ROOT_DOCKER_FOLDER" \
-        -v "$(Build.ArtifactStagingDirectory)":"$(Build.ArtifactStagingDirectory)" \
-        "${IMAGE_URI}" \
-        /bin/bash $ROOT_DOCKER_FOLDER/docker-script.sh
-    displayName: 'Setup and run tests'
-  - task: PublishBuildArtifacts@1
-    condition: and(succeeded(), in(variables['TASK'], 'bdist'), not(startsWith(variables['Build.SourceBranch'], 'refs/pull/')))
-    inputs:
-      pathtoPublish: '$(Build.ArtifactStagingDirectory)'
-      artifactName: PackageAssets
-      artifactType: container
-###########################################
-- job: macOS
-###########################################
-  variables:
-    COMPILER: clang
-    OS_NAME: 'macos'
-    PRODUCES_ARTIFACTS: 'true'
-  pool:
-    vmImage: 'macOS-10.15'
-  strategy:
-    matrix:
-      regular:
-        TASK: regular
-        PYTHON_VERSION: '3.7'
-      sdist:
-        TASK: sdist
-        PYTHON_VERSION: '3.8'
-      bdist:
-        TASK: bdist
-      swig:
-        TASK: swig
-      cpp_tests:
-        TASK: cpp-tests
-        METHOD: with-sanitizers
-        SANITIZERS: "address;undefined"
-  steps:
-  - script: |
-      echo "##vso[task.setvariable variable=BUILD_DIRECTORY]$BUILD_SOURCESDIRECTORY"
-      echo "##vso[task.setvariable variable=LGB_VER]$(head -n 1 VERSION.txt)"
-      CONDA=$AGENT_HOMEDIRECTORY/miniforge
-      echo "##vso[task.setvariable variable=CONDA]$CONDA"
-      echo "##vso[task.prependpath]$CONDA/bin"
-      echo "##vso[task.setvariable variable=JAVA_HOME]$JAVA_HOME_8_X64"
-    displayName: 'Set variables'
-  - bash: $(Build.SourcesDirectory)/.ci/setup.sh
-    displayName: Setup
-  - bash: $(Build.SourcesDirectory)/.ci/test.sh
-    displayName: Test
-  - task: PublishBuildArtifacts@1
-    condition: and(succeeded(), in(variables['TASK'], 'regular', 'bdist', 'swig'), not(startsWith(variables['Build.SourceBranch'], 'refs/pull/')))
-    inputs:
-      pathtoPublish: '$(Build.ArtifactStagingDirectory)'
-      artifactName: PackageAssets
-      artifactType: container
-###########################################
-- job: Windows
-###########################################
-  pool:
-    vmImage: 'windows-2019'
-  strategy:
-    matrix:
-      regular:
-        TASK: regular
-        PYTHON_VERSION: '3.9'
-      sdist:
-        TASK: sdist
-        PYTHON_VERSION: '3.8'
-      bdist:
-        TASK: bdist
-      swig:
-        TASK: swig
-      cpp_tests:
-        TASK: cpp-tests
-  steps:
-  - powershell: |
-      Write-Host "##vso[task.prependpath]$env:CONDA\Scripts"
-    displayName: 'Set Variables'
-  - script: |
-      cmd /c "powershell -ExecutionPolicy Bypass -File %BUILD_SOURCESDIRECTORY%/.ci/install_opencl.ps1"
-    condition: eq(variables['TASK'], 'bdist')
-    displayName: 'Install OpenCL'
-  - script: |
-      cmd /c "conda config --add channels conda-forge"
-      cmd /c "conda config --set channel_priority strict"
-      cmd /c "conda init powershell"
-      cmd /c "powershell -ExecutionPolicy Bypass -File %BUILD_SOURCESDIRECTORY%/.ci/test_windows.ps1"
-    displayName: Test
-  - task: PublishBuildArtifacts@1
-    condition: and(succeeded(), in(variables['TASK'], 'regular', 'bdist', 'swig'), not(startsWith(variables['Build.SourceBranch'], 'refs/pull/')))
-    inputs:
-      pathtoPublish: '$(Build.ArtifactStagingDirectory)'
-      artifactName: PackageAssets
-      artifactType: container
-###########################################
-- job: R_artifact
-###########################################
-  condition: not(startsWith(variables['Build.SourceBranch'], 'refs/pull/'))
-  pool:
-    vmImage: 'ubuntu-latest'
-  container: rbase
-  steps:
-  - script: |
-      LGB_VER=$(head -n 1 VERSION.txt | sed "s/rc/-/g")
-      R_LIB_PATH=~/Rlib
-      export R_LIBS=${R_LIB_PATH}
-      mkdir -p ${R_LIB_PATH}
-      RDscript -e "install.packages(c('R6', 'data.table', 'jsonlite', 'knitr', 'Matrix', 'RhpcBLASctl', 'rmarkdown'),  lib = '${R_LIB_PATH}', dependencies = c('Depends', 'Imports', 'LinkingTo'), repos = 'https://cran.rstudio.com', Ncpus = parallel::detectCores())" || exit -1
-      sh build-cran-package.sh --r-executable=RD || exit -1
-      mv lightgbm_${LGB_VER}.tar.gz $(Build.ArtifactStagingDirectory)/lightgbm-${LGB_VER}-r-cran.tar.gz
-    displayName: 'Build CRAN R-package'
-  - task: PublishBuildArtifacts@1
-    condition: succeeded()
-    inputs:
-      pathtoPublish: $(Build.ArtifactStagingDirectory)
-      artifactName: R-package
-      artifactType: container
->>>>>>> f94050a4
 
 # ###########################################
 # - job: Package
