--- conflicted
+++ resolved
@@ -4,11 +4,7 @@
 import math
 import os
 import pickle
-<<<<<<< HEAD
 import platform
-import psutil
-=======
->>>>>>> 4ae59494
 import random
 
 import numpy as np
