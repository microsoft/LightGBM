--- conflicted
+++ resolved
@@ -3776,7 +3776,21 @@
   expect_false(any(pred %in% y))
 })
 
-<<<<<<< HEAD
+test_that("lightgbm() accepts named categorical_features", {
+  data(mtcars)
+  y <- mtcars$mpg
+  x <- as.matrix(mtcars[, -1L])
+  model <- lightgbm(
+    x
+    , y
+    , categorical_feature = "cyl"
+    , verbose = .LGB_VERBOSITY
+    , nrounds = 5L
+    , num_threads = .LGB_MAX_THREADS
+  )
+  expect_true(length(model$params$categorical_feature) > 0L)
+})
+
 test_that("lightgbm() correctly sets objective when passing lgb.Dataset as input", {
   data(mtcars)
   y <- mtcars$mpg
@@ -3785,23 +3799,9 @@
   model <- lightgbm(
     ds
     , objective = "auto"
-=======
-test_that("lightgbm() accepts named categorical_features", {
-  data(mtcars)
-  y <- mtcars$mpg
-  x <- as.matrix(mtcars[, -1L])
-  model <- lightgbm(
-    x
-    , y
-    , categorical_feature = "cyl"
->>>>>>> 1881a501
     , verbose = .LGB_VERBOSITY
     , nrounds = 5L
     , num_threads = .LGB_MAX_THREADS
   )
-<<<<<<< HEAD
   expect_equal(model$params$objective, "regression")
-=======
-  expect_true(length(model$params$categorical_feature) > 0L)
->>>>>>> 1881a501
 })