# coding: utf-8
"""Distributed training with LightGBM and dask.distributed.

This module enables you to perform distributed training with LightGBM on
dask.Array and dask.DataFrame collections.

It is based on dask-lightgbm, which was based on dask-xgboost.
"""
import socket
from collections import defaultdict
from copy import deepcopy
from typing import Any, Callable, Dict, Iterable, List, Optional, Set, Type, Union
from urllib.parse import urlparse

import numpy as np
import scipy.sparse as ss

from .basic import _LIB, LightGBMError, _choose_param_value, _ConfigAliases, _log_info, _log_warning, _safe_call
from .compat import (DASK_INSTALLED, PANDAS_INSTALLED, SKLEARN_INSTALLED, Client, LGBMNotFittedError, concat,
                     dask_Array, dask_DataFrame, dask_Series, default_client, delayed, pd_DataFrame, pd_Series, wait)
from .sklearn import LGBMClassifier, LGBMModel, LGBMRanker, LGBMRegressor, _lgbmmodel_doc_fit, _lgbmmodel_doc_predict

_DaskCollection = Union[dask_Array, dask_DataFrame, dask_Series]
_DaskMatrixLike = Union[dask_Array, dask_DataFrame]
_DaskPart = Union[np.ndarray, pd_DataFrame, pd_Series, ss.spmatrix]
_PredictionDtype = Union[Type[np.float32], Type[np.float64], Type[np.int32], Type[np.int64]]


def _get_dask_client(client: Optional[Client]) -> Client:
    """Choose a Dask client to use.

    Parameters
    ----------
    client : dask.distributed.Client or None
        Dask client.

    Returns
    -------
    client : dask.distributed.Client
        A Dask client.
    """
    if client is None:
        return default_client()
    else:
        return client


def _find_random_open_port() -> int:
    """Find a random open port on localhost.

    Returns
    -------
    port : int
        A free port on localhost
    """
    with socket.socket(socket.AF_INET, socket.SOCK_STREAM) as s:
        s.bind(('', 0))
        port = s.getsockname()[1]
    return port


def _concat(seq: List[_DaskPart]) -> _DaskPart:
    if isinstance(seq[0], np.ndarray):
        return np.concatenate(seq, axis=0)
    elif isinstance(seq[0], (pd_DataFrame, pd_Series)):
        return concat(seq, axis=0)
    elif isinstance(seq[0], ss.spmatrix):
        return ss.vstack(seq, format='csr')
    else:
        raise TypeError('Data must be one of: numpy arrays, pandas dataframes, sparse matrices (from scipy). Got %s.' % str(type(seq[0])))


def _train_part(
    params: Dict[str, Any],
    model_factory: Type[LGBMModel],
    list_of_parts: List[Dict[str, _DaskPart]],
    machines: str,
    local_listen_port: int,
    num_machines: int,
    return_model: bool,
    time_out: int = 120,
    **kwargs: Any
) -> Optional[LGBMModel]:
    network_params = {
        'machines': machines,
        'local_listen_port': local_listen_port,
        'time_out': time_out,
        'num_machines': num_machines
    }
    params.update(network_params)

    is_ranker = issubclass(model_factory, LGBMRanker)

    # Concatenate many parts into one
    data = _concat([x['data'] for x in list_of_parts])
    label = _concat([x['label'] for x in list_of_parts])

    if 'weight' in list_of_parts[0]:
        weight = _concat([x['weight'] for x in list_of_parts])
    else:
        weight = None

    if 'group' in list_of_parts[0]:
        group = _concat([x['group'] for x in list_of_parts])
    else:
        group = None

    if 'init_score' in list_of_parts[0]:
        init_score = _concat([x['init_score'] for x in list_of_parts])
    else:
        init_score = None

    try:
        model = model_factory(**params)
        if is_ranker:
            model.fit(data, label, sample_weight=weight, init_score=init_score, group=group, **kwargs)
        else:
            model.fit(data, label, sample_weight=weight, init_score=init_score, **kwargs)

    finally:
        _safe_call(_LIB.LGBM_NetworkFree())

    return model if return_model else None


def _split_to_parts(data: _DaskCollection, is_matrix: bool) -> List[_DaskPart]:
    parts = data.to_delayed()
    if isinstance(parts, np.ndarray):
        if is_matrix:
            assert parts.shape[1] == 1
        else:
            assert parts.ndim == 1 or parts.shape[1] == 1
        parts = parts.flatten().tolist()
    return parts


def _machines_to_worker_map(machines: str, worker_addresses: List[str]) -> Dict[str, int]:
    """Create a worker_map from machines list.

    Given ``machines`` and a list of Dask worker addresses, return a mapping where the keys are
    ``worker_addresses`` and the values are ports from ``machines``.

    Parameters
    ----------
    machines : str
        A comma-delimited list of workers, of the form ``ip1:port,ip2:port``.
    worker_addresses : list of str
        A list of Dask worker addresses, of the form ``{protocol}{hostname}:{port}``, where ``port`` is the port Dask's scheduler uses to talk to that worker.

    Returns
    -------
    result : Dict[str, int]
        Dictionary where keys are work addresses in the form expected by Dask and values are a port for LightGBM to use.
    """
    machine_addresses = machines.split(",")
    machine_to_port = defaultdict(set)
    for address in machine_addresses:
        host, port = address.split(":")
        machine_to_port[host].add(int(port))

    out = {}
    for address in worker_addresses:
        worker_host = urlparse(address).hostname
        out[address] = machine_to_port[worker_host].pop()

    return out


def _train(
    client: Client,
    data: _DaskMatrixLike,
    label: _DaskCollection,
    params: Dict[str, Any],
    model_factory: Type[LGBMModel],
    sample_weight: Optional[_DaskCollection] = None,
    init_score: Optional[_DaskCollection] = None,
    group: Optional[_DaskCollection] = None,
    **kwargs: Any
) -> LGBMModel:
    """Inner train routine.

    Parameters
    ----------
    client : dask.distributed.Client
        Dask client.
    data : Dask Array or Dask DataFrame of shape = [n_samples, n_features]
        Input feature matrix.
    label : Dask Array, Dask DataFrame or Dask Series of shape = [n_samples]
        The target values (class labels in classification, real numbers in regression).
    params : dict
        Parameters passed to constructor of the local underlying model.
    model_factory : lightgbm.LGBMClassifier, lightgbm.LGBMRegressor, or lightgbm.LGBMRanker class
        Class of the local underlying model.
    sample_weight : Dask Array, Dask DataFrame, Dask Series of shape = [n_samples] or None, optional (default=None)
        Weights of training data.
    init_score : Dask Array, Dask DataFrame, Dask Series of shape = [n_samples] or None, optional (default=None)
        Init score of training data.
    group : Dask Array, Dask DataFrame, Dask Series of shape = [n_samples] or None, optional (default=None)
        Group/query data.
        Only used in the learning-to-rank task.
        sum(group) = n_samples.
        For example, if you have a 100-document dataset with ``group = [10, 20, 40, 10, 10, 10]``, that means that you have 6 groups,
        where the first 10 records are in the first group, records 11-30 are in the second group, records 31-70 are in the third group, etc.
    **kwargs
        Other parameters passed to ``fit`` method of the local underlying model.

    Returns
    -------
    model : lightgbm.LGBMClassifier, lightgbm.LGBMRegressor, or lightgbm.LGBMRanker class
        Returns fitted underlying model.

    Note
    ----

    This method handles setting up the following network parameters based on information
    about the Dask cluster referenced by ``client``.

    * ``local_listen_port``: port that each LightGBM worker opens a listening socket on,
            to accept connections from other workers. This can differ from LightGBM worker
            to LightGBM worker, but does not have to.
    * ``machines``: a comma-delimited list of all workers in the cluster, in the
            form ``ip:port,ip:port``. If running multiple Dask workers on the same host, use different
            ports for each worker. For example, for ``LocalCluster(n_workers=3)``, you might
            pass ``"127.0.0.1:12400,127.0.0.1:12401,127.0.0.1:12402"``.
    * ``num_machines``: number of LightGBM workers.
    * ``timeout``: time in minutes to wait before closing unused sockets.

    The default behavior of this function is to generate ``machines`` from the list of
    Dask workers which hold some piece of the training data, and to search for an open
    port on each worker to be used as ``local_listen_port``.

    If ``machines`` is provided explicitly in ``params``, this function uses the hosts
    and ports in that list directly, and does not do any searching. This means that if
    any of the Dask workers are missing from the list or any of those ports are not free
    when training starts, training will fail.

    If ``local_listen_port`` is provided in ``params`` and ``machines`` is not, this function
    constructs ``machines`` from the list of Dask workers which hold some piece of the
    training data, assuming that each one will use the same ``local_listen_port``.
    """
    params = deepcopy(params)

    # capture whether local_listen_port or its aliases were provided
    listen_port_in_params = any(
        alias in params for alias in _ConfigAliases.get("local_listen_port")
    )

    # capture whether machines or its aliases were provided
    machines_in_params = any(
        alias in params for alias in _ConfigAliases.get("machines")
    )

    params = _choose_param_value(
        main_param_name="tree_learner",
        params=params,
        default_value="data"
    )
    allowed_tree_learners = {
        'data',
        'data_parallel',
        'feature',
        'feature_parallel',
        'voting',
        'voting_parallel'
    }
    if params["tree_learner"] not in allowed_tree_learners:
        _log_warning('Parameter tree_learner set to %s, which is not allowed. Using "data" as default' % params['tree_learner'])
        params['tree_learner'] = 'data'

    if params['tree_learner'] not in {'data', 'data_parallel'}:
        _log_warning(
            'Support for tree_learner %s in lightgbm.dask is experimental and may break in a future release. \n'
            'Use "data" for a stable, well-tested interface.' % params['tree_learner']
        )

    # Some passed-in parameters can be removed:
    #   * 'num_machines': set automatically from Dask worker list
    #   * 'num_threads': overridden to match nthreads on each Dask process
    for param_alias in _ConfigAliases.get('num_machines', 'num_threads'):
        if param_alias in params:
            _log_warning(f"Parameter {param_alias} will be ignored.")
            params.pop(param_alias)

    # Split arrays/dataframes into parts. Arrange parts into dicts to enforce co-locality
    data_parts = _split_to_parts(data=data, is_matrix=True)
    label_parts = _split_to_parts(data=label, is_matrix=False)
    parts = [{'data': x, 'label': y} for (x, y) in zip(data_parts, label_parts)]
    n_parts = len(parts)

    if sample_weight is not None:
        weight_parts = _split_to_parts(data=sample_weight, is_matrix=False)
        for i in range(n_parts):
            parts[i]['weight'] = weight_parts[i]

    if group is not None:
        group_parts = _split_to_parts(data=group, is_matrix=False)
        for i in range(n_parts):
            parts[i]['group'] = group_parts[i]

    if init_score is not None:
        init_score_parts = _split_to_parts(data=init_score, is_matrix=False)
        for i in range(n_parts):
            parts[i]['init_score'] = init_score_parts[i]

    # Start computation in the background
    parts = list(map(delayed, parts))
    parts = client.compute(parts)
    wait(parts)

    for part in parts:
        if part.status == 'error':  # type: ignore
            return part  # trigger error locally

    # Find locations of all parts and map them to particular Dask workers
    key_to_part_dict = {part.key: part for part in parts}  # type: ignore
    who_has = client.who_has(parts)
    worker_map = defaultdict(list)
    for key, workers in who_has.items():
        worker_map[next(iter(workers))].append(key_to_part_dict[key])

    master_worker = next(iter(worker_map))
    worker_ncores = client.ncores()

    # resolve aliases for network parameters and pop the result off params.
    # these values are added back in calls to `_train_part()`
    params = _choose_param_value(
        main_param_name="local_listen_port",
        params=params,
        default_value=12400
    )
    local_listen_port = params.pop("local_listen_port")

    params = _choose_param_value(
        main_param_name="machines",
        params=params,
        default_value=None
    )
    machines = params.pop("machines")

    # figure out network params
    worker_addresses = worker_map.keys()
    if machines is not None:
        _log_info("Using passed-in 'machines' parameter")
        worker_address_to_port = _machines_to_worker_map(
            machines=machines,
            worker_addresses=worker_addresses
        )
    else:
        if listen_port_in_params:
            _log_info("Using passed-in 'local_listen_port' for all workers")
            unique_hosts = set(urlparse(a).hostname for a in worker_addresses)
            if len(unique_hosts) < len(worker_addresses):
                msg = (
                    "'local_listen_port' was provided in Dask training parameters, but at least one "
                    "machine in the cluster has multiple Dask worker processes running on it. Please omit "
                    "'local_listen_port' or pass 'machines'."
                )
                raise LightGBMError(msg)

            worker_address_to_port = {
                address: local_listen_port
                for address in worker_addresses
            }
        else:
            _log_info("Finding random open ports for workers")
            worker_address_to_port = client.run(
                _find_random_open_port,
                workers=list(worker_addresses)
            )
        machines = ','.join([
            '%s:%d' % (urlparse(worker_address).hostname, port)
            for worker_address, port
            in worker_address_to_port.items()
        ])

    num_machines = len(worker_address_to_port)

    # Tell each worker to train on the parts that it has locally
    futures_classifiers = [
        client.submit(
            _train_part,
            model_factory=model_factory,
            params={**params, 'num_threads': worker_ncores[worker]},
            list_of_parts=list_of_parts,
            machines=machines,
            local_listen_port=worker_address_to_port[worker],
            num_machines=num_machines,
            time_out=params.get('time_out', 120),
            return_model=(worker == master_worker),
            **kwargs
        )
        for worker, list_of_parts in worker_map.items()
    ]

    results = client.gather(futures_classifiers)
    results = [v for v in results if v]
    model = results[0]

    # if network parameters were changed during training, remove them from the
    # returned moodel so that they're generated dynamically on every run based
    # on the Dask cluster you're connected to and which workers have pieces of
    # the training data
    if not listen_port_in_params:
        for param in _ConfigAliases.get('local_listen_port'):
            model._other_params.pop(param, None)

    if not machines_in_params:
        for param in _ConfigAliases.get('machines'):
            model._other_params.pop(param, None)

    for param in _ConfigAliases.get('num_machines', 'timeout'):
        model._other_params.pop(param, None)

    return model


def _predict_part(
    part: _DaskPart,
    model: LGBMModel,
    raw_score: bool,
    pred_proba: bool,
    pred_leaf: bool,
    pred_contrib: bool,
    **kwargs: Any
) -> _DaskPart:

    if part.shape[0] == 0:
        result = np.array([])
    elif pred_proba:
        result = model.predict_proba(
            part,
            raw_score=raw_score,
            pred_leaf=pred_leaf,
            pred_contrib=pred_contrib,
            **kwargs
        )
    else:
        result = model.predict(
            part,
            raw_score=raw_score,
            pred_leaf=pred_leaf,
            pred_contrib=pred_contrib,
            **kwargs
        )

    # dask.DataFrame.map_partitions() expects each call to return a pandas DataFrame or Series
    if isinstance(part, pd_DataFrame):
        if pred_proba or pred_contrib or pred_leaf:
            result = pd_DataFrame(result, index=part.index)
        else:
            result = pd_Series(result, index=part.index, name='predictions')

    return result


def _predict(
    model: LGBMModel,
    data: _DaskMatrixLike,
    raw_score: bool = False,
    pred_proba: bool = False,
    pred_leaf: bool = False,
    pred_contrib: bool = False,
    dtype: _PredictionDtype = np.float32,
    **kwargs: Any
) -> dask_Array:
    """Inner predict routine.

    Parameters
    ----------
    model : lightgbm.LGBMClassifier, lightgbm.LGBMRegressor, or lightgbm.LGBMRanker class
        Fitted underlying model.
    data : Dask Array or Dask DataFrame of shape = [n_samples, n_features]
        Input feature matrix.
    raw_score : bool, optional (default=False)
        Whether to predict raw scores.
    pred_proba : bool, optional (default=False)
        Should method return results of ``predict_proba`` (``pred_proba=True``) or ``predict`` (``pred_proba=False``).
    pred_leaf : bool, optional (default=False)
        Whether to predict leaf index.
    pred_contrib : bool, optional (default=False)
        Whether to predict feature contributions.
    dtype : np.dtype, optional (default=np.float32)
        Dtype of the output.
    **kwargs
        Other parameters passed to ``predict`` or ``predict_proba`` method.

    Returns
    -------
    predicted_result : Dask Array of shape = [n_samples] or shape = [n_samples, n_classes]
        The predicted values.
    X_leaves : Dask Array of shape = [n_samples, n_trees] or shape = [n_samples, n_trees * n_classes]
        If ``pred_leaf=True``, the predicted leaf of every tree for each sample.
    X_SHAP_values : Dask Array of shape = [n_samples, n_features + 1] or shape = [n_samples, (n_features + 1) * n_classes]
        If ``pred_contrib=True``, the feature contributions for each sample.
    """
    if not all((DASK_INSTALLED, PANDAS_INSTALLED, SKLEARN_INSTALLED)):
        raise LightGBMError('dask, pandas and scikit-learn are required for lightgbm.dask')
    if isinstance(data, dask_DataFrame):
        return data.map_partitions(
            _predict_part,
            model=model,
            raw_score=raw_score,
            pred_proba=pred_proba,
            pred_leaf=pred_leaf,
            pred_contrib=pred_contrib,
            **kwargs
        ).values
    elif isinstance(data, dask_Array):
        if pred_proba:
            kwargs['chunks'] = (data.chunks[0], (model.n_classes_,))
        else:
            kwargs['drop_axis'] = 1
        return data.map_blocks(
            _predict_part,
            model=model,
            raw_score=raw_score,
            pred_proba=pred_proba,
            pred_leaf=pred_leaf,
            pred_contrib=pred_contrib,
            dtype=dtype,
            **kwargs
        )
    else:
        raise TypeError('Data must be either Dask Array or Dask DataFrame. Got %s.' % str(type(data)))


class _DaskLGBMModel:

    @property
    def client_(self) -> Client:
        """:obj:`dask.distributed.Client`: Dask client.

        This property can be passed in the constructor or updated
        with ``model.set_params(client=client)``.
        """
        if not getattr(self, "fitted_", False):
            raise LGBMNotFittedError('Cannot access property client_ before calling fit().')

        return _get_dask_client(client=self.client)

    def _lgb_dask_getstate(self) -> Dict[Any, Any]:
        """Remove un-picklable attributes before serialization."""
        client = self.__dict__.pop("client", None)
        self._other_params.pop("client", None)
        out = deepcopy(self.__dict__)
        out.update({"client": None})
        self.client = client
        return out

    def _lgb_dask_fit(
        self,
        model_factory: Type[LGBMModel],
        X: _DaskMatrixLike,
        y: _DaskCollection,
        sample_weight: Optional[_DaskCollection] = None,
        init_score: Optional[_DaskCollection] = None,
        group: Optional[_DaskCollection] = None,
        **kwargs: Any
    ) -> "_DaskLGBMModel":
        if not all((DASK_INSTALLED, PANDAS_INSTALLED, SKLEARN_INSTALLED)):
            raise LightGBMError('dask, pandas and scikit-learn are required for lightgbm.dask')

        params = self.get_params(True)
        params.pop("client", None)

        model = _train(
            client=_get_dask_client(self.client),
            data=X,
            label=y,
            params=params,
            model_factory=model_factory,
            sample_weight=sample_weight,
            init_score=init_score,
            group=group,
            **kwargs
        )

        self.set_params(**model.get_params())
        self._lgb_dask_copy_extra_params(model, self)

        return self

    def _lgb_dask_to_local(self, model_factory: Type[LGBMModel]) -> LGBMModel:
        params = self.get_params()
        params.pop("client", None)
        model = model_factory(**params)
        self._lgb_dask_copy_extra_params(self, model)
        model._other_params.pop("client", None)
        return model

    @staticmethod
    def _lgb_dask_copy_extra_params(source: Union["_DaskLGBMModel", LGBMModel], dest: Union["_DaskLGBMModel", LGBMModel]) -> None:
        params = source.get_params()
        attributes = source.__dict__
        extra_param_names = set(attributes.keys()).difference(params.keys())
        for name in extra_param_names:
            setattr(dest, name, attributes[name])


class DaskLGBMClassifier(LGBMClassifier, _DaskLGBMModel):
    """Distributed version of lightgbm.LGBMClassifier."""

    def __init__(
        self,
        boosting_type: str = 'gbdt',
        num_leaves: int = 31,
        max_depth: int = -1,
        learning_rate: float = 0.1,
        n_estimators: int = 100,
        subsample_for_bin: int = 200000,
        objective: Optional[Union[Callable, str]] = None,
        class_weight: Optional[Union[dict, str]] = None,
        min_split_gain: float = 0.,
        min_child_weight: float = 1e-3,
        min_child_samples: int = 20,
        subsample: float = 1.,
        subsample_freq: int = 0,
        colsample_bytree: float = 1.,
        reg_alpha: float = 0.,
        reg_lambda: float = 0.,
        random_state: Optional[Union[int, np.random.RandomState]] = None,
        n_jobs: int = -1,
        silent: bool = True,
        importance_type: str = 'split',
        client: Optional[Client] = None,
        **kwargs: Any
    ):
        """Docstring is inherited from the lightgbm.LGBMClassifier.__init__."""
        self.client = client
        super().__init__(
            boosting_type=boosting_type,
            num_leaves=num_leaves,
            max_depth=max_depth,
            learning_rate=learning_rate,
            n_estimators=n_estimators,
            subsample_for_bin=subsample_for_bin,
            objective=objective,
            class_weight=class_weight,
            min_split_gain=min_split_gain,
            min_child_weight=min_child_weight,
            min_child_samples=min_child_samples,
            subsample=subsample,
            subsample_freq=subsample_freq,
            colsample_bytree=colsample_bytree,
            reg_alpha=reg_alpha,
            reg_lambda=reg_lambda,
            random_state=random_state,
            n_jobs=n_jobs,
            silent=silent,
            importance_type=importance_type,
            **kwargs
        )

    _base_doc = LGBMClassifier.__init__.__doc__
    _before_kwargs, _kwargs, _after_kwargs = _base_doc.partition('**kwargs')
    _base_doc = (
        _before_kwargs
        + 'client : dask.distributed.Client or None, optional (default=None)\n'
        + ' ' * 12 + 'Dask client. If ``None``, ``distributed.default_client()`` will be used at runtime. The Dask client used by this class will not be saved if the model object is pickled.\n'
        + ' ' * 8 + _kwargs + _after_kwargs
    )

    # the note on custom objective functions in LGBMModel.__init__ is not
    # currently relevant for the Dask estimators
    __init__.__doc__ = _base_doc[:_base_doc.find('Note\n')]

    def __getstate__(self) -> Dict[Any, Any]:
        return self._lgb_dask_getstate()

    def fit(
        self,
        X: _DaskMatrixLike,
        y: _DaskCollection,
        sample_weight: Optional[_DaskCollection] = None,
        init_score: Optional[_DaskCollection] = None,
        **kwargs: Any
    ) -> "DaskLGBMClassifier":
        """Docstring is inherited from the lightgbm.LGBMClassifier.fit."""
        return self._lgb_dask_fit(
            model_factory=LGBMClassifier,
            X=X,
            y=y,
            sample_weight=sample_weight,
            init_score=init_score,
            **kwargs
        )

    _base_doc = _lgbmmodel_doc_fit.format(
        X_shape="Dask Array or Dask DataFrame of shape = [n_samples, n_features]",
        y_shape="Dask Array, Dask DataFrame or Dask Series of shape = [n_samples]",
        sample_weight_shape="Dask Array, Dask DataFrame, Dask Series of shape = [n_samples] or None, optional (default=None)",
        init_score_shape="Dask Array, Dask DataFrame, Dask Series of shape = [n_samples] or None, optional (default=None)",
        group_shape="Dask Array, Dask DataFrame, Dask Series of shape = [n_samples] or None, optional (default=None)"
    )

    # DaskLGBMClassifier does not support evaluation data, or early stopping
    _base_doc = (_base_doc[:_base_doc.find('group :')]
                 + _base_doc[_base_doc.find('verbose :'):])

    # DaskLGBMClassifier support for callbacks and init_model is not tested
    fit.__doc__ = (
        _base_doc[:_base_doc.find('callbacks :')]
        + '**kwargs\n'
        + ' ' * 12 + 'Other parameters passed through to ``LGBMClassifier.fit()``.\n'
    )

    def predict(self, X: _DaskMatrixLike, **kwargs: Any) -> dask_Array:
        """Docstring is inherited from the lightgbm.LGBMClassifier.predict."""
        return _predict(
            model=self.to_local(),
            data=X,
            dtype=self.classes_.dtype,
            **kwargs
        )

    predict.__doc__ = _lgbmmodel_doc_predict.format(
        description="Return the predicted value for each sample.",
        X_shape="Dask Array or Dask DataFrame of shape = [n_samples, n_features]",
        output_name="predicted_result",
        predicted_result_shape="Dask Array of shape = [n_samples] or shape = [n_samples, n_classes]",
        X_leaves_shape="Dask Array of shape = [n_samples, n_trees] or shape = [n_samples, n_trees * n_classes]",
        X_SHAP_values_shape="Dask Array of shape = [n_samples, n_features + 1] or shape = [n_samples, (n_features + 1) * n_classes]"
    )

    def predict_proba(self, X: _DaskMatrixLike, **kwargs: Any) -> dask_Array:
        """Docstring is inherited from the lightgbm.LGBMClassifier.predict_proba."""
        return _predict(
            model=self.to_local(),
            data=X,
            pred_proba=True,
            **kwargs
        )

    predict_proba.__doc__ = _lgbmmodel_doc_predict.format(
        description="Return the predicted probability for each class for each sample.",
        X_shape="Dask Array or Dask DataFrame of shape = [n_samples, n_features]",
        output_name="predicted_probability",
        predicted_result_shape="Dask Array of shape = [n_samples] or shape = [n_samples, n_classes]",
        X_leaves_shape="Dask Array of shape = [n_samples, n_trees] or shape = [n_samples, n_trees * n_classes]",
        X_SHAP_values_shape="Dask Array of shape = [n_samples, n_features + 1] or shape = [n_samples, (n_features + 1) * n_classes]"
    )

    def to_local(self) -> LGBMClassifier:
        """Create regular version of lightgbm.LGBMClassifier from the distributed version.

        Returns
        -------
        model : lightgbm.LGBMClassifier
            Local underlying model.
        """
        return self._lgb_dask_to_local(LGBMClassifier)


class DaskLGBMRegressor(LGBMRegressor, _DaskLGBMModel):
    """Distributed version of lightgbm.LGBMRegressor."""

    def __init__(
        self,
        boosting_type: str = 'gbdt',
        num_leaves: int = 31,
        max_depth: int = -1,
        learning_rate: float = 0.1,
        n_estimators: int = 100,
        subsample_for_bin: int = 200000,
        objective: Optional[Union[Callable, str]] = None,
        class_weight: Optional[Union[dict, str]] = None,
        min_split_gain: float = 0.,
        min_child_weight: float = 1e-3,
        min_child_samples: int = 20,
        subsample: float = 1.,
        subsample_freq: int = 0,
        colsample_bytree: float = 1.,
        reg_alpha: float = 0.,
        reg_lambda: float = 0.,
        random_state: Optional[Union[int, np.random.RandomState]] = None,
        n_jobs: int = -1,
        silent: bool = True,
        importance_type: str = 'split',
        client: Optional[Client] = None,
        **kwargs: Any
    ):
        """Docstring is inherited from the lightgbm.LGBMRegressor.__init__."""
        self.client = client
        super().__init__(
            boosting_type=boosting_type,
            num_leaves=num_leaves,
            max_depth=max_depth,
            learning_rate=learning_rate,
            n_estimators=n_estimators,
            subsample_for_bin=subsample_for_bin,
            objective=objective,
            class_weight=class_weight,
            min_split_gain=min_split_gain,
            min_child_weight=min_child_weight,
            min_child_samples=min_child_samples,
            subsample=subsample,
            subsample_freq=subsample_freq,
            colsample_bytree=colsample_bytree,
            reg_alpha=reg_alpha,
            reg_lambda=reg_lambda,
            random_state=random_state,
            n_jobs=n_jobs,
            silent=silent,
            importance_type=importance_type,
            **kwargs
        )

    _base_doc = LGBMRegressor.__init__.__doc__
    _before_kwargs, _kwargs, _after_kwargs = _base_doc.partition('**kwargs')
    _base_doc = (
        _before_kwargs
        + 'client : dask.distributed.Client or None, optional (default=None)\n'
        + ' ' * 12 + 'Dask client. If ``None``, ``distributed.default_client()`` will be used at runtime. The Dask client used by this class will not be saved if the model object is pickled.\n'
        + ' ' * 8 + _kwargs + _after_kwargs
    )

    # the note on custom objective functions in LGBMModel.__init__ is not
    # currently relevant for the Dask estimators
    __init__.__doc__ = _base_doc[:_base_doc.find('Note\n')]

    def __getstate__(self) -> Dict[Any, Any]:
        return self._lgb_dask_getstate()

    def fit(
        self,
        X: _DaskMatrixLike,
        y: _DaskCollection,
        sample_weight: Optional[_DaskCollection] = None,
        init_score: Optional[_DaskCollection] = None,
        **kwargs: Any
    ) -> "DaskLGBMRegressor":
        """Docstring is inherited from the lightgbm.LGBMRegressor.fit."""
        return self._lgb_dask_fit(
            model_factory=LGBMRegressor,
            X=X,
            y=y,
            sample_weight=sample_weight,
            init_score=init_score,
            **kwargs
        )

    _base_doc = _lgbmmodel_doc_fit.format(
        X_shape="Dask Array or Dask DataFrame of shape = [n_samples, n_features]",
        y_shape="Dask Array, Dask DataFrame or Dask Series of shape = [n_samples]",
        sample_weight_shape="Dask Array, Dask DataFrame, Dask Series of shape = [n_samples] or None, optional (default=None)",
        init_score_shape="Dask Array, Dask DataFrame, Dask Series of shape = [n_samples] or None, optional (default=None)",
        group_shape="Dask Array, Dask DataFrame, Dask Series of shape = [n_samples] or None, optional (default=None)"
    )

    # DaskLGBMRegressor does not support evaluation data, or early stopping
    _base_doc = (_base_doc[:_base_doc.find('group :')]
                 + _base_doc[_base_doc.find('verbose :'):])

    # DaskLGBMRegressor support for callbacks and init_model is not tested
    fit.__doc__ = (
        _base_doc[:_base_doc.find('callbacks :')]
        + '**kwargs\n'
        + ' ' * 12 + 'Other parameters passed through to ``LGBMRegressor.fit()``.\n'
    )

    def predict(self, X: _DaskMatrixLike, **kwargs) -> dask_Array:
        """Docstring is inherited from the lightgbm.LGBMRegressor.predict."""
        return _predict(
            model=self.to_local(),
            data=X,
            **kwargs
        )

    predict.__doc__ = _lgbmmodel_doc_predict.format(
        description="Return the predicted value for each sample.",
        X_shape="Dask Array or Dask DataFrame of shape = [n_samples, n_features]",
        output_name="predicted_result",
        predicted_result_shape="Dask Array of shape = [n_samples]",
        X_leaves_shape="Dask Array of shape = [n_samples, n_trees]",
        X_SHAP_values_shape="Dask Array of shape = [n_samples, n_features + 1]"
    )

    def to_local(self) -> LGBMRegressor:
        """Create regular version of lightgbm.LGBMRegressor from the distributed version.

        Returns
        -------
        model : lightgbm.LGBMRegressor
            Local underlying model.
        """
        return self._lgb_dask_to_local(LGBMRegressor)


class DaskLGBMRanker(LGBMRanker, _DaskLGBMModel):
    """Distributed version of lightgbm.LGBMRanker."""

    def __init__(
        self,
        boosting_type: str = 'gbdt',
        num_leaves: int = 31,
        max_depth: int = -1,
        learning_rate: float = 0.1,
        n_estimators: int = 100,
        subsample_for_bin: int = 200000,
        objective: Optional[Union[Callable, str]] = None,
        class_weight: Optional[Union[dict, str]] = None,
        min_split_gain: float = 0.,
        min_child_weight: float = 1e-3,
        min_child_samples: int = 20,
        subsample: float = 1.,
        subsample_freq: int = 0,
        colsample_bytree: float = 1.,
        reg_alpha: float = 0.,
        reg_lambda: float = 0.,
        random_state: Optional[Union[int, np.random.RandomState]] = None,
        n_jobs: int = -1,
        silent: bool = True,
        importance_type: str = 'split',
        client: Optional[Client] = None,
        **kwargs: Any
    ):
        """Docstring is inherited from the lightgbm.LGBMRanker.__init__."""
        self.client = client
        super().__init__(
            boosting_type=boosting_type,
            num_leaves=num_leaves,
            max_depth=max_depth,
            learning_rate=learning_rate,
            n_estimators=n_estimators,
            subsample_for_bin=subsample_for_bin,
            objective=objective,
            class_weight=class_weight,
            min_split_gain=min_split_gain,
            min_child_weight=min_child_weight,
            min_child_samples=min_child_samples,
            subsample=subsample,
            subsample_freq=subsample_freq,
            colsample_bytree=colsample_bytree,
            reg_alpha=reg_alpha,
            reg_lambda=reg_lambda,
            random_state=random_state,
            n_jobs=n_jobs,
            silent=silent,
            importance_type=importance_type,
            **kwargs
        )

    _base_doc = LGBMRanker.__init__.__doc__
    _before_kwargs, _kwargs, _after_kwargs = _base_doc.partition('**kwargs')
    _base_doc = (
        _before_kwargs
        + 'client : dask.distributed.Client or None, optional (default=None)\n'
        + ' ' * 12 + 'Dask client. If ``None``, ``distributed.default_client()`` will be used at runtime. The Dask client used by this class will not be saved if the model object is pickled.\n'
        + ' ' * 8 + _kwargs + _after_kwargs
    )

    # the note on custom objective functions in LGBMModel.__init__ is not
    # currently relevant for the Dask estimators
    __init__.__doc__ = _base_doc[:_base_doc.find('Note\n')]

    def __getstate__(self) -> Dict[Any, Any]:
        return self._lgb_dask_getstate()

    def fit(
        self,
        X: _DaskMatrixLike,
        y: _DaskCollection,
        sample_weight: Optional[_DaskCollection] = None,
        init_score: Optional[_DaskCollection] = None,
        group: Optional[_DaskCollection] = None,
        **kwargs: Any
    ) -> "DaskLGBMRanker":
        """Docstring is inherited from the lightgbm.LGBMRanker.fit."""
<<<<<<< HEAD
        return self._fit(
=======
        if init_score is not None:
            raise RuntimeError('init_score is not currently supported in lightgbm.dask')

        return self._lgb_dask_fit(
>>>>>>> 6356e659
            model_factory=LGBMRanker,
            X=X,
            y=y,
            sample_weight=sample_weight,
            init_score=init_score,
            group=group,
            **kwargs
        )

    _base_doc = _lgbmmodel_doc_fit.format(
        X_shape="Dask Array or Dask DataFrame of shape = [n_samples, n_features]",
        y_shape="Dask Array, Dask DataFrame or Dask Series of shape = [n_samples]",
        sample_weight_shape="Dask Array, Dask DataFrame, Dask Series of shape = [n_samples] or None, optional (default=None)",
        init_score_shape="Dask Array, Dask DataFrame, Dask Series of shape = [n_samples] or None, optional (default=None)",
        group_shape="Dask Array, Dask DataFrame, Dask Series of shape = [n_samples] or None, optional (default=None)"
    )

    # DaskLGBMRanker does not support evaluation data, or early stopping
    _base_doc = (_base_doc[:_base_doc.find('eval_set :')]
                 + _base_doc[_base_doc.find('verbose :'):])

    # DaskLGBMRanker support for callbacks and init_model is not tested
    fit.__doc__ = (
        _base_doc[:_base_doc.find('callbacks :')]
        + '**kwargs\n'
        + ' ' * 12 + 'Other parameters passed through to ``LGBMRanker.fit()``.\n'
    )

    def predict(self, X: _DaskMatrixLike, **kwargs: Any) -> dask_Array:
        """Docstring is inherited from the lightgbm.LGBMRanker.predict."""
        return _predict(self.to_local(), X, **kwargs)

    predict.__doc__ = _lgbmmodel_doc_predict.format(
        description="Return the predicted value for each sample.",
        X_shape="Dask Array or Dask DataFrame of shape = [n_samples, n_features]",
        output_name="predicted_result",
        predicted_result_shape="Dask Array of shape = [n_samples]",
        X_leaves_shape="Dask Array of shape = [n_samples, n_trees]",
        X_SHAP_values_shape="Dask Array of shape = [n_samples, n_features + 1]"
    )

    def to_local(self) -> LGBMRanker:
        """Create regular version of lightgbm.LGBMRanker from the distributed version.

        Returns
        -------
        model : lightgbm.LGBMRanker
            Local underlying model.
        """
        return self._lgb_dask_to_local(LGBMRanker)<|MERGE_RESOLUTION|>--- conflicted
+++ resolved
@@ -966,14 +966,7 @@
         **kwargs: Any
     ) -> "DaskLGBMRanker":
         """Docstring is inherited from the lightgbm.LGBMRanker.fit."""
-<<<<<<< HEAD
-        return self._fit(
-=======
-        if init_score is not None:
-            raise RuntimeError('init_score is not currently supported in lightgbm.dask')
-
         return self._lgb_dask_fit(
->>>>>>> 6356e659
             model_factory=LGBMRanker,
             X=X,
             y=y,
