name: R-package

on:
  push:
    branches:
    - master
  pull_request:
    branches:
    - master

env:
  # hack to get around this:
  # https://stat.ethz.ch/pipermail/r-package-devel/2020q3/005930.html
  _R_CHECK_SYSTEM_CLOCK_: 0
  # ignore R CMD CHECK NOTE checking how long it has
  # been since the last submission
  _R_CHECK_CRAN_INCOMING_REMOTE_: 0
  # CRAN ignores the "installed size is too large" NOTE,
  # so our CI can too. Setting to a large value here just
  # to catch extreme problems
  _R_CHECK_PKG_SIZES_THRESHOLD_: 100

jobs:
  test:
    name: ${{ matrix.task }} (${{ matrix.os }}, ${{ matrix.compiler }}, R ${{ matrix.r_version }}, ${{ matrix.build_type }})
    runs-on: ${{ matrix.os }}
    timeout-minutes: 60
    strategy:
      fail-fast: false
      matrix:
        include:
          ################
          # CMake builds #
          ################
          - os: ubuntu-latest
            task: r-package
            compiler: gcc
            r_version: 3.6
            build_type: cmake
          - os: ubuntu-latest
            task: r-package
            compiler: gcc
            r_version: 4.0
            build_type: cmake
          - os: ubuntu-latest
            task: r-package
            compiler: clang
            r_version: 3.6
            build_type: cmake
          - os: ubuntu-latest
            task: r-package
            compiler: clang
            r_version: 4.0
            build_type: cmake
          - os: macOS-latest
            task: r-package
            compiler: gcc
            r_version: 3.6
            build_type: cmake
          - os: macOS-latest
            task: r-package
            compiler: gcc
            r_version: 4.0
            build_type: cmake
          - os: macOS-latest
            task: r-package
            compiler: clang
            r_version: 3.6
            build_type: cmake
          - os: macOS-latest
            task: r-package
            compiler: clang
            r_version: 4.0
            build_type: cmake
          - os: windows-latest
            task: r-package
            compiler: MINGW
            toolchain: MINGW
            r_version: 3.6
            build_type: cmake
          - os: windows-latest
            task: r-package
            compiler: MINGW
            toolchain: MSYS
            r_version: 4.0
            build_type: cmake
          # Visual Studio 2017
          - os: windows-2016
            task: r-package
            compiler: MSVC
            toolchain: MSVC
            r_version: 3.6
            build_type: cmake
          # Visual Studio 2019
          - os: windows-2019
            task: r-package
            compiler: MSVC
            toolchain: MSVC
            r_version: 4.0
            build_type: cmake
          ###############
          # CRAN builds #
          ###############
          - os: windows-latest
            task: r-package
            compiler: MINGW
            toolchain: MINGW
            r_version: 3.6
            build_type: cran
          - os: windows-latest
            task: r-package
            compiler: MINGW
            toolchain: MSYS
            r_version: 4.0
            build_type: cran
          - os: ubuntu-latest
            task: r-package
            compiler: gcc
            r_version: 4.0
            build_type: cran
          - os: macOS-latest
            task: r-package
            compiler: clang
            r_version: 4.0
            build_type: cran
          ################
          # Other checks #
          ################
          - os: ubuntu-latest
            task: r-rchk
            compiler: gcc
            r_version: 4.0
            build_type: cran
    steps:
      - name: Prevent conversion of line endings on Windows
        if: startsWith(matrix.os, 'windows')
        shell: pwsh
        run: git config --global core.autocrlf false
      - name: Checkout repository
        uses: actions/checkout@v2.3.4
        with:
          fetch-depth: 5
          submodules: true
      - name: Install pandoc
        uses: r-lib/actions/setup-pandoc@v1
      - name: Setup and run tests on Linux and macOS
        if: matrix.os == 'macOS-latest' || matrix.os == 'ubuntu-latest'
        shell: bash
        run: |
          export TASK="${{ matrix.task }}"
          export COMPILER="${{ matrix.compiler }}"
          export GITHUB_ACTIONS="true"
          if [[ "${{ matrix.os }}" == "macOS-latest" ]]; then
              export OS_NAME="macos"
          elif [[ "${{ matrix.os }}" == "ubuntu-latest" ]]; then
              export OS_NAME="linux"
          fi
          export BUILD_DIRECTORY="$GITHUB_WORKSPACE"
          export R_VERSION="${{ matrix.r_version }}"
          export R_BUILD_TYPE="${{ matrix.build_type }}"
          $GITHUB_WORKSPACE/.ci/setup.sh
          $GITHUB_WORKSPACE/.ci/test.sh
      - name: Setup and run tests on Windows
        if: startsWith(matrix.os, 'windows')
        shell: pwsh -command ". {0}"
        run: |
          $env:BUILD_SOURCESDIRECTORY = $env:GITHUB_WORKSPACE
          $env:TOOLCHAIN = "${{ matrix.toolchain }}"
          $env:R_VERSION = "${{ matrix.r_version }}"
          $env:R_BUILD_TYPE = "${{ matrix.build_type }}"
          $env:COMPILER = "${{ matrix.compiler }}"
          $env:GITHUB_ACTIONS = "true"
          $env:TASK = "${{ matrix.task }}"
          & "$env:GITHUB_WORKSPACE/.ci/test_windows.ps1"
  test-r-sanitizers:
    name: r-sanitizers (ubuntu-latest, R-devel, ${{ matrix.compiler }} ASAN/UBSAN)
    timeout-minutes: 60
    runs-on: ubuntu-latest
    container: wch1/r-debug
    strategy:
      fail-fast: false
      matrix:
        include:
          - r_customization: san
            compiler: gcc
          - r_customization: csan
            compiler: clang
    steps:
      - name: Checkout repository
        uses: actions/checkout@v2.3.4
        with:
          fetch-depth: 5
          submodules: true
      - name: Install packages
        shell: bash
        run: |
<<<<<<< HEAD
          RDscript${{ matrix.r_customization }} -e "install.packages(c('R6', 'data.table', 'jsonlite', 'knitr', 'Matrix', 'rmarkdown', 'testthat'), repos = 'https://cran.r-project.org', Ncpus = parallel::detectCores())"
          sh build-cran-package.sh
=======
          RDscript${{ matrix.r_customization }} -e "install.packages(c('R6', 'data.table', 'jsonlite', 'Matrix', 'testthat'), repos = 'https://cran.r-project.org', Ncpus = parallel::detectCores())"
          sh build-cran-package.sh --r-executable=RD${{ matrix.r_customization }}
>>>>>>> 08ccd4a3
          RD${{ matrix.r_customization }} CMD INSTALL lightgbm_*.tar.gz || exit -1
      - name: Run tests with sanitizers
        shell: bash
        run: |
          cd R-package/tests
          exit_code=0
          RDscript${{ matrix.r_customization }} testthat.R >> tests.log 2>&1 || exit_code=1
          cat ./tests.log
          exit ${exit_code}
  test-r-debian-clang:
    name: r-package (debian, R-devel, clang)
    timeout-minutes: 60
    runs-on: ubuntu-latest
    container: rhub/debian-clang-devel
    steps:
      - name: Install Git before checkout
        shell: bash
        run: |
          apt-get update --allow-releaseinfo-change
          apt-get install --no-install-recommends -y git
      - name: Checkout repository
        uses: actions/checkout@v2.3.4
        with:
          fetch-depth: 5
          submodules: true
      - name: Install packages and run tests
        shell: bash
        run: |
          export PATH=/opt/R-devel/bin/:${PATH}
          Rscript -e "install.packages(c('R6', 'data.table', 'jsonlite', 'knitr', 'Matrix', 'rmarkdown', 'testthat'), repos = 'https://cran.r-project.org', Ncpus = parallel::detectCores())"
          sh build-cran-package.sh
          R CMD check --as-cran --run-donttest lightgbm_*.tar.gz || exit -1
          if grep -q -E "NOTE|WARNING|ERROR" lightgbm.Rcheck/00check.log; then
              echo "NOTEs, WARNINGs, or ERRORs have been found by R CMD check"
              exit -1
          fi
  all-successful:
    # https://github.community/t/is-it-possible-to-require-all-github-actions-tasks-to-pass-without-enumerating-them/117957/4?u=graingert
    runs-on: ubuntu-latest
    needs: [test, test-r-sanitizers, test-r-debian-clang]
    steps:
    - name: Note that all tests succeeded
      run: echo "🎉"<|MERGE_RESOLUTION|>--- conflicted
+++ resolved
@@ -194,13 +194,8 @@
       - name: Install packages
         shell: bash
         run: |
-<<<<<<< HEAD
           RDscript${{ matrix.r_customization }} -e "install.packages(c('R6', 'data.table', 'jsonlite', 'knitr', 'Matrix', 'rmarkdown', 'testthat'), repos = 'https://cran.r-project.org', Ncpus = parallel::detectCores())"
-          sh build-cran-package.sh
-=======
-          RDscript${{ matrix.r_customization }} -e "install.packages(c('R6', 'data.table', 'jsonlite', 'Matrix', 'testthat'), repos = 'https://cran.r-project.org', Ncpus = parallel::detectCores())"
           sh build-cran-package.sh --r-executable=RD${{ matrix.r_customization }}
->>>>>>> 08ccd4a3
           RD${{ matrix.r_customization }} CMD INSTALL lightgbm_*.tar.gz || exit -1
       - name: Run tests with sanitizers
         shell: bash
