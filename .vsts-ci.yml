<<<<<<< HEAD
# trigger:
#   branches:
#     include:
#     - master
#   tags:
#     include:
#     - v*
# pr:
# - master
# variables:
#   AZURE: 'true'
#   PYTHON_VERSION: '3.10'
#   CONDA_ENV: test-env
# resources:
#   containers:
#   - container: ubuntu1404
#     image: lightgbm/vsts-agent:ubuntu-14.04
#   - container: ubuntu-latest
#     image: 'ubuntu:latest'
#     options: "--name ci-container -v /usr/bin/docker:/tmp/docker:ro"
#   - container: rbase
#     image: wch1/r-debug
# jobs:
# ###########################################
# - job: Linux
# ###########################################
#   variables:
#     COMPILER: gcc
#     SETUP_CONDA: 'false'
#     OS_NAME: 'linux'
#     PRODUCES_ARTIFACTS: 'true'
#   pool: sh-ubuntu
#   container: ubuntu1404
#   strategy:
#     matrix:
#       regular:
#         TASK: regular
#         PYTHON_VERSION: '3.9'
#       sdist:
#         TASK: sdist
#         PYTHON_VERSION: '3.7'
#       bdist:
#         TASK: bdist
#         PYTHON_VERSION: '3.8'
#       inference:
#         TASK: if-else
#       mpi_source:
#         TASK: mpi
#         METHOD: source
#         PYTHON_VERSION: '3.8'
#       gpu_source:
#         TASK: gpu
#         METHOD: source
#         # on Ubuntu 14.04, gpu_source build segfaults with newer version of Python
#         # (and newer version of scipy as a consequence)
#         PYTHON_VERSION: '3.7'
#       swig:
#         TASK: swig
#   steps:
#   - script: |
#       echo "##vso[task.setvariable variable=BUILD_DIRECTORY]$BUILD_SOURCESDIRECTORY"
#       echo "##vso[task.setvariable variable=LGB_VER]$(head -n 1 VERSION.txt)"
#       echo "##vso[task.prependpath]$CONDA/bin"
#       AMDAPPSDK_PATH=$BUILD_SOURCESDIRECTORY/AMDAPPSDK
#       echo "##vso[task.setvariable variable=AMDAPPSDK_PATH]$AMDAPPSDK_PATH"
#       LD_LIBRARY_PATH=$AMDAPPSDK_PATH/lib/x86_64:$LD_LIBRARY_PATH
#       echo "##vso[task.setvariable variable=LD_LIBRARY_PATH]$LD_LIBRARY_PATH"
#       echo "##vso[task.setvariable variable=OPENCL_VENDOR_PATH]$AMDAPPSDK_PATH/etc/OpenCL/vendors"
#     displayName: 'Set variables'
#   - bash: $(Build.SourcesDirectory)/.ci/setup.sh
#     displayName: Setup
#   - bash: $(Build.SourcesDirectory)/.ci/test.sh
#     displayName: Test
#   - task: PublishBuildArtifacts@1
#     condition: and(succeeded(), in(variables['TASK'], 'regular', 'sdist', 'bdist', 'swig'), not(startsWith(variables['Build.SourceBranch'], 'refs/pull/')))
#     inputs:
#       pathtoPublish: '$(Build.ArtifactStagingDirectory)'
#       artifactName: PackageAssets
#       artifactType: container
# ###########################################
# - job: Linux_latest
# ###########################################
#   variables:
#     COMPILER: clang
#     DEBIAN_FRONTEND: 'noninteractive'
#     IN_UBUNTU_LATEST_CONTAINER: 'true'
#     OS_NAME: 'linux'
#     SETUP_CONDA: 'true'
#   pool: sh-ubuntu
#   container: ubuntu-latest
#   strategy:
#     matrix:
#       regular:
#         TASK: regular
#       sdist:
#         TASK: sdist
#       bdist:
#         TASK: bdist
#         PYTHON_VERSION: '3.8'
#       inference:
#         TASK: if-else
#       mpi_source:
#         TASK: mpi
#         METHOD: source
#       mpi_pip:
#         TASK: mpi
#         METHOD: pip
#         PYTHON_VERSION: '3.9'
#       mpi_wheel:
#         TASK: mpi
#         METHOD: wheel
#         PYTHON_VERSION: '3.7'
#       gpu_source:
#         TASK: gpu
#         METHOD: source
#         PYTHON_VERSION: '3.9'
#       gpu_pip:
#         TASK: gpu
#         METHOD: pip
#         PYTHON_VERSION: '3.8'
#       gpu_wheel:
#         TASK: gpu
#         METHOD: wheel
#         PYTHON_VERSION: '3.7'
#       cpp_tests:
#         TASK: cpp-tests
#         METHOD: with-sanitizers
#   steps:
#   - script: |
#       echo "##vso[task.setvariable variable=BUILD_DIRECTORY]$BUILD_SOURCESDIRECTORY"
#       echo "##vso[task.setvariable variable=LGB_VER]$(head -n 1 VERSION.txt)"
#       CONDA=$HOME/miniforge
#       echo "##vso[task.setvariable variable=CONDA]$CONDA"
#       echo "##vso[task.prependpath]$CONDA/bin"
#       AMDAPPSDK_PATH=$BUILD_SOURCESDIRECTORY/AMDAPPSDK
#       echo "##vso[task.setvariable variable=AMDAPPSDK_PATH]$AMDAPPSDK_PATH"
#       LD_LIBRARY_PATH=$AMDAPPSDK_PATH/lib/x86_64:$LD_LIBRARY_PATH
#       echo "##vso[task.setvariable variable=LD_LIBRARY_PATH]$LD_LIBRARY_PATH"
#       echo "##vso[task.setvariable variable=OPENCL_VENDOR_PATH]$AMDAPPSDK_PATH/etc/OpenCL/vendors"
#     displayName: 'Set variables'
#   # https://github.com/microsoft/azure-pipelines-agent/issues/2043#issuecomment-687983301
#   - script: |
#       /tmp/docker exec -t -u 0 ci-container \
#       sh -c "apt-get update && apt-get -o Dpkg::Options::="--force-confold" -y install sudo"
#     displayName: 'Install sudo'
#   - bash: $(Build.SourcesDirectory)/.ci/setup.sh
#     displayName: Setup
#   - bash: $(Build.SourcesDirectory)/.ci/test.sh
#     displayName: Test
# ###########################################
# - job: QEMU_multiarch
# ###########################################
#   variables:
#     COMPILER: gcc
#     OS_NAME: 'linux'
#     PRODUCES_ARTIFACTS: 'true'
#   pool:
#     vmImage: ubuntu-latest
#   timeoutInMinutes: 180
#   strategy:
#     matrix:
#       bdist:
#         TASK: bdist
#         ARCH: aarch64
#   steps:
#   - script: |
#       sudo apt-get update
#       sudo apt-get install --no-install-recommends -y \
#         binfmt-support \
#         qemu \
#         qemu-user \
#         qemu-user-static
#     displayName: 'Install QEMU'
#   - script: |
#       docker run --rm --privileged multiarch/qemu-user-static --reset -p yes
#     displayName: 'Enable Docker multi-architecture support'
#   - script: |
#       export ROOT_DOCKER_FOLDER=/LightGBM
#       cat > docker.env <<EOF
#       AZURE=$AZURE
#       OS_NAME=$OS_NAME
#       COMPILER=$COMPILER
#       TASK=$TASK
#       METHOD=$METHOD
#       CONDA_ENV=$CONDA_ENV
#       PYTHON_VERSION=$PYTHON_VERSION
#       BUILD_DIRECTORY=$ROOT_DOCKER_FOLDER
#       LGB_VER=$(head -n 1 VERSION.txt)
#       PRODUCES_ARTIFACTS=$PRODUCES_ARTIFACTS
#       BUILD_ARTIFACTSTAGINGDIRECTORY=$BUILD_ARTIFACTSTAGINGDIRECTORY
#       EOF
#       cat > docker-script.sh <<EOF
#       export CONDA=\$HOME/miniforge
#       export PATH=\$CONDA/bin:\$PATH
#       $ROOT_DOCKER_FOLDER/.ci/setup.sh || exit -1
#       $ROOT_DOCKER_FOLDER/.ci/test.sh || exit -1
#       EOF
#       IMAGE_URI="quay.io/pypa/manylinux2014_${ARCH}"
#       docker pull "${IMAGE_URI}" || exit -1
#       PLATFORM=$(docker inspect --format='{{.Os}}/{{.Architecture}}' "${IMAGE_URI}") || exit -1
#       echo "detected image platform: ${PLATFORM}"
#       docker run \
#         --platform "${PLATFORM}" \
#         --rm \
#         --env-file docker.env \
#         -v "$(Build.SourcesDirectory)":"$ROOT_DOCKER_FOLDER" \
#         -v "$(Build.ArtifactStagingDirectory)":"$(Build.ArtifactStagingDirectory)" \
#         "${IMAGE_URI}" \
#         /bin/bash $ROOT_DOCKER_FOLDER/docker-script.sh
#     displayName: 'Setup and run tests'
#   - task: PublishBuildArtifacts@1
#     condition: and(succeeded(), in(variables['TASK'], 'bdist'), not(startsWith(variables['Build.SourceBranch'], 'refs/pull/')))
#     inputs:
#       pathtoPublish: '$(Build.ArtifactStagingDirectory)'
#       artifactName: PackageAssets
#       artifactType: container
# ###########################################
# - job: macOS
# ###########################################
#   variables:
#     COMPILER: clang
#     OS_NAME: 'macos'
#     PRODUCES_ARTIFACTS: 'true'
#   pool:
#     vmImage: 'macOS-10.15'
#   strategy:
#     matrix:
#       regular:
#         TASK: regular
#         PYTHON_VERSION: '3.7'
#       sdist:
#         TASK: sdist
#         PYTHON_VERSION: '3.8'
#       bdist:
#         TASK: bdist
#       swig:
#         TASK: swig
#       cpp_tests:
#         TASK: cpp-tests
#         METHOD: with-sanitizers
#         SANITIZERS: "address;undefined"
#   steps:
#   - script: |
#       echo "##vso[task.setvariable variable=BUILD_DIRECTORY]$BUILD_SOURCESDIRECTORY"
#       echo "##vso[task.setvariable variable=LGB_VER]$(head -n 1 VERSION.txt)"
#       CONDA=$AGENT_HOMEDIRECTORY/miniforge
#       echo "##vso[task.setvariable variable=CONDA]$CONDA"
#       echo "##vso[task.prependpath]$CONDA/bin"
#       echo "##vso[task.setvariable variable=JAVA_HOME]$JAVA_HOME_8_X64"
#     displayName: 'Set variables'
#   - bash: $(Build.SourcesDirectory)/.ci/setup.sh
#     displayName: Setup
#   - bash: $(Build.SourcesDirectory)/.ci/test.sh
#     displayName: Test
#   - task: PublishBuildArtifacts@1
#     condition: and(succeeded(), in(variables['TASK'], 'regular', 'bdist', 'swig'), not(startsWith(variables['Build.SourceBranch'], 'refs/pull/')))
#     inputs:
#       pathtoPublish: '$(Build.ArtifactStagingDirectory)'
#       artifactName: PackageAssets
#       artifactType: container
# ###########################################
# - job: Windows
# ###########################################
#   pool:
#     vmImage: 'vs2017-win2016'
#   strategy:
#     matrix:
#       regular:
#         TASK: regular
#         PYTHON_VERSION: '3.9'
#       sdist:
#         TASK: sdist
#         PYTHON_VERSION: '3.8'
#       bdist:
#         TASK: bdist
#       swig:
#         TASK: swig
#       cpp_tests:
#         TASK: cpp-tests
#   steps:
#   - powershell: |
#       Write-Host "##vso[task.prependpath]$env:CONDA\Scripts"
#     displayName: 'Set Variables'
#   - script: |
#       cmd /c "powershell -ExecutionPolicy Bypass -File %BUILD_SOURCESDIRECTORY%/.ci/install_opencl.ps1"
#     condition: eq(variables['TASK'], 'bdist')
#     displayName: 'Install OpenCL'
#   - script: |
#       cmd /c "conda config --add channels conda-forge"
#       cmd /c "conda config --set channel_priority strict"
#       cmd /c "conda init powershell"
#       cmd /c "powershell -ExecutionPolicy Bypass -File %BUILD_SOURCESDIRECTORY%/.ci/test_windows.ps1"
#     displayName: Test
#   - task: PublishBuildArtifacts@1
#     condition: and(succeeded(), in(variables['TASK'], 'regular', 'bdist', 'swig'), not(startsWith(variables['Build.SourceBranch'], 'refs/pull/')))
#     inputs:
#       pathtoPublish: '$(Build.ArtifactStagingDirectory)'
#       artifactName: PackageAssets
#       artifactType: container
# ###########################################
# - job: R_artifact
# ###########################################
#   condition: not(startsWith(variables['Build.SourceBranch'], 'refs/pull/'))
#   pool:
#     vmImage: 'ubuntu-latest'
#   container: rbase
#   steps:
#   - script: |
#       LGB_VER=$(head -n 1 VERSION.txt | sed "s/rc/-/g")
#       R_LIB_PATH=~/Rlib
#       export R_LIBS=${R_LIB_PATH}
#       mkdir -p ${R_LIB_PATH}
#       RDscript -e "install.packages(c('R6', 'data.table', 'jsonlite', 'knitr', 'Matrix', 'rmarkdown'),  lib = '${R_LIB_PATH}', dependencies = c('Depends', 'Imports', 'LinkingTo'), repos = 'https://cran.r-project.org', Ncpus = parallel::detectCores())" || exit -1
#       sh build-cran-package.sh --r-executable=RD || exit -1
#       mv lightgbm_${LGB_VER}.tar.gz $(Build.ArtifactStagingDirectory)/lightgbm-${LGB_VER}-r-cran.tar.gz
#     displayName: 'Build CRAN R-package'
#   - task: PublishBuildArtifacts@1
#     condition: succeeded()
#     inputs:
#       pathtoPublish: $(Build.ArtifactStagingDirectory)
#       artifactName: R-package
#       artifactType: container
=======
trigger:
  branches:
    include:
    - master
  tags:
    include:
    - v*
pr:
- master
variables:
  AZURE: 'true'
  PYTHON_VERSION: '3.10'
  CONDA_ENV: test-env
resources:
  containers:
  - container: ubuntu1404
    image: lightgbm/vsts-agent:ubuntu-14.04
  - container: ubuntu-latest
    image: 'ubuntu:latest'
    options: "--name ci-container -v /usr/bin/docker:/tmp/docker:ro"
  - container: rbase
    image: wch1/r-debug
jobs:
###########################################
- job: Linux
###########################################
  variables:
    COMPILER: gcc
    SETUP_CONDA: 'false'
    OS_NAME: 'linux'
    PRODUCES_ARTIFACTS: 'true'
  pool: sh-ubuntu
  container: ubuntu1404
  strategy:
    matrix:
      regular:
        TASK: regular
        PYTHON_VERSION: '3.9'
      sdist:
        TASK: sdist
        PYTHON_VERSION: '3.7'
      bdist:
        TASK: bdist
        PYTHON_VERSION: '3.8'
      inference:
        TASK: if-else
      mpi_source:
        TASK: mpi
        METHOD: source
        PYTHON_VERSION: '3.8'
      gpu_source:
        TASK: gpu
        METHOD: source
        # on Ubuntu 14.04, gpu_source build segfaults with newer version of Python
        # (and newer version of scipy as a consequence)
        PYTHON_VERSION: '3.7'
      swig:
        TASK: swig
  steps:
  - script: |
      echo "##vso[task.setvariable variable=BUILD_DIRECTORY]$BUILD_SOURCESDIRECTORY"
      echo "##vso[task.setvariable variable=LGB_VER]$(head -n 1 VERSION.txt)"
      echo "##vso[task.prependpath]$CONDA/bin"
      AMDAPPSDK_PATH=$BUILD_SOURCESDIRECTORY/AMDAPPSDK
      echo "##vso[task.setvariable variable=AMDAPPSDK_PATH]$AMDAPPSDK_PATH"
      LD_LIBRARY_PATH=$AMDAPPSDK_PATH/lib/x86_64:$LD_LIBRARY_PATH
      echo "##vso[task.setvariable variable=LD_LIBRARY_PATH]$LD_LIBRARY_PATH"
      echo "##vso[task.setvariable variable=OPENCL_VENDOR_PATH]$AMDAPPSDK_PATH/etc/OpenCL/vendors"
    displayName: 'Set variables'
  - script: |
      echo '$(Build.SourceVersion)' > '$(Build.ArtifactStagingDirectory)/commit.txt'
    displayName: 'Add commit hash to artifacts archive'
  - bash: $(Build.SourcesDirectory)/.ci/setup.sh
    displayName: Setup
  - bash: $(Build.SourcesDirectory)/.ci/test.sh
    displayName: Test
  - task: PublishBuildArtifacts@1
    condition: and(succeeded(), in(variables['TASK'], 'regular', 'sdist', 'bdist', 'swig'), not(startsWith(variables['Build.SourceBranch'], 'refs/pull/')))
    inputs:
      pathtoPublish: '$(Build.ArtifactStagingDirectory)'
      artifactName: PackageAssets
      artifactType: container
###########################################
- job: Linux_latest
###########################################
  variables:
    COMPILER: clang
    DEBIAN_FRONTEND: 'noninteractive'
    IN_UBUNTU_LATEST_CONTAINER: 'true'
    OS_NAME: 'linux'
    SETUP_CONDA: 'true'
  pool: sh-ubuntu
  container: ubuntu-latest
  strategy:
    matrix:
      regular:
        TASK: regular
      sdist:
        TASK: sdist
      bdist:
        TASK: bdist
        PYTHON_VERSION: '3.8'
      inference:
        TASK: if-else
      mpi_source:
        TASK: mpi
        METHOD: source
      mpi_pip:
        TASK: mpi
        METHOD: pip
        PYTHON_VERSION: '3.9'
      mpi_wheel:
        TASK: mpi
        METHOD: wheel
        PYTHON_VERSION: '3.7'
      gpu_source:
        TASK: gpu
        METHOD: source
        PYTHON_VERSION: '3.9'
      gpu_pip:
        TASK: gpu
        METHOD: pip
        PYTHON_VERSION: '3.8'
      gpu_wheel:
        TASK: gpu
        METHOD: wheel
        PYTHON_VERSION: '3.7'
      cpp_tests:
        TASK: cpp-tests
        METHOD: with-sanitizers
  steps:
  - script: |
      echo "##vso[task.setvariable variable=BUILD_DIRECTORY]$BUILD_SOURCESDIRECTORY"
      echo "##vso[task.setvariable variable=LGB_VER]$(head -n 1 VERSION.txt)"
      CONDA=$HOME/miniforge
      echo "##vso[task.setvariable variable=CONDA]$CONDA"
      echo "##vso[task.prependpath]$CONDA/bin"
      AMDAPPSDK_PATH=$BUILD_SOURCESDIRECTORY/AMDAPPSDK
      echo "##vso[task.setvariable variable=AMDAPPSDK_PATH]$AMDAPPSDK_PATH"
      LD_LIBRARY_PATH=$AMDAPPSDK_PATH/lib/x86_64:$LD_LIBRARY_PATH
      echo "##vso[task.setvariable variable=LD_LIBRARY_PATH]$LD_LIBRARY_PATH"
      echo "##vso[task.setvariable variable=OPENCL_VENDOR_PATH]$AMDAPPSDK_PATH/etc/OpenCL/vendors"
    displayName: 'Set variables'
  # https://github.com/microsoft/azure-pipelines-agent/issues/2043#issuecomment-687983301
  - script: |
      /tmp/docker exec -t -u 0 ci-container \
      sh -c "apt-get update && apt-get -o Dpkg::Options::="--force-confold" -y install sudo"
    displayName: 'Install sudo'
  - bash: $(Build.SourcesDirectory)/.ci/setup.sh
    displayName: Setup
  - bash: $(Build.SourcesDirectory)/.ci/test.sh
    displayName: Test
###########################################
- job: QEMU_multiarch
###########################################
  variables:
    COMPILER: gcc
    OS_NAME: 'linux'
    PRODUCES_ARTIFACTS: 'true'
  pool:
    vmImage: ubuntu-latest
  timeoutInMinutes: 180
  strategy:
    matrix:
      bdist:
        TASK: bdist
        ARCH: aarch64
  steps:
  - script: |
      sudo apt-get update
      sudo apt-get install --no-install-recommends -y \
        binfmt-support \
        qemu \
        qemu-user \
        qemu-user-static
    displayName: 'Install QEMU'
  - script: |
      docker run --rm --privileged multiarch/qemu-user-static --reset -p yes
    displayName: 'Enable Docker multi-architecture support'
  - script: |
      export ROOT_DOCKER_FOLDER=/LightGBM
      cat > docker.env <<EOF
      AZURE=$AZURE
      OS_NAME=$OS_NAME
      COMPILER=$COMPILER
      TASK=$TASK
      METHOD=$METHOD
      CONDA_ENV=$CONDA_ENV
      PYTHON_VERSION=$PYTHON_VERSION
      BUILD_DIRECTORY=$ROOT_DOCKER_FOLDER
      LGB_VER=$(head -n 1 VERSION.txt)
      PRODUCES_ARTIFACTS=$PRODUCES_ARTIFACTS
      BUILD_ARTIFACTSTAGINGDIRECTORY=$BUILD_ARTIFACTSTAGINGDIRECTORY
      EOF
      cat > docker-script.sh <<EOF
      export CONDA=\$HOME/miniforge
      export PATH=\$CONDA/bin:\$PATH
      $ROOT_DOCKER_FOLDER/.ci/setup.sh || exit -1
      $ROOT_DOCKER_FOLDER/.ci/test.sh || exit -1
      EOF
      IMAGE_URI="quay.io/pypa/manylinux2014_${ARCH}"
      docker pull "${IMAGE_URI}" || exit -1
      PLATFORM=$(docker inspect --format='{{.Os}}/{{.Architecture}}' "${IMAGE_URI}") || exit -1
      echo "detected image platform: ${PLATFORM}"
      docker run \
        --platform "${PLATFORM}" \
        --rm \
        --env-file docker.env \
        -v "$(Build.SourcesDirectory)":"$ROOT_DOCKER_FOLDER" \
        -v "$(Build.ArtifactStagingDirectory)":"$(Build.ArtifactStagingDirectory)" \
        "${IMAGE_URI}" \
        /bin/bash $ROOT_DOCKER_FOLDER/docker-script.sh
    displayName: 'Setup and run tests'
  - task: PublishBuildArtifacts@1
    condition: and(succeeded(), in(variables['TASK'], 'bdist'), not(startsWith(variables['Build.SourceBranch'], 'refs/pull/')))
    inputs:
      pathtoPublish: '$(Build.ArtifactStagingDirectory)'
      artifactName: PackageAssets
      artifactType: container
###########################################
- job: macOS
###########################################
  variables:
    COMPILER: clang
    OS_NAME: 'macos'
    PRODUCES_ARTIFACTS: 'true'
  pool:
    vmImage: 'macOS-10.15'
  strategy:
    matrix:
      regular:
        TASK: regular
        PYTHON_VERSION: '3.7'
      sdist:
        TASK: sdist
        PYTHON_VERSION: '3.8'
      bdist:
        TASK: bdist
      swig:
        TASK: swig
      cpp_tests:
        TASK: cpp-tests
        METHOD: with-sanitizers
        SANITIZERS: "address;undefined"
  steps:
  - script: |
      echo "##vso[task.setvariable variable=BUILD_DIRECTORY]$BUILD_SOURCESDIRECTORY"
      echo "##vso[task.setvariable variable=LGB_VER]$(head -n 1 VERSION.txt)"
      CONDA=$AGENT_HOMEDIRECTORY/miniforge
      echo "##vso[task.setvariable variable=CONDA]$CONDA"
      echo "##vso[task.prependpath]$CONDA/bin"
      echo "##vso[task.setvariable variable=JAVA_HOME]$JAVA_HOME_8_X64"
    displayName: 'Set variables'
  - bash: $(Build.SourcesDirectory)/.ci/setup.sh
    displayName: Setup
  - bash: $(Build.SourcesDirectory)/.ci/test.sh
    displayName: Test
  - task: PublishBuildArtifacts@1
    condition: and(succeeded(), in(variables['TASK'], 'regular', 'bdist', 'swig'), not(startsWith(variables['Build.SourceBranch'], 'refs/pull/')))
    inputs:
      pathtoPublish: '$(Build.ArtifactStagingDirectory)'
      artifactName: PackageAssets
      artifactType: container
###########################################
- job: Windows
###########################################
  pool:
    vmImage: 'windows-2019'
  strategy:
    matrix:
      regular:
        TASK: regular
        PYTHON_VERSION: '3.9'
      sdist:
        TASK: sdist
        PYTHON_VERSION: '3.8'
      bdist:
        TASK: bdist
      swig:
        TASK: swig
      cpp_tests:
        TASK: cpp-tests
  steps:
  - powershell: |
      Write-Host "##vso[task.prependpath]$env:CONDA\Scripts"
    displayName: 'Set Variables'
  - script: |
      cmd /c "powershell -ExecutionPolicy Bypass -File %BUILD_SOURCESDIRECTORY%/.ci/install_opencl.ps1"
    condition: eq(variables['TASK'], 'bdist')
    displayName: 'Install OpenCL'
  - script: |
      cmd /c "conda config --add channels conda-forge"
      cmd /c "conda config --set channel_priority strict"
      cmd /c "conda init powershell"
      cmd /c "powershell -ExecutionPolicy Bypass -File %BUILD_SOURCESDIRECTORY%/.ci/test_windows.ps1"
    displayName: Test
  - task: PublishBuildArtifacts@1
    condition: and(succeeded(), in(variables['TASK'], 'regular', 'bdist', 'swig'), not(startsWith(variables['Build.SourceBranch'], 'refs/pull/')))
    inputs:
      pathtoPublish: '$(Build.ArtifactStagingDirectory)'
      artifactName: PackageAssets
      artifactType: container
###########################################
- job: R_artifact
###########################################
  condition: not(startsWith(variables['Build.SourceBranch'], 'refs/pull/'))
  pool:
    vmImage: 'ubuntu-latest'
  container: rbase
  steps:
  - script: |
      LGB_VER=$(head -n 1 VERSION.txt | sed "s/rc/-/g")
      R_LIB_PATH=~/Rlib
      export R_LIBS=${R_LIB_PATH}
      mkdir -p ${R_LIB_PATH}
      RDscript -e "install.packages(c('R6', 'data.table', 'jsonlite', 'knitr', 'Matrix', 'RhpcBLASctl', 'rmarkdown'),  lib = '${R_LIB_PATH}', dependencies = c('Depends', 'Imports', 'LinkingTo'), repos = 'https://cran.r-project.org', Ncpus = parallel::detectCores())" || exit -1
      sh build-cran-package.sh --r-executable=RD || exit -1
      mv lightgbm_${LGB_VER}.tar.gz $(Build.ArtifactStagingDirectory)/lightgbm-${LGB_VER}-r-cran.tar.gz
    displayName: 'Build CRAN R-package'
  - task: PublishBuildArtifacts@1
    condition: succeeded()
    inputs:
      pathtoPublish: $(Build.ArtifactStagingDirectory)
      artifactName: R-package
      artifactType: container
>>>>>>> 9a964fef

# ###########################################
# - job: Package
# ###########################################
#   dependsOn:
#   - Linux
#   - Linux_latest
#   - QEMU_multiarch
#   - macOS
#   - Windows
#   - R_artifact
#   condition: and(succeeded(), not(startsWith(variables['Build.SourceBranch'], 'refs/pull/')))
#   pool:
#     vmImage: 'ubuntu-latest'
#   steps:
#   # Create archives with complete source code included (with git submodules)
#   - task: ArchiveFiles@2
#     displayName: Create zip archive
#     condition: and(succeeded(), startsWith(variables['Build.SourceBranch'], 'refs/tags/v'))
#     inputs:
#       rootFolderOrFile: $(Build.SourcesDirectory)
#       includeRootFolder: false
#       archiveType: zip
#       archiveFile: '$(Build.ArtifactStagingDirectory)/archives/LightGBM-complete_source_code_zip.zip'
#       replaceExistingArchive: true
#   - task: ArchiveFiles@2
#     displayName: Create tar.gz archive
#     condition: and(succeeded(), startsWith(variables['Build.SourceBranch'], 'refs/tags/v'))
#     inputs:
#       rootFolderOrFile: $(Build.SourcesDirectory)
#       includeRootFolder: false
#       archiveType: tar
#       tarCompression: gz
#       archiveFile: '$(Build.ArtifactStagingDirectory)/archives/LightGBM-complete_source_code_tar_gz.tar.gz'
#       replaceExistingArchive: true
#   # Download all agent packages from all previous phases
#   - task: DownloadBuildArtifacts@0
#     displayName: Download package assets
#     inputs:
#       artifactName: PackageAssets
#       downloadPath: $(Build.SourcesDirectory)/binaries
#   - task: DownloadBuildArtifacts@0
#     displayName: Download R-package
#     condition: and(succeeded(), startsWith(variables['Build.SourceBranch'], 'refs/tags/v'))
#     inputs:
#       artifactName: R-package
#       downloadPath: $(Build.SourcesDirectory)/R
#   - script: |
#       python "$(Build.SourcesDirectory)/.nuget/create_nuget.py" "$(Build.SourcesDirectory)/binaries/PackageAssets"
#     displayName: 'Create NuGet configuration files'
#   - task: NuGetCommand@2
#     inputs:
#       command: pack
#       packagesToPack: '$(Build.SourcesDirectory)/.nuget/*.nuspec'
#       packDestination: '$(Build.ArtifactStagingDirectory)/nuget'
#   - task: PublishBuildArtifacts@1
#     inputs:
#       pathtoPublish: '$(Build.ArtifactStagingDirectory)/nuget'
#       artifactName: NuGet
#       artifactType: container
#   - task: GitHubRelease@0
#     displayName: 'Create GitHub Release'
#     condition: and(succeeded(), startsWith(variables['Build.SourceBranch'], 'refs/tags/v'))
#     inputs:
#       gitHubConnection: guolinke
#       repositoryName: '$(Build.Repository.Name)'
#       action: 'create'
#       target: '$(Build.SourceVersion)'
#       tagSource: 'auto'
#       title: '$(Build.SourceBranchName)'
#       assets: |
#         $(Build.SourcesDirectory)/binaries/PackageAssets/*
#         $(Build.SourcesDirectory)/R/R-package/*
#         $(Build.ArtifactStagingDirectory)/nuget/*.nupkg
#         $(Build.ArtifactStagingDirectory)/archives/*
#       assetUploadMode: 'delete'
#       isDraft: true
#       isPreRelease: false
#       addChangeLog: false<|MERGE_RESOLUTION|>--- conflicted
+++ resolved
@@ -1,327 +1,3 @@
-<<<<<<< HEAD
-# trigger:
-#   branches:
-#     include:
-#     - master
-#   tags:
-#     include:
-#     - v*
-# pr:
-# - master
-# variables:
-#   AZURE: 'true'
-#   PYTHON_VERSION: '3.10'
-#   CONDA_ENV: test-env
-# resources:
-#   containers:
-#   - container: ubuntu1404
-#     image: lightgbm/vsts-agent:ubuntu-14.04
-#   - container: ubuntu-latest
-#     image: 'ubuntu:latest'
-#     options: "--name ci-container -v /usr/bin/docker:/tmp/docker:ro"
-#   - container: rbase
-#     image: wch1/r-debug
-# jobs:
-# ###########################################
-# - job: Linux
-# ###########################################
-#   variables:
-#     COMPILER: gcc
-#     SETUP_CONDA: 'false'
-#     OS_NAME: 'linux'
-#     PRODUCES_ARTIFACTS: 'true'
-#   pool: sh-ubuntu
-#   container: ubuntu1404
-#   strategy:
-#     matrix:
-#       regular:
-#         TASK: regular
-#         PYTHON_VERSION: '3.9'
-#       sdist:
-#         TASK: sdist
-#         PYTHON_VERSION: '3.7'
-#       bdist:
-#         TASK: bdist
-#         PYTHON_VERSION: '3.8'
-#       inference:
-#         TASK: if-else
-#       mpi_source:
-#         TASK: mpi
-#         METHOD: source
-#         PYTHON_VERSION: '3.8'
-#       gpu_source:
-#         TASK: gpu
-#         METHOD: source
-#         # on Ubuntu 14.04, gpu_source build segfaults with newer version of Python
-#         # (and newer version of scipy as a consequence)
-#         PYTHON_VERSION: '3.7'
-#       swig:
-#         TASK: swig
-#   steps:
-#   - script: |
-#       echo "##vso[task.setvariable variable=BUILD_DIRECTORY]$BUILD_SOURCESDIRECTORY"
-#       echo "##vso[task.setvariable variable=LGB_VER]$(head -n 1 VERSION.txt)"
-#       echo "##vso[task.prependpath]$CONDA/bin"
-#       AMDAPPSDK_PATH=$BUILD_SOURCESDIRECTORY/AMDAPPSDK
-#       echo "##vso[task.setvariable variable=AMDAPPSDK_PATH]$AMDAPPSDK_PATH"
-#       LD_LIBRARY_PATH=$AMDAPPSDK_PATH/lib/x86_64:$LD_LIBRARY_PATH
-#       echo "##vso[task.setvariable variable=LD_LIBRARY_PATH]$LD_LIBRARY_PATH"
-#       echo "##vso[task.setvariable variable=OPENCL_VENDOR_PATH]$AMDAPPSDK_PATH/etc/OpenCL/vendors"
-#     displayName: 'Set variables'
-#   - bash: $(Build.SourcesDirectory)/.ci/setup.sh
-#     displayName: Setup
-#   - bash: $(Build.SourcesDirectory)/.ci/test.sh
-#     displayName: Test
-#   - task: PublishBuildArtifacts@1
-#     condition: and(succeeded(), in(variables['TASK'], 'regular', 'sdist', 'bdist', 'swig'), not(startsWith(variables['Build.SourceBranch'], 'refs/pull/')))
-#     inputs:
-#       pathtoPublish: '$(Build.ArtifactStagingDirectory)'
-#       artifactName: PackageAssets
-#       artifactType: container
-# ###########################################
-# - job: Linux_latest
-# ###########################################
-#   variables:
-#     COMPILER: clang
-#     DEBIAN_FRONTEND: 'noninteractive'
-#     IN_UBUNTU_LATEST_CONTAINER: 'true'
-#     OS_NAME: 'linux'
-#     SETUP_CONDA: 'true'
-#   pool: sh-ubuntu
-#   container: ubuntu-latest
-#   strategy:
-#     matrix:
-#       regular:
-#         TASK: regular
-#       sdist:
-#         TASK: sdist
-#       bdist:
-#         TASK: bdist
-#         PYTHON_VERSION: '3.8'
-#       inference:
-#         TASK: if-else
-#       mpi_source:
-#         TASK: mpi
-#         METHOD: source
-#       mpi_pip:
-#         TASK: mpi
-#         METHOD: pip
-#         PYTHON_VERSION: '3.9'
-#       mpi_wheel:
-#         TASK: mpi
-#         METHOD: wheel
-#         PYTHON_VERSION: '3.7'
-#       gpu_source:
-#         TASK: gpu
-#         METHOD: source
-#         PYTHON_VERSION: '3.9'
-#       gpu_pip:
-#         TASK: gpu
-#         METHOD: pip
-#         PYTHON_VERSION: '3.8'
-#       gpu_wheel:
-#         TASK: gpu
-#         METHOD: wheel
-#         PYTHON_VERSION: '3.7'
-#       cpp_tests:
-#         TASK: cpp-tests
-#         METHOD: with-sanitizers
-#   steps:
-#   - script: |
-#       echo "##vso[task.setvariable variable=BUILD_DIRECTORY]$BUILD_SOURCESDIRECTORY"
-#       echo "##vso[task.setvariable variable=LGB_VER]$(head -n 1 VERSION.txt)"
-#       CONDA=$HOME/miniforge
-#       echo "##vso[task.setvariable variable=CONDA]$CONDA"
-#       echo "##vso[task.prependpath]$CONDA/bin"
-#       AMDAPPSDK_PATH=$BUILD_SOURCESDIRECTORY/AMDAPPSDK
-#       echo "##vso[task.setvariable variable=AMDAPPSDK_PATH]$AMDAPPSDK_PATH"
-#       LD_LIBRARY_PATH=$AMDAPPSDK_PATH/lib/x86_64:$LD_LIBRARY_PATH
-#       echo "##vso[task.setvariable variable=LD_LIBRARY_PATH]$LD_LIBRARY_PATH"
-#       echo "##vso[task.setvariable variable=OPENCL_VENDOR_PATH]$AMDAPPSDK_PATH/etc/OpenCL/vendors"
-#     displayName: 'Set variables'
-#   # https://github.com/microsoft/azure-pipelines-agent/issues/2043#issuecomment-687983301
-#   - script: |
-#       /tmp/docker exec -t -u 0 ci-container \
-#       sh -c "apt-get update && apt-get -o Dpkg::Options::="--force-confold" -y install sudo"
-#     displayName: 'Install sudo'
-#   - bash: $(Build.SourcesDirectory)/.ci/setup.sh
-#     displayName: Setup
-#   - bash: $(Build.SourcesDirectory)/.ci/test.sh
-#     displayName: Test
-# ###########################################
-# - job: QEMU_multiarch
-# ###########################################
-#   variables:
-#     COMPILER: gcc
-#     OS_NAME: 'linux'
-#     PRODUCES_ARTIFACTS: 'true'
-#   pool:
-#     vmImage: ubuntu-latest
-#   timeoutInMinutes: 180
-#   strategy:
-#     matrix:
-#       bdist:
-#         TASK: bdist
-#         ARCH: aarch64
-#   steps:
-#   - script: |
-#       sudo apt-get update
-#       sudo apt-get install --no-install-recommends -y \
-#         binfmt-support \
-#         qemu \
-#         qemu-user \
-#         qemu-user-static
-#     displayName: 'Install QEMU'
-#   - script: |
-#       docker run --rm --privileged multiarch/qemu-user-static --reset -p yes
-#     displayName: 'Enable Docker multi-architecture support'
-#   - script: |
-#       export ROOT_DOCKER_FOLDER=/LightGBM
-#       cat > docker.env <<EOF
-#       AZURE=$AZURE
-#       OS_NAME=$OS_NAME
-#       COMPILER=$COMPILER
-#       TASK=$TASK
-#       METHOD=$METHOD
-#       CONDA_ENV=$CONDA_ENV
-#       PYTHON_VERSION=$PYTHON_VERSION
-#       BUILD_DIRECTORY=$ROOT_DOCKER_FOLDER
-#       LGB_VER=$(head -n 1 VERSION.txt)
-#       PRODUCES_ARTIFACTS=$PRODUCES_ARTIFACTS
-#       BUILD_ARTIFACTSTAGINGDIRECTORY=$BUILD_ARTIFACTSTAGINGDIRECTORY
-#       EOF
-#       cat > docker-script.sh <<EOF
-#       export CONDA=\$HOME/miniforge
-#       export PATH=\$CONDA/bin:\$PATH
-#       $ROOT_DOCKER_FOLDER/.ci/setup.sh || exit -1
-#       $ROOT_DOCKER_FOLDER/.ci/test.sh || exit -1
-#       EOF
-#       IMAGE_URI="quay.io/pypa/manylinux2014_${ARCH}"
-#       docker pull "${IMAGE_URI}" || exit -1
-#       PLATFORM=$(docker inspect --format='{{.Os}}/{{.Architecture}}' "${IMAGE_URI}") || exit -1
-#       echo "detected image platform: ${PLATFORM}"
-#       docker run \
-#         --platform "${PLATFORM}" \
-#         --rm \
-#         --env-file docker.env \
-#         -v "$(Build.SourcesDirectory)":"$ROOT_DOCKER_FOLDER" \
-#         -v "$(Build.ArtifactStagingDirectory)":"$(Build.ArtifactStagingDirectory)" \
-#         "${IMAGE_URI}" \
-#         /bin/bash $ROOT_DOCKER_FOLDER/docker-script.sh
-#     displayName: 'Setup and run tests'
-#   - task: PublishBuildArtifacts@1
-#     condition: and(succeeded(), in(variables['TASK'], 'bdist'), not(startsWith(variables['Build.SourceBranch'], 'refs/pull/')))
-#     inputs:
-#       pathtoPublish: '$(Build.ArtifactStagingDirectory)'
-#       artifactName: PackageAssets
-#       artifactType: container
-# ###########################################
-# - job: macOS
-# ###########################################
-#   variables:
-#     COMPILER: clang
-#     OS_NAME: 'macos'
-#     PRODUCES_ARTIFACTS: 'true'
-#   pool:
-#     vmImage: 'macOS-10.15'
-#   strategy:
-#     matrix:
-#       regular:
-#         TASK: regular
-#         PYTHON_VERSION: '3.7'
-#       sdist:
-#         TASK: sdist
-#         PYTHON_VERSION: '3.8'
-#       bdist:
-#         TASK: bdist
-#       swig:
-#         TASK: swig
-#       cpp_tests:
-#         TASK: cpp-tests
-#         METHOD: with-sanitizers
-#         SANITIZERS: "address;undefined"
-#   steps:
-#   - script: |
-#       echo "##vso[task.setvariable variable=BUILD_DIRECTORY]$BUILD_SOURCESDIRECTORY"
-#       echo "##vso[task.setvariable variable=LGB_VER]$(head -n 1 VERSION.txt)"
-#       CONDA=$AGENT_HOMEDIRECTORY/miniforge
-#       echo "##vso[task.setvariable variable=CONDA]$CONDA"
-#       echo "##vso[task.prependpath]$CONDA/bin"
-#       echo "##vso[task.setvariable variable=JAVA_HOME]$JAVA_HOME_8_X64"
-#     displayName: 'Set variables'
-#   - bash: $(Build.SourcesDirectory)/.ci/setup.sh
-#     displayName: Setup
-#   - bash: $(Build.SourcesDirectory)/.ci/test.sh
-#     displayName: Test
-#   - task: PublishBuildArtifacts@1
-#     condition: and(succeeded(), in(variables['TASK'], 'regular', 'bdist', 'swig'), not(startsWith(variables['Build.SourceBranch'], 'refs/pull/')))
-#     inputs:
-#       pathtoPublish: '$(Build.ArtifactStagingDirectory)'
-#       artifactName: PackageAssets
-#       artifactType: container
-# ###########################################
-# - job: Windows
-# ###########################################
-#   pool:
-#     vmImage: 'vs2017-win2016'
-#   strategy:
-#     matrix:
-#       regular:
-#         TASK: regular
-#         PYTHON_VERSION: '3.9'
-#       sdist:
-#         TASK: sdist
-#         PYTHON_VERSION: '3.8'
-#       bdist:
-#         TASK: bdist
-#       swig:
-#         TASK: swig
-#       cpp_tests:
-#         TASK: cpp-tests
-#   steps:
-#   - powershell: |
-#       Write-Host "##vso[task.prependpath]$env:CONDA\Scripts"
-#     displayName: 'Set Variables'
-#   - script: |
-#       cmd /c "powershell -ExecutionPolicy Bypass -File %BUILD_SOURCESDIRECTORY%/.ci/install_opencl.ps1"
-#     condition: eq(variables['TASK'], 'bdist')
-#     displayName: 'Install OpenCL'
-#   - script: |
-#       cmd /c "conda config --add channels conda-forge"
-#       cmd /c "conda config --set channel_priority strict"
-#       cmd /c "conda init powershell"
-#       cmd /c "powershell -ExecutionPolicy Bypass -File %BUILD_SOURCESDIRECTORY%/.ci/test_windows.ps1"
-#     displayName: Test
-#   - task: PublishBuildArtifacts@1
-#     condition: and(succeeded(), in(variables['TASK'], 'regular', 'bdist', 'swig'), not(startsWith(variables['Build.SourceBranch'], 'refs/pull/')))
-#     inputs:
-#       pathtoPublish: '$(Build.ArtifactStagingDirectory)'
-#       artifactName: PackageAssets
-#       artifactType: container
-# ###########################################
-# - job: R_artifact
-# ###########################################
-#   condition: not(startsWith(variables['Build.SourceBranch'], 'refs/pull/'))
-#   pool:
-#     vmImage: 'ubuntu-latest'
-#   container: rbase
-#   steps:
-#   - script: |
-#       LGB_VER=$(head -n 1 VERSION.txt | sed "s/rc/-/g")
-#       R_LIB_PATH=~/Rlib
-#       export R_LIBS=${R_LIB_PATH}
-#       mkdir -p ${R_LIB_PATH}
-#       RDscript -e "install.packages(c('R6', 'data.table', 'jsonlite', 'knitr', 'Matrix', 'rmarkdown'),  lib = '${R_LIB_PATH}', dependencies = c('Depends', 'Imports', 'LinkingTo'), repos = 'https://cran.r-project.org', Ncpus = parallel::detectCores())" || exit -1
-#       sh build-cran-package.sh --r-executable=RD || exit -1
-#       mv lightgbm_${LGB_VER}.tar.gz $(Build.ArtifactStagingDirectory)/lightgbm-${LGB_VER}-r-cran.tar.gz
-#     displayName: 'Build CRAN R-package'
-#   - task: PublishBuildArtifacts@1
-#     condition: succeeded()
-#     inputs:
-#       pathtoPublish: $(Build.ArtifactStagingDirectory)
-#       artifactName: R-package
-#       artifactType: container
-=======
 trigger:
   branches:
     include:
@@ -647,83 +323,82 @@
       pathtoPublish: $(Build.ArtifactStagingDirectory)
       artifactName: R-package
       artifactType: container
->>>>>>> 9a964fef
 
-# ###########################################
-# - job: Package
-# ###########################################
-#   dependsOn:
-#   - Linux
-#   - Linux_latest
-#   - QEMU_multiarch
-#   - macOS
-#   - Windows
-#   - R_artifact
-#   condition: and(succeeded(), not(startsWith(variables['Build.SourceBranch'], 'refs/pull/')))
-#   pool:
-#     vmImage: 'ubuntu-latest'
-#   steps:
-#   # Create archives with complete source code included (with git submodules)
-#   - task: ArchiveFiles@2
-#     displayName: Create zip archive
-#     condition: and(succeeded(), startsWith(variables['Build.SourceBranch'], 'refs/tags/v'))
-#     inputs:
-#       rootFolderOrFile: $(Build.SourcesDirectory)
-#       includeRootFolder: false
-#       archiveType: zip
-#       archiveFile: '$(Build.ArtifactStagingDirectory)/archives/LightGBM-complete_source_code_zip.zip'
-#       replaceExistingArchive: true
-#   - task: ArchiveFiles@2
-#     displayName: Create tar.gz archive
-#     condition: and(succeeded(), startsWith(variables['Build.SourceBranch'], 'refs/tags/v'))
-#     inputs:
-#       rootFolderOrFile: $(Build.SourcesDirectory)
-#       includeRootFolder: false
-#       archiveType: tar
-#       tarCompression: gz
-#       archiveFile: '$(Build.ArtifactStagingDirectory)/archives/LightGBM-complete_source_code_tar_gz.tar.gz'
-#       replaceExistingArchive: true
-#   # Download all agent packages from all previous phases
-#   - task: DownloadBuildArtifacts@0
-#     displayName: Download package assets
-#     inputs:
-#       artifactName: PackageAssets
-#       downloadPath: $(Build.SourcesDirectory)/binaries
-#   - task: DownloadBuildArtifacts@0
-#     displayName: Download R-package
-#     condition: and(succeeded(), startsWith(variables['Build.SourceBranch'], 'refs/tags/v'))
-#     inputs:
-#       artifactName: R-package
-#       downloadPath: $(Build.SourcesDirectory)/R
-#   - script: |
-#       python "$(Build.SourcesDirectory)/.nuget/create_nuget.py" "$(Build.SourcesDirectory)/binaries/PackageAssets"
-#     displayName: 'Create NuGet configuration files'
-#   - task: NuGetCommand@2
-#     inputs:
-#       command: pack
-#       packagesToPack: '$(Build.SourcesDirectory)/.nuget/*.nuspec'
-#       packDestination: '$(Build.ArtifactStagingDirectory)/nuget'
-#   - task: PublishBuildArtifacts@1
-#     inputs:
-#       pathtoPublish: '$(Build.ArtifactStagingDirectory)/nuget'
-#       artifactName: NuGet
-#       artifactType: container
-#   - task: GitHubRelease@0
-#     displayName: 'Create GitHub Release'
-#     condition: and(succeeded(), startsWith(variables['Build.SourceBranch'], 'refs/tags/v'))
-#     inputs:
-#       gitHubConnection: guolinke
-#       repositoryName: '$(Build.Repository.Name)'
-#       action: 'create'
-#       target: '$(Build.SourceVersion)'
-#       tagSource: 'auto'
-#       title: '$(Build.SourceBranchName)'
-#       assets: |
-#         $(Build.SourcesDirectory)/binaries/PackageAssets/*
-#         $(Build.SourcesDirectory)/R/R-package/*
-#         $(Build.ArtifactStagingDirectory)/nuget/*.nupkg
-#         $(Build.ArtifactStagingDirectory)/archives/*
-#       assetUploadMode: 'delete'
-#       isDraft: true
-#       isPreRelease: false
-#       addChangeLog: false+###########################################
+- job: Package
+###########################################
+  dependsOn:
+  - Linux
+  - Linux_latest
+  - QEMU_multiarch
+  - macOS
+  - Windows
+  - R_artifact
+  condition: and(succeeded(), not(startsWith(variables['Build.SourceBranch'], 'refs/pull/')))
+  pool:
+    vmImage: 'ubuntu-latest'
+  steps:
+  # Create archives with complete source code included (with git submodules)
+  - task: ArchiveFiles@2
+    displayName: Create zip archive
+    condition: and(succeeded(), startsWith(variables['Build.SourceBranch'], 'refs/tags/v'))
+    inputs:
+      rootFolderOrFile: $(Build.SourcesDirectory)
+      includeRootFolder: false
+      archiveType: zip
+      archiveFile: '$(Build.ArtifactStagingDirectory)/archives/LightGBM-complete_source_code_zip.zip'
+      replaceExistingArchive: true
+  - task: ArchiveFiles@2
+    displayName: Create tar.gz archive
+    condition: and(succeeded(), startsWith(variables['Build.SourceBranch'], 'refs/tags/v'))
+    inputs:
+      rootFolderOrFile: $(Build.SourcesDirectory)
+      includeRootFolder: false
+      archiveType: tar
+      tarCompression: gz
+      archiveFile: '$(Build.ArtifactStagingDirectory)/archives/LightGBM-complete_source_code_tar_gz.tar.gz'
+      replaceExistingArchive: true
+  # Download all agent packages from all previous phases
+  - task: DownloadBuildArtifacts@0
+    displayName: Download package assets
+    inputs:
+      artifactName: PackageAssets
+      downloadPath: $(Build.SourcesDirectory)/binaries
+  - task: DownloadBuildArtifacts@0
+    displayName: Download R-package
+    condition: and(succeeded(), startsWith(variables['Build.SourceBranch'], 'refs/tags/v'))
+    inputs:
+      artifactName: R-package
+      downloadPath: $(Build.SourcesDirectory)/R
+  - script: |
+      python "$(Build.SourcesDirectory)/.nuget/create_nuget.py" "$(Build.SourcesDirectory)/binaries/PackageAssets"
+    displayName: 'Create NuGet configuration files'
+  - task: NuGetCommand@2
+    inputs:
+      command: pack
+      packagesToPack: '$(Build.SourcesDirectory)/.nuget/*.nuspec'
+      packDestination: '$(Build.ArtifactStagingDirectory)/nuget'
+  - task: PublishBuildArtifacts@1
+    inputs:
+      pathtoPublish: '$(Build.ArtifactStagingDirectory)/nuget'
+      artifactName: NuGet
+      artifactType: container
+  - task: GitHubRelease@0
+    displayName: 'Create GitHub Release'
+    condition: and(succeeded(), startsWith(variables['Build.SourceBranch'], 'refs/tags/v'))
+    inputs:
+      gitHubConnection: guolinke
+      repositoryName: '$(Build.Repository.Name)'
+      action: 'create'
+      target: '$(Build.SourceVersion)'
+      tagSource: 'auto'
+      title: '$(Build.SourceBranchName)'
+      assets: |
+        $(Build.SourcesDirectory)/binaries/PackageAssets/*
+        $(Build.SourcesDirectory)/R/R-package/*
+        $(Build.ArtifactStagingDirectory)/nuget/*.nupkg
+        $(Build.ArtifactStagingDirectory)/archives/*
+      assetUploadMode: 'delete'
+      isDraft: true
+      isPreRelease: false
+      addChangeLog: false