#include <LightGBM/config.h>

#include <LightGBM/utils/common.h>
#include <LightGBM/utils/log.h>

#include <vector>
#include <string>
#include <unordered_map>
#include <algorithm>

namespace LightGBM {

void OverallConfig::LoadFromString(const char* str) {
  std::unordered_map<std::string, std::string> params;
  auto args = Common::Split(str, " \t\n\r");
  for (auto arg : args) {
    std::vector<std::string> tmp_strs = Common::Split(arg.c_str(), '=');
    if (tmp_strs.size() == 2) {
      std::string key = Common::RemoveQuotationSymbol(Common::Trim(tmp_strs[0]));
      std::string value = Common::RemoveQuotationSymbol(Common::Trim(tmp_strs[1]));
      if (key.size() <= 0) {
        continue;
      }
      params[key] = value;
    } else {
      Log::Error("Unknown parameter %s", arg.c_str());
    }
  }
  ParameterAlias::KeyAliasTransform(&params);
  Set(params);
}

void OverallConfig::Set(const std::unordered_map<std::string, std::string>& params) {
  // load main config types
  GetInt(params, "num_threads", &num_threads);
  GetTaskType(params);
  
  GetBool(params, "predict_leaf_index", &predict_leaf_index);

  GetBoostingType(params);
  GetObjectiveType(params);
  GetMetricType(params);

  // construct boosting configs
  if (boosting_type == BoostingType::kGBDT) {
    boosting_config = new GBDTConfig();
  }
  
  bool objective_type_multiclass = (objective_type == "multiclass");
  int num_class_test = 1;
  GetInt(params, "num_class", &num_class_test);
  if (objective_type_multiclass){
      if (num_class_test <= 1){
          Log::Fatal("You should specify number of class(>=2) for multiclass training.");
      }
  }
  else {
      if (task_type == TaskType::kTrain && num_class_test != 1){
          Log::Fatal("Number of class must be 1 for non-multiclass training.");
      }      
  }
  for (std::string metric_type : metric_types){
        bool metric_type_multiclass = ( metric_type == "multi_logloss" || metric_type == "multi_error");
        if ((objective_type_multiclass && !metric_type_multiclass) 
            || (!objective_type_multiclass && metric_type_multiclass)){
            Log::Fatal("Objective and metrics don't match.");    
        }
  }

  // sub-config setup
  network_config.Set(params);
  io_config.Set(params);

  boosting_config->Set(params);
  objective_config.Set(params);
  metric_config.Set(params);
  // check for conflicts
  CheckParamConflict();

  if (io_config.verbosity == 1) {
    LightGBM::Log::ResetLogLevel(LightGBM::LogLevel::Info);
  }
  else if (io_config.verbosity == 0) {
    LightGBM::Log::ResetLogLevel(LightGBM::LogLevel::Error);
  }
  else if (io_config.verbosity >= 2) {
    LightGBM::Log::ResetLogLevel(LightGBM::LogLevel::Debug);
  }
  else {
    LightGBM::Log::ResetLogLevel(LightGBM::LogLevel::Fatal);
  }
}

void OverallConfig::GetBoostingType(const std::unordered_map<std::string, std::string>& params) {
  std::string value;
  if (GetString(params, "boosting_type", &value)) {
    std::transform(value.begin(), value.end(), value.begin(), ::tolower);
    if (value == std::string("gbdt") || value == std::string("gbrt")) {
      boosting_type = BoostingType::kGBDT;
    } else {
      Log::Fatal("Boosting type %s error", value.c_str());
    }
  }
}

void OverallConfig::GetObjectiveType(const std::unordered_map<std::string, std::string>& params) {
  std::string value;
  if (GetString(params, "objective", &value)) {
    std::transform(value.begin(), value.end(), value.begin(), ::tolower);
    objective_type = value;
  }
}

void OverallConfig::GetMetricType(const std::unordered_map<std::string, std::string>& params) {
  std::string value;
  if (GetString(params, "metric", &value)) {
    // clear old metrics
    metric_types.clear();
    // to lower
    std::transform(value.begin(), value.end(), value.begin(), ::tolower);
    // split
    std::vector<std::string> metrics = Common::Split(value.c_str(), ',');
    // remove dumplicate
    std::unordered_map<std::string, int> metric_maps;
    for (auto& metric : metrics) {
      std::transform(metric.begin(), metric.end(), metric.begin(), ::tolower);
      if (metric_maps.count(metric) <= 0) {
        metric_maps[metric] = 1;
      }
    }
    for (auto& pair : metric_maps) {
      std::string sub_metric_str = pair.first;
      metric_types.push_back(sub_metric_str);
    }
  }
}


void OverallConfig::GetTaskType(const std::unordered_map<std::string, std::string>& params) {
  std::string value;
  if (GetString(params, "task", &value)) {
    std::transform(value.begin(), value.end(), value.begin(), ::tolower);
    if (value == std::string("train") || value == std::string("training")) {
      task_type = TaskType::kTrain;
    } else if (value == std::string("predict") || value == std::string("prediction")
      || value == std::string("test")) {
      task_type = TaskType::kPredict;
    } else {
      Log::Fatal("Task type error");
    }
  }
}

void OverallConfig::CheckParamConflict() {
  GBDTConfig* gbdt_config = dynamic_cast<GBDTConfig*>(boosting_config);
  if (network_config.num_machines > 1) {
    is_parallel = true;
  } else {
    is_parallel = false;
    gbdt_config->tree_learner_type = TreeLearnerType::kSerialTreeLearner;
  }

  if (gbdt_config->tree_learner_type == TreeLearnerType::kSerialTreeLearner) {
    is_parallel = false;
    network_config.num_machines = 1;
  }

  if (gbdt_config->tree_learner_type == TreeLearnerType::kSerialTreeLearner ||
    gbdt_config->tree_learner_type == TreeLearnerType::kFeatureParallelTreelearner) {
    is_parallel_find_bin = false;
  } else if (gbdt_config->tree_learner_type == TreeLearnerType::kDataParallelTreeLearner) {
    is_parallel_find_bin = true;
    if (gbdt_config->tree_config.histogram_pool_size >= 0) {
      Log::Error("Histogram LRU queue was enabled (histogram_pool_size=%f). Will disable this for reducing communication cost."
                 , gbdt_config->tree_config.histogram_pool_size);
      // Change pool size to -1(not limit) when using data parallel for reducing communication cost
      gbdt_config->tree_config.histogram_pool_size = -1;
    }

  }
}

void IOConfig::Set(const std::unordered_map<std::string, std::string>& params) {
  GetInt(params, "max_bin", &max_bin);
  CHECK(max_bin > 0);
  GetInt(params, "data_random_seed", &data_random_seed);

  if (!GetString(params, "data", &data_filename)) {
    Log::Fatal("No training/prediction data, application quit");
  }
  GetInt(params, "verbose", &verbosity);
  GetInt(params, "num_model_predict", &num_model_predict);
  GetBool(params, "is_pre_partition", &is_pre_partition);
  GetBool(params, "is_enable_sparse", &is_enable_sparse);
  GetBool(params, "use_two_round_loading", &use_two_round_loading);
  GetBool(params, "is_save_binary_file", &is_save_binary_file);
  GetBool(params, "is_sigmoid", &is_sigmoid);
  GetString(params, "output_model", &output_model);
  GetString(params, "input_model", &input_model);
  GetString(params, "output_result", &output_result);
  GetString(params, "input_init_score", &input_init_score);
  std::string tmp_str = "";
  if (GetString(params, "valid_data", &tmp_str)) {
    valid_data_filenames = Common::Split(tmp_str.c_str(), ',');
  }
  GetBool(params, "has_header", &has_header);
  GetString(params, "label_column", &label_column);
  GetString(params, "weight_column", &weight_column);
  GetString(params, "group_column", &group_column);
  GetString(params, "ignore_column", &ignore_column);
}


void ObjectiveConfig::Set(const std::unordered_map<std::string, std::string>& params) {
  GetBool(params, "is_unbalance", &is_unbalance);
  GetFloat(params, "sigmoid", &sigmoid);
  GetInt(params, "max_position", &max_position);
  CHECK(max_position > 0);
  GetInt(params, "num_class", &num_class);
  CHECK(num_class >= 1);
  std::string tmp_str = "";
  if (GetString(params, "label_gain", &tmp_str)) {
    label_gain = Common::StringToFloatArray(tmp_str, ',');
  } else {
    // label_gain = 2^i - 1, may overflow, so we use 31 here
    const int max_label = 31;
    label_gain.push_back(0.0f);
    for (int i = 1; i < max_label; ++i) {
      label_gain.push_back(static_cast<float>((1 << i) - 1));
    }
  }
}


void MetricConfig::Set(const std::unordered_map<std::string, std::string>& params) {
<<<<<<< HEAD
  GetInt(params, "early_stopping_round", &early_stopping_round);
  GetInt(params, "metric_freq", &output_freq);
  CHECK(output_freq >= 0);
  GetInt(params, "num_class", &num_class);
  CHECK(num_class >= 1);
  GetDouble(params, "sigmoid", &sigmoid);
  GetBool(params, "is_training_metric", &is_provide_training_metric);
=======
  GetFloat(params, "sigmoid", &sigmoid);
>>>>>>> 5d022898
  std::string tmp_str = "";
  if (GetString(params, "label_gain", &tmp_str)) {
    label_gain = Common::StringToFloatArray(tmp_str, ',');
  } else {
    // label_gain = 2^i - 1, may overflow, so we use 31 here
    const int max_label = 31;
    label_gain.push_back(0.0f);
    for (int i = 1; i < max_label; ++i) {
      label_gain.push_back(static_cast<float>((1 << i) - 1));
    }
  }
  if (GetString(params, "ndcg_eval_at", &tmp_str)) {
    eval_at = Common::StringToIntArray(tmp_str, ',');
    std::sort(eval_at.begin(), eval_at.end());
    for (size_t i = 0; i < eval_at.size(); ++i) {
      CHECK(eval_at[i] > 0);
    }
  } else {
    // default eval ndcg @[1-5]
    for (int i = 1; i <= 5; ++i) {
      eval_at.push_back(i);
    }
  }
}


void TreeConfig::Set(const std::unordered_map<std::string, std::string>& params) {
  GetInt(params, "min_data_in_leaf", &min_data_in_leaf);
  GetFloat(params, "min_sum_hessian_in_leaf", &min_sum_hessian_in_leaf);
  CHECK(min_sum_hessian_in_leaf > 1.0f || min_data_in_leaf > 0);
  GetInt(params, "num_leaves", &num_leaves);
  CHECK(num_leaves > 1);
  GetInt(params, "feature_fraction_seed", &feature_fraction_seed);
  GetFloat(params, "feature_fraction", &feature_fraction);
  CHECK(feature_fraction > 0.0f && feature_fraction <= 1.0f);
  GetFloat(params, "histogram_pool_size", &histogram_pool_size);
  GetInt(params, "max_depth", &max_depth);
  CHECK(max_depth > 1 || max_depth < 0);
}


void BoostingConfig::Set(const std::unordered_map<std::string, std::string>& params) {
  GetInt(params, "num_iterations", &num_iterations);
  CHECK(num_iterations >= 0);
  GetInt(params, "bagging_seed", &bagging_seed);
  GetInt(params, "bagging_freq", &bagging_freq);
  CHECK(bagging_freq >= 0);
  GetFloat(params, "bagging_fraction", &bagging_fraction);
  CHECK(bagging_fraction > 0.0f && bagging_fraction <= 1.0f);
  GetFloat(params, "learning_rate", &learning_rate);
  CHECK(learning_rate > 0.0f);
  GetInt(params, "early_stopping_round", &early_stopping_round);
  CHECK(early_stopping_round >= 0);
<<<<<<< HEAD
  GetInt(params, "num_class", &num_class);
  CHECK(num_class >= 1);
=======
  GetInt(params, "metric_freq", &output_freq);
  CHECK(output_freq >= 0);
  GetBool(params, "is_training_metric", &is_provide_training_metric);
>>>>>>> 5d022898
}

void GBDTConfig::GetTreeLearnerType(const std::unordered_map<std::string, std::string>& params) {
  std::string value;
  if (GetString(params, "tree_learner", &value)) {
    std::transform(value.begin(), value.end(), value.begin(), ::tolower);
    if (value == std::string("serial")) {
      tree_learner_type = TreeLearnerType::kSerialTreeLearner;
    } else if (value == std::string("feature") || value == std::string("feature_parallel")) {
      tree_learner_type = TreeLearnerType::kFeatureParallelTreelearner;
    } else if (value == std::string("data") || value == std::string("data_parallel")) {
      tree_learner_type = TreeLearnerType::kDataParallelTreeLearner;
    }
    else {
      Log::Fatal("Tree learner type error");
    }
  }
}

void GBDTConfig::Set(const std::unordered_map<std::string, std::string>& params) {
  BoostingConfig::Set(params);
  GetTreeLearnerType(params);
  tree_config.Set(params);
}

void NetworkConfig::Set(const std::unordered_map<std::string, std::string>& params) {
  GetInt(params, "num_machines", &num_machines);
  CHECK(num_machines >= 1);
  GetInt(params, "local_listen_port", &local_listen_port);
  CHECK(local_listen_port > 0);
  GetInt(params, "time_out", &time_out);
  CHECK(time_out > 0);
  GetString(params, "machine_list_file", &machine_list_filename);
}

}  // namespace LightGBM<|MERGE_RESOLUTION|>--- conflicted
+++ resolved
@@ -233,17 +233,9 @@
 
 
 void MetricConfig::Set(const std::unordered_map<std::string, std::string>& params) {
-<<<<<<< HEAD
-  GetInt(params, "early_stopping_round", &early_stopping_round);
-  GetInt(params, "metric_freq", &output_freq);
-  CHECK(output_freq >= 0);
+  GetFloat(params, "sigmoid", &sigmoid);
   GetInt(params, "num_class", &num_class);
   CHECK(num_class >= 1);
-  GetDouble(params, "sigmoid", &sigmoid);
-  GetBool(params, "is_training_metric", &is_provide_training_metric);
-=======
-  GetFloat(params, "sigmoid", &sigmoid);
->>>>>>> 5d022898
   std::string tmp_str = "";
   if (GetString(params, "label_gain", &tmp_str)) {
     label_gain = Common::StringToFloatArray(tmp_str, ',');
@@ -297,14 +289,11 @@
   CHECK(learning_rate > 0.0f);
   GetInt(params, "early_stopping_round", &early_stopping_round);
   CHECK(early_stopping_round >= 0);
-<<<<<<< HEAD
-  GetInt(params, "num_class", &num_class);
-  CHECK(num_class >= 1);
-=======
   GetInt(params, "metric_freq", &output_freq);
   CHECK(output_freq >= 0);
   GetBool(params, "is_training_metric", &is_provide_training_metric);
->>>>>>> 5d022898
+  GetInt(params, "num_class", &num_class);
+  CHECK(num_class >= 1);
 }
 
 void GBDTConfig::GetTreeLearnerType(const std::unordered_map<std::string, std::string>& params) {
