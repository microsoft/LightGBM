--- conflicted
+++ resolved
@@ -189,13 +189,9 @@
   SEXP used_row_indices,
   SEXP len_used_row_indices,
   SEXP parameters) {
-<<<<<<< HEAD
+  R_API_BEGIN();
   _AssertDatasetHandleNotNull(handle);
-  SEXP ret;
-=======
-  R_API_BEGIN();
   SEXP ret = PROTECT(R_MakeExternalPtr(nullptr, R_NilValue, R_NilValue));
->>>>>>> b78175b7
   int32_t len = static_cast<int32_t>(Rf_asInteger(len_used_row_indices));
   std::vector<int32_t> idxvec(len);
   // convert from one-based to zero-based index
@@ -217,11 +213,8 @@
 
 SEXP LGBM_DatasetSetFeatureNames_R(SEXP handle,
   SEXP feature_names) {
-<<<<<<< HEAD
+  R_API_BEGIN();
   _AssertDatasetHandleNotNull(handle);
-=======
-  R_API_BEGIN();
->>>>>>> b78175b7
   auto vec_names = Split(CHAR(PROTECT(Rf_asChar(feature_names))), '\t');
   std::vector<const char*> vec_sptr;
   int len = static_cast<int>(vec_names.size());
@@ -236,12 +229,9 @@
 }
 
 SEXP LGBM_DatasetGetFeatureNames_R(SEXP handle) {
-<<<<<<< HEAD
+  SEXP cont_token = PROTECT(R_MakeUnwindCont());
+  R_API_BEGIN();
   _AssertDatasetHandleNotNull(handle);
-=======
-  SEXP cont_token = PROTECT(R_MakeUnwindCont());
-  R_API_BEGIN();
->>>>>>> b78175b7
   SEXP feature_names;
   int len = 0;
   CHECK_CALL(LGBM_DatasetGetNumFeature(R_ExternalPtrAddr(handle), &len));
@@ -288,12 +278,8 @@
 
 SEXP LGBM_DatasetSaveBinary_R(SEXP handle,
   SEXP filename) {
-<<<<<<< HEAD
+  R_API_BEGIN();
   _AssertDatasetHandleNotNull(handle);
-  const char* filename_ptr = CHAR(PROTECT(Rf_asChar(filename)));
-=======
->>>>>>> b78175b7
-  R_API_BEGIN();
   const char* filename_ptr = CHAR(PROTECT(Rf_asChar(filename)));
   CHECK_CALL(LGBM_DatasetSaveBinary(R_ExternalPtrAddr(handle),
     filename_ptr));
@@ -316,11 +302,8 @@
   SEXP field_name,
   SEXP field_data,
   SEXP num_element) {
-<<<<<<< HEAD
+  R_API_BEGIN();
   _AssertDatasetHandleNotNull(handle);
-=======
-  R_API_BEGIN();
->>>>>>> b78175b7
   int len = Rf_asInteger(num_element);
   const char* name = CHAR(PROTECT(Rf_asChar(field_name)));
   if (!strcmp("group", name) || !strcmp("query", name)) {
@@ -348,11 +331,8 @@
 SEXP LGBM_DatasetGetField_R(SEXP handle,
   SEXP field_name,
   SEXP field_data) {
-<<<<<<< HEAD
+  R_API_BEGIN();
   _AssertDatasetHandleNotNull(handle);
-=======
-  R_API_BEGIN();
->>>>>>> b78175b7
   const char* name = CHAR(PROTECT(Rf_asChar(field_name)));
   int out_len = 0;
   int out_type = 0;
@@ -386,11 +366,8 @@
 SEXP LGBM_DatasetGetFieldSize_R(SEXP handle,
   SEXP field_name,
   SEXP out) {
-<<<<<<< HEAD
+  R_API_BEGIN();
   _AssertDatasetHandleNotNull(handle);
-=======
-  R_API_BEGIN();
->>>>>>> b78175b7
   const char* name = CHAR(PROTECT(Rf_asChar(field_name)));
   int out_len = 0;
   int out_type = 0;
@@ -417,12 +394,8 @@
 }
 
 SEXP LGBM_DatasetGetNumData_R(SEXP handle, SEXP out) {
-<<<<<<< HEAD
+  R_API_BEGIN();
   _AssertDatasetHandleNotNull(handle);
-  int nrow;
-=======
->>>>>>> b78175b7
-  R_API_BEGIN();
   int nrow;
   CHECK_CALL(LGBM_DatasetGetNumData(R_ExternalPtrAddr(handle), &nrow));
   INTEGER(out)[0] = nrow;
@@ -432,12 +405,8 @@
 
 SEXP LGBM_DatasetGetNumFeature_R(SEXP handle,
   SEXP out) {
-<<<<<<< HEAD
+  R_API_BEGIN();
   _AssertDatasetHandleNotNull(handle);
-  int nfeature;
-=======
->>>>>>> b78175b7
-  R_API_BEGIN();
   int nfeature;
   CHECK_CALL(LGBM_DatasetGetNumFeature(R_ExternalPtrAddr(handle), &nfeature));
   INTEGER(out)[0] = nfeature;
@@ -463,13 +432,9 @@
 
 SEXP LGBM_BoosterCreate_R(SEXP train_data,
   SEXP parameters) {
-<<<<<<< HEAD
+  R_API_BEGIN();
   _AssertDatasetHandleNotNull(train_data);
-  SEXP ret;
-=======
-  R_API_BEGIN();
   SEXP ret = PROTECT(R_MakeExternalPtr(nullptr, R_NilValue, R_NilValue));
->>>>>>> b78175b7
   const char* parameters_ptr = CHAR(PROTECT(Rf_asChar(parameters)));
   BoosterHandle handle = nullptr;
   CHECK_CALL(LGBM_BoosterCreate(R_ExternalPtrAddr(train_data), parameters_ptr, &handle));
@@ -538,12 +503,8 @@
 
 SEXP LGBM_BoosterResetParameter_R(SEXP handle,
   SEXP parameters) {
-<<<<<<< HEAD
-  _AssertBoosterHandleNotNull(handle);
-  const char* parameters_ptr = CHAR(PROTECT(Rf_asChar(parameters)));
-=======
->>>>>>> b78175b7
-  R_API_BEGIN();
+  R_API_BEGIN();
+  _AssertBoosterHandleNotNull(handle);
   const char* parameters_ptr = CHAR(PROTECT(Rf_asChar(parameters)));
   CHECK_CALL(LGBM_BoosterResetParameter(R_ExternalPtrAddr(handle), parameters_ptr));
   UNPROTECT(1);
@@ -553,12 +514,8 @@
 
 SEXP LGBM_BoosterGetNumClasses_R(SEXP handle,
   SEXP out) {
-<<<<<<< HEAD
-  _AssertBoosterHandleNotNull(handle);
-  int num_class;
-=======
->>>>>>> b78175b7
-  R_API_BEGIN();
+  R_API_BEGIN();
+  _AssertBoosterHandleNotNull(handle);
   int num_class;
   CHECK_CALL(LGBM_BoosterGetNumClasses(R_ExternalPtrAddr(handle), &num_class));
   INTEGER(out)[0] = num_class;
@@ -567,12 +524,8 @@
 }
 
 SEXP LGBM_BoosterUpdateOneIter_R(SEXP handle) {
-<<<<<<< HEAD
-  _AssertBoosterHandleNotNull(handle);
-  int is_finished = 0;
-=======
->>>>>>> b78175b7
-  R_API_BEGIN();
+  R_API_BEGIN();
+  _AssertBoosterHandleNotNull(handle);
   int is_finished = 0;
   CHECK_CALL(LGBM_BoosterUpdateOneIter(R_ExternalPtrAddr(handle), &is_finished));
   return R_NilValue;
@@ -583,12 +536,8 @@
   SEXP grad,
   SEXP hess,
   SEXP len) {
-<<<<<<< HEAD
-  _AssertBoosterHandleNotNull(handle);
-  int is_finished = 0;
-=======
->>>>>>> b78175b7
-  R_API_BEGIN();
+  R_API_BEGIN();
+  _AssertBoosterHandleNotNull(handle);
   int is_finished = 0;
   int int_len = Rf_asInteger(len);
   std::vector<float> tgrad(int_len), thess(int_len);
@@ -612,12 +561,8 @@
 
 SEXP LGBM_BoosterGetCurrentIteration_R(SEXP handle,
   SEXP out) {
-<<<<<<< HEAD
-  _AssertBoosterHandleNotNull(handle);
-  int out_iteration;
-=======
->>>>>>> b78175b7
-  R_API_BEGIN();
+  R_API_BEGIN();
+  _AssertBoosterHandleNotNull(handle);
   int out_iteration;
   CHECK_CALL(LGBM_BoosterGetCurrentIteration(R_ExternalPtrAddr(handle), &out_iteration));
   INTEGER(out)[0] = out_iteration;
@@ -646,12 +591,9 @@
 }
 
 SEXP LGBM_BoosterGetEvalNames_R(SEXP handle) {
-<<<<<<< HEAD
-  _AssertBoosterHandleNotNull(handle);
-=======
   SEXP cont_token = PROTECT(R_MakeUnwindCont());
   R_API_BEGIN();
->>>>>>> b78175b7
+  _AssertBoosterHandleNotNull(handle);
   SEXP eval_names;
   int len;
   CHECK_CALL(LGBM_BoosterGetEvalCounts(R_ExternalPtrAddr(handle), &len));
@@ -760,11 +702,8 @@
   SEXP num_iteration,
   SEXP parameter,
   SEXP result_filename) {
-<<<<<<< HEAD
-  _AssertBoosterHandleNotNull(handle);
-=======
-  R_API_BEGIN();
->>>>>>> b78175b7
+  R_API_BEGIN();
+  _AssertBoosterHandleNotNull(handle);
   const char* data_filename_ptr = CHAR(PROTECT(Rf_asChar(data_filename)));
   const char* parameter_ptr = CHAR(PROTECT(Rf_asChar(parameter)));
   const char* result_filename_ptr = CHAR(PROTECT(Rf_asChar(result_filename)));
@@ -810,11 +749,8 @@
   SEXP num_iteration,
   SEXP parameter,
   SEXP out_result) {
-<<<<<<< HEAD
-  _AssertBoosterHandleNotNull(handle);
-=======
-  R_API_BEGIN();
->>>>>>> b78175b7
+  R_API_BEGIN();
+  _AssertBoosterHandleNotNull(handle);
   int pred_type = GetPredictType(is_rawscore, is_leafidx, is_predcontrib);
   const int* p_indptr = INTEGER(indptr);
   const int32_t* p_indices = reinterpret_cast<const int32_t*>(INTEGER(indices));
@@ -845,11 +781,8 @@
   SEXP num_iteration,
   SEXP parameter,
   SEXP out_result) {
-<<<<<<< HEAD
-  _AssertBoosterHandleNotNull(handle);
-=======
-  R_API_BEGIN();
->>>>>>> b78175b7
+  R_API_BEGIN();
+  _AssertBoosterHandleNotNull(handle);
   int pred_type = GetPredictType(is_rawscore, is_leafidx, is_predcontrib);
   int32_t nrow = static_cast<int32_t>(Rf_asInteger(num_row));
   int32_t ncol = static_cast<int32_t>(Rf_asInteger(num_col));
@@ -869,12 +802,8 @@
   SEXP num_iteration,
   SEXP feature_importance_type,
   SEXP filename) {
-<<<<<<< HEAD
-  _AssertBoosterHandleNotNull(handle);
-  const char* filename_ptr = CHAR(PROTECT(Rf_asChar(filename)));
-=======
->>>>>>> b78175b7
-  R_API_BEGIN();
+  R_API_BEGIN();
+  _AssertBoosterHandleNotNull(handle);
   const char* filename_ptr = CHAR(PROTECT(Rf_asChar(filename)));
   CHECK_CALL(LGBM_BoosterSaveModel(R_ExternalPtrAddr(handle), 0, Rf_asInteger(num_iteration), Rf_asInteger(feature_importance_type), filename_ptr));
   UNPROTECT(1);
@@ -885,12 +814,9 @@
 SEXP LGBM_BoosterSaveModelToString_R(SEXP handle,
   SEXP num_iteration,
   SEXP feature_importance_type) {
-<<<<<<< HEAD
-  _AssertBoosterHandleNotNull(handle);
-=======
   SEXP cont_token = PROTECT(R_MakeUnwindCont());
   R_API_BEGIN();
->>>>>>> b78175b7
+  _AssertBoosterHandleNotNull(handle);
   SEXP model_str;
   int64_t out_len = 0;
   int64_t buf_len = 1024 * 1024;
@@ -913,12 +839,9 @@
 SEXP LGBM_BoosterDumpModel_R(SEXP handle,
   SEXP num_iteration,
   SEXP feature_importance_type) {
-<<<<<<< HEAD
-  _AssertBoosterHandleNotNull(handle);
-=======
   SEXP cont_token = PROTECT(R_MakeUnwindCont());
   R_API_BEGIN();
->>>>>>> b78175b7
+  _AssertBoosterHandleNotNull(handle);
   SEXP model_str;
   int64_t out_len = 0;
   int64_t buf_len = 1024 * 1024;
