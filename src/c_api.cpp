﻿/*!
 * Copyright (c) 2016 Microsoft Corporation. All rights reserved.
 * Licensed under the MIT License. See LICENSE file in the project root for license information.
 */
#include <LightGBM/c_api.h>

#include <LightGBM/boosting.h>
#include <LightGBM/config.h>
#include <LightGBM/dataset.h>
#include <LightGBM/dataset_loader.h>
#include <LightGBM/metric.h>
#include <LightGBM/network.h>
#include <LightGBM/objective_function.h>
#include <LightGBM/prediction_early_stop.h>
#include <LightGBM/utils/common.h>
#include <LightGBM/utils/log.h>
#include <LightGBM/utils/openmp_wrapper.h>
#include <LightGBM/utils/random.h>
#include <LightGBM/utils/threading.h>

#include <string>
#include <cstdio>
#include <functional>
#include <memory>
#ifdef USE_CPP17
#include <shared_mutex>
#else
#include <mutex>
#endif
#include <stdexcept>
#include <vector>

#include "application/predictor.hpp"

namespace LightGBM {

inline int LGBM_APIHandleException(const std::exception& ex) {
  LGBM_SetLastError(ex.what());
  return -1;
}
inline int LGBM_APIHandleException(const std::string& ex) {
  LGBM_SetLastError(ex.c_str());
  return -1;
}

#define API_BEGIN() try {
#define API_END() } \
catch(std::exception& ex) { return LGBM_APIHandleException(ex); } \
catch(std::string& ex) { return LGBM_APIHandleException(ex); } \
catch(...) { return LGBM_APIHandleException("unknown exception"); } \
return 0;

#ifdef USE_CPP17
#define SHARED_LOCK(mtx) \
std::shared_lock<std::shared_mutex> lock(mtx);
#else
#define SHARED_LOCK(mtx) \
std::lock_guard<std::mutex> lock(mtx);
#endif

#ifdef USE_CPP17
#define UNIQUE_LOCK(mtx) \
std::unique_lock<std::shared_mutex> lock(mtx);
#else
#define UNIQUE_LOCK(mtx) \
std::lock_guard<std::mutex> lock(mtx);
#endif

const int PREDICTOR_TYPES = 4;

// Single row predictor to abstract away caching logic
class SingleRowPredictor {
 public:
  PredictFunction predict_function;
  int64_t num_pred_in_one_row;

  SingleRowPredictor(int predict_type, Boosting* boosting, const Config& config, int iter) {
    bool is_predict_leaf = false;
    bool is_raw_score = false;
    bool predict_contrib = false;
    if (predict_type == C_API_PREDICT_LEAF_INDEX) {
      is_predict_leaf = true;
    } else if (predict_type == C_API_PREDICT_RAW_SCORE) {
      is_raw_score = true;
    } else if (predict_type == C_API_PREDICT_CONTRIB) {
      predict_contrib = true;
    } else {
      is_raw_score = false;
    }
    early_stop_ = config.pred_early_stop;
    early_stop_freq_ = config.pred_early_stop_freq;
    early_stop_margin_ = config.pred_early_stop_margin;
    iter_ = iter;
    predictor_.reset(new Predictor(boosting, iter_, is_raw_score, is_predict_leaf, predict_contrib,
                                   early_stop_, early_stop_freq_, early_stop_margin_));
    num_pred_in_one_row = boosting->NumPredictOneRow(iter_, is_predict_leaf, predict_contrib);
    predict_function = predictor_->GetPredictFunction();
    num_total_model_ = boosting->NumberOfTotalModel();
  }
  ~SingleRowPredictor() {}
  bool IsPredictorEqual(const Config& config, int iter, Boosting* boosting) {
    return early_stop_ != config.pred_early_stop ||
      early_stop_freq_ != config.pred_early_stop_freq ||
      early_stop_margin_ != config.pred_early_stop_margin ||
      iter_ != iter ||
      num_total_model_ != boosting->NumberOfTotalModel();
  }

 private:
  std::unique_ptr<Predictor> predictor_;
  bool early_stop_;
  int early_stop_freq_;
  double early_stop_margin_;
  int iter_;
  int num_total_model_;
};

class Booster {
 public:
  explicit Booster(const char* filename) {
    boosting_.reset(Boosting::CreateBoosting("gbdt", filename));
  }

  Booster(const Dataset* train_data,
          const char* parameters) {
    auto param = Config::Str2Map(parameters);
    config_.Set(param);
    if (config_.num_threads > 0) {
      omp_set_num_threads(config_.num_threads);
    }
    // create boosting
    if (config_.input_model.size() > 0) {
      Log::Warning("Continued train from model is not supported for c_api,\n"
                   "please use continued train with input score");
    }

    boosting_.reset(Boosting::CreateBoosting(config_.boosting, nullptr));

    train_data_ = train_data;
    CreateObjectiveAndMetrics();
    // initialize the boosting
    if (config_.tree_learner == std::string("feature")) {
      Log::Fatal("Do not support feature parallel in c api");
    }
    if (Network::num_machines() == 1 && config_.tree_learner != std::string("serial")) {
      Log::Warning("Only find one worker, will switch to serial tree learner");
      config_.tree_learner = "serial";
    }
    boosting_->Init(&config_, train_data_, objective_fun_.get(),
                    Common::ConstPtrInVectorWrapper<Metric>(train_metric_));
  }

  void MergeFrom(const Booster* other) {
    UNIQUE_LOCK(mutex_)
    boosting_->MergeFrom(other->boosting_.get());
  }

  ~Booster() {
  }

  void CreateObjectiveAndMetrics() {
    // create objective function
    objective_fun_.reset(ObjectiveFunction::CreateObjectiveFunction(config_.objective,
                                                                    config_));
    if (objective_fun_ == nullptr) {
      Log::Warning("Using self-defined objective function");
    }
    // initialize the objective function
    if (objective_fun_ != nullptr) {
      objective_fun_->Init(train_data_->metadata(), train_data_->num_data());
    }

    // create training metric
    train_metric_.clear();
    for (auto metric_type : config_.metric) {
      auto metric = std::unique_ptr<Metric>(
        Metric::CreateMetric(metric_type, config_));
      if (metric == nullptr) { continue; }
      metric->Init(train_data_->metadata(), train_data_->num_data());
      train_metric_.push_back(std::move(metric));
    }
    train_metric_.shrink_to_fit();
  }

  void ResetTrainingData(const Dataset* train_data) {
    if (train_data != train_data_) {
      UNIQUE_LOCK(mutex_)
      train_data_ = train_data;
      CreateObjectiveAndMetrics();
      // reset the boosting
      boosting_->ResetTrainingData(train_data_,
                                   objective_fun_.get(), Common::ConstPtrInVectorWrapper<Metric>(train_metric_));
    }
  }

  static void CheckDatasetResetConfig(
      const Config& old_config,
      const std::unordered_map<std::string, std::string>& new_param) {
    Config new_config;
    new_config.Set(new_param);
    if (new_param.count("data_random_seed") &&
        new_config.data_random_seed != old_config.data_random_seed) {
      Log::Fatal("Cannot change data_random_seed after constructed Dataset handle.");
    }
    if (new_param.count("max_bin") &&
        new_config.max_bin != old_config.max_bin) {
      Log::Fatal("Cannot change max_bin after constructed Dataset handle.");
    }
    if (new_param.count("max_bin_by_feature") &&
        new_config.max_bin_by_feature != old_config.max_bin_by_feature) {
      Log::Fatal(
          "Cannot change max_bin_by_feature after constructed Dataset handle.");
    }
    if (new_param.count("bin_construct_sample_cnt") &&
        new_config.bin_construct_sample_cnt !=
            old_config.bin_construct_sample_cnt) {
      Log::Fatal(
          "Cannot change bin_construct_sample_cnt after constructed Dataset "
          "handle.");
    }
    if (new_param.count("min_data_in_bin") &&
        new_config.min_data_in_bin != old_config.min_data_in_bin) {
      Log::Fatal(
          "Cannot change min_data_in_bin after constructed Dataset handle.");
    }
    if (new_param.count("use_missing") &&
        new_config.use_missing != old_config.use_missing) {
      Log::Fatal("Cannot change use_missing after constructed Dataset handle.");
    }
    if (new_param.count("zero_as_missing") &&
        new_config.zero_as_missing != old_config.zero_as_missing) {
      Log::Fatal(
          "Cannot change zero_as_missing after constructed Dataset handle.");
    }
    if (new_param.count("categorical_feature") &&
        new_config.categorical_feature != old_config.categorical_feature) {
      Log::Fatal(
          "Cannot change categorical_feature after constructed Dataset "
          "handle.");
    }
    if (new_param.count("feature_pre_filter") &&
        new_config.feature_pre_filter != old_config.feature_pre_filter) {
      Log::Fatal(
          "Cannot change feature_pre_filter after constructed Dataset handle.");
    }
    if (new_param.count("is_enable_sparse") &&
        new_config.is_enable_sparse != old_config.is_enable_sparse) {
      Log::Fatal(
          "Cannot change is_enable_sparse after constructed Dataset handle.");
    }
    if (new_param.count("pre_partition") &&
        new_config.pre_partition != old_config.pre_partition) {
      Log::Fatal(
          "Cannot change pre_partition after constructed Dataset handle.");
    }
    if (new_param.count("enable_bundle") &&
        new_config.enable_bundle != old_config.enable_bundle) {
      Log::Fatal(
          "Cannot change enable_bundle after constructed Dataset handle.");
    }
    if (new_param.count("header") && new_config.header != old_config.header) {
      Log::Fatal("Cannot change header after constructed Dataset handle.");
    }
    if (new_param.count("two_round") &&
        new_config.two_round != old_config.two_round) {
      Log::Fatal("Cannot change two_round after constructed Dataset handle.");
    }
    if (new_param.count("label_column") &&
        new_config.label_column != old_config.label_column) {
      Log::Fatal(
          "Cannot change label_column after constructed Dataset handle.");
    }
    if (new_param.count("weight_column") &&
        new_config.weight_column != old_config.weight_column) {
      Log::Fatal(
          "Cannot change weight_column after constructed Dataset handle.");
    }
    if (new_param.count("group_column") &&
        new_config.group_column != old_config.group_column) {
      Log::Fatal(
          "Cannot change group_column after constructed Dataset handle.");
    }
    if (new_param.count("ignore_column") &&
        new_config.ignore_column != old_config.ignore_column) {
      Log::Fatal(
          "Cannot change ignore_column after constructed Dataset handle.");
    }
    if (new_param.count("forcedbins_filename")) {
      Log::Fatal("Cannot change forced bins after constructed Dataset handle.");
    }
    if (new_param.count("min_data_in_leaf") &&
        new_config.min_data_in_leaf < old_config.min_data_in_leaf &&
        old_config.feature_pre_filter) {
      Log::Fatal(
          "Reducing `min_data_in_leaf` with `feature_pre_filter=true` may "
          "cause unexpected behaviour "
          "for features that were pre-filtered by the larger "
          "`min_data_in_leaf`.\n"
          "You need to set `feature_pre_filter=false` to dynamically change "
          "the `min_data_in_leaf`.");
    }
  }

  void ResetConfig(const char* parameters) {
    UNIQUE_LOCK(mutex_)
    auto param = Config::Str2Map(parameters);
    if (param.count("num_class")) {
      Log::Fatal("Cannot change num_class during training");
    }
    if (param.count("boosting")) {
      Log::Fatal("Cannot change boosting during training");
    }
    if (param.count("metric")) {
      Log::Fatal("Cannot change metric during training");
    }

    CheckDatasetResetConfig(config_, param);

    config_.Set(param);

    if (config_.num_threads > 0) {
      omp_set_num_threads(config_.num_threads);
    }

    if (param.count("objective")) {
      // create objective function
      objective_fun_.reset(ObjectiveFunction::CreateObjectiveFunction(config_.objective,
                                                                      config_));
      if (objective_fun_ == nullptr) {
        Log::Warning("Using self-defined objective function");
      }
      // initialize the objective function
      if (objective_fun_ != nullptr) {
        objective_fun_->Init(train_data_->metadata(), train_data_->num_data());
      }
      boosting_->ResetTrainingData(train_data_,
                                   objective_fun_.get(), Common::ConstPtrInVectorWrapper<Metric>(train_metric_));
    }

    boosting_->ResetConfig(&config_);
  }

  void AddValidData(const Dataset* valid_data) {
    UNIQUE_LOCK(mutex_)
    valid_metrics_.emplace_back();
    for (auto metric_type : config_.metric) {
      auto metric = std::unique_ptr<Metric>(Metric::CreateMetric(metric_type, config_));
      if (metric == nullptr) { continue; }
      metric->Init(valid_data->metadata(), valid_data->num_data());
      valid_metrics_.back().push_back(std::move(metric));
    }
    valid_metrics_.back().shrink_to_fit();
    boosting_->AddValidDataset(valid_data,
                               Common::ConstPtrInVectorWrapper<Metric>(valid_metrics_.back()));
  }

  bool TrainOneIter() {
    UNIQUE_LOCK(mutex_)
    return boosting_->TrainOneIter(nullptr, nullptr);
  }

  void Refit(const int32_t* leaf_preds, int32_t nrow, int32_t ncol) {
    UNIQUE_LOCK(mutex_)
    std::vector<std::vector<int32_t>> v_leaf_preds(nrow, std::vector<int32_t>(ncol, 0));
    for (int i = 0; i < nrow; ++i) {
      for (int j = 0; j < ncol; ++j) {
        v_leaf_preds[i][j] = leaf_preds[i * ncol + j];
      }
    }
    boosting_->RefitTree(v_leaf_preds);
  }

  bool TrainOneIter(const score_t* gradients, const score_t* hessians) {
    UNIQUE_LOCK(mutex_)
    return boosting_->TrainOneIter(gradients, hessians);
  }

  void RollbackOneIter() {
    UNIQUE_LOCK(mutex_)
    boosting_->RollbackOneIter();
  }

  void SetSingleRowPredictor(int num_iteration, int predict_type, const Config& config) {
      UNIQUE_LOCK(mutex_)
      if (single_row_predictor_[predict_type].get() == nullptr ||
          !single_row_predictor_[predict_type]->IsPredictorEqual(config, num_iteration, boosting_.get())) {
        single_row_predictor_[predict_type].reset(new SingleRowPredictor(predict_type, boosting_.get(),
                                                                         config, num_iteration));
      }
  }

  void PredictSingleRow(int predict_type, int ncol,
               std::function<std::vector<std::pair<int, double>>(int row_idx)> get_row_fun,
               const Config& config,
               double* out_result, int64_t* out_len) const {
    if (!config.predict_disable_shape_check && ncol != boosting_->MaxFeatureIdx() + 1) {
      Log::Fatal("The number of features in data (%d) is not the same as it was in training data (%d).\n"\
                 "You can set ``predict_disable_shape_check=true`` to discard this error, but please be aware what you are doing.", ncol, boosting_->MaxFeatureIdx() + 1);
    }
    SHARED_LOCK(mutex_)
    const auto& single_row_predictor = single_row_predictor_[predict_type];
    auto one_row = get_row_fun(0);
    auto pred_wrt_ptr = out_result;
    single_row_predictor->predict_function(one_row, pred_wrt_ptr);

    *out_len = single_row_predictor->num_pred_in_one_row;
  }


  void Predict(int num_iteration, int predict_type, int nrow, int ncol,
               std::function<std::vector<std::pair<int, double>>(int row_idx)> get_row_fun,
               const Config& config,
               double* out_result, int64_t* out_len) const {
    if (!config.predict_disable_shape_check && ncol != boosting_->MaxFeatureIdx() + 1) {
      Log::Fatal("The number of features in data (%d) is not the same as it was in training data (%d).\n" \
                 "You can set ``predict_disable_shape_check=true`` to discard this error, but please be aware what you are doing.", ncol, boosting_->MaxFeatureIdx() + 1);
    }
    SHARED_LOCK(mutex_)
    bool is_predict_leaf = false;
    bool is_raw_score = false;
    bool predict_contrib = false;
    if (predict_type == C_API_PREDICT_LEAF_INDEX) {
      is_predict_leaf = true;
    } else if (predict_type == C_API_PREDICT_RAW_SCORE) {
      is_raw_score = true;
    } else if (predict_type == C_API_PREDICT_CONTRIB) {
      predict_contrib = true;
    } else {
      is_raw_score = false;
    }

    Predictor predictor(boosting_.get(), num_iteration, is_raw_score, is_predict_leaf, predict_contrib,
                        config.pred_early_stop, config.pred_early_stop_freq, config.pred_early_stop_margin);
    int64_t num_pred_in_one_row = boosting_->NumPredictOneRow(num_iteration, is_predict_leaf, predict_contrib);
    auto pred_fun = predictor.GetPredictFunction();
    OMP_INIT_EX();
    #pragma omp parallel for schedule(static)
    for (int i = 0; i < nrow; ++i) {
      OMP_LOOP_EX_BEGIN();
      auto one_row = get_row_fun(i);
      auto pred_wrt_ptr = out_result + static_cast<size_t>(num_pred_in_one_row) * i;
      pred_fun(one_row, pred_wrt_ptr);
      OMP_LOOP_EX_END();
    }
    OMP_THROW_EX();
    *out_len = num_pred_in_one_row * nrow;
  }

  void Predict(int num_iteration, int predict_type, const char* data_filename,
               int data_has_header, const Config& config,
               const char* result_filename) const {
    SHARED_LOCK(mutex_)
    bool is_predict_leaf = false;
    bool is_raw_score = false;
    bool predict_contrib = false;
    if (predict_type == C_API_PREDICT_LEAF_INDEX) {
      is_predict_leaf = true;
    } else if (predict_type == C_API_PREDICT_RAW_SCORE) {
      is_raw_score = true;
    } else if (predict_type == C_API_PREDICT_CONTRIB) {
      predict_contrib = true;
    } else {
      is_raw_score = false;
    }
    Predictor predictor(boosting_.get(), num_iteration, is_raw_score, is_predict_leaf, predict_contrib,
                        config.pred_early_stop, config.pred_early_stop_freq, config.pred_early_stop_margin);
    bool bool_data_has_header = data_has_header > 0 ? true : false;
    predictor.Predict(data_filename, result_filename, bool_data_has_header, config.predict_disable_shape_check);
  }

  void GetPredictAt(int data_idx, double* out_result, int64_t* out_len) const {
    boosting_->GetPredictAt(data_idx, out_result, out_len);
  }

  void SaveModelToFile(int start_iteration, int num_iteration, const char* filename) const {
    boosting_->SaveModelToFile(start_iteration, num_iteration, filename);
  }

  void LoadModelFromString(const char* model_str) {
    size_t len = std::strlen(model_str);
    boosting_->LoadModelFromString(model_str, len);
  }

  std::string SaveModelToString(int start_iteration, int num_iteration) const {
    return boosting_->SaveModelToString(start_iteration, num_iteration);
  }

  std::string DumpModel(int start_iteration, int num_iteration) const {
    return boosting_->DumpModel(start_iteration, num_iteration);
  }

  std::vector<double> FeatureImportance(int num_iteration, int importance_type) const {
    return boosting_->FeatureImportance(num_iteration, importance_type);
  }

<<<<<<< HEAD
  double UpperBoundValue() const  {
    SHARED_LOCK(mutex_)
=======
  double UpperBoundValue() const {
    std::lock_guard<std::mutex> lock(mutex_);
>>>>>>> 997a469f
    return boosting_->GetUpperBoundValue();
  }

  double LowerBoundValue() const {
<<<<<<< HEAD
    SHARED_LOCK(mutex_)
=======
    std::lock_guard<std::mutex> lock(mutex_);
>>>>>>> 997a469f
    return boosting_->GetLowerBoundValue();
  }

  double GetLeafValue(int tree_idx, int leaf_idx) const {
    SHARED_LOCK(mutex_)
    return dynamic_cast<GBDTBase*>(boosting_.get())->GetLeafValue(tree_idx, leaf_idx);
  }

  void SetLeafValue(int tree_idx, int leaf_idx, double val) {
    UNIQUE_LOCK(mutex_)
    dynamic_cast<GBDTBase*>(boosting_.get())->SetLeafValue(tree_idx, leaf_idx, val);
  }

  void ShuffleModels(int start_iter, int end_iter) {
    UNIQUE_LOCK(mutex_)
    boosting_->ShuffleModels(start_iter, end_iter);
  }

  int GetEvalCounts() const {
    SHARED_LOCK(mutex_)
    int ret = 0;
    for (const auto& metric : train_metric_) {
      ret += static_cast<int>(metric->GetName().size());
    }
    return ret;
  }

  int GetEvalNames(char** out_strs) const {
    SHARED_LOCK(mutex_)
    int idx = 0;
    for (const auto& metric : train_metric_) {
      for (const auto& name : metric->GetName()) {
        std::memcpy(out_strs[idx], name.c_str(), name.size() + 1);
        ++idx;
      }
    }
    return idx;
  }

  int GetFeatureNames(char** out_strs) const {
    SHARED_LOCK(mutex_)
    int idx = 0;
    for (const auto& name : boosting_->FeatureNames()) {
      std::memcpy(out_strs[idx], name.c_str(), name.size() + 1);
      ++idx;
    }
    return idx;
  }

  const Boosting* GetBoosting() const { return boosting_.get(); }

 private:
  const Dataset* train_data_;
  std::unique_ptr<Boosting> boosting_;
  std::unique_ptr<SingleRowPredictor> single_row_predictor_[PREDICTOR_TYPES];

  /*! \brief All configs */
  Config config_;
  /*! \brief Metric for training data */
  std::vector<std::unique_ptr<Metric>> train_metric_;
  /*! \brief Metrics for validation data */
  std::vector<std::vector<std::unique_ptr<Metric>>> valid_metrics_;
  /*! \brief Training objective function */
  std::unique_ptr<ObjectiveFunction> objective_fun_;
  /*! \brief mutex for threading safe call */
<<<<<<< HEAD
#ifdef USE_CPP17
  mutable std::shared_mutex mutex_;
#else
  mutable std::mutex mutex_;
#endif
=======
  mutable std::mutex mutex_;
>>>>>>> 997a469f
};

}  // namespace LightGBM

using namespace LightGBM;

// some help functions used to convert data

std::function<std::vector<double>(int row_idx)>
RowFunctionFromDenseMatric(const void* data, int num_row, int num_col, int data_type, int is_row_major);

std::function<std::vector<std::pair<int, double>>(int row_idx)>
RowPairFunctionFromDenseMatric(const void* data, int num_row, int num_col, int data_type, int is_row_major);

std::function<std::vector<std::pair<int, double>>(int row_idx)>
RowPairFunctionFromDenseRows(const void** data, int num_col, int data_type);

std::function<std::vector<std::pair<int, double>>(int idx)>
RowFunctionFromCSR(const void* indptr, int indptr_type, const int32_t* indices,
                   const void* data, int data_type, int64_t nindptr, int64_t nelem);

// Row iterator of on column for CSC matrix
class CSC_RowIterator {
 public:
  CSC_RowIterator(const void* col_ptr, int col_ptr_type, const int32_t* indices,
                  const void* data, int data_type, int64_t ncol_ptr, int64_t nelem, int col_idx);
  ~CSC_RowIterator() {}
  // return value at idx, only can access by ascent order
  double Get(int idx);
  // return next non-zero pair, if index < 0, means no more data
  std::pair<int, double> NextNonZero();

 private:
  int nonzero_idx_ = 0;
  int cur_idx_ = -1;
  double cur_val_ = 0.0f;
  bool is_end_ = false;
  std::function<std::pair<int, double>(int idx)> iter_fun_;
};

// start of c_api functions

const char* LGBM_GetLastError() {
  return LastErrorMsg();
}

int LGBM_DatasetCreateFromFile(const char* filename,
                               const char* parameters,
                               const DatasetHandle reference,
                               DatasetHandle* out) {
  API_BEGIN();
  auto param = Config::Str2Map(parameters);
  Config config;
  config.Set(param);
  if (config.num_threads > 0) {
    omp_set_num_threads(config.num_threads);
  }
  DatasetLoader loader(config, nullptr, 1, filename);
  if (reference == nullptr) {
    if (Network::num_machines() == 1) {
      *out = loader.LoadFromFile(filename);
    } else {
      *out = loader.LoadFromFile(filename, Network::rank(), Network::num_machines());
    }
  } else {
    *out = loader.LoadFromFileAlignWithOtherDataset(filename,
                                                    reinterpret_cast<const Dataset*>(reference));
  }
  API_END();
}


int LGBM_DatasetCreateFromSampledColumn(double** sample_data,
                                        int** sample_indices,
                                        int32_t ncol,
                                        const int* num_per_col,
                                        int32_t num_sample_row,
                                        int32_t num_total_row,
                                        const char* parameters,
                                        DatasetHandle* out) {
  API_BEGIN();
  auto param = Config::Str2Map(parameters);
  Config config;
  config.Set(param);
  if (config.num_threads > 0) {
    omp_set_num_threads(config.num_threads);
  }
  DatasetLoader loader(config, nullptr, 1, nullptr);
  *out = loader.CostructFromSampleData(sample_data, sample_indices, ncol, num_per_col,
                                       num_sample_row,
                                       static_cast<data_size_t>(num_total_row));
  API_END();
}


int LGBM_DatasetCreateByReference(const DatasetHandle reference,
                                  int64_t num_total_row,
                                  DatasetHandle* out) {
  API_BEGIN();
  std::unique_ptr<Dataset> ret;
  ret.reset(new Dataset(static_cast<data_size_t>(num_total_row)));
  ret->CreateValid(reinterpret_cast<const Dataset*>(reference));
  *out = ret.release();
  API_END();
}

int LGBM_DatasetPushRows(DatasetHandle dataset,
                         const void* data,
                         int data_type,
                         int32_t nrow,
                         int32_t ncol,
                         int32_t start_row) {
  API_BEGIN();
  auto p_dataset = reinterpret_cast<Dataset*>(dataset);
  auto get_row_fun = RowFunctionFromDenseMatric(data, nrow, ncol, data_type, 1);
  OMP_INIT_EX();
  #pragma omp parallel for schedule(static)
  for (int i = 0; i < nrow; ++i) {
    OMP_LOOP_EX_BEGIN();
    const int tid = omp_get_thread_num();
    auto one_row = get_row_fun(i);
    p_dataset->PushOneRow(tid, start_row + i, one_row);
    OMP_LOOP_EX_END();
  }
  OMP_THROW_EX();
  if (start_row + nrow == p_dataset->num_data()) {
    p_dataset->FinishLoad();
  }
  API_END();
}

int LGBM_DatasetPushRowsByCSR(DatasetHandle dataset,
                              const void* indptr,
                              int indptr_type,
                              const int32_t* indices,
                              const void* data,
                              int data_type,
                              int64_t nindptr,
                              int64_t nelem,
                              int64_t,
                              int64_t start_row) {
  API_BEGIN();
  auto p_dataset = reinterpret_cast<Dataset*>(dataset);
  auto get_row_fun = RowFunctionFromCSR(indptr, indptr_type, indices, data, data_type, nindptr, nelem);
  int32_t nrow = static_cast<int32_t>(nindptr - 1);
  OMP_INIT_EX();
  #pragma omp parallel for schedule(static)
  for (int i = 0; i < nrow; ++i) {
    OMP_LOOP_EX_BEGIN();
    const int tid = omp_get_thread_num();
    auto one_row = get_row_fun(i);
    p_dataset->PushOneRow(tid,
                          static_cast<data_size_t>(start_row + i), one_row);
    OMP_LOOP_EX_END();
  }
  OMP_THROW_EX();
  if (start_row + nrow == static_cast<int64_t>(p_dataset->num_data())) {
    p_dataset->FinishLoad();
  }
  API_END();
}

int LGBM_DatasetCreateFromMat(const void* data,
                              int data_type,
                              int32_t nrow,
                              int32_t ncol,
                              int is_row_major,
                              const char* parameters,
                              const DatasetHandle reference,
                              DatasetHandle* out) {
  return LGBM_DatasetCreateFromMats(1,
                                    &data,
                                    data_type,
                                    &nrow,
                                    ncol,
                                    is_row_major,
                                    parameters,
                                    reference,
                                    out);
}


int LGBM_DatasetCreateFromMats(int32_t nmat,
                               const void** data,
                               int data_type,
                               int32_t* nrow,
                               int32_t ncol,
                               int is_row_major,
                               const char* parameters,
                               const DatasetHandle reference,
                               DatasetHandle* out) {
  API_BEGIN();
  auto param = Config::Str2Map(parameters);
  Config config;
  config.Set(param);
  if (config.num_threads > 0) {
    omp_set_num_threads(config.num_threads);
  }
  std::unique_ptr<Dataset> ret;
  int32_t total_nrow = 0;
  for (int j = 0; j < nmat; ++j) {
    total_nrow += nrow[j];
  }

  std::vector<std::function<std::vector<double>(int row_idx)>> get_row_fun;
  for (int j = 0; j < nmat; ++j) {
    get_row_fun.push_back(RowFunctionFromDenseMatric(data[j], nrow[j], ncol, data_type, is_row_major));
  }

  if (reference == nullptr) {
    // sample data first
    Random rand(config.data_random_seed);
    int sample_cnt = static_cast<int>(total_nrow < config.bin_construct_sample_cnt ? total_nrow : config.bin_construct_sample_cnt);
    auto sample_indices = rand.Sample(total_nrow, sample_cnt);
    sample_cnt = static_cast<int>(sample_indices.size());
    std::vector<std::vector<double>> sample_values(ncol);
    std::vector<std::vector<int>> sample_idx(ncol);

    int offset = 0;
    int j = 0;
    for (size_t i = 0; i < sample_indices.size(); ++i) {
      auto idx = sample_indices[i];
      while ((idx - offset) >= nrow[j]) {
        offset += nrow[j];
        ++j;
      }

      auto row = get_row_fun[j](static_cast<int>(idx - offset));
      for (size_t k = 0; k < row.size(); ++k) {
        if (std::fabs(row[k]) > kZeroThreshold || std::isnan(row[k])) {
          sample_values[k].emplace_back(row[k]);
          sample_idx[k].emplace_back(static_cast<int>(i));
        }
      }
    }
    DatasetLoader loader(config, nullptr, 1, nullptr);
    ret.reset(loader.CostructFromSampleData(Common::Vector2Ptr<double>(&sample_values).data(),
                                            Common::Vector2Ptr<int>(&sample_idx).data(),
                                            ncol,
                                            Common::VectorSize<double>(sample_values).data(),
                                            sample_cnt, total_nrow));
  } else {
    ret.reset(new Dataset(total_nrow));
    ret->CreateValid(
      reinterpret_cast<const Dataset*>(reference));
  }
  int32_t start_row = 0;
  for (int j = 0; j < nmat; ++j) {
    OMP_INIT_EX();
    #pragma omp parallel for schedule(static)
    for (int i = 0; i < nrow[j]; ++i) {
      OMP_LOOP_EX_BEGIN();
      const int tid = omp_get_thread_num();
      auto one_row = get_row_fun[j](i);
      ret->PushOneRow(tid, start_row + i, one_row);
      OMP_LOOP_EX_END();
    }
    OMP_THROW_EX();

    start_row += nrow[j];
  }
  ret->FinishLoad();
  *out = ret.release();
  API_END();
}

int LGBM_DatasetCreateFromCSR(const void* indptr,
                              int indptr_type,
                              const int32_t* indices,
                              const void* data,
                              int data_type,
                              int64_t nindptr,
                              int64_t nelem,
                              int64_t num_col,
                              const char* parameters,
                              const DatasetHandle reference,
                              DatasetHandle* out) {
  API_BEGIN();
  if (num_col <= 0) {
    Log::Fatal("The number of columns should be greater than zero.");
  } else if (num_col >= INT32_MAX) {
    Log::Fatal("The number of columns should be smaller than INT32_MAX.");
  }
  auto param = Config::Str2Map(parameters);
  Config config;
  config.Set(param);
  if (config.num_threads > 0) {
    omp_set_num_threads(config.num_threads);
  }
  std::unique_ptr<Dataset> ret;
  auto get_row_fun = RowFunctionFromCSR(indptr, indptr_type, indices, data, data_type, nindptr, nelem);
  int32_t nrow = static_cast<int32_t>(nindptr - 1);
  if (reference == nullptr) {
    // sample data first
    Random rand(config.data_random_seed);
    int sample_cnt = static_cast<int>(nrow < config.bin_construct_sample_cnt ? nrow : config.bin_construct_sample_cnt);
    auto sample_indices = rand.Sample(nrow, sample_cnt);
    sample_cnt = static_cast<int>(sample_indices.size());
    std::vector<std::vector<double>> sample_values(num_col);
    std::vector<std::vector<int>> sample_idx(num_col);
    for (size_t i = 0; i < sample_indices.size(); ++i) {
      auto idx = sample_indices[i];
      auto row = get_row_fun(static_cast<int>(idx));
      for (std::pair<int, double>& inner_data : row) {
        CHECK(inner_data.first < num_col);
        if (std::fabs(inner_data.second) > kZeroThreshold || std::isnan(inner_data.second)) {
          sample_values[inner_data.first].emplace_back(inner_data.second);
          sample_idx[inner_data.first].emplace_back(static_cast<int>(i));
        }
      }
    }
    DatasetLoader loader(config, nullptr, 1, nullptr);
    ret.reset(loader.CostructFromSampleData(Common::Vector2Ptr<double>(&sample_values).data(),
                                            Common::Vector2Ptr<int>(&sample_idx).data(),
                                            static_cast<int>(num_col),
                                            Common::VectorSize<double>(sample_values).data(),
                                            sample_cnt, nrow));
  } else {
    ret.reset(new Dataset(nrow));
    ret->CreateValid(
      reinterpret_cast<const Dataset*>(reference));
  }
  OMP_INIT_EX();
  #pragma omp parallel for schedule(static)
  for (int i = 0; i < nindptr - 1; ++i) {
    OMP_LOOP_EX_BEGIN();
    const int tid = omp_get_thread_num();
    auto one_row = get_row_fun(i);
    ret->PushOneRow(tid, i, one_row);
    OMP_LOOP_EX_END();
  }
  OMP_THROW_EX();
  ret->FinishLoad();
  *out = ret.release();
  API_END();
}

int LGBM_DatasetCreateFromCSRFunc(void* get_row_funptr,
                                  int num_rows,
                                  int64_t num_col,
                                  const char* parameters,
                                  const DatasetHandle reference,
                                  DatasetHandle* out) {
  API_BEGIN();
  if (num_col <= 0) {
    Log::Fatal("The number of columns should be greater than zero.");
  } else if (num_col >= INT32_MAX) {
    Log::Fatal("The number of columns should be smaller than INT32_MAX.");
  }
  auto get_row_fun = *static_cast<std::function<void(int idx, std::vector<std::pair<int, double>>&)>*>(get_row_funptr);
  auto param = Config::Str2Map(parameters);
  Config config;
  config.Set(param);
  if (config.num_threads > 0) {
    omp_set_num_threads(config.num_threads);
  }
  std::unique_ptr<Dataset> ret;
  int32_t nrow = num_rows;
  if (reference == nullptr) {
    // sample data first
    Random rand(config.data_random_seed);
    int sample_cnt = static_cast<int>(nrow < config.bin_construct_sample_cnt ? nrow : config.bin_construct_sample_cnt);
    auto sample_indices = rand.Sample(nrow, sample_cnt);
    sample_cnt = static_cast<int>(sample_indices.size());
    std::vector<std::vector<double>> sample_values(num_col);
    std::vector<std::vector<int>> sample_idx(num_col);
    // local buffer to re-use memory
    std::vector<std::pair<int, double>> buffer;
    for (size_t i = 0; i < sample_indices.size(); ++i) {
      auto idx = sample_indices[i];
      get_row_fun(static_cast<int>(idx), buffer);
      for (std::pair<int, double>& inner_data : buffer) {
        CHECK(inner_data.first < num_col);
        if (std::fabs(inner_data.second) > kZeroThreshold || std::isnan(inner_data.second)) {
          sample_values[inner_data.first].emplace_back(inner_data.second);
          sample_idx[inner_data.first].emplace_back(static_cast<int>(i));
        }
      }
    }
    DatasetLoader loader(config, nullptr, 1, nullptr);
    ret.reset(loader.CostructFromSampleData(Common::Vector2Ptr<double>(&sample_values).data(),
                                            Common::Vector2Ptr<int>(&sample_idx).data(),
                                            static_cast<int>(num_col),
                                            Common::VectorSize<double>(sample_values).data(),
                                            sample_cnt, nrow));
  } else {
    ret.reset(new Dataset(nrow));
    ret->CreateValid(
      reinterpret_cast<const Dataset*>(reference));
  }

  OMP_INIT_EX();
  std::vector<std::pair<int, double>> threadBuffer;
  #pragma omp parallel for schedule(static) private(threadBuffer)
  for (int i = 0; i < num_rows; ++i) {
    OMP_LOOP_EX_BEGIN();
    {
      const int tid = omp_get_thread_num();
      get_row_fun(i, threadBuffer);
      ret->PushOneRow(tid, i, threadBuffer);
    }
    OMP_LOOP_EX_END();
  }
  OMP_THROW_EX();
  ret->FinishLoad();
  *out = ret.release();
  API_END();
}

int LGBM_DatasetCreateFromCSC(const void* col_ptr,
                              int col_ptr_type,
                              const int32_t* indices,
                              const void* data,
                              int data_type,
                              int64_t ncol_ptr,
                              int64_t nelem,
                              int64_t num_row,
                              const char* parameters,
                              const DatasetHandle reference,
                              DatasetHandle* out) {
  API_BEGIN();
  auto param = Config::Str2Map(parameters);
  Config config;
  config.Set(param);
  if (config.num_threads > 0) {
    omp_set_num_threads(config.num_threads);
  }
  std::unique_ptr<Dataset> ret;
  int32_t nrow = static_cast<int32_t>(num_row);
  if (reference == nullptr) {
    // sample data first
    Random rand(config.data_random_seed);
    int sample_cnt = static_cast<int>(nrow < config.bin_construct_sample_cnt ? nrow : config.bin_construct_sample_cnt);
    auto sample_indices = rand.Sample(nrow, sample_cnt);
    sample_cnt = static_cast<int>(sample_indices.size());
    std::vector<std::vector<double>> sample_values(ncol_ptr - 1);
    std::vector<std::vector<int>> sample_idx(ncol_ptr - 1);
    OMP_INIT_EX();
    #pragma omp parallel for schedule(static)
    for (int i = 0; i < static_cast<int>(sample_values.size()); ++i) {
      OMP_LOOP_EX_BEGIN();
      CSC_RowIterator col_it(col_ptr, col_ptr_type, indices, data, data_type, ncol_ptr, nelem, i);
      for (int j = 0; j < sample_cnt; j++) {
        auto val = col_it.Get(sample_indices[j]);
        if (std::fabs(val) > kZeroThreshold || std::isnan(val)) {
          sample_values[i].emplace_back(val);
          sample_idx[i].emplace_back(j);
        }
      }
      OMP_LOOP_EX_END();
    }
    OMP_THROW_EX();
    DatasetLoader loader(config, nullptr, 1, nullptr);
    ret.reset(loader.CostructFromSampleData(Common::Vector2Ptr<double>(&sample_values).data(),
                                            Common::Vector2Ptr<int>(&sample_idx).data(),
                                            static_cast<int>(sample_values.size()),
                                            Common::VectorSize<double>(sample_values).data(),
                                            sample_cnt, nrow));
  } else {
    ret.reset(new Dataset(nrow));
    ret->CreateValid(
      reinterpret_cast<const Dataset*>(reference));
  }
  OMP_INIT_EX();
  #pragma omp parallel for schedule(static)
  for (int i = 0; i < ncol_ptr - 1; ++i) {
    OMP_LOOP_EX_BEGIN();
    const int tid = omp_get_thread_num();
    int feature_idx = ret->InnerFeatureIndex(i);
    if (feature_idx < 0) { continue; }
    int group = ret->Feature2Group(feature_idx);
    int sub_feature = ret->Feture2SubFeature(feature_idx);
    CSC_RowIterator col_it(col_ptr, col_ptr_type, indices, data, data_type, ncol_ptr, nelem, i);
    auto bin_mapper = ret->FeatureBinMapper(feature_idx);
    if (bin_mapper->GetDefaultBin() == bin_mapper->GetMostFreqBin()) {
      int row_idx = 0;
      while (row_idx < nrow) {
        auto pair = col_it.NextNonZero();
        row_idx = pair.first;
        // no more data
        if (row_idx < 0) { break; }
        ret->PushOneData(tid, row_idx, group, sub_feature, pair.second);
      }
    } else {
      for (int row_idx = 0; row_idx < nrow; ++row_idx) {
        auto val = col_it.Get(row_idx);
        ret->PushOneData(tid, row_idx, group, sub_feature, val);
      }
    }
    OMP_LOOP_EX_END();
  }
  OMP_THROW_EX();
  ret->FinishLoad();
  *out = ret.release();
  API_END();
}

int LGBM_DatasetGetSubset(
  const DatasetHandle handle,
  const int32_t* used_row_indices,
  int32_t num_used_row_indices,
  const char* parameters,
  DatasetHandle* out) {
  API_BEGIN();
  auto param = Config::Str2Map(parameters);
  Config config;
  config.Set(param);
  if (config.num_threads > 0) {
    omp_set_num_threads(config.num_threads);
  }
  auto full_dataset = reinterpret_cast<const Dataset*>(handle);
  CHECK(num_used_row_indices > 0);
  const int32_t lower = 0;
  const int32_t upper = full_dataset->num_data() - 1;
  Common::CheckElementsIntervalClosed(used_row_indices, lower, upper, num_used_row_indices, "Used indices of subset");
  if (!std::is_sorted(used_row_indices, used_row_indices + num_used_row_indices)) {
    Log::Fatal("used_row_indices should be sorted in Subset");
  }
  auto ret = std::unique_ptr<Dataset>(new Dataset(num_used_row_indices));
  ret->CopyFeatureMapperFrom(full_dataset);
  ret->CopySubset(full_dataset, used_row_indices, num_used_row_indices, true);
  *out = ret.release();
  API_END();
}

int LGBM_DatasetSetFeatureNames(
  DatasetHandle handle,
  const char** feature_names,
  int num_feature_names) {
  API_BEGIN();
  auto dataset = reinterpret_cast<Dataset*>(handle);
  std::vector<std::string> feature_names_str;
  for (int i = 0; i < num_feature_names; ++i) {
    feature_names_str.emplace_back(feature_names[i]);
  }
  dataset->set_feature_names(feature_names_str);
  API_END();
}

int LGBM_DatasetGetFeatureNames(
  DatasetHandle handle,
  char** feature_names,
  int* num_feature_names) {
  API_BEGIN();
  auto dataset = reinterpret_cast<Dataset*>(handle);
  auto inside_feature_name = dataset->feature_names();
  *num_feature_names = static_cast<int>(inside_feature_name.size());
  for (int i = 0; i < *num_feature_names; ++i) {
    std::memcpy(feature_names[i], inside_feature_name[i].c_str(), inside_feature_name[i].size() + 1);
  }
  API_END();
}

#pragma warning(disable : 4702)
int LGBM_DatasetFree(DatasetHandle handle) {
  API_BEGIN();
  delete reinterpret_cast<Dataset*>(handle);
  API_END();
}

int LGBM_DatasetSaveBinary(DatasetHandle handle,
                           const char* filename) {
  API_BEGIN();
  auto dataset = reinterpret_cast<Dataset*>(handle);
  dataset->SaveBinaryFile(filename);
  API_END();
}

int LGBM_DatasetDumpText(DatasetHandle handle,
                         const char* filename) {
  API_BEGIN();
  auto dataset = reinterpret_cast<Dataset*>(handle);
  dataset->DumpTextFile(filename);
  API_END();
}

int LGBM_DatasetSetField(DatasetHandle handle,
                         const char* field_name,
                         const void* field_data,
                         int num_element,
                         int type) {
  API_BEGIN();
  auto dataset = reinterpret_cast<Dataset*>(handle);
  bool is_success = false;
  if (type == C_API_DTYPE_FLOAT32) {
    is_success = dataset->SetFloatField(field_name, reinterpret_cast<const float*>(field_data), static_cast<int32_t>(num_element));
  } else if (type == C_API_DTYPE_INT32) {
    is_success = dataset->SetIntField(field_name, reinterpret_cast<const int*>(field_data), static_cast<int32_t>(num_element));
  } else if (type == C_API_DTYPE_FLOAT64) {
    is_success = dataset->SetDoubleField(field_name, reinterpret_cast<const double*>(field_data), static_cast<int32_t>(num_element));
  }
  if (!is_success) { throw std::runtime_error("Input data type error or field not found"); }
  API_END();
}

int LGBM_DatasetGetField(DatasetHandle handle,
                         const char* field_name,
                         int* out_len,
                         const void** out_ptr,
                         int* out_type) {
  API_BEGIN();
  auto dataset = reinterpret_cast<Dataset*>(handle);
  bool is_success = false;
  if (dataset->GetFloatField(field_name, out_len, reinterpret_cast<const float**>(out_ptr))) {
    *out_type = C_API_DTYPE_FLOAT32;
    is_success = true;
  } else if (dataset->GetIntField(field_name, out_len, reinterpret_cast<const int**>(out_ptr))) {
    *out_type = C_API_DTYPE_INT32;
    is_success = true;
  } else if (dataset->GetDoubleField(field_name, out_len, reinterpret_cast<const double**>(out_ptr))) {
    *out_type = C_API_DTYPE_FLOAT64;
    is_success = true;
  } 
  if (!is_success) { throw std::runtime_error("Field not found"); }
  if (*out_ptr == nullptr) { *out_len = 0; }
  API_END();
}

int LGBM_DatasetUpdateParamChecking(const char* old_parameters, const char* new_parameters) {
  API_BEGIN();
  auto old_param = Config::Str2Map(old_parameters);
  Config old_config;
  old_config.Set(old_param);
  auto new_param = Config::Str2Map(new_parameters);
  Booster::CheckDatasetResetConfig(old_config, new_param);
  API_END();
}

int LGBM_DatasetGetNumData(DatasetHandle handle,
                           int* out) {
  API_BEGIN();
  auto dataset = reinterpret_cast<Dataset*>(handle);
  *out = dataset->num_data();
  API_END();
}

int LGBM_DatasetGetNumFeature(DatasetHandle handle,
                              int* out) {
  API_BEGIN();
  auto dataset = reinterpret_cast<Dataset*>(handle);
  *out = dataset->num_total_features();
  API_END();
}

int LGBM_DatasetAddFeaturesFrom(DatasetHandle target,
                                DatasetHandle source) {
  API_BEGIN();
  auto target_d = reinterpret_cast<Dataset*>(target);
  auto source_d = reinterpret_cast<Dataset*>(source);
  target_d->AddFeaturesFrom(source_d);
  API_END();
}

// ---- start of booster

int LGBM_BoosterCreate(const DatasetHandle train_data,
                       const char* parameters,
                       BoosterHandle* out) {
  API_BEGIN();
  const Dataset* p_train_data = reinterpret_cast<const Dataset*>(train_data);
  auto ret = std::unique_ptr<Booster>(new Booster(p_train_data, parameters));
  *out = ret.release();
  API_END();
}

int LGBM_BoosterCreateFromModelfile(
  const char* filename,
  int* out_num_iterations,
  BoosterHandle* out) {
  API_BEGIN();
  auto ret = std::unique_ptr<Booster>(new Booster(filename));
  *out_num_iterations = ret->GetBoosting()->GetCurrentIteration();
  *out = ret.release();
  API_END();
}

int LGBM_BoosterLoadModelFromString(
  const char* model_str,
  int* out_num_iterations,
  BoosterHandle* out) {
  API_BEGIN();
  auto ret = std::unique_ptr<Booster>(new Booster(nullptr));
  ret->LoadModelFromString(model_str);
  *out_num_iterations = ret->GetBoosting()->GetCurrentIteration();
  *out = ret.release();
  API_END();
}

#pragma warning(disable : 4702)
int LGBM_BoosterFree(BoosterHandle handle) {
  API_BEGIN();
  delete reinterpret_cast<Booster*>(handle);
  API_END();
}

int LGBM_BoosterShuffleModels(BoosterHandle handle, int start_iter, int end_iter) {
  API_BEGIN();
  Booster* ref_booster = reinterpret_cast<Booster*>(handle);
  ref_booster->ShuffleModels(start_iter, end_iter);
  API_END();
}

int LGBM_BoosterMerge(BoosterHandle handle,
                      BoosterHandle other_handle) {
  API_BEGIN();
  Booster* ref_booster = reinterpret_cast<Booster*>(handle);
  Booster* ref_other_booster = reinterpret_cast<Booster*>(other_handle);
  ref_booster->MergeFrom(ref_other_booster);
  API_END();
}

int LGBM_BoosterAddValidData(BoosterHandle handle,
                             const DatasetHandle valid_data) {
  API_BEGIN();
  Booster* ref_booster = reinterpret_cast<Booster*>(handle);
  const Dataset* p_dataset = reinterpret_cast<const Dataset*>(valid_data);
  ref_booster->AddValidData(p_dataset);
  API_END();
}

int LGBM_BoosterResetTrainingData(BoosterHandle handle,
                                  const DatasetHandle train_data) {
  API_BEGIN();
  Booster* ref_booster = reinterpret_cast<Booster*>(handle);
  const Dataset* p_dataset = reinterpret_cast<const Dataset*>(train_data);
  ref_booster->ResetTrainingData(p_dataset);
  API_END();
}

int LGBM_BoosterResetParameter(BoosterHandle handle, const char* parameters) {
  API_BEGIN();
  Booster* ref_booster = reinterpret_cast<Booster*>(handle);
  ref_booster->ResetConfig(parameters);
  API_END();
}

int LGBM_BoosterGetNumClasses(BoosterHandle handle, int* out_len) {
  API_BEGIN();
  Booster* ref_booster = reinterpret_cast<Booster*>(handle);
  *out_len = ref_booster->GetBoosting()->NumberOfClasses();
  API_END();
}

int LGBM_BoosterRefit(BoosterHandle handle, const int32_t* leaf_preds, int32_t nrow, int32_t ncol) {
  API_BEGIN();
  Booster* ref_booster = reinterpret_cast<Booster*>(handle);
  ref_booster->Refit(leaf_preds, nrow, ncol);
  API_END();
}

int LGBM_BoosterUpdateOneIter(BoosterHandle handle, int* is_finished) {
  API_BEGIN();
  Booster* ref_booster = reinterpret_cast<Booster*>(handle);
  if (ref_booster->TrainOneIter()) {
    *is_finished = 1;
  } else {
    *is_finished = 0;
  }
  API_END();
}

int LGBM_BoosterUpdateOneIterCustom(BoosterHandle handle,
                                    const float* grad,
                                    const float* hess,
                                    int* is_finished) {
  API_BEGIN();
  Booster* ref_booster = reinterpret_cast<Booster*>(handle);
  #ifdef SCORE_T_USE_DOUBLE
  Log::Fatal("Don't support custom loss function when SCORE_T_USE_DOUBLE is enabled");
  #else
  if (ref_booster->TrainOneIter(grad, hess)) {
    *is_finished = 1;
  } else {
    *is_finished = 0;
  }
  #endif
  API_END();
}

int LGBM_BoosterRollbackOneIter(BoosterHandle handle) {
  API_BEGIN();
  Booster* ref_booster = reinterpret_cast<Booster*>(handle);
  ref_booster->RollbackOneIter();
  API_END();
}

int LGBM_BoosterGetCurrentIteration(BoosterHandle handle, int* out_iteration) {
  API_BEGIN();
  Booster* ref_booster = reinterpret_cast<Booster*>(handle);
  *out_iteration = ref_booster->GetBoosting()->GetCurrentIteration();
  API_END();
}

int LGBM_BoosterNumModelPerIteration(BoosterHandle handle, int* out_tree_per_iteration) {
  API_BEGIN();
  Booster* ref_booster = reinterpret_cast<Booster*>(handle);
  *out_tree_per_iteration = ref_booster->GetBoosting()->NumModelPerIteration();
  API_END();
}

int LGBM_BoosterNumberOfTotalModel(BoosterHandle handle, int* out_models) {
  API_BEGIN();
  Booster* ref_booster = reinterpret_cast<Booster*>(handle);
  *out_models = ref_booster->GetBoosting()->NumberOfTotalModel();
  API_END();
}

int LGBM_BoosterGetEvalCounts(BoosterHandle handle, int* out_len) {
  API_BEGIN();
  Booster* ref_booster = reinterpret_cast<Booster*>(handle);
  *out_len = ref_booster->GetEvalCounts();
  API_END();
}

int LGBM_BoosterGetEvalNames(BoosterHandle handle, int* out_len, char** out_strs) {
  API_BEGIN();
  Booster* ref_booster = reinterpret_cast<Booster*>(handle);
  *out_len = ref_booster->GetEvalNames(out_strs);
  API_END();
}

int LGBM_BoosterGetFeatureNames(BoosterHandle handle, int* out_len, char** out_strs) {
  API_BEGIN();
  Booster* ref_booster = reinterpret_cast<Booster*>(handle);
  *out_len = ref_booster->GetFeatureNames(out_strs);
  API_END();
}

int LGBM_BoosterGetNumFeature(BoosterHandle handle, int* out_len) {
  API_BEGIN();
  Booster* ref_booster = reinterpret_cast<Booster*>(handle);
  *out_len = ref_booster->GetBoosting()->MaxFeatureIdx() + 1;
  API_END();
}

int LGBM_BoosterGetEval(BoosterHandle handle,
                        int data_idx,
                        int* out_len,
                        double* out_results) {
  API_BEGIN();
  Booster* ref_booster = reinterpret_cast<Booster*>(handle);
  auto boosting = ref_booster->GetBoosting();
  auto result_buf = boosting->GetEvalAt(data_idx);
  *out_len = static_cast<int>(result_buf.size());
  for (size_t i = 0; i < result_buf.size(); ++i) {
    (out_results)[i] = static_cast<double>(result_buf[i]);
  }
  API_END();
}

int LGBM_BoosterGetNumPredict(BoosterHandle handle,
                              int data_idx,
                              int64_t* out_len) {
  API_BEGIN();
  auto boosting = reinterpret_cast<Booster*>(handle)->GetBoosting();
  *out_len = boosting->GetNumPredictAt(data_idx);
  API_END();
}

int LGBM_BoosterGetPredict(BoosterHandle handle,
                           int data_idx,
                           int64_t* out_len,
                           double* out_result) {
  API_BEGIN();
  Booster* ref_booster = reinterpret_cast<Booster*>(handle);
  ref_booster->GetPredictAt(data_idx, out_result, out_len);
  API_END();
}

int LGBM_BoosterPredictForFile(BoosterHandle handle,
                               const char* data_filename,
                               int data_has_header,
                               int predict_type,
                               int num_iteration,
                               const char* parameter,
                               const char* result_filename) {
  API_BEGIN();
  auto param = Config::Str2Map(parameter);
  Config config;
  config.Set(param);
  if (config.num_threads > 0) {
    omp_set_num_threads(config.num_threads);
  }
  Booster* ref_booster = reinterpret_cast<Booster*>(handle);
  ref_booster->Predict(num_iteration, predict_type, data_filename, data_has_header,
                       config, result_filename);
  API_END();
}

int LGBM_BoosterCalcNumPredict(BoosterHandle handle,
                               int num_row,
                               int predict_type,
                               int num_iteration,
                               int64_t* out_len) {
  API_BEGIN();
  Booster* ref_booster = reinterpret_cast<Booster*>(handle);
  *out_len = static_cast<int64_t>(num_row) * ref_booster->GetBoosting()->NumPredictOneRow(
    num_iteration, predict_type == C_API_PREDICT_LEAF_INDEX, predict_type == C_API_PREDICT_CONTRIB);
  API_END();
}

int LGBM_BoosterPredictForCSR(BoosterHandle handle,
                              const void* indptr,
                              int indptr_type,
                              const int32_t* indices,
                              const void* data,
                              int data_type,
                              int64_t nindptr,
                              int64_t nelem,
                              int64_t num_col,
                              int predict_type,
                              int num_iteration,
                              const char* parameter,
                              int64_t* out_len,
                              double* out_result) {
  API_BEGIN();
  if (num_col <= 0) {
    Log::Fatal("The number of columns should be greater than zero.");
  } else if (num_col >= INT32_MAX) {
    Log::Fatal("The number of columns should be smaller than INT32_MAX.");
  }
  auto param = Config::Str2Map(parameter);
  Config config;
  config.Set(param);
  if (config.num_threads > 0) {
    omp_set_num_threads(config.num_threads);
  }
  Booster* ref_booster = reinterpret_cast<Booster*>(handle);
  auto get_row_fun = RowFunctionFromCSR(indptr, indptr_type, indices, data, data_type, nindptr, nelem);
  int nrow = static_cast<int>(nindptr - 1);
  ref_booster->Predict(num_iteration, predict_type, nrow, static_cast<int>(num_col), get_row_fun,
                       config, out_result, out_len);
  API_END();
}

int LGBM_BoosterPredictForCSRSingleRow(BoosterHandle handle,
                                       const void* indptr,
                                       int indptr_type,
                                       const int32_t* indices,
                                       const void* data,
                                       int data_type,
                                       int64_t nindptr,
                                       int64_t nelem,
                                       int64_t num_col,
                                       int predict_type,
                                       int num_iteration,
                                       const char* parameter,
                                       int64_t* out_len,
                                       double* out_result) {
  API_BEGIN();
  if (num_col <= 0) {
    Log::Fatal("The number of columns should be greater than zero.");
  } else if (num_col >= INT32_MAX) {
    Log::Fatal("The number of columns should be smaller than INT32_MAX.");
  }
  auto param = Config::Str2Map(parameter);
  Config config;
  config.Set(param);
  if (config.num_threads > 0) {
    omp_set_num_threads(config.num_threads);
  }
  Booster* ref_booster = reinterpret_cast<Booster*>(handle);
  auto get_row_fun = RowFunctionFromCSR(indptr, indptr_type, indices, data, data_type, nindptr, nelem);
  ref_booster->SetSingleRowPredictor(num_iteration, predict_type, config);
  ref_booster->PredictSingleRow(predict_type, static_cast<int32_t>(num_col), get_row_fun, config, out_result, out_len);
  API_END();
}


int LGBM_BoosterPredictForCSC(BoosterHandle handle,
                              const void* col_ptr,
                              int col_ptr_type,
                              const int32_t* indices,
                              const void* data,
                              int data_type,
                              int64_t ncol_ptr,
                              int64_t nelem,
                              int64_t num_row,
                              int predict_type,
                              int num_iteration,
                              const char* parameter,
                              int64_t* out_len,
                              double* out_result) {
  API_BEGIN();
  Booster* ref_booster = reinterpret_cast<Booster*>(handle);
  auto param = Config::Str2Map(parameter);
  Config config;
  config.Set(param);
  if (config.num_threads > 0) {
    omp_set_num_threads(config.num_threads);
  }
  int num_threads = 1;
  #pragma omp parallel
  #pragma omp master
  {
    num_threads = omp_get_num_threads();
  }
  int ncol = static_cast<int>(ncol_ptr - 1);
  std::vector<std::vector<CSC_RowIterator>> iterators(num_threads, std::vector<CSC_RowIterator>());
  for (int i = 0; i < num_threads; ++i) {
    for (int j = 0; j < ncol; ++j) {
      iterators[i].emplace_back(col_ptr, col_ptr_type, indices, data, data_type, ncol_ptr, nelem, j);
    }
  }
  std::function<std::vector<std::pair<int, double>>(int row_idx)> get_row_fun =
    [&iterators, ncol] (int i) {
    std::vector<std::pair<int, double>> one_row;
    const int tid = omp_get_thread_num();
    for (int j = 0; j < ncol; ++j) {
      auto val = iterators[tid][j].Get(i);
      if (std::fabs(val) > kZeroThreshold || std::isnan(val)) {
        one_row.emplace_back(j, val);
      }
    }
    return one_row;
  };
  ref_booster->Predict(num_iteration, predict_type, static_cast<int>(num_row), ncol, get_row_fun, config,
                       out_result, out_len);
  API_END();
}

int LGBM_BoosterPredictForMat(BoosterHandle handle,
                              const void* data,
                              int data_type,
                              int32_t nrow,
                              int32_t ncol,
                              int is_row_major,
                              int predict_type,
                              int num_iteration,
                              const char* parameter,
                              int64_t* out_len,
                              double* out_result) {
  API_BEGIN();
  auto param = Config::Str2Map(parameter);
  Config config;
  config.Set(param);
  if (config.num_threads > 0) {
    omp_set_num_threads(config.num_threads);
  }
  Booster* ref_booster = reinterpret_cast<Booster*>(handle);
  auto get_row_fun = RowPairFunctionFromDenseMatric(data, nrow, ncol, data_type, is_row_major);
  ref_booster->Predict(num_iteration, predict_type, nrow, ncol, get_row_fun,
                       config, out_result, out_len);
  API_END();
}

int LGBM_BoosterPredictForMatSingleRow(BoosterHandle handle,
                                       const void* data,
                                       int data_type,
                                       int32_t ncol,
                                       int is_row_major,
                                       int predict_type,
                                       int num_iteration,
                                       const char* parameter,
                                       int64_t* out_len,
                                       double* out_result) {
  API_BEGIN();
  auto param = Config::Str2Map(parameter);
  Config config;
  config.Set(param);
  if (config.num_threads > 0) {
    omp_set_num_threads(config.num_threads);
  }
  Booster* ref_booster = reinterpret_cast<Booster*>(handle);
  auto get_row_fun = RowPairFunctionFromDenseMatric(data, 1, ncol, data_type, is_row_major);
  ref_booster->SetSingleRowPredictor(num_iteration, predict_type, config);
  ref_booster->PredictSingleRow(predict_type, ncol, get_row_fun, config, out_result, out_len);
  API_END();
}


int LGBM_BoosterPredictForMats(BoosterHandle handle,
                               const void** data,
                               int data_type,
                               int32_t nrow,
                               int32_t ncol,
                               int predict_type,
                               int num_iteration,
                               const char* parameter,
                               int64_t* out_len,
                               double* out_result) {
  API_BEGIN();
  auto param = Config::Str2Map(parameter);
  Config config;
  config.Set(param);
  if (config.num_threads > 0) {
    omp_set_num_threads(config.num_threads);
  }
  Booster* ref_booster = reinterpret_cast<Booster*>(handle);
  auto get_row_fun = RowPairFunctionFromDenseRows(data, ncol, data_type);
  ref_booster->Predict(num_iteration, predict_type, nrow, ncol, get_row_fun, config, out_result, out_len);
  API_END();
}

int LGBM_BoosterSaveModel(BoosterHandle handle,
                          int start_iteration,
                          int num_iteration,
                          const char* filename) {
  API_BEGIN();
  Booster* ref_booster = reinterpret_cast<Booster*>(handle);
  ref_booster->SaveModelToFile(start_iteration, num_iteration, filename);
  API_END();
}

int LGBM_BoosterSaveModelToString(BoosterHandle handle,
                                  int start_iteration,
                                  int num_iteration,
                                  int64_t buffer_len,
                                  int64_t* out_len,
                                  char* out_str) {
  API_BEGIN();
  Booster* ref_booster = reinterpret_cast<Booster*>(handle);
  std::string model = ref_booster->SaveModelToString(start_iteration, num_iteration);
  *out_len = static_cast<int64_t>(model.size()) + 1;
  if (*out_len <= buffer_len) {
    std::memcpy(out_str, model.c_str(), *out_len);
  }
  API_END();
}

int LGBM_BoosterDumpModel(BoosterHandle handle,
                          int start_iteration,
                          int num_iteration,
                          int64_t buffer_len,
                          int64_t* out_len,
                          char* out_str) {
  API_BEGIN();
  Booster* ref_booster = reinterpret_cast<Booster*>(handle);
  std::string model = ref_booster->DumpModel(start_iteration, num_iteration);
  *out_len = static_cast<int64_t>(model.size()) + 1;
  if (*out_len <= buffer_len) {
    std::memcpy(out_str, model.c_str(), *out_len);
  }
  API_END();
}

int LGBM_BoosterGetLeafValue(BoosterHandle handle,
                             int tree_idx,
                             int leaf_idx,
                             double* out_val) {
  API_BEGIN();
  Booster* ref_booster = reinterpret_cast<Booster*>(handle);
  *out_val = static_cast<double>(ref_booster->GetLeafValue(tree_idx, leaf_idx));
  API_END();
}

int LGBM_BoosterSetLeafValue(BoosterHandle handle,
                             int tree_idx,
                             int leaf_idx,
                             double val) {
  API_BEGIN();
  Booster* ref_booster = reinterpret_cast<Booster*>(handle);
  ref_booster->SetLeafValue(tree_idx, leaf_idx, val);
  API_END();
}

int LGBM_BoosterFeatureImportance(BoosterHandle handle,
                                  int num_iteration,
                                  int importance_type,
                                  double* out_results) {
  API_BEGIN();
  Booster* ref_booster = reinterpret_cast<Booster*>(handle);
  std::vector<double> feature_importances = ref_booster->FeatureImportance(num_iteration, importance_type);
  for (size_t i = 0; i < feature_importances.size(); ++i) {
    (out_results)[i] = feature_importances[i];
  }
  API_END();
}

int LGBM_BoosterGetUpperBoundValue(BoosterHandle handle,
                                   double* out_results) {
  API_BEGIN();
  Booster* ref_booster = reinterpret_cast<Booster*>(handle);
  double max_value = ref_booster->UpperBoundValue();
  *out_results = max_value;
  API_END();
}

int LGBM_BoosterGetLowerBoundValue(BoosterHandle handle,
                                   double* out_results) {
  API_BEGIN();
  Booster* ref_booster = reinterpret_cast<Booster*>(handle);
  double min_value = ref_booster->LowerBoundValue();
  *out_results = min_value;
  API_END();
}

int LGBM_NetworkInit(const char* machines,
                     int local_listen_port,
                     int listen_time_out,
                     int num_machines) {
  API_BEGIN();
  Config config;
  config.machines = Common::RemoveQuotationSymbol(std::string(machines));
  config.local_listen_port = local_listen_port;
  config.num_machines = num_machines;
  config.time_out = listen_time_out;
  if (num_machines > 1) {
    Network::Init(config);
  }
  API_END();
}

int LGBM_NetworkFree() {
  API_BEGIN();
  Network::Dispose();
  API_END();
}

int LGBM_NetworkInitWithFunctions(int num_machines, int rank,
                                  void* reduce_scatter_ext_fun,
                                  void* allgather_ext_fun) {
  API_BEGIN();
  if (num_machines > 1) {
    Network::Init(num_machines, rank, (ReduceScatterFunction)reduce_scatter_ext_fun, (AllgatherFunction)allgather_ext_fun);
  }
  API_END();
}

// ---- start of some help functions

std::function<std::vector<double>(int row_idx)>
RowFunctionFromDenseMatric(const void* data, int num_row, int num_col, int data_type, int is_row_major) {
  if (data_type == C_API_DTYPE_FLOAT32) {
    const float* data_ptr = reinterpret_cast<const float*>(data);
    if (is_row_major) {
      return [=] (int row_idx) {
        std::vector<double> ret(num_col);
        auto tmp_ptr = data_ptr + static_cast<size_t>(num_col) * row_idx;
        for (int i = 0; i < num_col; ++i) {
          ret[i] = static_cast<double>(*(tmp_ptr + i));
        }
        return ret;
      };
    } else {
      return [=] (int row_idx) {
        std::vector<double> ret(num_col);
        for (int i = 0; i < num_col; ++i) {
          ret[i] = static_cast<double>(*(data_ptr + static_cast<size_t>(num_row) * i + row_idx));
        }
        return ret;
      };
    }
  } else if (data_type == C_API_DTYPE_FLOAT64) {
    const double* data_ptr = reinterpret_cast<const double*>(data);
    if (is_row_major) {
      return [=] (int row_idx) {
        std::vector<double> ret(num_col);
        auto tmp_ptr = data_ptr + static_cast<size_t>(num_col) * row_idx;
        for (int i = 0; i < num_col; ++i) {
          ret[i] = static_cast<double>(*(tmp_ptr + i));
        }
        return ret;
      };
    } else {
      return [=] (int row_idx) {
        std::vector<double> ret(num_col);
        for (int i = 0; i < num_col; ++i) {
          ret[i] = static_cast<double>(*(data_ptr + static_cast<size_t>(num_row) * i + row_idx));
        }
        return ret;
      };
    }
  }
  throw std::runtime_error("Unknown data type in RowFunctionFromDenseMatric");
}

std::function<std::vector<std::pair<int, double>>(int row_idx)>
RowPairFunctionFromDenseMatric(const void* data, int num_row, int num_col, int data_type, int is_row_major) {
  auto inner_function = RowFunctionFromDenseMatric(data, num_row, num_col, data_type, is_row_major);
  if (inner_function != nullptr) {
    return [inner_function] (int row_idx) {
      auto raw_values = inner_function(row_idx);
      std::vector<std::pair<int, double>> ret;
      for (int i = 0; i < static_cast<int>(raw_values.size()); ++i) {
        if (std::fabs(raw_values[i]) > kZeroThreshold || std::isnan(raw_values[i])) {
          ret.emplace_back(i, raw_values[i]);
        }
      }
      return ret;
    };
  }
  return nullptr;
}

// data is array of pointers to individual rows
std::function<std::vector<std::pair<int, double>>(int row_idx)>
RowPairFunctionFromDenseRows(const void** data, int num_col, int data_type) {
  return [=](int row_idx) {
    auto inner_function = RowFunctionFromDenseMatric(data[row_idx], 1, num_col, data_type, /* is_row_major */ true);
    auto raw_values = inner_function(0);
    std::vector<std::pair<int, double>> ret;
    for (int i = 0; i < static_cast<int>(raw_values.size()); ++i) {
      if (std::fabs(raw_values[i]) > kZeroThreshold || std::isnan(raw_values[i])) {
        ret.emplace_back(i, raw_values[i]);
      }
    }
    return ret;
  };
}

std::function<std::vector<std::pair<int, double>>(int idx)>
RowFunctionFromCSR(const void* indptr, int indptr_type, const int32_t* indices, const void* data, int data_type, int64_t , int64_t ) {
  if (data_type == C_API_DTYPE_FLOAT32) {
    const float* data_ptr = reinterpret_cast<const float*>(data);
    if (indptr_type == C_API_DTYPE_INT32) {
      const int32_t* ptr_indptr = reinterpret_cast<const int32_t*>(indptr);
      return [=] (int idx) {
        std::vector<std::pair<int, double>> ret;
        int64_t start = ptr_indptr[idx];
        int64_t end = ptr_indptr[idx + 1];
        if (end - start > 0)  {
          ret.reserve(end - start);
        }
        for (int64_t i = start; i < end; ++i) {
          ret.emplace_back(indices[i], data_ptr[i]);
        }
        return ret;
      };
    } else if (indptr_type == C_API_DTYPE_INT64) {
      const int64_t* ptr_indptr = reinterpret_cast<const int64_t*>(indptr);
      return [=] (int idx) {
        std::vector<std::pair<int, double>> ret;
        int64_t start = ptr_indptr[idx];
        int64_t end = ptr_indptr[idx + 1];
        if (end - start > 0)  {
          ret.reserve(end - start);
        }
        for (int64_t i = start; i < end; ++i) {
          ret.emplace_back(indices[i], data_ptr[i]);
        }
        return ret;
      };
    }
  } else if (data_type == C_API_DTYPE_FLOAT64) {
    const double* data_ptr = reinterpret_cast<const double*>(data);
    if (indptr_type == C_API_DTYPE_INT32) {
      const int32_t* ptr_indptr = reinterpret_cast<const int32_t*>(indptr);
      return [=] (int idx) {
        std::vector<std::pair<int, double>> ret;
        int64_t start = ptr_indptr[idx];
        int64_t end = ptr_indptr[idx + 1];
        if (end - start > 0)  {
          ret.reserve(end - start);
        }
        for (int64_t i = start; i < end; ++i) {
          ret.emplace_back(indices[i], data_ptr[i]);
        }
        return ret;
      };
    } else if (indptr_type == C_API_DTYPE_INT64) {
      const int64_t* ptr_indptr = reinterpret_cast<const int64_t*>(indptr);
      return [=] (int idx) {
        std::vector<std::pair<int, double>> ret;
        int64_t start = ptr_indptr[idx];
        int64_t end = ptr_indptr[idx + 1];
        if (end - start > 0)  {
          ret.reserve(end - start);
        }
        for (int64_t i = start; i < end; ++i) {
          ret.emplace_back(indices[i], data_ptr[i]);
        }
        return ret;
      };
    }
  }
  throw std::runtime_error("Unknown data type in RowFunctionFromCSR");
}

std::function<std::pair<int, double>(int idx)>
IterateFunctionFromCSC(const void* col_ptr, int col_ptr_type, const int32_t* indices, const void* data, int data_type, int64_t ncol_ptr, int64_t , int col_idx) {
  CHECK(col_idx < ncol_ptr && col_idx >= 0);
  if (data_type == C_API_DTYPE_FLOAT32) {
    const float* data_ptr = reinterpret_cast<const float*>(data);
    if (col_ptr_type == C_API_DTYPE_INT32) {
      const int32_t* ptr_col_ptr = reinterpret_cast<const int32_t*>(col_ptr);
      int64_t start = ptr_col_ptr[col_idx];
      int64_t end = ptr_col_ptr[col_idx + 1];
      return [=] (int offset) {
        int64_t i = static_cast<int64_t>(start + offset);
        if (i >= end) {
          return std::make_pair(-1, 0.0);
        }
        int idx = static_cast<int>(indices[i]);
        double val = static_cast<double>(data_ptr[i]);
        return std::make_pair(idx, val);
      };
    } else if (col_ptr_type == C_API_DTYPE_INT64) {
      const int64_t* ptr_col_ptr = reinterpret_cast<const int64_t*>(col_ptr);
      int64_t start = ptr_col_ptr[col_idx];
      int64_t end = ptr_col_ptr[col_idx + 1];
      return [=] (int offset) {
        int64_t i = static_cast<int64_t>(start + offset);
        if (i >= end) {
          return std::make_pair(-1, 0.0);
        }
        int idx = static_cast<int>(indices[i]);
        double val = static_cast<double>(data_ptr[i]);
        return std::make_pair(idx, val);
      };
    }
  } else if (data_type == C_API_DTYPE_FLOAT64) {
    const double* data_ptr = reinterpret_cast<const double*>(data);
    if (col_ptr_type == C_API_DTYPE_INT32) {
      const int32_t* ptr_col_ptr = reinterpret_cast<const int32_t*>(col_ptr);
      int64_t start = ptr_col_ptr[col_idx];
      int64_t end = ptr_col_ptr[col_idx + 1];
      return [=] (int offset) {
        int64_t i = static_cast<int64_t>(start + offset);
        if (i >= end) {
          return std::make_pair(-1, 0.0);
        }
        int idx = static_cast<int>(indices[i]);
        double val = static_cast<double>(data_ptr[i]);
        return std::make_pair(idx, val);
      };
    } else if (col_ptr_type == C_API_DTYPE_INT64) {
      const int64_t* ptr_col_ptr = reinterpret_cast<const int64_t*>(col_ptr);
      int64_t start = ptr_col_ptr[col_idx];
      int64_t end = ptr_col_ptr[col_idx + 1];
      return [=] (int offset) {
        int64_t i = static_cast<int64_t>(start + offset);
        if (i >= end) {
          return std::make_pair(-1, 0.0);
        }
        int idx = static_cast<int>(indices[i]);
        double val = static_cast<double>(data_ptr[i]);
        return std::make_pair(idx, val);
      };
    }
  }
  throw std::runtime_error("Unknown data type in CSC matrix");
}

CSC_RowIterator::CSC_RowIterator(const void* col_ptr, int col_ptr_type, const int32_t* indices,
                                 const void* data, int data_type, int64_t ncol_ptr, int64_t nelem, int col_idx) {
  iter_fun_ = IterateFunctionFromCSC(col_ptr, col_ptr_type, indices, data, data_type, ncol_ptr, nelem, col_idx);
}

double CSC_RowIterator::Get(int idx) {
  while (idx > cur_idx_ && !is_end_) {
    auto ret = iter_fun_(nonzero_idx_);
    if (ret.first < 0) {
      is_end_ = true;
      break;
    }
    cur_idx_ = ret.first;
    cur_val_ = ret.second;
    ++nonzero_idx_;
  }
  if (idx == cur_idx_) {
    return cur_val_;
  } else {
    return 0.0f;
  }
}

std::pair<int, double> CSC_RowIterator::NextNonZero() {
  if (!is_end_) {
    auto ret = iter_fun_(nonzero_idx_);
    ++nonzero_idx_;
    if (ret.first < 0) {
      is_end_ = true;
    }
    return ret;
  } else {
    return std::make_pair(-1, 0.0);
  }
}<|MERGE_RESOLUTION|>--- conflicted
+++ resolved
@@ -493,22 +493,13 @@
     return boosting_->FeatureImportance(num_iteration, importance_type);
   }
 
-<<<<<<< HEAD
-  double UpperBoundValue() const  {
+  double UpperBoundValue() const {
     SHARED_LOCK(mutex_)
-=======
-  double UpperBoundValue() const {
-    std::lock_guard<std::mutex> lock(mutex_);
->>>>>>> 997a469f
     return boosting_->GetUpperBoundValue();
   }
 
   double LowerBoundValue() const {
-<<<<<<< HEAD
     SHARED_LOCK(mutex_)
-=======
-    std::lock_guard<std::mutex> lock(mutex_);
->>>>>>> 997a469f
     return boosting_->GetLowerBoundValue();
   }
 
@@ -574,15 +565,11 @@
   /*! \brief Training objective function */
   std::unique_ptr<ObjectiveFunction> objective_fun_;
   /*! \brief mutex for threading safe call */
-<<<<<<< HEAD
 #ifdef USE_CPP17
   mutable std::shared_mutex mutex_;
 #else
   mutable std::mutex mutex_;
 #endif
-=======
-  mutable std::mutex mutex_;
->>>>>>> 997a469f
 };
 
 }  // namespace LightGBM
