--- conflicted
+++ resolved
@@ -890,11 +890,7 @@
 
 
 # NOTE: this intentionally contains values where num_leaves <, ==, and > (max_depth^2)
-<<<<<<< HEAD
-@pytest.mark.parametrize("max_depth,num_leaves", [(-1, 3), (-1, 50), (5, 3), (5, 31), (5, 32), (8, 3), (8, 31)])
-=======
 @pytest.mark.parametrize(("max_depth" ,"num_leaves"), [(-1, 3), (-1, 50), (5, 3), (5, 31), (5, 32), (8, 3), (8, 31)])
->>>>>>> 8c9cf3ed
 def test_max_depth_warning_is_not_raised_if_num_leaves_is_also_provided(capsys, num_leaves, max_depth):
     X, y = make_blobs(n_samples=1_000, n_features=1, centers=2)
     lgb.Booster(
