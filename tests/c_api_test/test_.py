# coding: utf-8
import ctypes
import os
from platform import system

import numpy as np
from scipy import sparse


def find_lib_path():
    if os.environ.get('LIGHTGBM_BUILD_DOC', False):
        # we don't need lib_lightgbm while building docs
        return []

    curr_path = os.path.dirname(os.path.abspath(os.path.expanduser(__file__)))
    dll_path = [curr_path,
                os.path.join(curr_path, '../../'),
                os.path.join(curr_path, '../../python-package/lightgbm/compile'),
                os.path.join(curr_path, '../../python-package/compile'),
                os.path.join(curr_path, '../../lib/')]
    if system() in ('Windows', 'Microsoft'):
        dll_path.append(os.path.join(curr_path, '../../python-package/compile/Release/'))
        dll_path.append(os.path.join(curr_path, '../../python-package/compile/windows/x64/DLL/'))
        dll_path.append(os.path.join(curr_path, '../../Release/'))
        dll_path.append(os.path.join(curr_path, '../../windows/x64/DLL/'))
        dll_path = [os.path.join(p, 'lib_lightgbm.dll') for p in dll_path]
    else:
        dll_path = [os.path.join(p, 'lib_lightgbm.so') for p in dll_path]
    lib_path = [p for p in dll_path if os.path.exists(p) and os.path.isfile(p)]
    if not lib_path:
        dll_path = [os.path.realpath(p) for p in dll_path]
        dll_path_joined = '\n'.join(dll_path)
        raise Exception(f'Cannot find lightgbm library file in following paths:\n{dll_path_joined}')
    return lib_path


def LoadDll():
    lib_path = find_lib_path()
    if len(lib_path) == 0:
        return None
    lib = ctypes.cdll.LoadLibrary(lib_path[0])
    return lib


LIB = LoadDll()

LIB.LGBM_GetLastError.restype = ctypes.c_char_p

dtype_float32 = 0
dtype_float64 = 1
dtype_int32 = 2
dtype_int64 = 3


def c_str(string):
    return ctypes.c_char_p(string.encode('utf-8'))


def load_from_file(filename, reference):
    ref = None
    if reference is not None:
        ref = reference
    handle = ctypes.c_void_p()
    LIB.LGBM_DatasetCreateFromFile(
        c_str(filename),
        c_str('max_bin=15'),
        ref,
        ctypes.byref(handle))
    print(LIB.LGBM_GetLastError())
    num_data = ctypes.c_int(0)
    LIB.LGBM_DatasetGetNumData(handle, ctypes.byref(num_data))
    num_feature = ctypes.c_int(0)
    LIB.LGBM_DatasetGetNumFeature(handle, ctypes.byref(num_feature))
    print(f'#data: {num_data.value} #feature: {num_feature.value}')
    return handle


def save_to_binary(handle, filename):
    LIB.LGBM_DatasetSaveBinary(handle, c_str(filename))


def load_from_csr(filename, reference):
    data = []
    label = []
    with open(filename, 'r') as inp:
        for line in inp.readlines():
            values = line.split('\t')
            data.append([float(x) for x in values[1:]])
            label.append(float(values[0]))
    mat = np.array(data, dtype=np.float64)
    label = np.array(label, dtype=np.float32)
    csr = sparse.csr_matrix(mat)
    handle = ctypes.c_void_p()
    ref = None
    if reference is not None:
        ref = reference

    LIB.LGBM_DatasetCreateFromCSR(
        csr.indptr.ctypes.data_as(ctypes.POINTER(ctypes.c_int32)),
        ctypes.c_int(dtype_int32),
        csr.indices.ctypes.data_as(ctypes.POINTER(ctypes.c_int32)),
        csr.data.ctypes.data_as(ctypes.POINTER(ctypes.c_double)),
        ctypes.c_int(dtype_float64),
        ctypes.c_int64(len(csr.indptr)),
        ctypes.c_int64(len(csr.data)),
        ctypes.c_int64(csr.shape[1]),
        c_str('max_bin=15'),
        ref,
        ctypes.byref(handle))
    num_data = ctypes.c_int(0)
    LIB.LGBM_DatasetGetNumData(handle, ctypes.byref(num_data))
    num_feature = ctypes.c_int(0)
    LIB.LGBM_DatasetGetNumFeature(handle, ctypes.byref(num_feature))
<<<<<<< HEAD
    LIB.LGBM_DatasetSetField(
        handle,
        c_str('label'),
        label.ctypes.data_as(ctypes.POINTER(ctypes.c_float)),
        ctypes.c_int(len(label)),
        ctypes.c_int(dtype_float32))
    print('#data: %d #feature: %d' % (num_data.value, num_feature.value))
=======
    LIB.LGBM_DatasetSetField(handle, c_str('label'), c_array(ctypes.c_float, label), len(label), 0)
    print(f'#data: {num_data.value} #feature: {num_feature.value}')
>>>>>>> 32fec820
    return handle


def load_from_csc(filename, reference):
    data = []
    label = []
    with open(filename, 'r') as inp:
        for line in inp.readlines():
            values = line.split('\t')
            data.append([float(x) for x in values[1:]])
            label.append(float(values[0]))
    mat = np.array(data, dtype=np.float64)
    label = np.array(label, dtype=np.float32)
    csc = sparse.csc_matrix(mat)
    handle = ctypes.c_void_p()
    ref = None
    if reference is not None:
        ref = reference

    LIB.LGBM_DatasetCreateFromCSC(
        csc.indptr.ctypes.data_as(ctypes.POINTER(ctypes.c_int32)),
        ctypes.c_int(dtype_int32),
        csc.indices.ctypes.data_as(ctypes.POINTER(ctypes.c_int32)),
        csc.data.ctypes.data_as(ctypes.POINTER(ctypes.c_double)),
        ctypes.c_int(dtype_float64),
        ctypes.c_int64(len(csc.indptr)),
        ctypes.c_int64(len(csc.data)),
        ctypes.c_int64(csc.shape[0]),
        c_str('max_bin=15'),
        ref,
        ctypes.byref(handle))
    num_data = ctypes.c_int(0)
    LIB.LGBM_DatasetGetNumData(handle, ctypes.byref(num_data))
    num_feature = ctypes.c_int(0)
    LIB.LGBM_DatasetGetNumFeature(handle, ctypes.byref(num_feature))
<<<<<<< HEAD
    LIB.LGBM_DatasetSetField(
        handle,
        c_str('label'),
        label.ctypes.data_as(ctypes.POINTER(ctypes.c_float)),
        ctypes.c_int(len(label)),
        ctypes.c_int(dtype_float32))
    print('#data: %d #feature: %d' % (num_data.value, num_feature.value))
=======
    LIB.LGBM_DatasetSetField(handle, c_str('label'), c_array(ctypes.c_float, label), len(label), 0)
    print(f'#data: {num_data.value} #feature: {num_feature.value}')
>>>>>>> 32fec820
    return handle


def load_from_mat(filename, reference):
    data = []
    label = []
    with open(filename, 'r') as inp:
        for line in inp.readlines():
            values = line.split('\t')
            data.append([float(x) for x in values[1:]])
            label.append(float(values[0]))
    mat = np.array(data, dtype=np.float64)
    data = np.array(mat.reshape(mat.size), dtype=np.float64, copy=False)
    label = np.array(label, dtype=np.float32)
    handle = ctypes.c_void_p()
    ref = None
    if reference is not None:
        ref = reference

    LIB.LGBM_DatasetCreateFromMat(
        data.ctypes.data_as(ctypes.POINTER(ctypes.c_double)),
        ctypes.c_int(dtype_float64),
        ctypes.c_int32(mat.shape[0]),
        ctypes.c_int32(mat.shape[1]),
        ctypes.c_int(1),
        c_str('max_bin=15'),
        ref,
        ctypes.byref(handle))
    num_data = ctypes.c_int(0)
    LIB.LGBM_DatasetGetNumData(handle, ctypes.byref(num_data))
    num_feature = ctypes.c_int(0)
    LIB.LGBM_DatasetGetNumFeature(handle, ctypes.byref(num_feature))
<<<<<<< HEAD
    LIB.LGBM_DatasetSetField(
        handle,
        c_str('label'),
        label.ctypes.data_as(ctypes.POINTER(ctypes.c_float)),
        ctypes.c_int(len(label)),
        ctypes.c_int(dtype_float32))
    print('#data: %d #feature: %d' % (num_data.value, num_feature.value))
=======
    LIB.LGBM_DatasetSetField(handle, c_str('label'), c_array(ctypes.c_float, label), len(label), 0)
    print(f'#data: {num_data.value} #feature: {num_feature.value}')
>>>>>>> 32fec820
    return handle


def free_dataset(handle):
    LIB.LGBM_DatasetFree(handle)


def test_dataset():
    train = load_from_file(os.path.join(os.path.dirname(os.path.realpath(__file__)),
                                        '../../examples/binary_classification/binary.train'), None)
    test = load_from_mat(os.path.join(os.path.dirname(os.path.realpath(__file__)),
                                      '../../examples/binary_classification/binary.test'), train)
    free_dataset(test)
    test = load_from_csr(os.path.join(os.path.dirname(os.path.realpath(__file__)),
                                      '../../examples/binary_classification/binary.test'), train)
    free_dataset(test)
    test = load_from_csc(os.path.join(os.path.dirname(os.path.realpath(__file__)),
                                      '../../examples/binary_classification/binary.test'), train)
    free_dataset(test)
    save_to_binary(train, 'train.binary.bin')
    free_dataset(train)
    train = load_from_file('train.binary.bin', None)
    free_dataset(train)


def test_booster():
    train = load_from_mat(os.path.join(os.path.dirname(os.path.realpath(__file__)),
                                       '../../examples/binary_classification/binary.train'), None)
    test = load_from_mat(os.path.join(os.path.dirname(os.path.realpath(__file__)),
                                      '../../examples/binary_classification/binary.test'), train)
    booster = ctypes.c_void_p()
    LIB.LGBM_BoosterCreate(
        train,
        c_str("app=binary metric=auc num_leaves=31 verbose=0"),
        ctypes.byref(booster))
    LIB.LGBM_BoosterAddValidData(booster, test)
    is_finished = ctypes.c_int(0)
    for i in range(1, 51):
        LIB.LGBM_BoosterUpdateOneIter(booster, ctypes.byref(is_finished))
        result = np.array([0.0], dtype=np.float64)
        out_len = ctypes.c_int(0)
        LIB.LGBM_BoosterGetEval(
            booster,
            ctypes.c_int(0),
            ctypes.byref(out_len),
            result.ctypes.data_as(ctypes.POINTER(ctypes.c_double)))
        if i % 10 == 0:
<<<<<<< HEAD
            print('%d iteration test AUC %f' % (i, result[0]))
    LIB.LGBM_BoosterSaveModel(
        booster,
        ctypes.c_int(0),
        ctypes.c_int(-1),
        ctypes.c_int(0),
        c_str('model.txt'))
=======
            print(f'{i} iteration test AUC {result[0]:.6f}')
    LIB.LGBM_BoosterSaveModel(booster, 0, -1, 0, c_str('model.txt'))
>>>>>>> 32fec820
    LIB.LGBM_BoosterFree(booster)
    free_dataset(train)
    free_dataset(test)
    booster2 = ctypes.c_void_p()
    num_total_model = ctypes.c_int(0)
    LIB.LGBM_BoosterCreateFromModelfile(
        c_str('model.txt'),
        ctypes.byref(num_total_model),
        ctypes.byref(booster2))
    data = []
    with open(os.path.join(os.path.dirname(os.path.realpath(__file__)),
                           '../../examples/binary_classification/binary.test'), 'r') as inp:
        for line in inp.readlines():
            data.append([float(x) for x in line.split('\t')[1:]])
    mat = np.array(data, dtype=np.float64)
    preb = np.zeros(mat.shape[0], dtype=np.float64)
    num_preb = ctypes.c_int64(0)
    data = np.array(mat.reshape(mat.size), dtype=np.float64, copy=False)
    LIB.LGBM_BoosterPredictForMat(
        booster2,
        data.ctypes.data_as(ctypes.POINTER(ctypes.c_double)),
        ctypes.c_int(dtype_float64),
        ctypes.c_int32(mat.shape[0]),
        ctypes.c_int32(mat.shape[1]),
        ctypes.c_int(1),
        ctypes.c_int(1),
        ctypes.c_int(0),
        ctypes.c_int(25),
        c_str(''),
        ctypes.byref(num_preb),
        preb.ctypes.data_as(ctypes.POINTER(ctypes.c_double)))
    LIB.LGBM_BoosterPredictForFile(
        booster2,
        c_str(os.path.join(os.path.dirname(os.path.realpath(__file__)),
                           '../../examples/binary_classification/binary.test')),
        ctypes.c_int(0),
        ctypes.c_int(0),
        ctypes.c_int(0),
        ctypes.c_int(25),
        c_str(''),
        c_str('preb.txt'))
    LIB.LGBM_BoosterPredictForFile(
        booster2,
        c_str(os.path.join(os.path.dirname(os.path.realpath(__file__)),
                           '../../examples/binary_classification/binary.test')),
        ctypes.c_int(0),
        ctypes.c_int(0),
        ctypes.c_int(10),
        ctypes.c_int(25),
        c_str(''),
        c_str('preb.txt'))
    LIB.LGBM_BoosterFree(booster2)<|MERGE_RESOLUTION|>--- conflicted
+++ resolved
@@ -111,18 +111,13 @@
     LIB.LGBM_DatasetGetNumData(handle, ctypes.byref(num_data))
     num_feature = ctypes.c_int(0)
     LIB.LGBM_DatasetGetNumFeature(handle, ctypes.byref(num_feature))
-<<<<<<< HEAD
     LIB.LGBM_DatasetSetField(
         handle,
         c_str('label'),
         label.ctypes.data_as(ctypes.POINTER(ctypes.c_float)),
         ctypes.c_int(len(label)),
         ctypes.c_int(dtype_float32))
-    print('#data: %d #feature: %d' % (num_data.value, num_feature.value))
-=======
-    LIB.LGBM_DatasetSetField(handle, c_str('label'), c_array(ctypes.c_float, label), len(label), 0)
     print(f'#data: {num_data.value} #feature: {num_feature.value}')
->>>>>>> 32fec820
     return handle
 
 
@@ -158,18 +153,13 @@
     LIB.LGBM_DatasetGetNumData(handle, ctypes.byref(num_data))
     num_feature = ctypes.c_int(0)
     LIB.LGBM_DatasetGetNumFeature(handle, ctypes.byref(num_feature))
-<<<<<<< HEAD
     LIB.LGBM_DatasetSetField(
         handle,
         c_str('label'),
         label.ctypes.data_as(ctypes.POINTER(ctypes.c_float)),
         ctypes.c_int(len(label)),
         ctypes.c_int(dtype_float32))
-    print('#data: %d #feature: %d' % (num_data.value, num_feature.value))
-=======
-    LIB.LGBM_DatasetSetField(handle, c_str('label'), c_array(ctypes.c_float, label), len(label), 0)
     print(f'#data: {num_data.value} #feature: {num_feature.value}')
->>>>>>> 32fec820
     return handle
 
 
@@ -202,18 +192,13 @@
     LIB.LGBM_DatasetGetNumData(handle, ctypes.byref(num_data))
     num_feature = ctypes.c_int(0)
     LIB.LGBM_DatasetGetNumFeature(handle, ctypes.byref(num_feature))
-<<<<<<< HEAD
     LIB.LGBM_DatasetSetField(
         handle,
         c_str('label'),
         label.ctypes.data_as(ctypes.POINTER(ctypes.c_float)),
         ctypes.c_int(len(label)),
         ctypes.c_int(dtype_float32))
-    print('#data: %d #feature: %d' % (num_data.value, num_feature.value))
-=======
-    LIB.LGBM_DatasetSetField(handle, c_str('label'), c_array(ctypes.c_float, label), len(label), 0)
     print(f'#data: {num_data.value} #feature: {num_feature.value}')
->>>>>>> 32fec820
     return handle
 
 
@@ -261,18 +246,13 @@
             ctypes.byref(out_len),
             result.ctypes.data_as(ctypes.POINTER(ctypes.c_double)))
         if i % 10 == 0:
-<<<<<<< HEAD
-            print('%d iteration test AUC %f' % (i, result[0]))
+            print(f'{i} iteration test AUC {result[0]:.6f}')
     LIB.LGBM_BoosterSaveModel(
         booster,
         ctypes.c_int(0),
         ctypes.c_int(-1),
         ctypes.c_int(0),
         c_str('model.txt'))
-=======
-            print(f'{i} iteration test AUC {result[0]:.6f}')
-    LIB.LGBM_BoosterSaveModel(booster, 0, -1, 0, c_str('model.txt'))
->>>>>>> 32fec820
     LIB.LGBM_BoosterFree(booster)
     free_dataset(train)
     free_dataset(test)
