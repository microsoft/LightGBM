--- conflicted
+++ resolved
@@ -13,27 +13,11 @@
     }
 
     /* Collapse specified sections in the installation guide */
-<<<<<<< HEAD
-    if(window.location.pathname.toLocaleLowerCase().indexOf('installation-guide') != -1) {
-        $('<style>.closed, .opened {cursor: pointer;} .closed:before, .opened:before {font-family: FontAwesome; display: inline-block; padding-right: 6px;} .closed:before {content: "\\f078";} .opened:before {content: "\\f077";}</style>').appendTo('body');
-        var collapsible = [
-            '#build-threadless-version-not-recommended',
-            '#build-mpi-version',
-            '#build-gpu-version',
-            '#build-cuda-version',
-            '#build-java-wrapper',
-            '#build-c-unit-tests'
-        ];
-        $.each(collapsible, function(_, val) {
-            var header = val + ' > :header:first';
-            var content = val + ' :not(:header:first)';
-            $(header).addClass('closed');
-=======
     if (window.location.pathname.toLocaleLowerCase().indexOf("installation-guide") !== -1) {
         $(
             '<style>.closed, .opened {cursor: pointer;} .closed:before, .opened:before {font-family: FontAwesome; display: inline-block; padding-right: 6px;} .closed:before {content: "\\f078";} .opened:before {content: "\\f077";}</style>',
         ).appendTo("body");
-        const collapsable = [
+        const collapsible = [
             "#build-threadless-version-not-recommended",
             "#build-mpi-version",
             "#build-gpu-version",
@@ -41,11 +25,10 @@
             "#build-java-wrapper",
             "#build-c-unit-tests",
         ];
-        $.each(collapsable, (_, val) => {
+        $.each(collapsible, (_, val) => {
             const header = `${val} > :header:first`;
             const content = `${val} :not(:header:first)`;
             $(header).addClass("closed");
->>>>>>> 83c0ff3d
             $(content).hide();
             $(header).click(() => {
                 $(header).toggleClass("closed opened");
