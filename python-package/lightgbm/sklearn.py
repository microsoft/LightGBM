# coding: utf-8
"""Scikit-learn wrapper interface for LightGBM."""
import copy
from inspect import signature

import numpy as np

from .basic import Dataset, LightGBMError, _choose_param_value, _ConfigAliases, _log_warning
from .compat import (SKLEARN_INSTALLED, LGBMNotFittedError, _LGBMAssertAllFinite, _LGBMCheckArray,
                     _LGBMCheckClassificationTargets, _LGBMCheckSampleWeight, _LGBMCheckXY, _LGBMClassifierBase,
                     _LGBMComputeSampleWeight, _LGBMLabelEncoder, _LGBMModelBase, _LGBMRegressorBase, dt_DataTable,
                     pd_DataFrame)
from .engine import train


class _ObjectiveFunctionWrapper:
    """Proxy class for objective function."""

    def __init__(self, func):
        """Construct a proxy class.

        This class transforms objective function to match objective function with signature ``new_func(preds, dataset)``
        as expected by ``lightgbm.engine.train``.

        Parameters
        ----------
        func : callable
            Expects a callable with signature ``func(y_true, y_pred)`` or ``func(y_true, y_pred, group)
            and returns (grad, hess):

                y_true : array-like of shape = [n_samples]
                    The target values.
                y_pred : array-like of shape = [n_samples] or shape = [n_samples * n_classes] (for multi-class task)
                    The predicted values.
                group : array-like
                    Group/query data.
                    Only used in the learning-to-rank task.
                    sum(group) = n_samples.
                    For example, if you have a 100-document dataset with ``group = [10, 20, 40, 10, 10, 10]``, that means that you have 6 groups,
                    where the first 10 records are in the first group, records 11-30 are in the second group, records 31-70 are in the third group, etc.
                grad : array-like of shape = [n_samples] or shape = [n_samples * n_classes] (for multi-class task)
                    The value of the first order derivative (gradient) for each sample point.
                hess : array-like of shape = [n_samples] or shape = [n_samples * n_classes] (for multi-class task)
                    The value of the second order derivative (Hessian) for each sample point.

        .. note::

            For binary task, the y_pred is margin.
            For multi-class task, the y_pred is group by class_id first, then group by row_id.
            If you want to get i-th row y_pred in j-th class, the access way is y_pred[j * num_data + i]
            and you should group grad and hess in this way as well.
        """
        self.func = func

    def __call__(self, preds, dataset):
        """Call passed function with appropriate arguments.

        Parameters
        ----------
        preds : array-like of shape = [n_samples] or shape = [n_samples * n_classes] (for multi-class task)
            The predicted values.
        dataset : Dataset
            The training dataset.

        Returns
        -------
        grad : array-like of shape = [n_samples] or shape = [n_samples * n_classes] (for multi-class task)
            The value of the first order derivative (gradient) for each sample point.
        hess : array-like of shape = [n_samples] or shape = [n_samples * n_classes] (for multi-class task)
            The value of the second order derivative (Hessian) for each sample point.
        """
        labels = dataset.get_label()
        argc = len(signature(self.func).parameters)
        if argc == 2:
            grad, hess = self.func(labels, preds)
        elif argc == 3:
            grad, hess = self.func(labels, preds, dataset.get_group())
        else:
            raise TypeError("Self-defined objective function should have 2 or 3 arguments, got %d" % argc)
        """weighted for objective"""
        weight = dataset.get_weight()
        if weight is not None:
            """only one class"""
            if len(weight) == len(grad):
                grad = np.multiply(grad, weight)
                hess = np.multiply(hess, weight)
            else:
                num_data = len(weight)
                num_class = len(grad) // num_data
                if num_class * num_data != len(grad):
                    raise ValueError("Length of grad and hess should equal to num_class * num_data")
                for k in range(num_class):
                    for i in range(num_data):
                        idx = k * num_data + i
                        grad[idx] *= weight[i]
                        hess[idx] *= weight[i]
        return grad, hess


class _EvalFunctionWrapper:
    """Proxy class for evaluation function."""

    def __init__(self, func):
        """Construct a proxy class.

        This class transforms evaluation function to match evaluation function with signature ``new_func(preds, dataset)``
        as expected by ``lightgbm.engine.train``.

        Parameters
        ----------
        func : callable
            Expects a callable with following signatures:
            ``func(y_true, y_pred)``,
            ``func(y_true, y_pred, weight)``
            or ``func(y_true, y_pred, weight, group)``
            and returns (eval_name, eval_result, is_higher_better) or
            list of (eval_name, eval_result, is_higher_better):

                y_true : array-like of shape = [n_samples]
                    The target values.
                y_pred : array-like of shape = [n_samples] or shape = [n_samples * n_classes] (for multi-class task)
                    The predicted values.
                weight : array-like of shape = [n_samples]
                    The weight of samples.
                group : array-like
                    Group/query data.
                    Only used in the learning-to-rank task.
                    sum(group) = n_samples.
                    For example, if you have a 100-document dataset with ``group = [10, 20, 40, 10, 10, 10]``, that means that you have 6 groups,
                    where the first 10 records are in the first group, records 11-30 are in the second group, records 31-70 are in the third group, etc.
                eval_name : string
                    The name of evaluation function (without whitespaces).
                eval_result : float
                    The eval result.
                is_higher_better : bool
                    Is eval result higher better, e.g. AUC is ``is_higher_better``.

        .. note::

            For binary task, the y_pred is probability of positive class (or margin in case of custom ``objective``).
            For multi-class task, the y_pred is group by class_id first, then group by row_id.
            If you want to get i-th row y_pred in j-th class, the access way is y_pred[j * num_data + i].
        """
        self.func = func

    def __call__(self, preds, dataset):
        """Call passed function with appropriate arguments.

        Parameters
        ----------
        preds : array-like of shape = [n_samples] or shape = [n_samples * n_classes] (for multi-class task)
            The predicted values.
        dataset : Dataset
            The training dataset.

        Returns
        -------
        eval_name : string
            The name of evaluation function (without whitespaces).
        eval_result : float
            The eval result.
        is_higher_better : bool
            Is eval result higher better, e.g. AUC is ``is_higher_better``.
        """
        labels = dataset.get_label()
        argc = len(signature(self.func).parameters)
        if argc == 2:
            return self.func(labels, preds)
        elif argc == 3:
            return self.func(labels, preds, dataset.get_weight())
        elif argc == 4:
            return self.func(labels, preds, dataset.get_weight(), dataset.get_group())
        else:
            raise TypeError("Self-defined eval function should have 2, 3 or 4 arguments, got %d" % argc)


# documentation templates for LGBMModel methods are shared between the classes in
# this module and those in the ``dask`` module

_lgbmmodel_doc_fit = (
    """
    Build a gradient boosting model from the training set (X, y).

    Parameters
    ----------
    X : {X_shape}
        Input feature matrix.
    y : {y_shape}
        The target values (class labels in classification, real numbers in regression).
    sample_weight : {sample_weight_shape}
        Weights of training data.
    init_score : {init_score_shape}
        Init score of training data.
    group : {group_shape}
        Group/query data.
        Only used in the learning-to-rank task.
        sum(group) = n_samples.
        For example, if you have a 100-document dataset with ``group = [10, 20, 40, 10, 10, 10]``, that means that you have 6 groups,
        where the first 10 records are in the first group, records 11-30 are in the second group, records 31-70 are in the third group, etc.
    eval_set : list or None, optional (default=None)
        A list of (X, y) tuple pairs to use as validation sets.
    eval_names : list of strings or None, optional (default=None)
        Names of eval_set.
    eval_sample_weight : {eval_sample_weight_shape}
        Weights of eval data.
    eval_class_weight : list or None, optional (default=None)
        Class weights of eval data.
    eval_init_score : {eval_init_score_shape}
        Init score of eval data.
    eval_group : {eval_group_shape}
        Group data of eval data.
    eval_metric : string, callable, list or None, optional (default=None)
        If string, it should be a built-in evaluation metric to use.
        If callable, it should be a custom evaluation metric, see note below for more details.
        If list, it can be a list of built-in metrics, a list of custom evaluation metrics, or a mix of both.
        In either case, the ``metric`` from the model parameters will be evaluated and used as well.
        Default: 'l2' for LGBMRegressor, 'logloss' for LGBMClassifier, 'ndcg' for LGBMRanker.
    early_stopping_rounds : int or None, optional (default=None)
        Activates early stopping. The model will train until the validation score stops improving.
        Validation score needs to improve at least every ``early_stopping_rounds`` round(s)
        to continue training.
        Requires at least one validation data and one metric.
        If there's more than one, will check all of them. But the training data is ignored anyway.
        To check only the first metric, set the ``first_metric_only`` parameter to ``True``
        in additional parameters ``**kwargs`` of the model constructor.
    verbose : bool or int, optional (default=True)
        Requires at least one evaluation data.
        If True, the eval metric on the eval set is printed at each boosting stage.
        If int, the eval metric on the eval set is printed at every ``verbose`` boosting stage.
        The last boosting stage or the boosting stage found by using ``early_stopping_rounds`` is also printed.

        .. rubric:: Example

        With ``verbose`` = 4 and at least one item in ``eval_set``,
        an evaluation metric is printed every 4 (instead of 1) boosting stages.

    feature_name : list of strings or 'auto', optional (default='auto')
        Feature names.
        If 'auto' and data is pandas DataFrame, data columns names are used.
    categorical_feature : list of strings or int, or 'auto', optional (default='auto')
        Categorical features.
        If list of int, interpreted as indices.
        If list of strings, interpreted as feature names (need to specify ``feature_name`` as well).
        If 'auto' and data is pandas DataFrame, pandas unordered categorical columns are used.
        All values in categorical features should be less than int32 max value (2147483647).
        Large values could be memory consuming. Consider using consecutive integers starting from zero.
        All negative values in categorical features will be treated as missing values.
        The output cannot be monotonically constrained with respect to a categorical feature.
    callbacks : list of callback functions or None, optional (default=None)
        List of callback functions that are applied at each iteration.
        See Callbacks in Python API for more information.
    init_model : string, Booster, LGBMModel or None, optional (default=None)
        Filename of LightGBM model, Booster instance or LGBMModel instance used for continue training.

    Returns
    -------
    self : object
        Returns self.
    """
)

_lgbmmodel_doc_custom_eval_note = """
    Note
    ----
    Custom eval function expects a callable with following signatures:
    ``func(y_true, y_pred)``, ``func(y_true, y_pred, weight)`` or
    ``func(y_true, y_pred, weight, group)``
    and returns (eval_name, eval_result, is_higher_better) or
    list of (eval_name, eval_result, is_higher_better):

        y_true : array-like of shape = [n_samples]
            The target values.
        y_pred : array-like of shape = [n_samples] or shape = [n_samples * n_classes] (for multi-class task)
            The predicted values.
        weight : array-like of shape = [n_samples]
            The weight of samples.
        group : array-like
            Group/query data.
            Only used in the learning-to-rank task.
            sum(group) = n_samples.
            For example, if you have a 100-document dataset with ``group = [10, 20, 40, 10, 10, 10]``, that means that you have 6 groups,
            where the first 10 records are in the first group, records 11-30 are in the second group, records 31-70 are in the third group, etc.
        eval_name : string
            The name of evaluation function (without whitespaces).
        eval_result : float
            The eval result.
        is_higher_better : bool
            Is eval result higher better, e.g. AUC is ``is_higher_better``.

    For binary task, the y_pred is probability of positive class (or margin in case of custom ``objective``).
    For multi-class task, the y_pred is group by class_id first, then group by row_id.
    If you want to get i-th row y_pred in j-th class, the access way is y_pred[j * num_data + i].
"""

_lgbmmodel_doc_predict = (
    """
    {description}

    Parameters
    ----------
    X : {X_shape}
        Input features matrix.
    raw_score : bool, optional (default=False)
        Whether to predict raw scores.
    start_iteration : int, optional (default=0)
        Start index of the iteration to predict.
        If <= 0, starts from the first iteration.
    num_iteration : int or None, optional (default=None)
        Total number of iterations used in the prediction.
        If None, if the best iteration exists and start_iteration <= 0, the best iteration is used;
        otherwise, all iterations from ``start_iteration`` are used (no limits).
        If <= 0, all iterations from ``start_iteration`` are used (no limits).
    pred_leaf : bool, optional (default=False)
        Whether to predict leaf index.
    pred_contrib : bool, optional (default=False)
        Whether to predict feature contributions.

        .. note::

            If you want to get more explanations for your model's predictions using SHAP values,
            like SHAP interaction values,
            you can install the shap package (https://github.com/slundberg/shap).
            Note that unlike the shap package, with ``pred_contrib`` we return a matrix with an extra
            column, where the last column is the expected value.

    **kwargs
        Other parameters for the prediction.

    Returns
    -------
    {output_name} : {predicted_result_shape}
        The predicted values.
    X_leaves : {X_leaves_shape}
        If ``pred_leaf=True``, the predicted leaf of every tree for each sample.
    X_SHAP_values : {X_SHAP_values_shape}
        If ``pred_contrib=True``, the feature contributions for each sample.
    """
)


class LGBMModel(_LGBMModelBase):
    """Implementation of the scikit-learn API for LightGBM."""

    def __init__(self, boosting_type='gbdt', num_leaves=31, max_depth=-1,
                 learning_rate=0.1, n_estimators=100,
                 subsample_for_bin=200000, objective=None, class_weight=None,
                 min_split_gain=0., min_child_weight=1e-3, min_child_samples=20,
                 subsample=1., subsample_freq=0, colsample_bytree=1.,
                 reg_alpha=0., reg_lambda=0., random_state=None,
                 n_jobs=-1, silent=True, importance_type='split', **kwargs):
        r"""Construct a gradient boosting model.

        Parameters
        ----------
        boosting_type : string, optional (default='gbdt')
            'gbdt', traditional Gradient Boosting Decision Tree.
            'dart', Dropouts meet Multiple Additive Regression Trees.
            'goss', Gradient-based One-Side Sampling.
            'rf', Random Forest.
        num_leaves : int, optional (default=31)
            Maximum tree leaves for base learners.
        max_depth : int, optional (default=-1)
            Maximum tree depth for base learners, <=0 means no limit.
        learning_rate : float, optional (default=0.1)
            Boosting learning rate.
            You can use ``callbacks`` parameter of ``fit`` method to shrink/adapt learning rate
            in training using ``reset_parameter`` callback.
            Note, that this will ignore the ``learning_rate`` argument in training.
        n_estimators : int, optional (default=100)
            Number of boosted trees to fit.
        subsample_for_bin : int, optional (default=200000)
            Number of samples for constructing bins.
        objective : string, callable or None, optional (default=None)
            Specify the learning task and the corresponding learning objective or
            a custom objective function to be used (see note below).
            Default: 'regression' for LGBMRegressor, 'binary' or 'multiclass' for LGBMClassifier, 'lambdarank' for LGBMRanker.
        class_weight : dict, 'balanced' or None, optional (default=None)
            Weights associated with classes in the form ``{class_label: weight}``.
            Use this parameter only for multi-class classification task;
            for binary classification task you may use ``is_unbalance`` or ``scale_pos_weight`` parameters.
            Note, that the usage of all these parameters will result in poor estimates of the individual class probabilities.
            You may want to consider performing probability calibration
            (https://scikit-learn.org/stable/modules/calibration.html) of your model.
            The 'balanced' mode uses the values of y to automatically adjust weights
            inversely proportional to class frequencies in the input data as ``n_samples / (n_classes * np.bincount(y))``.
            If None, all classes are supposed to have weight one.
            Note, that these weights will be multiplied with ``sample_weight`` (passed through the ``fit`` method)
            if ``sample_weight`` is specified.
        min_split_gain : float, optional (default=0.)
            Minimum loss reduction required to make a further partition on a leaf node of the tree.
        min_child_weight : float, optional (default=1e-3)
            Minimum sum of instance weight (hessian) needed in a child (leaf).
        min_child_samples : int, optional (default=20)
            Minimum number of data needed in a child (leaf).
        subsample : float, optional (default=1.)
            Subsample ratio of the training instance.
        subsample_freq : int, optional (default=0)
            Frequence of subsample, <=0 means no enable.
        colsample_bytree : float, optional (default=1.)
            Subsample ratio of columns when constructing each tree.
        reg_alpha : float, optional (default=0.)
            L1 regularization term on weights.
        reg_lambda : float, optional (default=0.)
            L2 regularization term on weights.
        random_state : int, RandomState object or None, optional (default=None)
            Random number seed.
            If int, this number is used to seed the C++ code.
            If RandomState object (numpy), a random integer is picked based on its state to seed the C++ code.
            If None, default seeds in C++ code are used.
        n_jobs : int, optional (default=-1)
            Number of parallel threads.
        silent : bool, optional (default=True)
            Whether to print messages while running boosting.
        importance_type : string, optional (default='split')
            The type of feature importance to be filled into ``feature_importances_``.
            If 'split', result contains numbers of times the feature is used in a model.
            If 'gain', result contains total gains of splits which use the feature.
        **kwargs
            Other parameters for the model.
            Check http://lightgbm.readthedocs.io/en/latest/Parameters.html for more parameters.

            .. warning::

                \*\*kwargs is not supported in sklearn, it may cause unexpected issues.

        Note
        ----
        A custom objective function can be provided for the ``objective`` parameter.
        In this case, it should have the signature
        ``objective(y_true, y_pred) -> grad, hess`` or
        ``objective(y_true, y_pred, group) -> grad, hess``:

            y_true : array-like of shape = [n_samples]
                The target values.
            y_pred : array-like of shape = [n_samples] or shape = [n_samples * n_classes] (for multi-class task)
                The predicted values.
            group : array-like
                Group/query data.
                Only used in the learning-to-rank task.
                sum(group) = n_samples.
                For example, if you have a 100-document dataset with ``group = [10, 20, 40, 10, 10, 10]``, that means that you have 6 groups,
                where the first 10 records are in the first group, records 11-30 are in the second group, records 31-70 are in the third group, etc.
            grad : array-like of shape = [n_samples] or shape = [n_samples * n_classes] (for multi-class task)
                The value of the first order derivative (gradient) for each sample point.
            hess : array-like of shape = [n_samples] or shape = [n_samples * n_classes] (for multi-class task)
                The value of the second order derivative (Hessian) for each sample point.

        For binary task, the y_pred is margin.
        For multi-class task, the y_pred is group by class_id first, then group by row_id.
        If you want to get i-th row y_pred in j-th class, the access way is y_pred[j * num_data + i]
        and you should group grad and hess in this way as well.
        """
        if not SKLEARN_INSTALLED:
            raise LightGBMError('scikit-learn is required for lightgbm.sklearn')

        self.boosting_type = boosting_type
        self.objective = objective
        self.num_leaves = num_leaves
        self.max_depth = max_depth
        self.learning_rate = learning_rate
        self.n_estimators = n_estimators
        self.subsample_for_bin = subsample_for_bin
        self.min_split_gain = min_split_gain
        self.min_child_weight = min_child_weight
        self.min_child_samples = min_child_samples
        self.subsample = subsample
        self.subsample_freq = subsample_freq
        self.colsample_bytree = colsample_bytree
        self.reg_alpha = reg_alpha
        self.reg_lambda = reg_lambda
        self.random_state = random_state
        self.n_jobs = n_jobs
        self.silent = silent
        self.importance_type = importance_type
        self._Booster = None
        self._evals_result = None
        self._best_score = None
        self._best_iteration = None
        self._other_params = {}
        self._objective = objective
        self.class_weight = class_weight
        self._class_weight = None
        self._class_map = None
        self._n_features = None
        self._n_features_in = None
        self._classes = None
        self._n_classes = None
        self.set_params(**kwargs)

    def _more_tags(self):
        return {
            'allow_nan': True,
            'X_types': ['2darray', 'sparse', '1dlabels'],
            '_xfail_checks': {
                'check_no_attributes_set_in_init':
                'scikit-learn incorrectly asserts that private attributes '
                'cannot be set in __init__: '
                '(see https://github.com/microsoft/LightGBM/issues/2628)'
            }
        }

    def get_params(self, deep=True):
        """Get parameters for this estimator.

        Parameters
        ----------
        deep : bool, optional (default=True)
            If True, will return the parameters for this estimator and
            contained subobjects that are estimators.

        Returns
        -------
        params : dict
            Parameter names mapped to their values.
        """
        params = super().get_params(deep=deep)
        params.update(self._other_params)
        return params

    def set_params(self, **params):
        """Set the parameters of this estimator.

        Parameters
        ----------
        **params
            Parameter names with their new values.

        Returns
        -------
        self : object
            Returns self.
        """
        for key, value in params.items():
            setattr(self, key, value)
            if hasattr(self, '_' + key):
                setattr(self, '_' + key, value)
            self._other_params[key] = value
        return self

    def fit(self, X, y,
            sample_weight=None, init_score=None, group=None,
            eval_set=None, eval_names=None, eval_sample_weight=None,
            eval_class_weight=None, eval_init_score=None, eval_group=None,
            eval_metric=None, early_stopping_rounds=None, verbose=True,
            feature_name='auto', categorical_feature='auto',
            callbacks=None, init_model=None):
        """Docstring is set after definition, using a template."""
        if self._objective is None:
            if isinstance(self, LGBMRegressor):
                self._objective = "regression"
            elif isinstance(self, LGBMClassifier):
                self._objective = "binary"
            elif isinstance(self, LGBMRanker):
                self._objective = "lambdarank"
            else:
                raise ValueError("Unknown LGBMModel type.")
        if callable(self._objective):
            self._fobj = _ObjectiveFunctionWrapper(self._objective)
        else:
            self._fobj = None
        evals_result = {}
        params = self.get_params()
        # user can set verbose with kwargs, it has higher priority
        if not any(verbose_alias in params for verbose_alias in _ConfigAliases.get("verbosity")) and self.silent:
            params['verbose'] = -1
        params.pop('silent', None)
        params.pop('importance_type', None)
        params.pop('n_estimators', None)
        params.pop('class_weight', None)
        if isinstance(params['random_state'], np.random.RandomState):
            params['random_state'] = params['random_state'].randint(np.iinfo(np.int32).max)
        for alias in _ConfigAliases.get('objective'):
            params.pop(alias, None)
        if self._n_classes is not None and self._n_classes > 2:
            for alias in _ConfigAliases.get('num_class'):
                params.pop(alias, None)
            params['num_class'] = self._n_classes
        if hasattr(self, '_eval_at'):
            for alias in _ConfigAliases.get('eval_at'):
                params.pop(alias, None)
            params['eval_at'] = self._eval_at
        params['objective'] = self._objective
        if self._fobj:
            params['objective'] = 'None'  # objective = nullptr for unknown objective

        # Do not modify original args in fit function
        # Refer to https://github.com/microsoft/LightGBM/pull/2619
        eval_metric_list = copy.deepcopy(eval_metric)
        if not isinstance(eval_metric_list, list):
            eval_metric_list = [eval_metric_list]

        # Separate built-in from callable evaluation metrics
        eval_metrics_callable = [_EvalFunctionWrapper(f) for f in eval_metric_list if callable(f)]
        eval_metrics_builtin = [m for m in eval_metric_list if isinstance(m, str)]

        # register default metric for consistency with callable eval_metric case
        original_metric = self._objective if isinstance(self._objective, str) else None
        if original_metric is None:
            # try to deduce from class instance
            if isinstance(self, LGBMRegressor):
                original_metric = "l2"
            elif isinstance(self, LGBMClassifier):
                original_metric = "multi_logloss" if self._n_classes > 2 else "binary_logloss"
            elif isinstance(self, LGBMRanker):
                original_metric = "ndcg"

        # overwrite default metric by explicitly set metric
        params = _choose_param_value("metric", params, original_metric)

        # concatenate metric from params (or default if not provided in params) and eval_metric
        params['metric'] = [params['metric']] if isinstance(params['metric'], (str, type(None))) else params['metric']
        params['metric'] = [e for e in eval_metrics_builtin if e not in params['metric']] + params['metric']
        params['metric'] = [metric for metric in params['metric'] if metric is not None]

        if not isinstance(X, (pd_DataFrame, dt_DataTable)):
            _X, _y = _LGBMCheckXY(X, y, accept_sparse=True, force_all_finite=False, ensure_min_samples=2)
            if sample_weight is not None:
                sample_weight = _LGBMCheckSampleWeight(sample_weight, _X)
        else:
            _X, _y = X, y

        if self._class_weight is None:
            self._class_weight = self.class_weight
        if self._class_weight is not None:
            class_sample_weight = _LGBMComputeSampleWeight(self._class_weight, y)
            if sample_weight is None or len(sample_weight) == 0:
                sample_weight = class_sample_weight
            else:
                sample_weight = np.multiply(sample_weight, class_sample_weight)

        self._n_features = _X.shape[1]
        # copy for consistency
        self._n_features_in = self._n_features

        def _construct_dataset(X, y, sample_weight, init_score, group, params,
                               categorical_feature='auto'):
            return Dataset(X, label=y, weight=sample_weight, group=group,
                           init_score=init_score, params=params,
                           categorical_feature=categorical_feature)

        train_set = _construct_dataset(_X, _y, sample_weight, init_score, group, params,
                                       categorical_feature=categorical_feature)

        valid_sets = []
        if eval_set is not None:

            def _get_meta_data(collection, name, i):
                if collection is None:
                    return None
                elif isinstance(collection, list):
                    return collection[i] if len(collection) > i else None
                elif isinstance(collection, dict):
                    return collection.get(i, None)
                else:
                    raise TypeError('{} should be dict or list'.format(name))

            if isinstance(eval_set, tuple):
                eval_set = [eval_set]
            for i, valid_data in enumerate(eval_set):
                # reduce cost for prediction training data
                if valid_data[0] is X and valid_data[1] is y:
                    valid_set = train_set
                else:
                    valid_weight = _get_meta_data(eval_sample_weight, 'eval_sample_weight', i)
                    valid_class_weight = _get_meta_data(eval_class_weight, 'eval_class_weight', i)
                    if valid_class_weight is not None:
                        if isinstance(valid_class_weight, dict) and self._class_map is not None:
                            valid_class_weight = {self._class_map[k]: v for k, v in valid_class_weight.items()}
                        valid_class_sample_weight = _LGBMComputeSampleWeight(valid_class_weight, valid_data[1])
                        if valid_weight is None or len(valid_weight) == 0:
                            valid_weight = valid_class_sample_weight
                        else:
                            valid_weight = np.multiply(valid_weight, valid_class_sample_weight)
                    valid_init_score = _get_meta_data(eval_init_score, 'eval_init_score', i)
                    valid_group = _get_meta_data(eval_group, 'eval_group', i)
                    valid_set = _construct_dataset(valid_data[0], valid_data[1],
                                                   valid_weight, valid_init_score, valid_group, params)
                valid_sets.append(valid_set)

        if isinstance(init_model, LGBMModel):
            init_model = init_model.booster_

        self._Booster = train(params, train_set,
                              self.n_estimators, valid_sets=valid_sets, valid_names=eval_names,
                              early_stopping_rounds=early_stopping_rounds,
                              evals_result=evals_result, fobj=self._fobj, feval=eval_metrics_callable,
                              verbose_eval=verbose, feature_name=feature_name,
                              callbacks=callbacks, init_model=init_model)

        if evals_result:
            self._evals_result = evals_result

        if early_stopping_rounds is not None and early_stopping_rounds > 0:
            self._best_iteration = self._Booster.best_iteration

        self._best_score = self._Booster.best_score

        self.fitted_ = True

        # free dataset
        self._Booster.free_dataset()
        del train_set, valid_sets
        return self

    fit.__doc__ = _lgbmmodel_doc_fit.format(
        X_shape="array-like or sparse matrix of shape = [n_samples, n_features]",
        y_shape="array-like of shape = [n_samples]",
        sample_weight_shape="array-like of shape = [n_samples] or None, optional (default=None)",
<<<<<<< HEAD
        group_shape="array-like or None, optional (default=None)",
        eval_sample_weight_shape="list of arrays or None, optional (default=None)",
        eval_init_score_shape="list of arrays or None, optional (default=None)",
        eval_group_shape="list of arrays or None, optional (default=None)"
=======
        init_score_shape="array-like of shape = [n_samples] or None, optional (default=None)",
        group_shape="array-like or None, optional (default=None)"
>>>>>>> a9d9b119
    ) + "\n\n" + _lgbmmodel_doc_custom_eval_note

    def predict(self, X, raw_score=False, start_iteration=0, num_iteration=None,
                pred_leaf=False, pred_contrib=False, **kwargs):
        """Docstring is set after definition, using a template."""
        if self._n_features is None:
            raise LGBMNotFittedError("Estimator not fitted, call `fit` before exploiting the model.")
        if not isinstance(X, (pd_DataFrame, dt_DataTable)):
            X = _LGBMCheckArray(X, accept_sparse=True, force_all_finite=False)
        n_features = X.shape[1]
        if self._n_features != n_features:
            raise ValueError("Number of features of the model must "
                             "match the input. Model n_features_ is %s and "
                             "input n_features is %s "
                             % (self._n_features, n_features))
        return self._Booster.predict(X, raw_score=raw_score, start_iteration=start_iteration, num_iteration=num_iteration,
                                     pred_leaf=pred_leaf, pred_contrib=pred_contrib, **kwargs)

    predict.__doc__ = _lgbmmodel_doc_predict.format(
        description="Return the predicted value for each sample.",
        X_shape="array-like or sparse matrix of shape = [n_samples, n_features]",
        output_name="predicted_result",
        predicted_result_shape="array-like of shape = [n_samples] or shape = [n_samples, n_classes]",
        X_leaves_shape="array-like of shape = [n_samples, n_trees] or shape = [n_samples, n_trees * n_classes]",
        X_SHAP_values_shape="array-like of shape = [n_samples, n_features + 1] or shape = [n_samples, (n_features + 1) * n_classes] or list with n_classes length of such objects"
    )

    @property
    def n_features_(self):
        """:obj:`int`: The number of features of fitted model."""
        if self._n_features is None:
            raise LGBMNotFittedError('No n_features found. Need to call fit beforehand.')
        return self._n_features

    @property
    def n_features_in_(self):
        """:obj:`int`: The number of features of fitted model."""
        if self._n_features_in is None:
            raise LGBMNotFittedError('No n_features_in found. Need to call fit beforehand.')
        return self._n_features_in

    @property
    def best_score_(self):
        """:obj:`dict` or :obj:`None`: The best score of fitted model."""
        if self._n_features is None:
            raise LGBMNotFittedError('No best_score found. Need to call fit beforehand.')
        return self._best_score

    @property
    def best_iteration_(self):
        """:obj:`int` or :obj:`None`: The best iteration of fitted model if ``early_stopping_rounds`` has been specified."""
        if self._n_features is None:
            raise LGBMNotFittedError('No best_iteration found. Need to call fit with early_stopping_rounds beforehand.')
        return self._best_iteration

    @property
    def objective_(self):
        """:obj:`string` or :obj:`callable`: The concrete objective used while fitting this model."""
        if self._n_features is None:
            raise LGBMNotFittedError('No objective found. Need to call fit beforehand.')
        return self._objective

    @property
    def booster_(self):
        """Booster: The underlying Booster of this model."""
        if self._Booster is None:
            raise LGBMNotFittedError('No booster found. Need to call fit beforehand.')
        return self._Booster

    @property
    def evals_result_(self):
        """:obj:`dict` or :obj:`None`: The evaluation results if ``early_stopping_rounds`` has been specified."""
        if self._n_features is None:
            raise LGBMNotFittedError('No results found. Need to call fit with eval_set beforehand.')
        return self._evals_result

    @property
    def feature_importances_(self):
        """:obj:`array` of shape = [n_features]: The feature importances (the higher, the more important).

        .. note::

            ``importance_type`` attribute is passed to the function
            to configure the type of importance values to be extracted.
        """
        if self._n_features is None:
            raise LGBMNotFittedError('No feature_importances found. Need to call fit beforehand.')
        return self._Booster.feature_importance(importance_type=self.importance_type)

    @property
    def feature_name_(self):
        """:obj:`array` of shape = [n_features]: The names of features."""
        if self._n_features is None:
            raise LGBMNotFittedError('No feature_name found. Need to call fit beforehand.')
        return self._Booster.feature_name()


class LGBMRegressor(LGBMModel, _LGBMRegressorBase):
    """LightGBM regressor."""

    def fit(self, X, y,
            sample_weight=None, init_score=None,
            eval_set=None, eval_names=None, eval_sample_weight=None,
            eval_init_score=None, eval_metric=None, early_stopping_rounds=None,
            verbose=True, feature_name='auto', categorical_feature='auto',
            callbacks=None, init_model=None):
        """Docstring is inherited from the LGBMModel."""
        super().fit(X, y, sample_weight=sample_weight, init_score=init_score,
                    eval_set=eval_set, eval_names=eval_names, eval_sample_weight=eval_sample_weight,
                    eval_init_score=eval_init_score, eval_metric=eval_metric,
                    early_stopping_rounds=early_stopping_rounds, verbose=verbose, feature_name=feature_name,
                    categorical_feature=categorical_feature, callbacks=callbacks, init_model=init_model)
        return self

    _base_doc = LGBMModel.fit.__doc__
    _base_doc = (_base_doc[:_base_doc.find('group :')]  # type: ignore
                 + _base_doc[_base_doc.find('eval_set :'):])  # type: ignore
    _base_doc = (_base_doc[:_base_doc.find('eval_class_weight :')]
                 + _base_doc[_base_doc.find('eval_init_score :'):])
    fit.__doc__ = (_base_doc[:_base_doc.find('eval_group :')]
                   + _base_doc[_base_doc.find('eval_metric :'):])


class LGBMClassifier(LGBMModel, _LGBMClassifierBase):
    """LightGBM classifier."""

    def fit(self, X, y,
            sample_weight=None, init_score=None,
            eval_set=None, eval_names=None, eval_sample_weight=None,
            eval_class_weight=None, eval_init_score=None, eval_metric=None,
            early_stopping_rounds=None, verbose=True,
            feature_name='auto', categorical_feature='auto',
            callbacks=None, init_model=None):
        """Docstring is inherited from the LGBMModel."""
        _LGBMAssertAllFinite(y)
        _LGBMCheckClassificationTargets(y)
        self._le = _LGBMLabelEncoder().fit(y)
        _y = self._le.transform(y)
        self._class_map = dict(zip(self._le.classes_, self._le.transform(self._le.classes_)))
        if isinstance(self.class_weight, dict):
            self._class_weight = {self._class_map[k]: v for k, v in self.class_weight.items()}

        self._classes = self._le.classes_
        self._n_classes = len(self._classes)

        if self._n_classes > 2:
            # Switch to using a multiclass objective in the underlying LGBM instance
            ova_aliases = {"multiclassova", "multiclass_ova", "ova", "ovr"}
            if self._objective not in ova_aliases and not callable(self._objective):
                self._objective = "multiclass"

        if not callable(eval_metric):
            if isinstance(eval_metric, (str, type(None))):
                eval_metric = [eval_metric]
            if self._n_classes > 2:
                for index, metric in enumerate(eval_metric):
                    if metric in {'logloss', 'binary_logloss'}:
                        eval_metric[index] = "multi_logloss"
                    elif metric in {'error', 'binary_error'}:
                        eval_metric[index] = "multi_error"
            else:
                for index, metric in enumerate(eval_metric):
                    if metric in {'logloss', 'multi_logloss'}:
                        eval_metric[index] = 'binary_logloss'
                    elif metric in {'error', 'multi_error'}:
                        eval_metric[index] = 'binary_error'

        # do not modify args, as it causes errors in model selection tools
        valid_sets = None
        if eval_set is not None:
            if isinstance(eval_set, tuple):
                eval_set = [eval_set]
            valid_sets = [None] * len(eval_set)
            for i, (valid_x, valid_y) in enumerate(eval_set):
                if valid_x is X and valid_y is y:
                    valid_sets[i] = (valid_x, _y)
                else:
                    valid_sets[i] = (valid_x, self._le.transform(valid_y))

        super().fit(X, _y, sample_weight=sample_weight, init_score=init_score, eval_set=valid_sets,
                    eval_names=eval_names, eval_sample_weight=eval_sample_weight,
                    eval_class_weight=eval_class_weight, eval_init_score=eval_init_score,
                    eval_metric=eval_metric, early_stopping_rounds=early_stopping_rounds,
                    verbose=verbose, feature_name=feature_name, categorical_feature=categorical_feature,
                    callbacks=callbacks, init_model=init_model)
        return self

    _base_doc = LGBMModel.fit.__doc__
    _base_doc = (_base_doc[:_base_doc.find('group :')]  # type: ignore
                 + _base_doc[_base_doc.find('eval_set :'):])  # type: ignore
    fit.__doc__ = (_base_doc[:_base_doc.find('eval_group :')]
                   + _base_doc[_base_doc.find('eval_metric :'):])

    def predict(self, X, raw_score=False, start_iteration=0, num_iteration=None,
                pred_leaf=False, pred_contrib=False, **kwargs):
        """Docstring is inherited from the LGBMModel."""
        result = self.predict_proba(X, raw_score, start_iteration, num_iteration,
                                    pred_leaf, pred_contrib, **kwargs)
        if callable(self._objective) or raw_score or pred_leaf or pred_contrib:
            return result
        else:
            class_index = np.argmax(result, axis=1)
            return self._le.inverse_transform(class_index)

    predict.__doc__ = LGBMModel.predict.__doc__

    def predict_proba(self, X, raw_score=False, start_iteration=0, num_iteration=None,
                      pred_leaf=False, pred_contrib=False, **kwargs):
        """Docstring is set after definition, using a template."""
        result = super().predict(X, raw_score, start_iteration, num_iteration, pred_leaf, pred_contrib, **kwargs)
        if callable(self._objective) and not (raw_score or pred_leaf or pred_contrib):
            _log_warning("Cannot compute class probabilities or labels "
                         "due to the usage of customized objective function.\n"
                         "Returning raw scores instead.")
            return result
        elif self._n_classes > 2 or raw_score or pred_leaf or pred_contrib:
            return result
        else:
            return np.vstack((1. - result, result)).transpose()

    predict_proba.__doc__ = _lgbmmodel_doc_predict.format(
        description="Return the predicted probability for each class for each sample.",
        X_shape="array-like or sparse matrix of shape = [n_samples, n_features]",
        output_name="predicted_probability",
        predicted_result_shape="array-like of shape = [n_samples] or shape = [n_samples, n_classes]",
        X_leaves_shape="array-like of shape = [n_samples, n_trees] or shape = [n_samples, n_trees * n_classes]",
        X_SHAP_values_shape="array-like of shape = [n_samples, n_features + 1] or shape = [n_samples, (n_features + 1) * n_classes] or list with n_classes length of such objects"
    )

    @property
    def classes_(self):
        """:obj:`array` of shape = [n_classes]: The class label array."""
        if self._classes is None:
            raise LGBMNotFittedError('No classes found. Need to call fit beforehand.')
        return self._classes

    @property
    def n_classes_(self):
        """:obj:`int`: The number of classes."""
        if self._n_classes is None:
            raise LGBMNotFittedError('No classes found. Need to call fit beforehand.')
        return self._n_classes


class LGBMRanker(LGBMModel):
    """LightGBM ranker."""

    def fit(self, X, y,
            sample_weight=None, init_score=None, group=None,
            eval_set=None, eval_names=None, eval_sample_weight=None,
            eval_init_score=None, eval_group=None, eval_metric=None,
            eval_at=(1, 2, 3, 4, 5), early_stopping_rounds=None, verbose=True,
            feature_name='auto', categorical_feature='auto',
            callbacks=None, init_model=None):
        """Docstring is inherited from the LGBMModel."""
        # check group data
        if group is None:
            raise ValueError("Should set group for ranking task")

        if eval_set is not None:
            if eval_group is None:
                raise ValueError("Eval_group cannot be None when eval_set is not None")
            elif len(eval_group) != len(eval_set):
                raise ValueError("Length of eval_group should be equal to eval_set")
            elif (isinstance(eval_group, dict)
                  and any(i not in eval_group or eval_group[i] is None for i in range(len(eval_group)))
                  or isinstance(eval_group, list)
                  and any(group is None for group in eval_group)):
                raise ValueError("Should set group for all eval datasets for ranking task; "
                                 "if you use dict, the index should start from 0")

        self._eval_at = eval_at
        super().fit(X, y, sample_weight=sample_weight, init_score=init_score, group=group,
                    eval_set=eval_set, eval_names=eval_names, eval_sample_weight=eval_sample_weight,
                    eval_init_score=eval_init_score, eval_group=eval_group, eval_metric=eval_metric,
                    early_stopping_rounds=early_stopping_rounds, verbose=verbose, feature_name=feature_name,
                    categorical_feature=categorical_feature, callbacks=callbacks, init_model=init_model)
        return self

    _base_doc = LGBMModel.fit.__doc__
    fit.__doc__ = (_base_doc[:_base_doc.find('eval_class_weight :')]  # type: ignore
                   + _base_doc[_base_doc.find('eval_init_score :'):])  # type: ignore
    _base_doc = fit.__doc__
    _before_early_stop, _early_stop, _after_early_stop = _base_doc.partition('early_stopping_rounds :')
    fit.__doc__ = (_before_early_stop
                   + 'eval_at : iterable of int, optional (default=(1, 2, 3, 4, 5))\n'
                   + ' ' * 12 + 'The evaluation positions of the specified metric.\n'
                   + ' ' * 8 + _early_stop + _after_early_stop)<|MERGE_RESOLUTION|>--- conflicted
+++ resolved
@@ -706,15 +706,11 @@
         X_shape="array-like or sparse matrix of shape = [n_samples, n_features]",
         y_shape="array-like of shape = [n_samples]",
         sample_weight_shape="array-like of shape = [n_samples] or None, optional (default=None)",
-<<<<<<< HEAD
+        init_score_shape="array-like of shape = [n_samples] or None, optional (default=None)",
         group_shape="array-like or None, optional (default=None)",
         eval_sample_weight_shape="list of arrays or None, optional (default=None)",
         eval_init_score_shape="list of arrays or None, optional (default=None)",
         eval_group_shape="list of arrays or None, optional (default=None)"
-=======
-        init_score_shape="array-like of shape = [n_samples] or None, optional (default=None)",
-        group_shape="array-like or None, optional (default=None)"
->>>>>>> a9d9b119
     ) + "\n\n" + _lgbmmodel_doc_custom_eval_note
 
     def predict(self, X, raw_score=False, start_iteration=0, num_iteration=None,
