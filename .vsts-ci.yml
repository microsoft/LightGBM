--- conflicted
+++ resolved
@@ -32,7 +32,6 @@
   - script: |
       echo "##vso[task.setvariable variable=BUILD_DIRECTORY]$BUILD_SOURCESDIRECTORY"
       echo "##vso[task.setvariable variable=OS_NAME]linux"
-      echo "##vso[task.setvariable variable=AZURE]true"
       echo "##vso[task.prependpath]$CONDA/bin"
       echo "##vso[task.prependpath]$HOME/.local/bin"
       echo "##vso[task.setvariable variable=LD_LIBRARY_PATH]$LD_LIBRARY_PATH"
@@ -46,7 +45,7 @@
 ###########################################
   variables:
     COMPILER: gcc
-<<<<<<< HEAD
+    SETUP_CONDA: 'false'
   pool: sh-ubuntu
   container: ubuntu1404
   strategy:
@@ -71,9 +70,7 @@
   steps:
   - script: |
       echo "##vso[task.setvariable variable=BUILD_DIRECTORY]$BUILD_SOURCESDIRECTORY"
-      echo "##vso[task.setvariable variable=SETUP_CONDA]false"
       echo "##vso[task.setvariable variable=OS_NAME]linux"
-      echo "##vso[task.setvariable variable=AZURE]true"
       echo "##vso[task.setvariable variable=LGB_VER]$(head -n 1 VERSION.txt)"
       echo "##vso[task.prependpath]$CONDA/bin"
       AMDAPPSDK_PATH=$BUILD_SOURCESDIRECTORY/AMDAPPSDK
@@ -97,9 +94,6 @@
 ###########################################
   variables:
     COMPILER: clang
-=======
-    SETUP_CONDA: 'false'
->>>>>>> be1202d5
   pool:
     vmImage: 'ubuntu-latest'
   strategy:
@@ -131,7 +125,6 @@
   steps:
   - script: |
       echo "##vso[task.setvariable variable=BUILD_DIRECTORY]$BUILD_SOURCESDIRECTORY"
-      echo "##vso[task.setvariable variable=SETUP_CONDA]false"
       echo "##vso[task.setvariable variable=OS_NAME]linux"
       echo "##vso[task.setvariable variable=LGB_VER]$(head -n 1 VERSION.txt)"
       echo "##vso[task.prependpath]$CONDA/bin"
@@ -223,7 +216,6 @@
   - script: |
       echo "##vso[task.setvariable variable=BUILD_DIRECTORY]$BUILD_SOURCESDIRECTORY"
       echo "##vso[task.setvariable variable=OS_NAME]macos"
-      echo "##vso[task.setvariable variable=AZURE]true"
       echo "##vso[task.setvariable variable=LGB_VER]$(head -n 1 VERSION.txt)"
       CONDA=$AGENT_HOMEDIRECTORY/miniconda
       echo "##vso[task.setvariable variable=CONDA]$CONDA"
