--- conflicted
+++ resolved
@@ -225,11 +225,7 @@
       }
       fflush(output_model_file);
   }
-<<<<<<< HEAD
-  FeatureImportance(models_.size());
-=======
   FeatureImportance(static_cast<int>(models_.size()));
->>>>>>> 2f984f3a
   fclose(output_model_file);
 }
 
@@ -379,18 +375,6 @@
 }
 
 void GBDT::FeatureImportance(const int last_iter) {
-<<<<<<< HEAD
-    size_t* feature_importances = new size_t[max_feature_idx_ + 1]{0};
-    for (int iter = 0; iter < last_iter; ++iter) {
-        for (int split_idx = 0; split_idx < models_.at(iter)->num_leaves() - 1; ++split_idx) {
-            ++feature_importances[models_.at(iter)->split_feature(split_idx)];
-        }
-    }
-    std::string ret = Common::ArrayToString(feature_importances, max_feature_idx_ + 1, ' ');
-    fprintf(output_model_file, "feature importances=%s\n", ret.c_str());
-    fflush(output_model_file);
-    delete[] feature_importances;
-=======
   std::vector<size_t> feature_importances(max_feature_idx_ + 1, 0);
     for (int iter = 0; iter < last_iter; ++iter) {
         for (int split_idx = 0; split_idx < models_[iter]->num_leaves() - 1; ++split_idx) {
@@ -415,7 +399,6 @@
         std::to_string(pairs[i].first).c_str());
     }
     fflush(output_model_file);
->>>>>>> 2f984f3a
 }
 
 double GBDT::PredictRaw(const double* value) const {
