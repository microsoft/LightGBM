--- conflicted
+++ resolved
@@ -233,15 +233,6 @@
           PYTHON_VERSION: '3.10'
         bdist:
           TASK: bdist
-<<<<<<< HEAD
-        cpp_tests:
-          TASK: cpp-tests
-          METHOD: with-sanitizers
-          SANITIZERS: "address;undefined"
-=======
-        swig:
-          TASK: swig
->>>>>>> a8baffa6
     steps:
       - script: |
           echo "##vso[task.setvariable variable=BUILD_DIRECTORY]$BUILD_SOURCESDIRECTORY"
@@ -289,13 +280,6 @@
           PYTHON_VERSION: '3.10'
         bdist:
           TASK: bdist
-<<<<<<< HEAD
-        cpp_tests:
-          TASK: cpp-tests
-=======
-        swig:
-          TASK: swig
->>>>>>> a8baffa6
     steps:
       - powershell: |
           Write-Host "##vso[task.prependpath]$env:CONDA\Scripts"
