#ifndef LIGHTGBM_TREE_H_
#define LIGHTGBM_TREE_H_

#include <LightGBM/meta.h>
#include <LightGBM/feature.h>
#include <LightGBM/dataset.h>

#include <string>
#include <vector>
#include <memory>

namespace LightGBM {


/*!
* \brief Tree model
*/
class Tree {
public:
  /*!
  * \brief Constructor
  * \param max_leaves The number of max leaves
  */
  explicit Tree(int max_leaves);

  /*!
  * \brief Construtor, from a string
  * \param str Model string
  */
  explicit Tree(const std::string& str);

  ~Tree();

  /*!
  * \brief Performing a split on tree leaves.
  * \param leaf Index of leaf to be split
  * \param feature Index of feature; the converted index after removing useless features
  * \param bin_type type of this feature, numerical or categorical
  * \param threshold Threshold(bin) of split
  * \param real_feature Index of feature, the original index on data
  * \param threshold_double Threshold on feature value
  * \param left_value Model Left child output
  * \param right_value Model Right child output
  * \param left_cnt Count of left child
  * \param right_cnt Count of right child
  * \param gain Split gain
  * \return The index of new leaf.
  */
  int Split(int leaf, int feature, BinType bin_type, unsigned int threshold, int real_feature,
    double threshold_double, double left_value,
    double right_value, data_size_t left_cnt, data_size_t right_cnt, double gain);

  /*! \brief Get the output of one leave */
  inline double LeafOutput(int leaf) const { return leaf_value_[leaf]; }

  /*!
  * \brief Adding prediction value of this tree model to scores
  * \param data The dataset
  * \param num_data Number of total data
  * \param score Will add prediction to score
  */
  void AddPredictionToScore(const Dataset* data, data_size_t num_data,
                                                       score_t* score) const;

  /*!
  * \brief Adding prediction value of this tree model to scorese
  * \param data The dataset
  * \param used_data_indices Indices of used data
  * \param num_data Number of total data
  * \param score Will add prediction to score
  */
  void AddPredictionToScore(const Dataset* data,
                            const data_size_t* used_data_indices,
                            data_size_t num_data, score_t* score) const;

  /*!
  * \brief Prediction on one record 
  * \param feature_values Feature value of this record
  * \return Prediction result
  */
  inline double Predict(const double* feature_values) const;
  inline int PredictLeafIndex(const double* feature_values) const;

  /*! \brief Get Number of leaves*/
  inline int num_leaves() const { return num_leaves_; }

  /*! \brief Get depth of specific leaf*/
  inline int leaf_depth(int leaf_idx) const { return leaf_depth_[leaf_idx]; }

  /*! \brief Get feature of specific split*/
  inline int split_feature_real(int split_idx) const { return split_feature_real_[split_idx]; }

  /*!
  * \brief Shrinkage for the tree's output
  *        shrinkage rate (a.k.a learning rate) is used to tune the traning process
  * \param rate The factor of shrinkage
  */
  inline void Shrinkage(double rate) {
    for (int i = 0; i < num_leaves_; ++i) {
      leaf_value_[i] = leaf_value_[i] * rate;
    }
  }

  /*! \brief Serialize this object to string*/
  std::string ToString();

  /*! \brief Serialize this object to json*/
  std::string ToJSON();

private:
  /*!
  * \brief Find leaf index of which record belongs by data
  * \param data The dataset
  * \param data_idx Index of record
  * \return Leaf index
  */
  inline int GetLeaf(const std::vector<std::unique_ptr<BinIterator>>& iterators,
                                           data_size_t data_idx) const;

  /*!
  * \brief Find leaf index of which record belongs by features
  * \param feature_values Feature value of this record
  * \return Leaf index
  */
  inline int GetLeaf(const double* feature_values) const;

  /*! \brief Serialize one node to json*/
  inline std::string NodeToJSON(int index);

  /*! \brief Number of max leaves*/
  int max_leaves_;
  /*! \brief Number of current levas*/
  int num_leaves_;
  // following values used for non-leaf node
  /*! \brief A non-leaf node's left child */
  std::vector<int> left_child_;
  /*! \brief A non-leaf node's right child */
  std::vector<int> right_child_;
  /*! \brief A non-leaf node's split feature */
  std::vector<int> split_feature_;
  /*! \brief A non-leaf node's split feature, the original index */
  std::vector<int> split_feature_real_;
  /*! \brief A non-leaf node's split threshold in bin */
  std::vector<unsigned int> threshold_in_bin_;
  /*! \brief A non-leaf node's split threshold in feature value */
  std::vector<double> threshold_;
  /*! \brief Decision type, 0 for '<=' 1(numerical feature) for 'is'(categorical feature) */
  std::vector<int8_t> decision_type_;
  /*! \brief A non-leaf node's split gain */
  std::vector<double> split_gain_;
  /*! \brief Output of internal nodes(save internal output for per inference feature importance calc) */
  std::vector<double> internal_value_;
  // used for leaf node
  /*! \brief The parent of leaf */
  std::vector<int> leaf_parent_;
  /*! \brief Output of leaves */
  std::vector<double> leaf_value_;
<<<<<<< HEAD
  /*! \brief DataCount of leaves */
  std::vector<data_size_t> leaf_count_;
  /*! \brief Output of internal nodes(save internal output for per inference feature importance calc) */
  std::vector<double> internal_value_;
  /*! \brief DataCount of internal nodes */
  std::vector<data_size_t> internal_count_;
=======
>>>>>>> 9f4849b3
  /*! \brief Depth for leaves */
  std::vector<int> leaf_depth_;
};


inline double Tree::Predict(const double* feature_values) const {
  int leaf = GetLeaf(feature_values);
  return LeafOutput(leaf);
}

inline int Tree::PredictLeafIndex(const double* feature_values) const {
  int leaf = GetLeaf(feature_values);
  return leaf;
}

inline int Tree::GetLeaf(const std::vector<std::unique_ptr<BinIterator>>& iterators,
                                       data_size_t data_idx) const {
  int node = 0;
  while (node >= 0) {
    // Todo: maybe use function pointer to avoid if..else
    if (decision_type_[node] == 0) {
      if (iterators[split_feature_[node]]->Get(data_idx) <= threshold_in_bin_[node]) {
        node = left_child_[node];
      } else {
        node = right_child_[node];
      }
    } else {
      if (iterators[split_feature_[node]]->Get(data_idx) == threshold_in_bin_[node]) {
        node = left_child_[node];
      } else {
        node = right_child_[node];
      }
    }
  }
  return ~node;
}

inline int Tree::GetLeaf(const double* feature_values) const {
  int node = 0;
  while (node >= 0) {
    if (decision_type_[node] == 0) {
      if (feature_values[split_feature_real_[node]] <= threshold_[node]) {
        node = left_child_[node];
      } else {
        node = right_child_[node];
      }
    } else {
      if (static_cast<int>(feature_values[split_feature_real_[node]])
          == static_cast<int>(threshold_[node])) {
        node = left_child_[node];
      } else {
        node = right_child_[node];
      }
    }
  }
  return ~node;
}

}  // namespace LightGBM

#endif   // LightGBM_TREE_H_<|MERGE_RESOLUTION|>--- conflicted
+++ resolved
@@ -148,22 +148,17 @@
   std::vector<int8_t> decision_type_;
   /*! \brief A non-leaf node's split gain */
   std::vector<double> split_gain_;
-  /*! \brief Output of internal nodes(save internal output for per inference feature importance calc) */
-  std::vector<double> internal_value_;
   // used for leaf node
   /*! \brief The parent of leaf */
   std::vector<int> leaf_parent_;
   /*! \brief Output of leaves */
   std::vector<double> leaf_value_;
-<<<<<<< HEAD
   /*! \brief DataCount of leaves */
   std::vector<data_size_t> leaf_count_;
   /*! \brief Output of internal nodes(save internal output for per inference feature importance calc) */
   std::vector<double> internal_value_;
   /*! \brief DataCount of internal nodes */
   std::vector<data_size_t> internal_count_;
-=======
->>>>>>> 9f4849b3
   /*! \brief Depth for leaves */
   std::vector<int> leaf_depth_;
 };
