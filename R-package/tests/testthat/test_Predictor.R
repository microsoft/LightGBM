library(Matrix)

VERBOSITY <- as.integer(
  Sys.getenv("LIGHTGBM_TEST_VERBOSITY", "-1")
)

TOLERANCE <- 1e-6

library(Matrix)

test_that("Predictor$finalize() should not fail", {
    X <- as.matrix(as.integer(iris[, "Species"]), ncol = 1L)
    y <- iris[["Sepal.Length"]]
    dtrain <- lgb.Dataset(X, label = y)
    bst <- lgb.train(
        data = dtrain
        , params = list(
            objective = "regression"
        )
        , verbose = VERBOSITY
        , nrounds = 3L
    )
    model_file <- tempfile(fileext = ".model")
    bst$save_model(filename = model_file)
    predictor <- Predictor$new(modelfile = model_file)

    expect_true(lgb.is.Predictor(predictor))

    expect_false(lgb.is.null.handle(predictor$.__enclos_env__$private$handle))

    predictor$finalize()
    expect_true(lgb.is.null.handle(predictor$.__enclos_env__$private$handle))

    # calling finalize() a second time shouldn't cause any issues
    predictor$finalize()
    expect_true(lgb.is.null.handle(predictor$.__enclos_env__$private$handle))
})

test_that("predictions do not fail for integer input", {
    X <- as.matrix(as.integer(iris[, "Species"]), ncol = 1L)
    y <- iris[["Sepal.Length"]]
    dtrain <- lgb.Dataset(X, label = y)
    fit <- lgb.train(
        data = dtrain
        , params = list(
            objective = "regression"
        )
        , verbose = VERBOSITY
        , nrounds = 3L
    )
    X_double <- X[c(1L, 51L, 101L), , drop = FALSE]
    X_integer <- X_double
    storage.mode(X_double) <- "double"
    pred_integer <- predict(fit, X_integer)
    pred_double <- predict(fit, X_double)
    expect_equal(pred_integer, pred_double)
})

test_that("start_iteration works correctly", {
    set.seed(708L)
    data(agaricus.train, package = "lightgbm")
    data(agaricus.test, package = "lightgbm")
    train <- agaricus.train
    test <- agaricus.test
    dtrain <- lgb.Dataset(
        agaricus.train$data
        , label = agaricus.train$label
    )
    dtest <- lgb.Dataset.create.valid(
        dtrain
        , agaricus.test$data
        , label = agaricus.test$label
    )
    bst <- lightgbm(
        data = as.matrix(train$data)
        , label = train$label
        , params = list(
            num_leaves = 4L
            , learning_rate = 0.6
            , objective = "binary"
            , verbosity = VERBOSITY
        )
        , nrounds = 50L
        , valids = list("test" = dtest)
        , early_stopping_rounds = 2L
    )
    expect_true(lgb.is.Booster(bst))
    pred1 <- predict(bst, newdata = test$data, rawscore = TRUE)
    pred_contrib1 <- predict(bst, test$data, predcontrib = TRUE)
    pred2 <- rep(0.0, length(pred1))
    pred_contrib2 <- rep(0.0, length(pred2))
    step <- 11L
    end_iter <- 49L
    if (bst$best_iter != -1L) {
        end_iter <- bst$best_iter - 1L
    }
    start_iters <- seq(0L, end_iter, by = step)
    for (start_iter in start_iters) {
        n_iter <- min(c(end_iter - start_iter + 1L, step))
        inc_pred <- predict(bst, test$data
            , start_iteration = start_iter
            , num_iteration = n_iter
            , rawscore = TRUE
        )
        inc_pred_contrib <- bst$predict(test$data
            , start_iteration = start_iter
            , num_iteration = n_iter
            , predcontrib = TRUE
        )
        pred2 <- pred2 + inc_pred
        pred_contrib2 <- pred_contrib2 + inc_pred_contrib
    }
    expect_equal(pred2, pred1)
    expect_equal(pred_contrib2, pred_contrib1)

    pred_leaf1 <- predict(bst, test$data, predleaf = TRUE)
    pred_leaf2 <- predict(bst, test$data, start_iteration = 0L, num_iteration = end_iter + 1L, predleaf = TRUE)
    expect_equal(pred_leaf1, pred_leaf2)
})

<<<<<<< HEAD
test_that("Feature contributions from sparse inputs produce sparse outputs", {
    data(mtcars)
    X <- as.matrix(mtcars[, -1L])
    y <- as.numeric(mtcars[, 1L])
    dtrain <- lgb.Dataset(X, label = y, params = list(max_bins = 5L))
    bst <- lgb.train(
      data = dtrain
      , obj = "regression"
      , nrounds = 5L
      , verbose = VERBOSITY
      , params = list(min_data_in_leaf = 5L)
    )

    pred_dense <- predict(bst, X, predcontrib = TRUE)

    Xcsc <- as(X, "CsparseMatrix")
    pred_csc <- predict(bst, Xcsc, predcontrib = TRUE)
    expect_s4_class(pred_csc, "dgCMatrix")
    expect_equal(unname(pred_dense), unname(as.matrix(pred_csc)))

    Xcsr <- as(X, "RsparseMatrix")
    pred_csr <- predict(bst, Xcsr, predcontrib = TRUE)
    expect_s4_class(pred_csr, "dgRMatrix")
    expect_equal(as(pred_csr, "CsparseMatrix"), pred_csc)

    Xspv <- as(X[1L, , drop = FALSE], "sparseVector")
    pred_spv <- predict(bst, Xspv, predcontrib = TRUE)
    expect_s4_class(pred_spv, "dsparseVector")
    expect_equal(Matrix::t(as(pred_spv, "CsparseMatrix")), unname(pred_csc[1L, , drop = FALSE]))
=======
test_that("predict() params should override keyword argument for raw-score predictions", {
  data(agaricus.train, package = "lightgbm")
  X <- agaricus.train$data
  y <- agaricus.train$label
  bst <- lgb.train(
    data = lgb.Dataset(
      data = X
      , label = y
      , params = list(
        data_seed = 708L
        , min_data_in_bin = 5L
      )
    )
    , params = list(
      objective = "binary"
      , min_data_in_leaf = 1L
      , seed = 708L
    )
    , nrounds = 10L
    , verbose = VERBOSITY
  )

  # check that the predictions from predict.lgb.Booster() really look like raw score predictions
  preds_prob <- predict(bst, X)
  preds_raw_s3_keyword <- predict(bst, X, rawscore = TRUE)
  preds_prob_from_raw <- 1.0 / (1.0 + exp(-preds_raw_s3_keyword))
  expect_equal(preds_prob, preds_prob_from_raw, tolerance = TOLERANCE)
  accuracy <- sum(as.integer(preds_prob_from_raw > 0.5) == y) / length(y)
  expect_equal(accuracy, 1.0)

  # should get the same results from Booster$predict() method
  preds_raw_r6_keyword <- bst$predict(X, rawscore = TRUE)
  expect_equal(preds_raw_s3_keyword, preds_raw_r6_keyword)

  # using a parameter alias of predict_raw_score should result in raw scores being returned
  aliases <- .PARAMETER_ALIASES()[["predict_raw_score"]]
  expect_true(length(aliases) > 1L)
  for (rawscore_alias in aliases) {
    params <- as.list(
      stats::setNames(
        object = TRUE
        , nm = rawscore_alias
      )
    )
    preds_raw_s3_param <- predict(bst, X, params = params)
    preds_raw_r6_param <- bst$predict(X, params = params)
    expect_equal(preds_raw_s3_keyword, preds_raw_s3_param)
    expect_equal(preds_raw_s3_keyword, preds_raw_r6_param)
  }
})

test_that("predict() params should override keyword argument for leaf-index predictions", {
  data(mtcars)
  X <- as.matrix(mtcars[, which(names(mtcars) != "mpg")])
  y <- as.numeric(mtcars[, "mpg"])
  bst <- lgb.train(
    data = lgb.Dataset(
      data = X
      , label = y
      , params = list(
        min_data_in_bin = 1L
        , data_seed = 708L
      )
    )
    , params = list(
      objective = "regression"
      , min_data_in_leaf = 1L
      , seed = 708L
    )
    , nrounds = 10L
    , verbose = VERBOSITY
  )

  # check that predictions really look like leaf index predictions
  preds_leaf_s3_keyword <- predict(bst, X, predleaf = TRUE)
  expect_true(is.matrix(preds_leaf_s3_keyword))
  expect_equal(dim(preds_leaf_s3_keyword), c(nrow(X), bst$current_iter()))
  expect_true(min(preds_leaf_s3_keyword) >= 0L)
  trees_dt <- lgb.model.dt.tree(bst)
  max_leaf_by_tree_from_dt <- trees_dt[, .(idx = max(leaf_index, na.rm = TRUE)), by = tree_index]$idx
  max_leaf_by_tree_from_preds <- apply(preds_leaf_s3_keyword, 2L, max, na.rm = TRUE)
  expect_equal(max_leaf_by_tree_from_dt, max_leaf_by_tree_from_preds)

  # should get the same results from Booster$predict() method
  preds_leaf_r6_keyword <- bst$predict(X, predleaf = TRUE)
  expect_equal(preds_leaf_s3_keyword, preds_leaf_r6_keyword)

  # using a parameter alias of predict_leaf_index should result in leaf indices being returned
  aliases <- .PARAMETER_ALIASES()[["predict_leaf_index"]]
  expect_true(length(aliases) > 1L)
  for (predleaf_alias in aliases) {
    params <- as.list(
      stats::setNames(
        object = TRUE
        , nm = predleaf_alias
      )
    )
    preds_leaf_s3_param <- predict(bst, X, params = params)
    preds_leaf_r6_param <- bst$predict(X, params = params)
    expect_equal(preds_leaf_s3_keyword, preds_leaf_s3_param)
    expect_equal(preds_leaf_s3_keyword, preds_leaf_r6_param)
  }
})

test_that("predict() params should override keyword argument for feature contributions", {
  data(mtcars)
  X <- as.matrix(mtcars[, which(names(mtcars) != "mpg")])
  y <- as.numeric(mtcars[, "mpg"])
  bst <- lgb.train(
    data = lgb.Dataset(
      data = X
      , label = y
      , params = list(
        min_data_in_bin = 1L
        , data_seed = 708L
      )
    )
    , params = list(
      objective = "regression"
      , min_data_in_leaf = 1L
      , seed = 708L
    )
    , nrounds = 10L
    , verbose = VERBOSITY
  )

  # check that predictions really look like feature contributions
  preds_contrib_s3_keyword <- predict(bst, X, predcontrib = TRUE)
  num_features <- ncol(X)
  shap_base_value <- unname(preds_contrib_s3_keyword[, ncol(preds_contrib_s3_keyword)])
  expect_true(is.matrix(preds_contrib_s3_keyword))
  expect_equal(dim(preds_contrib_s3_keyword), c(nrow(X), num_features + 1L))
  expect_equal(length(unique(shap_base_value)), 1L)
  expect_equal(mean(y), shap_base_value[1L])
  expect_equal(predict(bst, X), rowSums(preds_contrib_s3_keyword))

  # should get the same results from Booster$predict() method
  preds_contrib_r6_keyword <- bst$predict(X, predcontrib = TRUE)
  expect_equal(preds_contrib_s3_keyword, preds_contrib_r6_keyword)

  # using a parameter alias of predict_contrib should result in feature contributions being returned
  aliases <- .PARAMETER_ALIASES()[["predict_contrib"]]
  expect_true(length(aliases) > 1L)
  for (predcontrib_alias in aliases) {
    params <- as.list(
      stats::setNames(
        object = TRUE
        , nm = predcontrib_alias
      )
    )
    preds_contrib_s3_param <- predict(bst, X, params = params)
    preds_contrib_r6_param <- bst$predict(X, params = params)
    expect_equal(preds_contrib_s3_keyword, preds_contrib_s3_param)
    expect_equal(preds_contrib_s3_keyword, preds_contrib_r6_param)
  }
>>>>>>> 00182067
})

.expect_has_row_names <- function(pred, X) {
    if (is.vector(pred)) {
        rnames <- names(pred)
    } else {
        rnames <- row.names(pred)
    }
    expect_false(is.null(rnames))
    expect_true(is.vector(rnames))
    expect_true(length(rnames) > 0L)
    expect_equal(row.names(X), rnames)
}

.expect_doesnt_have_row_names <- function(pred) {
    if (is.vector(pred)) {
        expect_null(names(pred))
    } else {
        expect_null(row.names(pred))
    }
}

.check_all_row_name_expectations <- function(bst, X) {

    # dense matrix with row names
    pred <- predict(bst, X)
    .expect_has_row_names(pred, X)
    pred <- predict(bst, X, rawscore = TRUE)
    .expect_has_row_names(pred, X)
    pred <- predict(bst, X, predleaf = TRUE)
    .expect_has_row_names(pred, X)
    pred <- predict(bst, X, predcontrib = TRUE)
    .expect_has_row_names(pred, X)

    # dense matrix without row names
    Xcopy <- X
    row.names(Xcopy) <- NULL
    pred <- predict(bst, Xcopy)
    .expect_doesnt_have_row_names(pred)

    # sparse matrix with row names
    Xcsc <- as(X, "CsparseMatrix")
    pred <- predict(bst, Xcsc)
    .expect_has_row_names(pred, Xcsc)
    pred <- predict(bst, Xcsc, rawscore = TRUE)
    .expect_has_row_names(pred, Xcsc)
    pred <- predict(bst, Xcsc, predleaf = TRUE)
    .expect_has_row_names(pred, Xcsc)
    pred <- predict(bst, Xcsc, predcontrib = TRUE)
    .expect_has_row_names(pred, Xcsc)
    pred <- predict(bst, as(Xcsc, "RsparseMatrix"), predcontrib = TRUE)
    .expect_has_row_names(pred, Xcsc)

    # sparse matrix without row names
    Xcopy <- Xcsc
    row.names(Xcopy) <- NULL
    pred <- predict(bst, Xcopy)
    .expect_doesnt_have_row_names(pred)
}

test_that("predict() keeps row names from data (regression)", {
    data("mtcars")
    X <- as.matrix(mtcars[, -1L])
    y <- as.numeric(mtcars[, 1L])
    dtrain <- lgb.Dataset(
      X
      , label = y
      , params = list(
        max_bins = 5L
        , min_data_in_bin = 1L
      )
    )
    bst <- lgb.train(
        data = dtrain
        , obj = "regression"
        , nrounds = 5L
        , verbose = VERBOSITY
        , params = list(min_data_in_leaf = 1L)
    )
    .check_all_row_name_expectations(bst, X)
})

test_that("predict() keeps row names from data (binary classification)", {
    data(agaricus.train, package = "lightgbm")
    X <- as.matrix(agaricus.train$data)
    y <- agaricus.train$label
    row.names(X) <- paste("rname", seq(1L, nrow(X)), sep = "")
    dtrain <- lgb.Dataset(X, label = y, params = list(max_bins = 5L))
    bst <- lgb.train(
        data = dtrain
        , obj = "binary"
        , nrounds = 5L
        , verbose = VERBOSITY
    )
    .check_all_row_name_expectations(bst, X)
})

test_that("predict() keeps row names from data (multi-class classification)", {
    data(iris)
    y <- as.numeric(iris$Species) - 1.0
    X <- as.matrix(iris[, names(iris) != "Species"])
    row.names(X) <- paste("rname", seq(1L, nrow(X)), sep = "")
    dtrain <- lgb.Dataset(X, label = y, params = list(max_bins = 5L))
    bst <- lgb.train(
        data = dtrain
        , obj = "multiclass"
        , params = list(num_class = 3L)
        , nrounds = 5L
        , verbose = VERBOSITY
    )
    .check_all_row_name_expectations(bst, X)
})

test_that("predictions for regression and binary classification are returned as vectors", {
    data(mtcars)
    X <- as.matrix(mtcars[, -1L])
    y <- as.numeric(mtcars[, 1L])
    dtrain <- lgb.Dataset(
      X
      , label = y
      , params = list(
        max_bins = 5L
        , min_data_in_bin = 1L
      )
    )
    model <- lgb.train(
      data = dtrain
      , obj = "regression"
      , nrounds = 5L
      , verbose = VERBOSITY
      , params = list(min_data_in_leaf = 1L)
    )
    pred <- predict(model, X)
    expect_true(is.vector(pred))
    expect_equal(length(pred), nrow(X))
    pred <- predict(model, X, rawscore = TRUE)
    expect_true(is.vector(pred))
    expect_equal(length(pred), nrow(X))

    data(agaricus.train, package = "lightgbm")
    X <- agaricus.train$data
    y <- agaricus.train$label
    dtrain <- lgb.Dataset(X, label = y)
    model <- lgb.train(
      data = dtrain
      , obj = "binary"
      , nrounds = 5L
      , verbose = VERBOSITY
    )
    pred <- predict(model, X)
    expect_true(is.vector(pred))
    expect_equal(length(pred), nrow(X))
    pred <- predict(model, X, rawscore = TRUE)
    expect_true(is.vector(pred))
    expect_equal(length(pred), nrow(X))
})

test_that("predictions for multiclass classification are returned as matrix", {
    data(iris)
    X <- as.matrix(iris[, -5L])
    y <- as.numeric(iris$Species) - 1.0
    dtrain <- lgb.Dataset(X, label = y)
    model <- lgb.train(
      data = dtrain
      , obj = "multiclass"
      , nrounds = 5L
      , verbose = VERBOSITY
      , params = list(num_class = 3L)
    )
    pred <- predict(model, X)
    expect_true(is.matrix(pred))
    expect_equal(nrow(pred), nrow(X))
    expect_equal(ncol(pred), 3L)
    pred <- predict(model, X, rawscore = TRUE)
    expect_true(is.matrix(pred))
    expect_equal(nrow(pred), nrow(X))
    expect_equal(ncol(pred), 3L)
})<|MERGE_RESOLUTION|>--- conflicted
+++ resolved
@@ -118,7 +118,6 @@
     expect_equal(pred_leaf1, pred_leaf2)
 })
 
-<<<<<<< HEAD
 test_that("Feature contributions from sparse inputs produce sparse outputs", {
     data(mtcars)
     X <- as.matrix(mtcars[, -1L])
@@ -148,7 +147,8 @@
     pred_spv <- predict(bst, Xspv, predcontrib = TRUE)
     expect_s4_class(pred_spv, "dsparseVector")
     expect_equal(Matrix::t(as(pred_spv, "CsparseMatrix")), unname(pred_csc[1L, , drop = FALSE]))
-=======
+})
+
 test_that("predict() params should override keyword argument for raw-score predictions", {
   data(agaricus.train, package = "lightgbm")
   X <- agaricus.train$data
@@ -304,7 +304,6 @@
     expect_equal(preds_contrib_s3_keyword, preds_contrib_s3_param)
     expect_equal(preds_contrib_s3_keyword, preds_contrib_r6_param)
   }
->>>>>>> 00182067
 })
 
 .expect_has_row_names <- function(pred, X) {
