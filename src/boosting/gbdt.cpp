/*!
 * Copyright (c) 2016 Microsoft Corporation. All rights reserved.
 * Licensed under the MIT License. See LICENSE file in the project root for license information.
 */
#include "gbdt.h"

#include <LightGBM/metric.h>
#include <LightGBM/network.h>
#include <LightGBM/objective_function.h>
#include <LightGBM/prediction_early_stop.h>
#include <LightGBM/utils/common.h>
#include <LightGBM/utils/openmp_wrapper.h>
#include <LightGBM/sample_strategy.h>

#include <chrono>
#include <ctime>
#include <sstream>

namespace LightGBM {

Common::Timer global_timer;

int LGBM_config_::current_device = lgbm_device_cpu;
int LGBM_config_::current_learner = use_cpu_learner;

GBDT::GBDT()
    : iter_(0),
      train_data_(nullptr),
      config_(nullptr),
      objective_function_(nullptr),
      early_stopping_round_(0),
      es_first_metric_only_(false),
      max_feature_idx_(0),
      num_tree_per_iteration_(1),
      num_class_(1),
      num_iteration_for_pred_(0),
      shrinkage_rate_(0.1f),
      num_init_iteration_(0) {
  average_output_ = false;
  tree_learner_ = nullptr;
  linear_tree_ = false;
<<<<<<< HEAD
  data_sample_strategy_.reset(nullptr);
=======
>>>>>>> be7f3213
  gradients_pointer_ = nullptr;
  hessians_pointer_ = nullptr;
  boosting_on_gpu_ = false;
}

GBDT::~GBDT() {
}

void GBDT::Init(const Config* config, const Dataset* train_data, const ObjectiveFunction* objective_function,
                const std::vector<const Metric*>& training_metrics) {
  CHECK_NOTNULL(train_data);
  train_data_ = train_data;
  if (!config->monotone_constraints.empty()) {
    CHECK_EQ(static_cast<size_t>(train_data_->num_total_features()), config->monotone_constraints.size());
  }
  if (!config->feature_contri.empty()) {
    CHECK_EQ(static_cast<size_t>(train_data_->num_total_features()), config->feature_contri.size());
  }
  iter_ = 0;
  num_iteration_for_pred_ = 0;
  max_feature_idx_ = 0;
  num_class_ = config->num_class;
  config_ = std::unique_ptr<Config>(new Config(*config));
  early_stopping_round_ = config_->early_stopping_round;
  es_first_metric_only_ = config_->first_metric_only;
  shrinkage_rate_ = config_->learning_rate;

  if (config_->device_type == std::string("cuda") || config_->device_type == std::string("cuda_exp")) {
    LGBM_config_::current_learner = use_cuda_learner;
    #ifdef USE_CUDA_EXP
    if (config_->device_type == std::string("cuda_exp")) {
      const int gpu_device_id = config_->gpu_device_id >= 0 ? config_->gpu_device_id : 0;
      CUDASUCCESS_OR_FATAL(cudaSetDevice(gpu_device_id));
    }
    #endif  // USE_CUDA_EXP
  }

  // load forced_splits file
  if (!config->forcedsplits_filename.empty()) {
    std::ifstream forced_splits_file(config->forcedsplits_filename.c_str());
    std::stringstream buffer;
    buffer << forced_splits_file.rdbuf();
    std::string err;
    forced_splits_json_ = Json::parse(buffer.str(), &err);
  }

  objective_function_ = objective_function;
  num_tree_per_iteration_ = num_class_;
  if (objective_function_ != nullptr) {
    num_tree_per_iteration_ = objective_function_->NumModelPerIteration();
    if (objective_function_->IsRenewTreeOutput() && !config->monotone_constraints.empty()) {
      Log::Fatal("Cannot use ``monotone_constraints`` in %s objective, please disable it.", objective_function_->GetName());
    }
  }

  data_sample_strategy_.reset(SampleStrategy::CreateSampleStrategy(config_.get(), train_data_, objective_function_, num_tree_per_iteration_));
  is_constant_hessian_ = GetIsConstHessian(objective_function);

<<<<<<< HEAD
  boosting_on_gpu_ = objective_function_ != nullptr && objective_function_->IsCUDAObjective() &&
                               !data_sample_strategy_->IsHessianChange();  // for sample strategy with Hessian change, fall back to boosting on CPU
=======
  boosting_on_gpu_ = objective_function_ != nullptr && objective_function_->IsCUDAObjective();
>>>>>>> be7f3213
  tree_learner_ = std::unique_ptr<TreeLearner>(TreeLearner::CreateTreeLearner(config_->tree_learner, config_->device_type,
                                                                              config_.get(), boosting_on_gpu_));

  // init tree learner
  tree_learner_->Init(train_data_, is_constant_hessian_);
  tree_learner_->SetForcedSplit(&forced_splits_json_);

  // push training metrics
  training_metrics_.clear();
  for (const auto& metric : training_metrics) {
    training_metrics_.push_back(metric);
  }
  training_metrics_.shrink_to_fit();

  #ifdef USE_CUDA_EXP
  if (config_->device_type == std::string("cuda_exp")) {
    train_score_updater_.reset(new CUDAScoreUpdater(train_data_, num_tree_per_iteration_, boosting_on_gpu_));
  } else {
  #endif  // USE_CUDA_EXP
    train_score_updater_.reset(new ScoreUpdater(train_data_, num_tree_per_iteration_));
  #ifdef USE_CUDA_EXP
  }
  #endif  // USE_CUDA_EXP

  num_data_ = train_data_->num_data();
  // create buffer for gradients and Hessians
  if (objective_function_ != nullptr) {
    const size_t total_size = static_cast<size_t>(num_data_) * num_tree_per_iteration_;
    #ifdef USE_CUDA_EXP
    if (config_->device_type == std::string("cuda_exp") && boosting_on_gpu_) {
      if (gradients_pointer_ != nullptr) {
        CHECK_NOTNULL(hessians_pointer_);
        DeallocateCUDAMemory<score_t>(&gradients_pointer_, __FILE__, __LINE__);
        DeallocateCUDAMemory<score_t>(&hessians_pointer_, __FILE__, __LINE__);
      }
      AllocateCUDAMemory<score_t>(&gradients_pointer_, total_size, __FILE__, __LINE__);
      AllocateCUDAMemory<score_t>(&hessians_pointer_, total_size, __FILE__, __LINE__);
    } else {
    #endif  // USE_CUDA_EXP
      gradients_.resize(total_size);
      hessians_.resize(total_size);
      gradients_pointer_ = gradients_.data();
      hessians_pointer_ = hessians_.data();
    #ifdef USE_CUDA_EXP
    }
    #endif  // USE_CUDA_EXP
<<<<<<< HEAD
  } else if (data_sample_strategy_->IsHessianChange()) {
=======
  } else if (config_->boosting == std::string("goss")) {
>>>>>>> be7f3213
    const size_t total_size = static_cast<size_t>(num_data_) * num_tree_per_iteration_;
    gradients_.resize(total_size);
    hessians_.resize(total_size);
    gradients_pointer_ = gradients_.data();
    hessians_pointer_ = hessians_.data();
  }

  // get max feature index
  max_feature_idx_ = train_data_->num_total_features() - 1;
  // get label index
  label_idx_ = train_data_->label_idx();
  // get feature names
  feature_names_ = train_data_->feature_names();
  feature_infos_ = train_data_->feature_infos();
  monotone_constraints_ = config->monotone_constraints;
  // get parser config file content
  parser_config_str_ = train_data_->parser_config_str();

  // if need bagging, create buffer
  data_sample_strategy_->ResetSampleConfig(config_.get(), true);

  class_need_train_ = std::vector<bool>(num_tree_per_iteration_, true);
  if (objective_function_ != nullptr && objective_function_->SkipEmptyClass()) {
    CHECK_EQ(num_tree_per_iteration_, num_class_);
    for (int i = 0; i < num_class_; ++i) {
      class_need_train_[i] = objective_function_->ClassNeedTrain(i);
    }
  }

  if (config_->linear_tree) {
    linear_tree_ = true;
  }
}

void GBDT::AddValidDataset(const Dataset* valid_data,
                           const std::vector<const Metric*>& valid_metrics) {
  if (!train_data_->CheckAlign(*valid_data)) {
    Log::Fatal("Cannot add validation data, since it has different bin mappers with training data");
  }
  // for a validation dataset, we need its score and metric
  auto new_score_updater =
    #ifdef USE_CUDA_EXP
    config_->device_type == std::string("cuda_exp") ?
    std::unique_ptr<CUDAScoreUpdater>(new CUDAScoreUpdater(valid_data, num_tree_per_iteration_,
      objective_function_ != nullptr && objective_function_->IsCUDAObjective())) :
    #endif  // USE_CUDA_EXP
    std::unique_ptr<ScoreUpdater>(new ScoreUpdater(valid_data, num_tree_per_iteration_));
  // update score
  for (int i = 0; i < iter_; ++i) {
    for (int cur_tree_id = 0; cur_tree_id < num_tree_per_iteration_; ++cur_tree_id) {
      auto curr_tree = (i + num_init_iteration_) * num_tree_per_iteration_ + cur_tree_id;
      new_score_updater->AddScore(models_[curr_tree].get(), cur_tree_id);
    }
  }
  valid_score_updater_.push_back(std::move(new_score_updater));
  valid_metrics_.emplace_back();
  for (const auto& metric : valid_metrics) {
    valid_metrics_.back().push_back(metric);
  }
  valid_metrics_.back().shrink_to_fit();

  if (early_stopping_round_ > 0) {
    auto num_metrics = valid_metrics.size();
    if (es_first_metric_only_) { num_metrics = 1; }
    best_iter_.emplace_back(num_metrics, 0);
    best_score_.emplace_back(num_metrics, kMinScore);
    best_msg_.emplace_back(num_metrics);
  }
}

void GBDT::Boosting() {
  Common::FunctionTimer fun_timer("GBDT::Boosting", global_timer);
  if (objective_function_ == nullptr) {
    Log::Fatal("No object function provided");
  }
  // objective function will calculate gradients and hessians
  int64_t num_score = 0;
  objective_function_->
    GetGradients(GetTrainingScore(&num_score), gradients_pointer_, hessians_pointer_);
}

void GBDT::Train(int snapshot_freq, const std::string& model_output_path) {
  Common::FunctionTimer fun_timer("GBDT::Train", global_timer);
  bool is_finished = false;
  auto start_time = std::chrono::steady_clock::now();
  for (int iter = 0; iter < config_->num_iterations && !is_finished; ++iter) {
    is_finished = TrainOneIter(nullptr, nullptr);
    if (!is_finished) {
      is_finished = EvalAndCheckEarlyStopping();
    }
    auto end_time = std::chrono::steady_clock::now();
    // output used time per iteration
    Log::Info("%f seconds elapsed, finished iteration %d", std::chrono::duration<double,
              std::milli>(end_time - start_time) * 1e-3, iter + 1);
    if (snapshot_freq > 0
        && (iter + 1) % snapshot_freq == 0) {
      std::string snapshot_out = model_output_path + ".snapshot_iter_" + std::to_string(iter + 1);
      SaveModelToFile(0, -1, config_->saved_feature_importance_type, snapshot_out.c_str());
    }
  }
}

void GBDT::RefitTree(const std::vector<std::vector<int>>& tree_leaf_prediction) {
  CHECK_GT(tree_leaf_prediction.size(), 0);
  CHECK_EQ(static_cast<size_t>(num_data_), tree_leaf_prediction.size());
  CHECK_EQ(static_cast<size_t>(models_.size()), tree_leaf_prediction[0].size());
  int num_iterations = static_cast<int>(models_.size() / num_tree_per_iteration_);
  std::vector<int> leaf_pred(num_data_);
  if (linear_tree_) {
    std::vector<int> max_leaves_by_thread = std::vector<int>(OMP_NUM_THREADS(), 0);
    #pragma omp parallel for schedule(static)
    for (int i = 0; i < static_cast<int>(tree_leaf_prediction.size()); ++i) {
      int tid = omp_get_thread_num();
      for (size_t j = 0; j < tree_leaf_prediction[i].size(); ++j) {
        max_leaves_by_thread[tid] = std::max(max_leaves_by_thread[tid], tree_leaf_prediction[i][j]);
      }
    }
    int max_leaves = *std::max_element(max_leaves_by_thread.begin(), max_leaves_by_thread.end());
    max_leaves += 1;
    tree_learner_->InitLinear(train_data_, max_leaves);
  }
  for (int iter = 0; iter < num_iterations; ++iter) {
    Boosting();
    for (int tree_id = 0; tree_id < num_tree_per_iteration_; ++tree_id) {
      int model_index = iter * num_tree_per_iteration_ + tree_id;
      #pragma omp parallel for schedule(static)
      for (int i = 0; i < num_data_; ++i) {
        leaf_pred[i] = tree_leaf_prediction[i][model_index];
        CHECK_LT(leaf_pred[i], models_[model_index]->num_leaves());
      }
      size_t offset = static_cast<size_t>(tree_id) * num_data_;
      auto grad = gradients_pointer_ + offset;
      auto hess = hessians_pointer_ + offset;
      auto new_tree = tree_learner_->FitByExistingTree(models_[model_index].get(), leaf_pred, grad, hess);
      train_score_updater_->AddScore(tree_learner_.get(), new_tree, tree_id);
      models_[model_index].reset(new_tree);
    }
  }
}

/* If the custom "average" is implemented it will be used in place of the label average (if enabled)
*
* An improvement to this is to have options to explicitly choose
* (i) standard average
* (ii) custom average if available
* (iii) any user defined scalar bias (e.g. using a new option "init_score" that overrides (i) and (ii) )
*
* (i) and (ii) could be selected as say "auto_init_score" = 0 or 1 etc..
*
*/
double ObtainAutomaticInitialScore(const ObjectiveFunction* fobj, int class_id) {
  double init_score = 0.0;
  if (fobj != nullptr) {
    init_score = fobj->BoostFromScore(class_id);
  }
  if (Network::num_machines() > 1) {
    init_score = Network::GlobalSyncUpByMean(init_score);
  }
  return init_score;
}

double GBDT::BoostFromAverage(int class_id, bool update_scorer) {
  Common::FunctionTimer fun_timer("GBDT::BoostFromAverage", global_timer);
  // boosting from average label; or customized "average" if implemented for the current objective
  if (models_.empty() && !train_score_updater_->has_init_score() && objective_function_ != nullptr) {
    if (config_->boost_from_average || (train_data_ != nullptr && train_data_->num_features() == 0)) {
      double init_score = ObtainAutomaticInitialScore(objective_function_, class_id);
      if (std::fabs(init_score) > kEpsilon) {
        if (update_scorer) {
          train_score_updater_->AddScore(init_score, class_id);
          for (auto& score_updater : valid_score_updater_) {
            score_updater->AddScore(init_score, class_id);
          }
        }
        Log::Info("Start training from score %lf", init_score);
        return init_score;
      }
    } else if (std::string(objective_function_->GetName()) == std::string("regression_l1")
               || std::string(objective_function_->GetName()) == std::string("quantile")
               || std::string(objective_function_->GetName()) == std::string("mape")) {
      Log::Warning("Disabling boost_from_average in %s may cause the slow convergence", objective_function_->GetName());
    }
  }
  return 0.0f;
}

bool GBDT::TrainOneIter(const score_t* gradients, const score_t* hessians) {
  Common::FunctionTimer fun_timer("GBDT::TrainOneIter", global_timer);
  std::vector<double> init_scores(num_tree_per_iteration_, 0.0);
  // boosting first
  if (gradients == nullptr || hessians == nullptr) {
    for (int cur_tree_id = 0; cur_tree_id < num_tree_per_iteration_; ++cur_tree_id) {
      init_scores[cur_tree_id] = BoostFromAverage(cur_tree_id, true);
    }
    Boosting();
    gradients = gradients_pointer_;
    hessians = hessians_pointer_;
  } else {
    // use customized objective function
    CHECK(objective_function_ == nullptr);
<<<<<<< HEAD
    if (data_sample_strategy_->IsHessianChange()) {
=======
    if (config_->boosting == std::string("goss")) {
>>>>>>> be7f3213
      // need to copy customized gradients when using GOSS
      int64_t total_size = static_cast<int64_t>(num_data_) * num_tree_per_iteration_;
      #pragma omp parallel for schedule(static)
      for (int64_t i = 0; i < total_size; ++i) {
        gradients_[i] = gradients[i];
        hessians_[i] = hessians[i];
      }
      CHECK_EQ(gradients_pointer_, gradients_.data());
      CHECK_EQ(hessians_pointer_, hessians_.data());
      gradients = gradients_pointer_;
      hessians = hessians_pointer_;
    }
  }

  // bagging logic
  data_sample_strategy_->Bagging(iter_, tree_learner_.get(), gradients_.data(), hessians_.data());
  const bool is_use_subset = data_sample_strategy_->is_use_subset();
  const data_size_t bag_data_cnt = data_sample_strategy_->bag_data_cnt();
  if (gradients != nullptr && is_use_subset && bag_data_cnt < num_data_ && !boosting_on_gpu_ && !data_sample_strategy_->IsHessianChange()) {
    // allocate gradients_ and hessians_ for copy gradients for using data subset
    int64_t total_size = static_cast<int64_t>(num_data_) * num_tree_per_iteration_;
    gradients_.resize(total_size);
    hessians_.resize(total_size);
    gradients_pointer_ = gradients_.data();
    hessians_pointer_ = hessians_.data();
  }
  const std::vector<data_size_t, Common::AlignmentAllocator<data_size_t, kAlignedSize>>& bag_data_indices = data_sample_strategy_->bag_data_indices();

  if (gradients != nullptr && is_use_subset_ && bag_data_cnt_ < num_data_ && !boosting_on_gpu_ && config_->boosting != std::string("goss")) {
    // allocate gradients_ and hessians_ for copy gradients for using data subset
    int64_t total_size = static_cast<int64_t>(num_data_) * num_tree_per_iteration_;
    gradients_.resize(total_size);
    hessians_.resize(total_size);
    gradients_pointer_ = gradients_.data();
    hessians_pointer_ = hessians_.data();
  }

  bool should_continue = false;
  for (int cur_tree_id = 0; cur_tree_id < num_tree_per_iteration_; ++cur_tree_id) {
    const size_t offset = static_cast<size_t>(cur_tree_id) * num_data_;
    std::unique_ptr<Tree> new_tree(new Tree(2, false, false));
    if (class_need_train_[cur_tree_id] && train_data_->num_features() > 0) {
      auto grad = gradients + offset;
      auto hess = hessians + offset;
      // need to copy gradients for bagging subset.
<<<<<<< HEAD
      if (is_use_subset && bag_data_cnt < num_data_ && !boosting_on_gpu_) {
        for (int i = 0; i < bag_data_cnt; ++i) {
          gradients_pointer_[offset + i] = grad[bag_data_indices[i]];
          hessians_pointer_[offset + i] = hess[bag_data_indices[i]];
=======
      if (is_use_subset_ && bag_data_cnt_ < num_data_ && !boosting_on_gpu_) {
        for (int i = 0; i < bag_data_cnt_; ++i) {
          gradients_pointer_[offset + i] = grad[bag_data_indices_[i]];
          hessians_pointer_[offset + i] = hess[bag_data_indices_[i]];
>>>>>>> be7f3213
        }
        grad = gradients_pointer_ + offset;
        hess = hessians_pointer_ + offset;
      }
      bool is_first_tree = models_.size() < static_cast<size_t>(num_tree_per_iteration_);
      new_tree.reset(tree_learner_->Train(grad, hess, is_first_tree));
    }

    if (new_tree->num_leaves() > 1) {
      should_continue = true;
      auto score_ptr = train_score_updater_->score() + offset;
      auto residual_getter = [score_ptr](const label_t* label, int i) {return static_cast<double>(label[i]) - score_ptr[i]; };
      tree_learner_->RenewTreeOutput(new_tree.get(), objective_function_, residual_getter,
                                     num_data_, bag_data_indices.data(), bag_data_cnt);
      // shrinkage by learning rate
      new_tree->Shrinkage(shrinkage_rate_);
      // update score
      UpdateScore(new_tree.get(), cur_tree_id);
      if (std::fabs(init_scores[cur_tree_id]) > kEpsilon) {
        new_tree->AddBias(init_scores[cur_tree_id]);
      }
    } else {
      // only add default score one-time
      if (models_.size() < static_cast<size_t>(num_tree_per_iteration_)) {
        if (objective_function_ != nullptr && !config_->boost_from_average && !train_score_updater_->has_init_score()) {
          init_scores[cur_tree_id] = ObtainAutomaticInitialScore(objective_function_, cur_tree_id);
          // updates scores
          train_score_updater_->AddScore(init_scores[cur_tree_id], cur_tree_id);
          for (auto& score_updater : valid_score_updater_) {
            score_updater->AddScore(init_scores[cur_tree_id], cur_tree_id);
          }
        }
        new_tree->AsConstantTree(init_scores[cur_tree_id]);
      }
    }
    // add model
    models_.push_back(std::move(new_tree));
  }

  if (!should_continue) {
    Log::Warning("Stopped training because there are no more leaves that meet the split requirements");
    if (models_.size() > static_cast<size_t>(num_tree_per_iteration_)) {
      for (int cur_tree_id = 0; cur_tree_id < num_tree_per_iteration_; ++cur_tree_id) {
        models_.pop_back();
      }
    }
    return true;
  }

  ++iter_;
  return false;
}

void GBDT::RollbackOneIter() {
  if (iter_ <= 0) { return; }
  // reset score
  for (int cur_tree_id = 0; cur_tree_id < num_tree_per_iteration_; ++cur_tree_id) {
    auto curr_tree = models_.size() - num_tree_per_iteration_ + cur_tree_id;
    models_[curr_tree]->Shrinkage(-1.0);
    train_score_updater_->AddScore(models_[curr_tree].get(), cur_tree_id);
    for (auto& score_updater : valid_score_updater_) {
      score_updater->AddScore(models_[curr_tree].get(), cur_tree_id);
    }
  }
  // remove model
  for (int cur_tree_id = 0; cur_tree_id < num_tree_per_iteration_; ++cur_tree_id) {
    models_.pop_back();
  }
  --iter_;
}

bool GBDT::EvalAndCheckEarlyStopping() {
  bool is_met_early_stopping = false;
  // print message for metric
  auto best_msg = OutputMetric(iter_);


  is_met_early_stopping = !best_msg.empty();
  if (is_met_early_stopping) {
    Log::Info("Early stopping at iteration %d, the best iteration round is %d",
              iter_, iter_ - early_stopping_round_);
    Log::Info("Output of best iteration round:\n%s", best_msg.c_str());
    // pop last early_stopping_round_ models
    for (int i = 0; i < early_stopping_round_ * num_tree_per_iteration_; ++i) {
      models_.pop_back();
    }
  }
  return is_met_early_stopping;
}

void GBDT::UpdateScore(const Tree* tree, const int cur_tree_id) {
  Common::FunctionTimer fun_timer("GBDT::UpdateScore", global_timer);
  // update training score
  if (!data_sample_strategy_->is_use_subset()) {
    train_score_updater_->AddScore(tree_learner_.get(), tree, cur_tree_id);

    const data_size_t bag_data_cnt = data_sample_strategy_->bag_data_cnt();
    // we need to predict out-of-bag scores of data for boosting
    if (num_data_ - bag_data_cnt > 0) {
      #ifdef USE_CUDA_EXP
      if (config_->device_type == std::string("cuda_exp")) {
        train_score_updater_->AddScore(tree, data_sample_strategy_->cuda_bag_data_indices().RawData() + bag_data_cnt, num_data_ - bag_data_cnt, cur_tree_id);
      } else {
      #endif  // USE_CUDA_EXP
        train_score_updater_->AddScore(tree, data_sample_strategy_->bag_data_indices().data() + bag_data_cnt, num_data_ - bag_data_cnt, cur_tree_id);
      #ifdef USE_CUDA_EXP
      }
      #endif  // USE_CUDA_EXP
    }

  } else {
    train_score_updater_->AddScore(tree, cur_tree_id);
  }


  // update validation score
  for (auto& score_updater : valid_score_updater_) {
    score_updater->AddScore(tree, cur_tree_id);
  }
}

std::vector<double> GBDT::EvalOneMetric(const Metric* metric, const double* score) const {
  #ifdef USE_CUDA_EXP
  const bool evaluation_on_cuda = metric->IsCUDAMetric();
  if ((boosting_on_gpu_ && evaluation_on_cuda) || (!boosting_on_gpu_ && !evaluation_on_cuda)) {
  #endif  // USE_CUDA_EXP
    return metric->Eval(score, objective_function_);
  #ifdef USE_CUDA_EXP
  } else if (boosting_on_gpu_ && !evaluation_on_cuda) {
    const size_t total_size = static_cast<size_t>(num_data_) * static_cast<size_t>(num_tree_per_iteration_);
    if (total_size > host_score_.size()) {
      host_score_.resize(total_size, 0.0f);
    }
    CopyFromCUDADeviceToHost<double>(host_score_.data(), score, total_size, __FILE__, __LINE__);
    return metric->Eval(host_score_.data(), objective_function_);
  } else {
    const size_t total_size = static_cast<size_t>(num_data_) * static_cast<size_t>(num_tree_per_iteration_);
    if (total_size > cuda_score_.Size()) {
      cuda_score_.Resize(total_size);
    }
    CopyFromHostToCUDADevice<double>(cuda_score_.RawData(), score, total_size, __FILE__, __LINE__);
    return metric->Eval(cuda_score_.RawData(), objective_function_);
  }
  #endif  // USE_CUDA_EXP
}

std::string GBDT::OutputMetric(int iter) {
  bool need_output = (iter % config_->metric_freq) == 0;
  std::string ret = "";
  std::stringstream msg_buf;
  std::vector<std::pair<size_t, size_t>> meet_early_stopping_pairs;
  // print training metric
  if (need_output) {
    for (auto& sub_metric : training_metrics_) {
      auto name = sub_metric->GetName();
      auto scores = EvalOneMetric(sub_metric, train_score_updater_->score());
      for (size_t k = 0; k < name.size(); ++k) {
        std::stringstream tmp_buf;
        tmp_buf << "Iteration:" << iter
          << ", training " << name[k]
          << " : " << scores[k];
        Log::Info(tmp_buf.str().c_str());
        if (early_stopping_round_ > 0) {
          msg_buf << tmp_buf.str() << '\n';
        }
      }
    }
  }
  // print validation metric
  if (need_output || early_stopping_round_ > 0) {
    for (size_t i = 0; i < valid_metrics_.size(); ++i) {
      for (size_t j = 0; j < valid_metrics_[i].size(); ++j) {
        auto test_scores = EvalOneMetric(valid_metrics_[i][j], valid_score_updater_[i]->score());
        auto name = valid_metrics_[i][j]->GetName();
        for (size_t k = 0; k < name.size(); ++k) {
          std::stringstream tmp_buf;
          tmp_buf << "Iteration:" << iter
            << ", valid_" << i + 1 << " " << name[k]
            << " : " << test_scores[k];
          if (need_output) {
            Log::Info(tmp_buf.str().c_str());
          }
          if (early_stopping_round_ > 0) {
            msg_buf << tmp_buf.str() << '\n';
          }
        }
        if (es_first_metric_only_ && j > 0) { continue; }
        if (ret.empty() && early_stopping_round_ > 0) {
          auto cur_score = valid_metrics_[i][j]->factor_to_bigger_better() * test_scores.back();
          if (cur_score > best_score_[i][j]) {
            best_score_[i][j] = cur_score;
            best_iter_[i][j] = iter;
            meet_early_stopping_pairs.emplace_back(i, j);
          } else {
            if (iter - best_iter_[i][j] >= early_stopping_round_) { ret = best_msg_[i][j]; }
          }
        }
      }
    }
  }
  for (auto& pair : meet_early_stopping_pairs) {
    best_msg_[pair.first][pair.second] = msg_buf.str();
  }
  return ret;
}

/*! \brief Get eval result */
std::vector<double> GBDT::GetEvalAt(int data_idx) const {
  CHECK(data_idx >= 0 && data_idx <= static_cast<int>(valid_score_updater_.size()));
  std::vector<double> ret;
  if (data_idx == 0) {
    for (auto& sub_metric : training_metrics_) {
      auto scores = EvalOneMetric(sub_metric, train_score_updater_->score());
      for (auto score : scores) {
        ret.push_back(score);
      }
    }
  } else {
    auto used_idx = data_idx - 1;
    for (size_t j = 0; j < valid_metrics_[used_idx].size(); ++j) {
      auto test_scores = EvalOneMetric(valid_metrics_[used_idx][j], valid_score_updater_[used_idx]->score());
      for (auto score : test_scores) {
        ret.push_back(score);
      }
    }
  }
  return ret;
}

/*! \brief Get training scores result */
const double* GBDT::GetTrainingScore(int64_t* out_len) {
  *out_len = static_cast<int64_t>(train_score_updater_->num_data()) * num_class_;
  return train_score_updater_->score();
}

void GBDT::PredictContrib(const double* features, double* output) const {
  // set zero
  const int num_features = max_feature_idx_ + 1;
  std::memset(output, 0, sizeof(double) * num_tree_per_iteration_ * (num_features + 1));
  const int end_iteration_for_pred = start_iteration_for_pred_ + num_iteration_for_pred_;
  for (int i = start_iteration_for_pred_; i < end_iteration_for_pred; ++i) {
    // predict all the trees for one iteration
    for (int k = 0; k < num_tree_per_iteration_; ++k) {
      models_[i * num_tree_per_iteration_ + k]->PredictContrib(features, num_features, output + k*(num_features + 1));
    }
  }
}

void GBDT::PredictContribByMap(const std::unordered_map<int, double>& features,
                               std::vector<std::unordered_map<int, double>>* output) const {
  const int num_features = max_feature_idx_ + 1;
  const int end_iteration_for_pred = start_iteration_for_pred_ + num_iteration_for_pred_;
  for (int i = start_iteration_for_pred_; i < end_iteration_for_pred; ++i) {
    // predict all the trees for one iteration
    for (int k = 0; k < num_tree_per_iteration_; ++k) {
      models_[i * num_tree_per_iteration_ + k]->PredictContribByMap(features, num_features, &((*output)[k]));
    }
  }
}

void GBDT::GetPredictAt(int data_idx, double* out_result, int64_t* out_len) {
  CHECK(data_idx >= 0 && data_idx <= static_cast<int>(valid_score_updater_.size()));

  const double* raw_scores = nullptr;
  data_size_t num_data = 0;
  if (data_idx == 0) {
    raw_scores = GetTrainingScore(out_len);
    num_data = train_score_updater_->num_data();
  } else {
    auto used_idx = data_idx - 1;
    raw_scores = valid_score_updater_[used_idx]->score();
    num_data = valid_score_updater_[used_idx]->num_data();
    *out_len = static_cast<int64_t>(num_data) * num_class_;
  }
  if (objective_function_ != nullptr) {
    #pragma omp parallel for schedule(static)
    for (data_size_t i = 0; i < num_data; ++i) {
      std::vector<double> tree_pred(num_tree_per_iteration_);
      for (int j = 0; j < num_tree_per_iteration_; ++j) {
        tree_pred[j] = raw_scores[j * num_data + i];
      }
      std::vector<double> tmp_result(num_class_);
      objective_function_->ConvertOutput(tree_pred.data(), tmp_result.data());
      for (int j = 0; j < num_class_; ++j) {
        out_result[j * num_data + i] = static_cast<double>(tmp_result[j]);
      }
    }
  } else {
    #pragma omp parallel for schedule(static)
    for (data_size_t i = 0; i < num_data; ++i) {
      for (int j = 0; j < num_tree_per_iteration_; ++j) {
        out_result[j * num_data + i] = static_cast<double>(raw_scores[j * num_data + i]);
      }
    }
  }
}

double GBDT::GetUpperBoundValue() const {
  double max_value = 0.0;
  for (const auto &tree : models_) {
    max_value += tree->GetUpperBoundValue();
  }
  return max_value;
}

double GBDT::GetLowerBoundValue() const {
  double min_value = 0.0;
  for (const auto &tree : models_) {
    min_value += tree->GetLowerBoundValue();
  }
  return min_value;
}

void GBDT::ResetTrainingData(const Dataset* train_data, const ObjectiveFunction* objective_function,
                             const std::vector<const Metric*>& training_metrics) {
  if (train_data != train_data_ && !train_data_->CheckAlign(*train_data)) {
    Log::Fatal("Cannot reset training data, since new training data has different bin mappers");
  }

  objective_function_ = objective_function;
  data_sample_strategy_->UpdateObjectiveFunction(objective_function);
  if (objective_function_ != nullptr) {
    CHECK_EQ(num_tree_per_iteration_, objective_function_->NumModelPerIteration());
    if (objective_function_->IsRenewTreeOutput() && !config_->monotone_constraints.empty()) {
      Log::Fatal("Cannot use ``monotone_constraints`` in %s objective, please disable it.", objective_function_->GetName());
    }
  }
  is_constant_hessian_ = GetIsConstHessian(objective_function);

  // push training metrics
  training_metrics_.clear();
  for (const auto& metric : training_metrics) {
    training_metrics_.push_back(metric);
  }
  training_metrics_.shrink_to_fit();

<<<<<<< HEAD
  #ifdef USE_CUDA_EXP
  boosting_on_gpu_ = objective_function_ != nullptr && objective_function_->IsCUDAObjective() &&
                    !data_sample_strategy_->IsHessianChange();  // for sample strategy with Hessian change, fall back to boosting on CPU
  tree_learner_->ResetBoostingOnGPU(boosting_on_gpu_);
  #endif  // USE_CUDA_EXP
=======
  boosting_on_gpu_ = objective_function_ != nullptr && objective_function_->IsCUDAObjective();
  tree_learner_->ResetBoostingOnGPU(boosting_on_gpu_);
>>>>>>> be7f3213

  if (train_data != train_data_) {
    train_data_ = train_data;
    data_sample_strategy_->UpdateTrainingData(train_data);
    // not same training data, need reset score and others
    // create score tracker
    #ifdef USE_CUDA_EXP
    if (config_->device_type == std::string("cuda_exp")) {
      train_score_updater_.reset(new CUDAScoreUpdater(train_data_, num_tree_per_iteration_, boosting_on_gpu_));
    } else {
    #endif  // USE_CUDA_EXP
      train_score_updater_.reset(new ScoreUpdater(train_data_, num_tree_per_iteration_));
    #ifdef USE_CUDA_EXP
    }
    #endif  // USE_CUDA_EXP

    // update score
    for (int i = 0; i < iter_; ++i) {
      for (int cur_tree_id = 0; cur_tree_id < num_tree_per_iteration_; ++cur_tree_id) {
        auto curr_tree = (i + num_init_iteration_) * num_tree_per_iteration_ + cur_tree_id;
        train_score_updater_->AddScore(models_[curr_tree].get(), cur_tree_id);
      }
    }

    num_data_ = train_data_->num_data();

    // create buffer for gradients and hessians
    const size_t total_size = static_cast<size_t>(num_data_) * num_tree_per_iteration_;
    if (objective_function_ != nullptr) {
<<<<<<< HEAD
=======
      const size_t total_size = static_cast<size_t>(num_data_) * num_tree_per_iteration_;
>>>>>>> be7f3213
      #ifdef USE_CUDA_EXP
      if (config_->device_type == std::string("cuda_exp") && boosting_on_gpu_) {
        if (gradients_pointer_ != nullptr) {
          CHECK_NOTNULL(hessians_pointer_);
          DeallocateCUDAMemory<score_t>(&gradients_pointer_, __FILE__, __LINE__);
          DeallocateCUDAMemory<score_t>(&hessians_pointer_, __FILE__, __LINE__);
        }
        AllocateCUDAMemory<score_t>(&gradients_pointer_, total_size, __FILE__, __LINE__);
        AllocateCUDAMemory<score_t>(&hessians_pointer_, total_size, __FILE__, __LINE__);
      } else {
      #endif  // USE_CUDA_EXP
        gradients_.resize(total_size);
        hessians_.resize(total_size);
        gradients_pointer_ = gradients_.data();
        hessians_pointer_ = hessians_.data();
      #ifdef USE_CUDA_EXP
      }
      #endif  // USE_CUDA_EXP
<<<<<<< HEAD
    #ifndef USE_CUDA_EXP
    }
    #else  // USE_CUDA_EXP
    } else {
      if (config_->device_type == std::string("cuda_exp")) {
        if (gradients_pointer_ != nullptr) {
          CHECK_NOTNULL(hessians_pointer_);
          DeallocateCUDAMemory<score_t>(&gradients_pointer_, __FILE__, __LINE__);
          DeallocateCUDAMemory<score_t>(&hessians_pointer_, __FILE__, __LINE__);
        }
        AllocateCUDAMemory<score_t>(&gradients_pointer_, total_size, __FILE__, __LINE__);
        AllocateCUDAMemory<score_t>(&hessians_pointer_, total_size, __FILE__, __LINE__);
      }
=======
    } else if (config_->boosting == std::string("goss")) {
      const size_t total_size = static_cast<size_t>(num_data_) * num_tree_per_iteration_;
      gradients_.resize(total_size);
      hessians_.resize(total_size);
      gradients_pointer_ = gradients_.data();
      hessians_pointer_ = hessians_.data();
>>>>>>> be7f3213
    }
    #endif  // USE_CUDA_EXP


    max_feature_idx_ = train_data_->num_total_features() - 1;
    label_idx_ = train_data_->label_idx();
    feature_names_ = train_data_->feature_names();
    feature_infos_ = train_data_->feature_infos();
    parser_config_str_ = train_data_->parser_config_str();

    tree_learner_->ResetTrainingData(train_data, is_constant_hessian_);
    data_sample_strategy_->ResetSampleConfig(config_.get(), true);
  } else {
    tree_learner_->ResetIsConstantHessian(is_constant_hessian_);
  }
}

void GBDT::ResetConfig(const Config* config) {
  auto new_config = std::unique_ptr<Config>(new Config(*config));
  if (!config->monotone_constraints.empty()) {
    CHECK_EQ(static_cast<size_t>(train_data_->num_total_features()), config->monotone_constraints.size());
  }
  if (!config->feature_contri.empty()) {
    CHECK_EQ(static_cast<size_t>(train_data_->num_total_features()), config->feature_contri.size());
  }
  if (objective_function_ != nullptr && objective_function_->IsRenewTreeOutput() && !config->monotone_constraints.empty()) {
    Log::Fatal("Cannot use ``monotone_constraints`` in %s objective, please disable it.", objective_function_->GetName());
  }
  early_stopping_round_ = new_config->early_stopping_round;
  shrinkage_rate_ = new_config->learning_rate;
  if (tree_learner_ != nullptr) {
    tree_learner_->ResetConfig(new_config.get());
  }

<<<<<<< HEAD
  #ifdef USE_CUDA_EXP
  boosting_on_gpu_ = objective_function_ != nullptr && objective_function_->IsCUDAObjective() &&
                    !data_sample_strategy_->IsHessianChange();  // for sample strategy with Hessian change, fall back to boosting on CPU
  tree_learner_->ResetBoostingOnGPU(boosting_on_gpu_);
  #endif  // USE_CUDA_EXP
=======
  boosting_on_gpu_ = objective_function_ != nullptr && objective_function_->IsCUDAObjective();
  tree_learner_->ResetBoostingOnGPU(boosting_on_gpu_);
>>>>>>> be7f3213

  if (train_data_ != nullptr) {
    data_sample_strategy_->ResetSampleConfig(new_config.get(), false);
    if (data_sample_strategy_->NeedResizeGradients()) {
      // resize gradient vectors to copy the customized gradients for goss or bagging with subset
      const size_t total_size = static_cast<size_t>(num_data_) * num_tree_per_iteration_;
      if (objective_function_ != nullptr) {
        #ifdef USE_CUDA_EXP
        if (config_->device_type == std::string("cuda_exp") && boosting_on_gpu_) {
          if (gradients_pointer_ != nullptr) {
            CHECK_NOTNULL(hessians_pointer_);
            DeallocateCUDAMemory<score_t>(&gradients_pointer_, __FILE__, __LINE__);
            DeallocateCUDAMemory<score_t>(&hessians_pointer_, __FILE__, __LINE__);
          }
          AllocateCUDAMemory<score_t>(&gradients_pointer_, total_size, __FILE__, __LINE__);
          AllocateCUDAMemory<score_t>(&hessians_pointer_, total_size, __FILE__, __LINE__);
        } else {
        #endif  // USE_CUDA_EXP
          gradients_.resize(total_size);
          hessians_.resize(total_size);
          gradients_pointer_ = gradients_.data();
          hessians_pointer_ = hessians_.data();
        #ifdef USE_CUDA_EXP
        }
        #endif  // USE_CUDA_EXP
      #ifndef USE_CUDA_EXP
      }
      #else  // USE_CUDA_EXP
      } else {
        if (config_->device_type == std::string("cuda_exp")) {
          if (gradients_pointer_ != nullptr) {
            CHECK_NOTNULL(hessians_pointer_);
            DeallocateCUDAMemory<score_t>(&gradients_pointer_, __FILE__, __LINE__);
            DeallocateCUDAMemory<score_t>(&hessians_pointer_, __FILE__, __LINE__);
          }
          AllocateCUDAMemory<score_t>(&gradients_pointer_, total_size, __FILE__, __LINE__);
          AllocateCUDAMemory<score_t>(&hessians_pointer_, total_size, __FILE__, __LINE__);
        }
      }
      #endif  // USE_CUDA_EXP
    }
  }
  if (config_.get() != nullptr && config_->forcedsplits_filename != new_config->forcedsplits_filename) {
    // load forced_splits file
    if (!new_config->forcedsplits_filename.empty()) {
      std::ifstream forced_splits_file(
          new_config->forcedsplits_filename.c_str());
      std::stringstream buffer;
      buffer << forced_splits_file.rdbuf();
      std::string err;
      forced_splits_json_ = Json::parse(buffer.str(), &err);
      tree_learner_->SetForcedSplit(&forced_splits_json_);
    } else {
      forced_splits_json_ = Json();
      tree_learner_->SetForcedSplit(nullptr);
    }
  }
  config_.reset(new_config.release());
}

<<<<<<< HEAD
=======
void GBDT::ResetBaggingConfig(const Config* config, bool is_change_dataset) {
  // if need bagging, create buffer
  data_size_t num_pos_data = 0;
  if (objective_function_ != nullptr) {
    num_pos_data = objective_function_->NumPositiveData();
  }
  bool balance_bagging_cond = (config->pos_bagging_fraction < 1.0 || config->neg_bagging_fraction < 1.0) && (num_pos_data > 0);
  if ((config->bagging_fraction < 1.0 || balance_bagging_cond) && config->bagging_freq > 0) {
    need_re_bagging_ = false;
    if (!is_change_dataset &&
      config_.get() != nullptr && config_->bagging_fraction == config->bagging_fraction && config_->bagging_freq == config->bagging_freq
      && config_->pos_bagging_fraction == config->pos_bagging_fraction && config_->neg_bagging_fraction == config->neg_bagging_fraction) {
      return;
    }
    if (balance_bagging_cond) {
      balanced_bagging_ = true;
      bag_data_cnt_ = static_cast<data_size_t>(num_pos_data * config->pos_bagging_fraction)
                      + static_cast<data_size_t>((num_data_ - num_pos_data) * config->neg_bagging_fraction);
    } else {
      bag_data_cnt_ = static_cast<data_size_t>(config->bagging_fraction * num_data_);
    }
    bag_data_indices_.resize(num_data_);
    #ifdef USE_CUDA_EXP
    if (config->device_type == std::string("cuda_exp")) {
      cuda_bag_data_indices_.Resize(num_data_);
    }
    #endif  // USE_CUDA_EXP
    bagging_runner_.ReSize(num_data_);
    bagging_rands_.clear();
    for (int i = 0;
         i < (num_data_ + bagging_rand_block_ - 1) / bagging_rand_block_; ++i) {
      bagging_rands_.emplace_back(config_->bagging_seed + i);
    }

    double average_bag_rate =
        (static_cast<double>(bag_data_cnt_) / num_data_) / config->bagging_freq;
    is_use_subset_ = false;
    if (config_->device_type != std::string("cuda_exp")) {
      const int group_threshold_usesubset = 100;
      if (average_bag_rate <= 0.5
          && (train_data_->num_feature_groups() < group_threshold_usesubset)) {
        if (tmp_subset_ == nullptr || is_change_dataset) {
          tmp_subset_.reset(new Dataset(bag_data_cnt_));
          tmp_subset_->CopyFeatureMapperFrom(train_data_);
        }
        is_use_subset_ = true;
        Log::Debug("Use subset for bagging");
      }
    }

    need_re_bagging_ = true;

    if (is_use_subset_ && bag_data_cnt_ < num_data_) {
      // resize gradient vectors to copy the customized gradients for goss or bagging with subset
      if (objective_function_ != nullptr) {
        const size_t total_size = static_cast<size_t>(num_data_) * num_tree_per_iteration_;
        #ifdef USE_CUDA_EXP
        if (config_->device_type == std::string("cuda_exp") && boosting_on_gpu_) {
          if (gradients_pointer_ != nullptr) {
            CHECK_NOTNULL(hessians_pointer_);
            DeallocateCUDAMemory<score_t>(&gradients_pointer_, __FILE__, __LINE__);
            DeallocateCUDAMemory<score_t>(&hessians_pointer_, __FILE__, __LINE__);
          }
          AllocateCUDAMemory<score_t>(&gradients_pointer_, total_size, __FILE__, __LINE__);
          AllocateCUDAMemory<score_t>(&hessians_pointer_, total_size, __FILE__, __LINE__);
        } else {
        #endif  // USE_CUDA_EXP
          gradients_.resize(total_size);
          hessians_.resize(total_size);
          gradients_pointer_ = gradients_.data();
          hessians_pointer_ = hessians_.data();
        #ifdef USE_CUDA_EXP
        }
        #endif  // USE_CUDA_EXP
      } else if (config_->boosting == std::string("goss")) {
        const size_t total_size = static_cast<size_t>(num_data_) * num_tree_per_iteration_;
        gradients_.resize(total_size);
        hessians_.resize(total_size);
        gradients_pointer_ = gradients_.data();
        hessians_pointer_ = hessians_.data();
      }
    }
  } else {
    bag_data_cnt_ = num_data_;
    bag_data_indices_.clear();
    #ifdef USE_CUDA_EXP
    cuda_bag_data_indices_.Clear();
    #endif  // USE_CUDA_EXP
    bagging_runner_.ReSize(0);
    is_use_subset_ = false;
  }
}

>>>>>>> be7f3213
}  // namespace LightGBM<|MERGE_RESOLUTION|>--- conflicted
+++ resolved
@@ -39,10 +39,7 @@
   average_output_ = false;
   tree_learner_ = nullptr;
   linear_tree_ = false;
-<<<<<<< HEAD
   data_sample_strategy_.reset(nullptr);
-=======
->>>>>>> be7f3213
   gradients_pointer_ = nullptr;
   hessians_pointer_ = nullptr;
   boosting_on_gpu_ = false;
@@ -101,12 +98,9 @@
   data_sample_strategy_.reset(SampleStrategy::CreateSampleStrategy(config_.get(), train_data_, objective_function_, num_tree_per_iteration_));
   is_constant_hessian_ = GetIsConstHessian(objective_function);
 
-<<<<<<< HEAD
   boosting_on_gpu_ = objective_function_ != nullptr && objective_function_->IsCUDAObjective() &&
                                !data_sample_strategy_->IsHessianChange();  // for sample strategy with Hessian change, fall back to boosting on CPU
-=======
-  boosting_on_gpu_ = objective_function_ != nullptr && objective_function_->IsCUDAObjective();
->>>>>>> be7f3213
+
   tree_learner_ = std::unique_ptr<TreeLearner>(TreeLearner::CreateTreeLearner(config_->tree_learner, config_->device_type,
                                                                               config_.get(), boosting_on_gpu_));
 
@@ -132,38 +126,7 @@
   #endif  // USE_CUDA_EXP
 
   num_data_ = train_data_->num_data();
-  // create buffer for gradients and Hessians
-  if (objective_function_ != nullptr) {
-    const size_t total_size = static_cast<size_t>(num_data_) * num_tree_per_iteration_;
-    #ifdef USE_CUDA_EXP
-    if (config_->device_type == std::string("cuda_exp") && boosting_on_gpu_) {
-      if (gradients_pointer_ != nullptr) {
-        CHECK_NOTNULL(hessians_pointer_);
-        DeallocateCUDAMemory<score_t>(&gradients_pointer_, __FILE__, __LINE__);
-        DeallocateCUDAMemory<score_t>(&hessians_pointer_, __FILE__, __LINE__);
-      }
-      AllocateCUDAMemory<score_t>(&gradients_pointer_, total_size, __FILE__, __LINE__);
-      AllocateCUDAMemory<score_t>(&hessians_pointer_, total_size, __FILE__, __LINE__);
-    } else {
-    #endif  // USE_CUDA_EXP
-      gradients_.resize(total_size);
-      hessians_.resize(total_size);
-      gradients_pointer_ = gradients_.data();
-      hessians_pointer_ = hessians_.data();
-    #ifdef USE_CUDA_EXP
-    }
-    #endif  // USE_CUDA_EXP
-<<<<<<< HEAD
-  } else if (data_sample_strategy_->IsHessianChange()) {
-=======
-  } else if (config_->boosting == std::string("goss")) {
->>>>>>> be7f3213
-    const size_t total_size = static_cast<size_t>(num_data_) * num_tree_per_iteration_;
-    gradients_.resize(total_size);
-    hessians_.resize(total_size);
-    gradients_pointer_ = gradients_.data();
-    hessians_pointer_ = hessians_.data();
-  }
+  ResetGradientBuffers();
 
   // get max feature index
   max_feature_idx_ = train_data_->num_total_features() - 1;
@@ -358,11 +321,7 @@
   } else {
     // use customized objective function
     CHECK(objective_function_ == nullptr);
-<<<<<<< HEAD
     if (data_sample_strategy_->IsHessianChange()) {
-=======
-    if (config_->boosting == std::string("goss")) {
->>>>>>> be7f3213
       // need to copy customized gradients when using GOSS
       int64_t total_size = static_cast<int64_t>(num_data_) * num_tree_per_iteration_;
       #pragma omp parallel for schedule(static)
@@ -391,7 +350,7 @@
   }
   const std::vector<data_size_t, Common::AlignmentAllocator<data_size_t, kAlignedSize>>& bag_data_indices = data_sample_strategy_->bag_data_indices();
 
-  if (gradients != nullptr && is_use_subset_ && bag_data_cnt_ < num_data_ && !boosting_on_gpu_ && config_->boosting != std::string("goss")) {
+  if (gradients != nullptr && is_use_subset && bag_data_cnt < num_data_ && !boosting_on_gpu_ && config_->boosting != std::string("goss")) {
     // allocate gradients_ and hessians_ for copy gradients for using data subset
     int64_t total_size = static_cast<int64_t>(num_data_) * num_tree_per_iteration_;
     gradients_.resize(total_size);
@@ -408,17 +367,10 @@
       auto grad = gradients + offset;
       auto hess = hessians + offset;
       // need to copy gradients for bagging subset.
-<<<<<<< HEAD
       if (is_use_subset && bag_data_cnt < num_data_ && !boosting_on_gpu_) {
         for (int i = 0; i < bag_data_cnt; ++i) {
           gradients_pointer_[offset + i] = grad[bag_data_indices[i]];
           hessians_pointer_[offset + i] = hess[bag_data_indices[i]];
-=======
-      if (is_use_subset_ && bag_data_cnt_ < num_data_ && !boosting_on_gpu_) {
-        for (int i = 0; i < bag_data_cnt_; ++i) {
-          gradients_pointer_[offset + i] = grad[bag_data_indices_[i]];
-          hessians_pointer_[offset + i] = hess[bag_data_indices_[i]];
->>>>>>> be7f3213
         }
         grad = gradients_pointer_ + offset;
         hess = hessians_pointer_ + offset;
@@ -755,16 +707,11 @@
   }
   training_metrics_.shrink_to_fit();
 
-<<<<<<< HEAD
   #ifdef USE_CUDA_EXP
   boosting_on_gpu_ = objective_function_ != nullptr && objective_function_->IsCUDAObjective() &&
                     !data_sample_strategy_->IsHessianChange();  // for sample strategy with Hessian change, fall back to boosting on CPU
   tree_learner_->ResetBoostingOnGPU(boosting_on_gpu_);
   #endif  // USE_CUDA_EXP
-=======
-  boosting_on_gpu_ = objective_function_ != nullptr && objective_function_->IsCUDAObjective();
-  tree_learner_->ResetBoostingOnGPU(boosting_on_gpu_);
->>>>>>> be7f3213
 
   if (train_data != train_data_) {
     train_data_ = train_data;
@@ -791,56 +738,7 @@
 
     num_data_ = train_data_->num_data();
 
-    // create buffer for gradients and hessians
-    const size_t total_size = static_cast<size_t>(num_data_) * num_tree_per_iteration_;
-    if (objective_function_ != nullptr) {
-<<<<<<< HEAD
-=======
-      const size_t total_size = static_cast<size_t>(num_data_) * num_tree_per_iteration_;
->>>>>>> be7f3213
-      #ifdef USE_CUDA_EXP
-      if (config_->device_type == std::string("cuda_exp") && boosting_on_gpu_) {
-        if (gradients_pointer_ != nullptr) {
-          CHECK_NOTNULL(hessians_pointer_);
-          DeallocateCUDAMemory<score_t>(&gradients_pointer_, __FILE__, __LINE__);
-          DeallocateCUDAMemory<score_t>(&hessians_pointer_, __FILE__, __LINE__);
-        }
-        AllocateCUDAMemory<score_t>(&gradients_pointer_, total_size, __FILE__, __LINE__);
-        AllocateCUDAMemory<score_t>(&hessians_pointer_, total_size, __FILE__, __LINE__);
-      } else {
-      #endif  // USE_CUDA_EXP
-        gradients_.resize(total_size);
-        hessians_.resize(total_size);
-        gradients_pointer_ = gradients_.data();
-        hessians_pointer_ = hessians_.data();
-      #ifdef USE_CUDA_EXP
-      }
-      #endif  // USE_CUDA_EXP
-<<<<<<< HEAD
-    #ifndef USE_CUDA_EXP
-    }
-    #else  // USE_CUDA_EXP
-    } else {
-      if (config_->device_type == std::string("cuda_exp")) {
-        if (gradients_pointer_ != nullptr) {
-          CHECK_NOTNULL(hessians_pointer_);
-          DeallocateCUDAMemory<score_t>(&gradients_pointer_, __FILE__, __LINE__);
-          DeallocateCUDAMemory<score_t>(&hessians_pointer_, __FILE__, __LINE__);
-        }
-        AllocateCUDAMemory<score_t>(&gradients_pointer_, total_size, __FILE__, __LINE__);
-        AllocateCUDAMemory<score_t>(&hessians_pointer_, total_size, __FILE__, __LINE__);
-      }
-=======
-    } else if (config_->boosting == std::string("goss")) {
-      const size_t total_size = static_cast<size_t>(num_data_) * num_tree_per_iteration_;
-      gradients_.resize(total_size);
-      hessians_.resize(total_size);
-      gradients_pointer_ = gradients_.data();
-      hessians_pointer_ = hessians_.data();
->>>>>>> be7f3213
-    }
-    #endif  // USE_CUDA_EXP
-
+    ResetGradientBuffers();
 
     max_feature_idx_ = train_data_->num_total_features() - 1;
     label_idx_ = train_data_->label_idx();
@@ -872,56 +770,15 @@
     tree_learner_->ResetConfig(new_config.get());
   }
 
-<<<<<<< HEAD
-  #ifdef USE_CUDA_EXP
   boosting_on_gpu_ = objective_function_ != nullptr && objective_function_->IsCUDAObjective() &&
                     !data_sample_strategy_->IsHessianChange();  // for sample strategy with Hessian change, fall back to boosting on CPU
   tree_learner_->ResetBoostingOnGPU(boosting_on_gpu_);
-  #endif  // USE_CUDA_EXP
-=======
-  boosting_on_gpu_ = objective_function_ != nullptr && objective_function_->IsCUDAObjective();
-  tree_learner_->ResetBoostingOnGPU(boosting_on_gpu_);
->>>>>>> be7f3213
 
   if (train_data_ != nullptr) {
     data_sample_strategy_->ResetSampleConfig(new_config.get(), false);
     if (data_sample_strategy_->NeedResizeGradients()) {
       // resize gradient vectors to copy the customized gradients for goss or bagging with subset
-      const size_t total_size = static_cast<size_t>(num_data_) * num_tree_per_iteration_;
-      if (objective_function_ != nullptr) {
-        #ifdef USE_CUDA_EXP
-        if (config_->device_type == std::string("cuda_exp") && boosting_on_gpu_) {
-          if (gradients_pointer_ != nullptr) {
-            CHECK_NOTNULL(hessians_pointer_);
-            DeallocateCUDAMemory<score_t>(&gradients_pointer_, __FILE__, __LINE__);
-            DeallocateCUDAMemory<score_t>(&hessians_pointer_, __FILE__, __LINE__);
-          }
-          AllocateCUDAMemory<score_t>(&gradients_pointer_, total_size, __FILE__, __LINE__);
-          AllocateCUDAMemory<score_t>(&hessians_pointer_, total_size, __FILE__, __LINE__);
-        } else {
-        #endif  // USE_CUDA_EXP
-          gradients_.resize(total_size);
-          hessians_.resize(total_size);
-          gradients_pointer_ = gradients_.data();
-          hessians_pointer_ = hessians_.data();
-        #ifdef USE_CUDA_EXP
-        }
-        #endif  // USE_CUDA_EXP
-      #ifndef USE_CUDA_EXP
-      }
-      #else  // USE_CUDA_EXP
-      } else {
-        if (config_->device_type == std::string("cuda_exp")) {
-          if (gradients_pointer_ != nullptr) {
-            CHECK_NOTNULL(hessians_pointer_);
-            DeallocateCUDAMemory<score_t>(&gradients_pointer_, __FILE__, __LINE__);
-            DeallocateCUDAMemory<score_t>(&hessians_pointer_, __FILE__, __LINE__);
-          }
-          AllocateCUDAMemory<score_t>(&gradients_pointer_, total_size, __FILE__, __LINE__);
-          AllocateCUDAMemory<score_t>(&hessians_pointer_, total_size, __FILE__, __LINE__);
-        }
-      }
-      #endif  // USE_CUDA_EXP
+      ResetGradientBuffers();
     }
   }
   if (config_.get() != nullptr && config_->forcedsplits_filename != new_config->forcedsplits_filename) {
@@ -942,100 +799,34 @@
   config_.reset(new_config.release());
 }
 
-<<<<<<< HEAD
-=======
-void GBDT::ResetBaggingConfig(const Config* config, bool is_change_dataset) {
-  // if need bagging, create buffer
-  data_size_t num_pos_data = 0;
+void GBDT::ResetGradientBuffers() {
+  const size_t total_size = static_cast<size_t>(num_data_) * num_tree_per_iteration_;
   if (objective_function_ != nullptr) {
-    num_pos_data = objective_function_->NumPositiveData();
-  }
-  bool balance_bagging_cond = (config->pos_bagging_fraction < 1.0 || config->neg_bagging_fraction < 1.0) && (num_pos_data > 0);
-  if ((config->bagging_fraction < 1.0 || balance_bagging_cond) && config->bagging_freq > 0) {
-    need_re_bagging_ = false;
-    if (!is_change_dataset &&
-      config_.get() != nullptr && config_->bagging_fraction == config->bagging_fraction && config_->bagging_freq == config->bagging_freq
-      && config_->pos_bagging_fraction == config->pos_bagging_fraction && config_->neg_bagging_fraction == config->neg_bagging_fraction) {
-      return;
-    }
-    if (balance_bagging_cond) {
-      balanced_bagging_ = true;
-      bag_data_cnt_ = static_cast<data_size_t>(num_pos_data * config->pos_bagging_fraction)
-                      + static_cast<data_size_t>((num_data_ - num_pos_data) * config->neg_bagging_fraction);
+    #ifdef USE_CUDA_EXP
+    if (config_->device_type == std::string("cuda_exp") && boosting_on_gpu_) {
+      if (gradients_pointer_ != nullptr) {
+        CHECK_NOTNULL(hessians_pointer_);
+        DeallocateCUDAMemory<score_t>(&gradients_pointer_, __FILE__, __LINE__);
+        DeallocateCUDAMemory<score_t>(&hessians_pointer_, __FILE__, __LINE__);
+      }
+      AllocateCUDAMemory<score_t>(&gradients_pointer_, total_size, __FILE__, __LINE__);
+      AllocateCUDAMemory<score_t>(&hessians_pointer_, total_size, __FILE__, __LINE__);
     } else {
-      bag_data_cnt_ = static_cast<data_size_t>(config->bagging_fraction * num_data_);
-    }
-    bag_data_indices_.resize(num_data_);
+    #endif  // USE_CUDA_EXP
+      gradients_.resize(total_size);
+      hessians_.resize(total_size);
+      gradients_pointer_ = gradients_.data();
+      hessians_pointer_ = hessians_.data();
     #ifdef USE_CUDA_EXP
-    if (config->device_type == std::string("cuda_exp")) {
-      cuda_bag_data_indices_.Resize(num_data_);
     }
     #endif  // USE_CUDA_EXP
-    bagging_runner_.ReSize(num_data_);
-    bagging_rands_.clear();
-    for (int i = 0;
-         i < (num_data_ + bagging_rand_block_ - 1) / bagging_rand_block_; ++i) {
-      bagging_rands_.emplace_back(config_->bagging_seed + i);
-    }
-
-    double average_bag_rate =
-        (static_cast<double>(bag_data_cnt_) / num_data_) / config->bagging_freq;
-    is_use_subset_ = false;
-    if (config_->device_type != std::string("cuda_exp")) {
-      const int group_threshold_usesubset = 100;
-      if (average_bag_rate <= 0.5
-          && (train_data_->num_feature_groups() < group_threshold_usesubset)) {
-        if (tmp_subset_ == nullptr || is_change_dataset) {
-          tmp_subset_.reset(new Dataset(bag_data_cnt_));
-          tmp_subset_->CopyFeatureMapperFrom(train_data_);
-        }
-        is_use_subset_ = true;
-        Log::Debug("Use subset for bagging");
-      }
-    }
-
-    need_re_bagging_ = true;
-
-    if (is_use_subset_ && bag_data_cnt_ < num_data_) {
-      // resize gradient vectors to copy the customized gradients for goss or bagging with subset
-      if (objective_function_ != nullptr) {
-        const size_t total_size = static_cast<size_t>(num_data_) * num_tree_per_iteration_;
-        #ifdef USE_CUDA_EXP
-        if (config_->device_type == std::string("cuda_exp") && boosting_on_gpu_) {
-          if (gradients_pointer_ != nullptr) {
-            CHECK_NOTNULL(hessians_pointer_);
-            DeallocateCUDAMemory<score_t>(&gradients_pointer_, __FILE__, __LINE__);
-            DeallocateCUDAMemory<score_t>(&hessians_pointer_, __FILE__, __LINE__);
-          }
-          AllocateCUDAMemory<score_t>(&gradients_pointer_, total_size, __FILE__, __LINE__);
-          AllocateCUDAMemory<score_t>(&hessians_pointer_, total_size, __FILE__, __LINE__);
-        } else {
-        #endif  // USE_CUDA_EXP
-          gradients_.resize(total_size);
-          hessians_.resize(total_size);
-          gradients_pointer_ = gradients_.data();
-          hessians_pointer_ = hessians_.data();
-        #ifdef USE_CUDA_EXP
-        }
-        #endif  // USE_CUDA_EXP
-      } else if (config_->boosting == std::string("goss")) {
-        const size_t total_size = static_cast<size_t>(num_data_) * num_tree_per_iteration_;
-        gradients_.resize(total_size);
-        hessians_.resize(total_size);
-        gradients_pointer_ = gradients_.data();
-        hessians_pointer_ = hessians_.data();
-      }
-    }
-  } else {
-    bag_data_cnt_ = num_data_;
-    bag_data_indices_.clear();
-    #ifdef USE_CUDA_EXP
-    cuda_bag_data_indices_.Clear();
-    #endif  // USE_CUDA_EXP
-    bagging_runner_.ReSize(0);
-    is_use_subset_ = false;
-  }
-}
-
->>>>>>> be7f3213
+  } else if (data_sample_strategy_->IsHessianChange()) {
+    const size_t total_size = static_cast<size_t>(num_data_) * num_tree_per_iteration_;
+    gradients_.resize(total_size);
+    hessians_.resize(total_size);
+    gradients_pointer_ = gradients_.data();
+    hessians_pointer_ = hessians_.data();
+  }
+}
+
 }  // namespace LightGBM