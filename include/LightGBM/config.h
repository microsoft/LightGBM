/*!
 * Copyright (c) 2016 Microsoft Corporation. All rights reserved.
 * Licensed under the MIT License. See LICENSE file in the project root for license information.
 *
 * \note
<<<<<<< HEAD
 * - desc and descl2 fields must be written in reStructuredText format;
 * - [doc-only] tag indicates that only documentation for this param should be generated and all other actions are performed manually;
 * - [no-save] tag indicates that this param should not be saved into a model text representation.
=======
 * desc and descl2 fields must be written in reStructuredText format;
 * nested sections can be placed only at the bottom of parent's section
>>>>>>> 224b8b98
 */
#ifndef LIGHTGBM_CONFIG_H_
#define LIGHTGBM_CONFIG_H_

#include <LightGBM/export.h>
#include <LightGBM/meta.h>
#include <LightGBM/utils/common.h>
#include <LightGBM/utils/log.h>

#include <string>
#include <algorithm>
#include <memory>
#include <unordered_map>
#include <unordered_set>
#include <vector>

namespace LightGBM {

/*! \brief Types of tasks */
enum TaskType {
  kTrain, kPredict, kConvertModel, KRefitTree
};
const int kDefaultNumLeaves = 31;

struct Config {
 public:
  std::string ToString() const;
  /*!
  * \brief Get string value by specific name of key
  * \param params Store the key and value for params
  * \param name Name of key
  * \param out Value will assign to out if key exists
  * \return True if key exists
  */
  inline static bool GetString(
    const std::unordered_map<std::string, std::string>& params,
    const std::string& name, std::string* out);

  /*!
  * \brief Get int value by specific name of key
  * \param params Store the key and value for params
  * \param name Name of key
  * \param out Value will assign to out if key exists
  * \return True if key exists
  */
  inline static bool GetInt(
    const std::unordered_map<std::string, std::string>& params,
    const std::string& name, int* out);

  /*!
  * \brief Get double value by specific name of key
  * \param params Store the key and value for params
  * \param name Name of key
  * \param out Value will assign to out if key exists
  * \return True if key exists
  */
  inline static bool GetDouble(
    const std::unordered_map<std::string, std::string>& params,
    const std::string& name, double* out);

  /*!
  * \brief Get bool value by specific name of key
  * \param params Store the key and value for params
  * \param name Name of key
  * \param out Value will assign to out if key exists
  * \return True if key exists
  */
  inline static bool GetBool(
    const std::unordered_map<std::string, std::string>& params,
    const std::string& name, bool* out);

  static void KV2Map(std::unordered_map<std::string, std::string>* params, const char* kv);
  static std::unordered_map<std::string, std::string> Str2Map(const char* parameters);

  #pragma region Parameters

  #pragma region Core Parameters

  // [doc-only]
  // alias = config_file
  // desc = path of config file
  // desc = **Note**: can be used only in CLI version
  std::string config = "";

  // [doc-only]
  // type = enum
  // default = train
  // options = train, predict, convert_model, refit
  // alias = task_type
  // desc = ``train``, for training, aliases: ``training``
  // desc = ``predict``, for prediction, aliases: ``prediction``, ``test``
  // desc = ``convert_model``, for converting model file into if-else format, see more information in `IO Parameters <#io-parameters>`__
  // desc = ``refit``, for refitting existing models with new data, aliases: ``refit_tree``
  // desc = **Note**: can be used only in CLI version; for language-specific packages you can use the correspondent functions
  TaskType task = TaskType::kTrain;

  // [doc-only]
  // type = enum
  // options = regression, regression_l1, huber, fair, poisson, quantile, mape, gamma, tweedie, binary, multiclass, multiclassova, cross_entropy, cross_entropy_lambda, lambdarank, rank_xendcg
  // alias = objective_type, app, application
  // desc = regression application
  // descl2 = ``regression``, L2 loss, aliases: ``regression_l2``, ``l2``, ``mean_squared_error``, ``mse``, ``l2_root``, ``root_mean_squared_error``, ``rmse``
  // descl2 = ``regression_l1``, L1 loss, aliases: ``l1``, ``mean_absolute_error``, ``mae``
  // descl2 = ``huber``, `Huber loss <https://en.wikipedia.org/wiki/Huber_loss>`__
  // descl2 = ``fair``, `Fair loss <https://www.kaggle.com/c/allstate-claims-severity/discussion/24520>`__
  // descl2 = ``poisson``, `Poisson regression <https://en.wikipedia.org/wiki/Poisson_regression>`__
  // descl2 = ``quantile``, `Quantile regression <https://en.wikipedia.org/wiki/Quantile_regression>`__
  // descl2 = ``mape``, `MAPE loss <https://en.wikipedia.org/wiki/Mean_absolute_percentage_error>`__, aliases: ``mean_absolute_percentage_error``
  // descl2 = ``gamma``, Gamma regression with log-link. It might be useful, e.g., for modeling insurance claims severity, or for any target that might be `gamma-distributed <https://en.wikipedia.org/wiki/Gamma_distribution#Occurrence_and_applications>`__
  // descl2 = ``tweedie``, Tweedie regression with log-link. It might be useful, e.g., for modeling total loss in insurance, or for any target that might be `tweedie-distributed <https://en.wikipedia.org/wiki/Tweedie_distribution#Occurrence_and_applications>`__
  // desc = binary classification application
  // descl2 = ``binary``, binary `log loss <https://en.wikipedia.org/wiki/Cross_entropy>`__ classification (or logistic regression)
  // descl2 = requires labels in {0, 1}; see ``cross-entropy`` application for general probability labels in [0, 1]
  // desc = multi-class classification application
  // descl2 = ``multiclass``, `softmax <https://en.wikipedia.org/wiki/Softmax_function>`__ objective function, aliases: ``softmax``
  // descl2 = ``multiclassova``, `One-vs-All <https://en.wikipedia.org/wiki/Multiclass_classification#One-vs.-rest>`__ binary objective function, aliases: ``multiclass_ova``, ``ova``, ``ovr``
  // descl2 = ``num_class`` should be set as well
  // desc = cross-entropy application
  // descl2 = ``cross_entropy``, objective function for cross-entropy (with optional linear weights), aliases: ``xentropy``
  // descl2 = ``cross_entropy_lambda``, alternative parameterization of cross-entropy, aliases: ``xentlambda``
  // descl2 = label is anything in interval [0, 1]
  // desc = ranking application
  // descl2 = ``lambdarank``, `lambdarank <https://papers.nips.cc/paper/2971-learning-to-rank-with-nonsmooth-cost-functions.pdf>`__ objective. `label_gain <#label_gain>`__ can be used to set the gain (weight) of ``int`` label and all values in ``label`` must be smaller than number of elements in ``label_gain``
  // descl2 = ``rank_xendcg``, `XE_NDCG_MART <https://arxiv.org/abs/1911.09798>`__ ranking objective function. To obtain reproducible results, you should disable parallelism by setting ``num_threads`` to 1, aliases: ``xendcg``, ``xe_ndcg``, ``xe_ndcg_mart``, ``xendcg_mart``
  // descl2 = label should be ``int`` type, and larger number represents the higher relevance (e.g. 0:bad, 1:fair, 2:good, 3:perfect)
  std::string objective = "regression";

  // [doc-only]
  // type = enum
  // alias = boosting_type, boost
  // options = gbdt, rf, dart, goss
  // desc = ``gbdt``, traditional Gradient Boosting Decision Tree, aliases: ``gbrt``
  // desc = ``rf``, Random Forest, aliases: ``random_forest``
  // desc = ``dart``, `Dropouts meet Multiple Additive Regression Trees <https://arxiv.org/abs/1505.01866>`__
  // desc = ``goss``, Gradient-based One-Side Sampling
  std::string boosting = "gbdt";

  // alias = train, train_data, train_data_file, data_filename
  // desc = path of training data, LightGBM will train from this data
  // desc = **Note**: can be used only in CLI version
  std::string data = "";

  // alias = test, valid_data, valid_data_file, test_data, test_data_file, valid_filenames
  // default = ""
  // desc = path(s) of validation/test data, LightGBM will output metrics for these data
  // desc = support multiple validation data, separated by ``,``
  // desc = **Note**: can be used only in CLI version
  std::vector<std::string> valid;

  // alias = num_iteration, n_iter, num_tree, num_trees, num_round, num_rounds, num_boost_round, n_estimators
  // check = >=0
  // desc = number of boosting iterations
  // desc = **Note**: internally, LightGBM constructs ``num_class * num_iterations`` trees for multi-class classification problems
  int num_iterations = 100;

  // alias = shrinkage_rate, eta
  // check = >0.0
  // desc = shrinkage rate
  // desc = in ``dart``, it also affects on normalization weights of dropped trees
  double learning_rate = 0.1;

  // default = 31
  // alias = num_leaf, max_leaves, max_leaf
  // check = >1
  // check = <=131072
  // desc = max number of leaves in one tree
  int num_leaves = kDefaultNumLeaves;

  // [doc-only]
  // type = enum
  // options = serial, feature, data, voting
  // alias = tree, tree_type, tree_learner_type
  // desc = ``serial``, single machine tree learner
  // desc = ``feature``, feature parallel tree learner, aliases: ``feature_parallel``
  // desc = ``data``, data parallel tree learner, aliases: ``data_parallel``
  // desc = ``voting``, voting parallel tree learner, aliases: ``voting_parallel``
  // desc = refer to `Parallel Learning Guide <./Parallel-Learning-Guide.rst>`__ to get more details
  std::string tree_learner = "serial";

  // alias = num_thread, nthread, nthreads, n_jobs
  // desc = number of threads for LightGBM
  // desc = ``0`` means default number of threads in OpenMP
  // desc = for the best speed, set this to the number of **real CPU cores**, not the number of threads (most CPUs use `hyper-threading <https://en.wikipedia.org/wiki/Hyper-threading>`__ to generate 2 threads per CPU core)
  // desc = do not set it too large if your dataset is small (for instance, do not use 64 threads for a dataset with 10,000 rows)
  // desc = be aware a task manager or any similar CPU monitoring tool might report that cores not being fully utilized. **This is normal**
  // desc = for parallel learning, do not use all CPU cores because this will cause poor performance for the network communication
  int num_threads = 0;

  // [doc-only]
  // type = enum
  // options = cpu, gpu
  // alias = device
  // desc = device for the tree learning, you can use GPU to achieve the faster learning
  // desc = **Note**: it is recommended to use the smaller ``max_bin`` (e.g. 63) to get the better speed up
  // desc = **Note**: for the faster speed, GPU uses 32-bit float point to sum up by default, so this may affect the accuracy for some tasks. You can set ``gpu_use_dp=true`` to enable 64-bit float point, but it will slow down the training
  // desc = **Note**: refer to `Installation Guide <./Installation-Guide.rst#build-gpu-version>`__ to build LightGBM with GPU support
  std::string device_type = "cpu";

  // [doc-only]
  // alias = random_seed, random_state
  // default = None
  // desc = this seed is used to generate other seeds, e.g. ``data_random_seed``, ``feature_fraction_seed``, etc.
  // desc = by default, this seed is unused in favor of default values of other seeds
  // desc = this seed has lower priority in comparison with other seeds, which means that it will be overridden, if you set other seeds explicitly
  int seed = 0;

  #pragma endregion

  #pragma region Learning Control Parameters

  // desc = used only with ``cpu`` device type
  // desc = set this to ``true`` to force col-wise histogram building
  // desc = enabling this is recommended when:
  // descl2 = the number of columns is large, or the total number of bins is large
  // descl2 = ``num_threads`` is large, e.g. ``>20``
  // descl2 = you want to reduce memory cost
  // desc = **Note**: when both ``force_col_wise`` and ``force_row_wise`` are ``false``, LightGBM will firstly try them both, and then use the faster one. To remove the overhead of testing set the faster one to ``true`` manually
  // desc = **Note**: this parameter cannot be used at the same time with ``force_row_wise``, choose only one of them
  bool force_col_wise = false;

  // desc = used only with ``cpu`` device type
  // desc = set this to ``true`` to force row-wise histogram building
  // desc = enabling this is recommended when:
  // descl2 = the number of data points is large, and the total number of bins is relatively small
  // descl2 = ``num_threads`` is relatively small, e.g. ``<=16``
  // descl2 = you want to use small ``bagging_fraction`` or ``goss`` boosting to speed up
  // desc = **Note**: setting this to ``true`` will double the memory cost for Dataset object. If you have not enough memory, you can try setting ``force_col_wise=true``
  // desc = **Note**: when both ``force_col_wise`` and ``force_row_wise`` are ``false``, LightGBM will firstly try them both, and then use the faster one. To remove the overhead of testing set the faster one to ``true`` manually
  // desc = **Note**: this parameter cannot be used at the same time with ``force_col_wise``, choose only one of them
  bool force_row_wise = false;

  // alias = hist_pool_size
  // desc = max cache size in MB for historical histogram
  // desc = ``< 0`` means no limit
  double histogram_pool_size = -1.0;

  // desc = limit the max depth for tree model. This is used to deal with over-fitting when ``#data`` is small. Tree still grows leaf-wise
  // desc = ``<= 0`` means no limit
  int max_depth = -1;

  // alias = min_data_per_leaf, min_data, min_child_samples
  // check = >=0
  // desc = minimal number of data in one leaf. Can be used to deal with over-fitting
  int min_data_in_leaf = 20;

  // alias = min_sum_hessian_per_leaf, min_sum_hessian, min_hessian, min_child_weight
  // check = >=0.0
  // desc = minimal sum hessian in one leaf. Like ``min_data_in_leaf``, it can be used to deal with over-fitting
  double min_sum_hessian_in_leaf = 1e-3;

  // alias = sub_row, subsample, bagging
  // check = >0.0
  // check = <=1.0
  // desc = like ``feature_fraction``, but this will randomly select part of data without resampling
  // desc = can be used to speed up training
  // desc = can be used to deal with over-fitting
  // desc = **Note**: to enable bagging, ``bagging_freq`` should be set to a non zero value as well
  double bagging_fraction = 1.0;

  // alias = pos_sub_row, pos_subsample, pos_bagging
  // check = >0.0
  // check = <=1.0
  // desc = used only in ``binary`` application
  // desc = used for imbalanced binary classification problem, will randomly sample ``#pos_samples * pos_bagging_fraction`` positive samples in bagging
  // desc = should be used together with ``neg_bagging_fraction``
  // desc = set this to ``1.0`` to disable
  // desc = **Note**: to enable this, you need to set ``bagging_freq`` and ``neg_bagging_fraction`` as well
  // desc = **Note**: if both ``pos_bagging_fraction`` and ``neg_bagging_fraction`` are set to ``1.0``,  balanced bagging is disabled
  // desc = **Note**: if balanced bagging is enabled, ``bagging_fraction`` will be ignored
  double pos_bagging_fraction = 1.0;

  // alias = neg_sub_row, neg_subsample, neg_bagging
  // check = >0.0
  // check = <=1.0
  // desc = used only in ``binary`` application
  // desc = used for imbalanced binary classification problem, will randomly sample ``#neg_samples * neg_bagging_fraction`` negative samples in bagging
  // desc = should be used together with ``pos_bagging_fraction``
  // desc = set this to ``1.0`` to disable
  // desc = **Note**: to enable this, you need to set ``bagging_freq`` and ``pos_bagging_fraction`` as well
  // desc = **Note**: if both ``pos_bagging_fraction`` and ``neg_bagging_fraction`` are set to ``1.0``,  balanced bagging is disabled
  // desc = **Note**: if balanced bagging is enabled, ``bagging_fraction`` will be ignored
  double neg_bagging_fraction = 1.0;

  // alias = subsample_freq
  // desc = frequency for bagging
  // desc = ``0`` means disable bagging; ``k`` means perform bagging at every ``k`` iteration
  // desc = **Note**: to enable bagging, ``bagging_fraction`` should be set to value smaller than ``1.0`` as well
  int bagging_freq = 0;

  // alias = bagging_fraction_seed
  // desc = random seed for bagging
  int bagging_seed = 3;

  // alias = sub_feature, colsample_bytree
  // check = >0.0
  // check = <=1.0
  // desc = LightGBM will randomly select part of features on each iteration (tree) if ``feature_fraction`` smaller than ``1.0``. For example, if you set it to ``0.8``, LightGBM will select 80% of features before training each tree
  // desc = can be used to speed up training
  // desc = can be used to deal with over-fitting
  double feature_fraction = 1.0;

  // alias = sub_feature_bynode, colsample_bynode
  // check = >0.0
  // check = <=1.0
  // desc = LightGBM will randomly select part of features on each tree node if ``feature_fraction_bynode`` smaller than ``1.0``. For example, if you set it to ``0.8``, LightGBM will select 80% of features at each tree node
  // desc = can be used to deal with over-fitting
  // desc = **Note**: unlike ``feature_fraction``, this cannot speed up training
  // desc = **Note**: if both ``feature_fraction`` and ``feature_fraction_bynode`` are smaller than ``1.0``, the final fraction of each node is ``feature_fraction * feature_fraction_bynode``
  double feature_fraction_bynode = 1.0;

  // desc = random seed for ``feature_fraction``
  int feature_fraction_seed = 2;

  // desc = use extremely randomized trees
  // desc = if set to ``true``, when evaluating node splits LightGBM will check only one randomly-chosen threshold for each feature
  // desc = can be used to deal with over-fitting
  bool extra_trees = false;

  // desc = random seed for selecting thresholds when ``extra_trees`` is true
  int extra_seed = 6;

  // alias = early_stopping_rounds, early_stopping, n_iter_no_change
  // desc = will stop training if one metric of one validation data doesn't improve in last ``early_stopping_round`` rounds
  // desc = ``<= 0`` means disable
  int early_stopping_round = 0;

  // desc = set this to ``true``, if you want to use only the first metric for early stopping
  bool first_metric_only = false;

  // alias = max_tree_output, max_leaf_output
  // desc = used to limit the max output of tree leaves
  // desc = ``<= 0`` means no constraint
  // desc = the final max output of leaves is ``learning_rate * max_delta_step``
  double max_delta_step = 0.0;

  // alias = reg_alpha
  // check = >=0.0
  // desc = L1 regularization
  double lambda_l1 = 0.0;

  // alias = reg_lambda, lambda
  // check = >=0.0
  // desc = L2 regularization
  double lambda_l2 = 0.0;

  // alias = min_split_gain
  // check = >=0.0
  // desc = the minimal gain to perform split
  double min_gain_to_split = 0.0;

  // alias = rate_drop
  // check = >=0.0
  // check = <=1.0
  // desc = used only in ``dart``
  // desc = dropout rate: a fraction of previous trees to drop during the dropout
  double drop_rate = 0.1;

  // desc = used only in ``dart``
  // desc = max number of dropped trees during one boosting iteration
  // desc = ``<=0`` means no limit
  int max_drop = 50;

  // check = >=0.0
  // check = <=1.0
  // desc = used only in ``dart``
  // desc = probability of skipping the dropout procedure during a boosting iteration
  double skip_drop = 0.5;

  // desc = used only in ``dart``
  // desc = set this to ``true``, if you want to use xgboost dart mode
  bool xgboost_dart_mode = false;

  // desc = used only in ``dart``
  // desc = set this to ``true``, if you want to use uniform drop
  bool uniform_drop = false;

  // desc = used only in ``dart``
  // desc = random seed to choose dropping models
  int drop_seed = 4;

  // check = >=0.0
  // check = <=1.0
  // desc = used only in ``goss``
  // desc = the retain ratio of large gradient data
  double top_rate = 0.2;

  // check = >=0.0
  // check = <=1.0
  // desc = used only in ``goss``
  // desc = the retain ratio of small gradient data
  double other_rate = 0.1;

  // check = >0
  // desc = minimal number of data per categorical group
  int min_data_per_group = 100;

  // check = >0
  // desc = used for the categorical features
  // desc = limit the max threshold points in categorical features
  int max_cat_threshold = 32;

  // check = >=0.0
  // desc = used for the categorical features
  // desc = L2 regularization in categorical split
  double cat_l2 = 10.0;

  // check = >=0.0
  // desc = used for the categorical features
  // desc = this can reduce the effect of noises in categorical features, especially for categories with few data
  double cat_smooth = 10.0;

  // check = >0
  // desc = when number of categories of one feature smaller than or equal to ``max_cat_to_onehot``, one-vs-other split algorithm will be used
  int max_cat_to_onehot = 4;

  // alias = topk
  // check = >0
  // desc = used only in ``voting`` tree learner, refer to `Voting parallel <./Parallel-Learning-Guide.rst#choose-appropriate-parallel-algorithm>`__
  // desc = set this to larger value for more accurate result, but it will slow down the training speed
  int top_k = 20;

  // type = multi-int
  // alias = mc, monotone_constraint
  // default = None
  // desc = used for constraints of monotonic features
  // desc = ``1`` means increasing, ``-1`` means decreasing, ``0`` means non-constraint
  // desc = you need to specify all features in order. For example, ``mc=-1,0,1`` means decreasing for 1st feature, non-constraint for 2nd feature and increasing for the 3rd feature
  std::vector<int8_t> monotone_constraints;

  // type = multi-double
  // alias = feature_contrib, fc, fp, feature_penalty
  // default = None
  // desc = used to control feature's split gain, will use ``gain[i] = max(0, feature_contri[i]) * gain[i]`` to replace the split gain of i-th feature
  // desc = you need to specify all features in order
  std::vector<double> feature_contri;

  // alias = fs, forced_splits_filename, forced_splits_file, forced_splits
  // desc = path to a ``.json`` file that specifies splits to force at the top of every decision tree before best-first learning commences
  // desc = ``.json`` file can be arbitrarily nested, and each split contains ``feature``, ``threshold`` fields, as well as ``left`` and ``right`` fields representing subsplits
  // desc = categorical splits are forced in a one-hot fashion, with ``left`` representing the split containing the feature value and ``right`` representing other values
  // desc = **Note**: the forced split logic will be ignored, if the split makes gain worse
  // desc = see `this file <https://github.com/microsoft/LightGBM/tree/master/examples/binary_classification/forced_splits.json>`__ as an example
  std::string forcedsplits_filename = "";

  // check = >=0.0
  // check = <=1.0
  // desc = decay rate of ``refit`` task, will use ``leaf_output = refit_decay_rate * old_leaf_output + (1.0 - refit_decay_rate) * new_leaf_output`` to refit trees
  // desc = used only in ``refit`` task in CLI version or as argument in ``refit`` function in language-specific package
  double refit_decay_rate = 0.9;

  // check = >=0.0
  // desc = cost-effective gradient boosting multiplier for all penalties
  double cegb_tradeoff = 1.0;

  // check = >=0.0
  // desc = cost-effective gradient-boosting penalty for splitting a node
  double cegb_penalty_split = 0.0;

  // type = multi-double
  // default = 0,0,...,0
  // desc = cost-effective gradient boosting penalty for using a feature
  // desc = applied per data point
  std::vector<double> cegb_penalty_feature_lazy;

  // type = multi-double
  // default = 0,0,...,0
  // desc = cost-effective gradient boosting penalty for using a feature
  // desc = applied once per forest
  std::vector<double> cegb_penalty_feature_coupled;

  // alias = verbose
  // desc = controls the level of LightGBM's verbosity
  // desc = ``< 0``: Fatal, ``= 0``: Error (Warning), ``= 1``: Info, ``> 1``: Debug
  int verbosity = 1;

  // alias = model_input, model_in
  // desc = filename of input model
  // desc = for ``prediction`` task, this model will be applied to prediction data
  // desc = for ``train`` task, training will be continued from this model
  // desc = **Note**: can be used only in CLI version
  std::string input_model = "";

  // alias = model_output, model_out
  // desc = filename of output model in training
  // desc = **Note**: can be used only in CLI version
  std::string output_model = "LightGBM_model.txt";

  // alias = save_period
  // desc = frequency of saving model file snapshot
  // desc = set this to positive value to enable this function. For example, the model file will be snapshotted at each iteration if ``snapshot_freq=1``
  // desc = **Note**: can be used only in CLI version
  int snapshot_freq = -1;

  #pragma endregion

  #pragma region IO Parameters

  #pragma region Dataset Parameters

  // check = >1
  // desc = max number of bins that feature values will be bucketed in
  // desc = small number of bins may reduce training accuracy but may increase general power (deal with over-fitting)
  // desc = LightGBM will auto compress memory according to ``max_bin``. For example, LightGBM will use ``uint8_t`` for feature value if ``max_bin=255``
  int max_bin = 255;

  // type = multi-int
  // default = None
  // desc = max number of bins for each feature
  // desc = if not specified, will use ``max_bin`` for all features
  std::vector<int32_t> max_bin_by_feature;

  // check = >0
  // desc = minimal number of data inside one bin
  // desc = use this to avoid one-data-one-bin (potential over-fitting)
  int min_data_in_bin = 3;

  // alias = subsample_for_bin
  // check = >0
  // desc = number of data that sampled to construct histogram bins
  // desc = setting this to larger value will give better training result, but will increase data loading time
  // desc = set this to larger value if data is very sparse
  int bin_construct_sample_cnt = 200000;

  // alias = data_seed
  // desc = random seed for data partition in parallel learning (excluding the ``feature_parallel`` mode)
  int data_random_seed = 1;

  // alias = is_sparse, enable_sparse, sparse
  // desc = used to enable/disable sparse optimization
  bool is_enable_sparse = true;

  // alias = is_enable_bundle, bundle
  // desc = set this to ``false`` to disable Exclusive Feature Bundling (EFB), which is described in `LightGBM: A Highly Efficient Gradient Boosting Decision Tree <https://papers.nips.cc/paper/6907-lightgbm-a-highly-efficient-gradient-boosting-decision-tree>`__
  // desc = **Note**: disabling this may cause the slow training speed for sparse datasets
  bool enable_bundle = true;

  // desc = set this to ``false`` to disable the special handle of missing value
  bool use_missing = true;

  // desc = set this to ``true`` to treat all zero as missing values (including the unshown values in LibSVM / sparse matrices)
  // desc = set this to ``false`` to use ``na`` for representing missing values
  bool zero_as_missing = false;

  // desc = set this to ``true`` to pre-filter the unsplittable features by ``min_data_in_leaf``
  // desc = as dataset object is initialized only once and cannot be changed after that, you may need to set this to ``false`` when searching parameters with ``min_data_in_leaf``, otherwise features are filtered by ``min_data_in_leaf`` firstly if you don't reconstruct dataset object
  // desc = **Note**: setting this to ``false`` may slow down the training
  bool feature_pre_filter = true;

  // alias = is_pre_partition
  // desc = used for parallel learning (excluding the ``feature_parallel`` mode)
  // desc = ``true`` if training data are pre-partitioned, and different machines use different partitions
  bool pre_partition = false;

  // alias = two_round_loading, use_two_round_loading
  // desc = set this to ``true`` if data file is too big to fit in memory
  // desc = by default, LightGBM will map data file to memory and load features from memory. This will provide faster data loading speed, but may cause run out of memory error when the data file is very big
  // desc = **Note**: works only in case of loading data directly from file
  bool two_round = false;

  // alias = has_header
  // desc = set this to ``true`` if input data has header
  // desc = **Note**: works only in case of loading data directly from file
  bool header = false;

  // type = int or string
  // alias = label
  // desc = used to specify the label column
  // desc = use number for index, e.g. ``label=0`` means column\_0 is the label
  // desc = add a prefix ``name:`` for column name, e.g. ``label=name:is_click``
  // desc = **Note**: works only in case of loading data directly from file
  std::string label_column = "";

  // type = int or string
  // alias = weight
  // desc = used to specify the weight column
  // desc = use number for index, e.g. ``weight=0`` means column\_0 is the weight
  // desc = add a prefix ``name:`` for column name, e.g. ``weight=name:weight``
  // desc = **Note**: works only in case of loading data directly from file
  // desc = **Note**: index starts from ``0`` and it doesn't count the label column when passing type is ``int``, e.g. when label is column\_0, and weight is column\_1, the correct parameter is ``weight=0``
  std::string weight_column = "";

  // type = int or string
  // alias = group, group_id, query_column, query, query_id
  // desc = used to specify the query/group id column
  // desc = use number for index, e.g. ``query=0`` means column\_0 is the query id
  // desc = add a prefix ``name:`` for column name, e.g. ``query=name:query_id``
  // desc = **Note**: works only in case of loading data directly from file
  // desc = **Note**: data should be grouped by query\_id
  // desc = **Note**: index starts from ``0`` and it doesn't count the label column when passing type is ``int``, e.g. when label is column\_0 and query\_id is column\_1, the correct parameter is ``query=0``
  std::string group_column = "";

  // type = multi-int or string
  // alias = ignore_feature, blacklist
  // desc = used to specify some ignoring columns in training
  // desc = use number for index, e.g. ``ignore_column=0,1,2`` means column\_0, column\_1 and column\_2 will be ignored
  // desc = add a prefix ``name:`` for column name, e.g. ``ignore_column=name:c1,c2,c3`` means c1, c2 and c3 will be ignored
  // desc = **Note**: works only in case of loading data directly from file
  // desc = **Note**: index starts from ``0`` and it doesn't count the label column when passing type is ``int``
  // desc = **Note**: despite the fact that specified columns will be completely ignored during the training, they still should have a valid format allowing LightGBM to load file successfully
  std::string ignore_column = "";

  // type = multi-int or string
  // alias = cat_feature, categorical_column, cat_column
  // desc = used to specify categorical features
  // desc = use number for index, e.g. ``categorical_feature=0,1,2`` means column\_0, column\_1 and column\_2 are categorical features
  // desc = add a prefix ``name:`` for column name, e.g. ``categorical_feature=name:c1,c2,c3`` means c1, c2 and c3 are categorical features
  // desc = **Note**: only supports categorical with ``int`` type (not applicable for data represented as pandas DataFrame in Python-package)
  // desc = **Note**: index starts from ``0`` and it doesn't count the label column when passing type is ``int``
  // desc = **Note**: all values should be less than ``Int32.MaxValue`` (2147483647)
  // desc = **Note**: using large values could be memory consuming. Tree decision rule works best when categorical features are presented by consecutive integers starting from zero
  // desc = **Note**: all negative values will be treated as **missing values**
  // desc = **Note**: the output cannot be monotonically constrained with respect to a categorical feature
  std::string categorical_feature = "";

<<<<<<< HEAD
  // [no-save]
=======
  // desc = path to a ``.json`` file that specifies bin upper bounds for some or all features
  // desc = ``.json`` file should contain an array of objects, each containing the word ``feature`` (integer feature index) and ``bin_upper_bound`` (array of thresholds for binning)
  // desc = see `this file <https://github.com/microsoft/LightGBM/tree/master/examples/regression/forced_bins.json>`__ as an example
  std::string forcedbins_filename = "";

  // alias = is_save_binary, is_save_binary_file
  // desc = if ``true``, LightGBM will save the dataset (including validation data) to a binary file. This speed ups the data loading for the next time
  // desc = **Note**: ``init_score`` is not saved in binary file
  // desc = **Note**: can be used only in CLI version; for language-specific packages you can use the correspondent function
  bool save_binary = false;

  #pragma endregion

  #pragma region Predict Parameters

  // desc = used only in ``prediction`` task
  // desc = used to specify how many trained iterations will be used in prediction
  // desc = ``<= 0`` means no limit
  int num_iteration_predict = -1;

>>>>>>> 224b8b98
  // alias = is_predict_raw_score, predict_rawscore, raw_score
  // desc = used only in ``prediction`` task
  // desc = set this to ``true`` to predict only the raw scores
  // desc = set this to ``false`` to predict transformed scores
  bool predict_raw_score = false;

  // [no-save]
  // alias = is_predict_leaf_index, leaf_index
  // desc = used only in ``prediction`` task
  // desc = set this to ``true`` to predict with leaf index of all trees
  bool predict_leaf_index = false;

  // [no-save]
  // alias = is_predict_contrib, contrib
  // desc = used only in ``prediction`` task
  // desc = set this to ``true`` to estimate `SHAP values <https://arxiv.org/abs/1706.06060>`__, which represent how each feature contributes to each prediction
  // desc = produces ``#features + 1`` values where the last value is the expected value of the model output over the training data
  // desc = **Note**: if you want to get more explanation for your model's predictions using SHAP values like SHAP interaction values, you can install `shap package <https://github.com/slundberg/shap>`__
  // desc = **Note**: unlike the shap package, with ``predict_contrib`` we return a matrix with an extra column, where the last column is the expected value
  bool predict_contrib = false;

  // [no-save]
  // desc = used only in ``prediction`` task
  // desc = control whether or not LightGBM raises an error when you try to predict on data with a different number of features than the training data
  // desc = if ``false`` (the default), a fatal error will be raised if the number of features in the dataset you predict on differs from the number seen during training
  // desc = if ``true``, LightGBM will attempt to predict on whatever data you provide. This is dangerous because you might get incorrect predictions, but you could use it in situations where it is difficult or expensive to generate some features and you are very confident that they were never chosen for splits in the model
  // desc = **Note**: be very careful setting this parameter to ``true``
  bool predict_disable_shape_check = false;

  // [no-save]
  // desc = used only in ``prediction`` task
  // desc = if ``true``, will use early-stopping to speed up the prediction. May affect the accuracy
  bool pred_early_stop = false;

  // [no-save]
  // desc = used only in ``prediction`` task
  // desc = the frequency of checking early-stopping prediction
  int pred_early_stop_freq = 10;

  // [no-save]
  // desc = used only in ``prediction`` task
  // desc = the threshold of margin in early-stopping prediction
  double pred_early_stop_margin = 10.0;

<<<<<<< HEAD
  // [no-save]
=======
  // alias = predict_result, prediction_result, predict_name, prediction_name, pred_name, name_pred
  // desc = used only in ``prediction`` task
  // desc = filename of prediction result
  // desc = **Note**: can be used only in CLI version
  std::string output_result = "LightGBM_predict_result.txt";

  #pragma endregion

  #pragma region Convert Parameters

>>>>>>> 224b8b98
  // desc = used only in ``convert_model`` task
  // desc = only ``cpp`` is supported yet; for conversion model to other languages consider using `m2cgen <https://github.com/BayesWitnesses/m2cgen>`__ utility
  // desc = if ``convert_model_language`` is set and ``task=train``, the model will be also converted
  // desc = **Note**: can be used only in CLI version
  std::string convert_model_language = "";

  // [no-save]
  // alias = convert_model_file
  // desc = used only in ``convert_model`` task
  // desc = output filename of converted model
  // desc = **Note**: can be used only in CLI version
  std::string convert_model = "gbdt_prediction.cpp";

  #pragma endregion

  #pragma endregion

  #pragma region Objective Parameters

  // check = >0
  // alias = num_classes
  // desc = used only in ``multi-class`` classification application
  int num_class = 1;

  // alias = unbalance, unbalanced_sets
  // desc = used only in ``binary`` and ``multiclassova`` applications
  // desc = set this to ``true`` if training data are unbalanced
  // desc = **Note**: while enabling this should increase the overall performance metric of your model, it will also result in poor estimates of the individual class probabilities
  // desc = **Note**: this parameter cannot be used at the same time with ``scale_pos_weight``, choose only **one** of them
  bool is_unbalance = false;

  // check = >0.0
  // desc = used only in ``binary`` and ``multiclassova`` applications
  // desc = weight of labels with positive class
  // desc = **Note**: while enabling this should increase the overall performance metric of your model, it will also result in poor estimates of the individual class probabilities
  // desc = **Note**: this parameter cannot be used at the same time with ``is_unbalance``, choose only **one** of them
  double scale_pos_weight = 1.0;

  // check = >0.0
  // desc = used only in ``binary`` and ``multiclassova`` classification and in ``lambdarank`` applications
  // desc = parameter for the sigmoid function
  double sigmoid = 1.0;

  // desc = used only in ``regression``, ``binary``, ``multiclassova`` and ``cross-entropy`` applications
  // desc = adjusts initial score to the mean of labels for faster convergence
  bool boost_from_average = true;

  // desc = used only in ``regression`` application
  // desc = used to fit ``sqrt(label)`` instead of original values and prediction result will be also automatically converted to ``prediction^2``
  // desc = might be useful in case of large-range labels
  bool reg_sqrt = false;

  // check = >0.0
  // desc = used only in ``huber`` and ``quantile`` ``regression`` applications
  // desc = parameter for `Huber loss <https://en.wikipedia.org/wiki/Huber_loss>`__ and `Quantile regression <https://en.wikipedia.org/wiki/Quantile_regression>`__
  double alpha = 0.9;

  // check = >0.0
  // desc = used only in ``fair`` ``regression`` application
  // desc = parameter for `Fair loss <https://www.kaggle.com/c/allstate-claims-severity/discussion/24520>`__
  double fair_c = 1.0;

  // check = >0.0
  // desc = used only in ``poisson`` ``regression`` application
  // desc = parameter for `Poisson regression <https://en.wikipedia.org/wiki/Poisson_regression>`__ to safeguard optimization
  double poisson_max_delta_step = 0.7;

  // check = >=1.0
  // check = <2.0
  // desc = used only in ``tweedie`` ``regression`` application
  // desc = used to control the variance of the tweedie distribution
  // desc = set this closer to ``2`` to shift towards a **Gamma** distribution
  // desc = set this closer to ``1`` to shift towards a **Poisson** distribution
  double tweedie_variance_power = 1.5;

  // check = >0
  // desc = used only in ``lambdarank`` application
  // desc = optimizes `NDCG <https://en.wikipedia.org/wiki/Discounted_cumulative_gain#Normalized_DCG>`__ at this position
  int max_position = 20;

  // desc = used only in ``lambdarank`` application
  // desc = set this to ``true`` to normalize the lambdas for different queries, and improve the performance for unbalanced data
  // desc = set this to ``false`` to enforce the original lambdamart algorithm
  bool lambdamart_norm = true;

  // type = multi-double
  // default = 0,1,3,7,15,31,63,...,2^30-1
  // desc = used only in ``lambdarank`` application
  // desc = relevant gain for labels. For example, the gain of label ``2`` is ``3`` in case of default label gains
  // desc = separate by ``,``
  std::vector<double> label_gain;

  // desc = used only in the ``rank_xendcg`` objective
  // desc = random seed for objectives
  int objective_seed = 5;

  #pragma endregion

  #pragma region Metric Parameters

  // [doc-only]
  // alias = metrics, metric_types
  // default = ""
  // type = multi-enum
  // desc = metric(s) to be evaluated on the evaluation set(s)
  // descl2 = ``""`` (empty string or not specified) means that metric corresponding to specified ``objective`` will be used (this is possible only for pre-defined objective functions, otherwise no evaluation metric will be added)
  // descl2 = ``"None"`` (string, **not** a ``None`` value) means that no metric will be registered, aliases: ``na``, ``null``, ``custom``
  // descl2 = ``l1``, absolute loss, aliases: ``mean_absolute_error``, ``mae``, ``regression_l1``
  // descl2 = ``l2``, square loss, aliases: ``mean_squared_error``, ``mse``, ``regression_l2``, ``regression``
  // descl2 = ``rmse``, root square loss, aliases: ``root_mean_squared_error``, ``l2_root``
  // descl2 = ``quantile``, `Quantile regression <https://en.wikipedia.org/wiki/Quantile_regression>`__
  // descl2 = ``mape``, `MAPE loss <https://en.wikipedia.org/wiki/Mean_absolute_percentage_error>`__, aliases: ``mean_absolute_percentage_error``
  // descl2 = ``huber``, `Huber loss <https://en.wikipedia.org/wiki/Huber_loss>`__
  // descl2 = ``fair``, `Fair loss <https://www.kaggle.com/c/allstate-claims-severity/discussion/24520>`__
  // descl2 = ``poisson``, negative log-likelihood for `Poisson regression <https://en.wikipedia.org/wiki/Poisson_regression>`__
  // descl2 = ``gamma``, negative log-likelihood for **Gamma** regression
  // descl2 = ``gamma_deviance``, residual deviance for **Gamma** regression
  // descl2 = ``tweedie``, negative log-likelihood for **Tweedie** regression
  // descl2 = ``ndcg``, `NDCG <https://en.wikipedia.org/wiki/Discounted_cumulative_gain#Normalized_DCG>`__, aliases: ``lambdarank``, ``rank_xendcg``, ``xendcg``, ``xe_ndcg``, ``xe_ndcg_mart``, ``xendcg_mart``
  // descl2 = ``map``, `MAP <https://makarandtapaswi.wordpress.com/2012/07/02/intuition-behind-average-precision-and-map/>`__, aliases: ``mean_average_precision``
  // descl2 = ``auc``, `AUC <https://en.wikipedia.org/wiki/Receiver_operating_characteristic#Area_under_the_curve>`__
  // descl2 = ``binary_logloss``, `log loss <https://en.wikipedia.org/wiki/Cross_entropy>`__, aliases: ``binary``
  // descl2 = ``binary_error``, for one sample: ``0`` for correct classification, ``1`` for error classification
  // descl2 = ``auc_mu``, `AUC-mu <http://proceedings.mlr.press/v97/kleiman19a/kleiman19a.pdf>`__
  // descl2 = ``multi_logloss``, log loss for multi-class classification, aliases: ``multiclass``, ``softmax``, ``multiclassova``, ``multiclass_ova``, ``ova``, ``ovr``
  // descl2 = ``multi_error``, error rate for multi-class classification
  // descl2 = ``cross_entropy``, cross-entropy (with optional linear weights), aliases: ``xentropy``
  // descl2 = ``cross_entropy_lambda``, "intensity-weighted" cross-entropy, aliases: ``xentlambda``
  // descl2 = ``kullback_leibler``, `Kullback-Leibler divergence <https://en.wikipedia.org/wiki/Kullback%E2%80%93Leibler_divergence>`__, aliases: ``kldiv``
  // desc = support multiple metrics, separated by ``,``
  std::vector<std::string> metric;

  // check = >0
  // alias = output_freq
  // desc = frequency for metric output
  // desc = **Note**: can be used only in CLI version
  int metric_freq = 1;

  // alias = training_metric, is_training_metric, train_metric
  // desc = set this to ``true`` to output metric result over training dataset
  // desc = **Note**: can be used only in CLI version
  bool is_provide_training_metric = false;

  // type = multi-int
  // default = 1,2,3,4,5
  // alias = ndcg_eval_at, ndcg_at, map_eval_at, map_at
  // desc = used only with ``ndcg`` and ``map`` metrics
  // desc = `NDCG <https://en.wikipedia.org/wiki/Discounted_cumulative_gain#Normalized_DCG>`__ and `MAP <https://makarandtapaswi.wordpress.com/2012/07/02/intuition-behind-average-precision-and-map/>`__ evaluation positions, separated by ``,``
  std::vector<int> eval_at;

  // check = >0
  // desc = used only with ``multi_error`` metric
  // desc = threshold for top-k multi-error metric
  // desc = the error on each sample is ``0`` if the true class is among the top ``multi_error_top_k`` predictions, and ``1`` otherwise
  // descl2 = more precisely, the error on a sample is ``0`` if there are at least ``num_classes - multi_error_top_k`` predictions strictly less than the prediction on the true class
  // desc = when ``multi_error_top_k=1`` this is equivalent to the usual multi-error metric
  int multi_error_top_k = 1;

  // type = multi-double
  // default = None
  // desc = used only with ``auc_mu`` metric
  // desc = list representing flattened matrix (in row-major order) giving loss weights for classification errors
  // desc = list should have ``n * n`` elements, where ``n`` is the number of classes
  // desc = the matrix co-ordinate ``[i, j]`` should correspond to the ``i * n + j``-th element of the list
  // desc = if not specified, will use equal weights for all classes
  std::vector<double> auc_mu_weights;

  #pragma endregion

  #pragma region Network Parameters

  // check = >0
  // alias = num_machine
  // desc = the number of machines for parallel learning application
  // desc = this parameter is needed to be set in both **socket** and **mpi** versions
  int num_machines = 1;

  // check = >0
  // alias = local_port, port
  // desc = TCP listen port for local machines
  // desc = **Note**: don't forget to allow this port in firewall settings before training
  int local_listen_port = 12400;

  // check = >0
  // desc = socket time-out in minutes
  int time_out = 120;

  // alias = machine_list_file, machine_list, mlist
  // desc = path of file that lists machines for this parallel learning application
  // desc = each line contains one IP and one port for one machine. The format is ``ip port`` (space as a separator)
  std::string machine_list_filename = "";

  // alias = workers, nodes
  // desc = list of machines in the following format: ``ip1:port1,ip2:port2``
  std::string machines = "";

  #pragma endregion

  #pragma region GPU Parameters

  // desc = OpenCL platform ID. Usually each GPU vendor exposes one OpenCL platform
  // desc = ``-1`` means the system-wide default platform
  // desc = **Note**: refer to `GPU Targets <./GPU-Targets.rst#query-opencl-devices-in-your-system>`__ for more details
  int gpu_platform_id = -1;

  // desc = OpenCL device ID in the specified platform. Each GPU in the selected platform has a unique device ID
  // desc = ``-1`` means the default device in the selected platform
  // desc = **Note**: refer to `GPU Targets <./GPU-Targets.rst#query-opencl-devices-in-your-system>`__ for more details
  int gpu_device_id = -1;

  // desc = set this to ``true`` to use double precision math on GPU (by default single precision is used)
  bool gpu_use_dp = false;

  #pragma endregion

  #pragma endregion

  size_t file_load_progress_interval_bytes = size_t(10) * 1024 * 1024 * 1024;

  bool is_parallel = false;
  bool is_parallel_find_bin = false;
  LIGHTGBM_EXPORT void Set(const std::unordered_map<std::string, std::string>& params);
  static const std::unordered_map<std::string, std::string>& alias_table();
  static const std::unordered_set<std::string>& parameter_set();
  std::vector<std::vector<double>> auc_mu_weights_matrix;

 private:
  void CheckParamConflict();
  void GetMembersFromString(const std::unordered_map<std::string, std::string>& params);
  std::string SaveMembersToString() const;
  void GetAucMuWeights();
};

inline bool Config::GetString(
  const std::unordered_map<std::string, std::string>& params,
  const std::string& name, std::string* out) {
  if (params.count(name) > 0 && !params.at(name).empty()) {
    *out = params.at(name);
    return true;
  }
  return false;
}

inline bool Config::GetInt(
  const std::unordered_map<std::string, std::string>& params,
  const std::string& name, int* out) {
  if (params.count(name) > 0 && !params.at(name).empty()) {
    if (!Common::AtoiAndCheck(params.at(name).c_str(), out)) {
      Log::Fatal("Parameter %s should be of type int, got \"%s\"",
                 name.c_str(), params.at(name).c_str());
    }
    return true;
  }
  return false;
}

inline bool Config::GetDouble(
  const std::unordered_map<std::string, std::string>& params,
  const std::string& name, double* out) {
  if (params.count(name) > 0 && !params.at(name).empty()) {
    if (!Common::AtofAndCheck(params.at(name).c_str(), out)) {
      Log::Fatal("Parameter %s should be of type double, got \"%s\"",
                 name.c_str(), params.at(name).c_str());
    }
    return true;
  }
  return false;
}

inline bool Config::GetBool(
  const std::unordered_map<std::string, std::string>& params,
  const std::string& name, bool* out) {
  if (params.count(name) > 0 && !params.at(name).empty()) {
    std::string value = params.at(name);
    std::transform(value.begin(), value.end(), value.begin(), Common::tolower);
    if (value == std::string("false") || value == std::string("-")) {
      *out = false;
    } else if (value == std::string("true") || value == std::string("+")) {
      *out = true;
    } else {
      Log::Fatal("Parameter %s should be \"true\"/\"+\" or \"false\"/\"-\", got \"%s\"",
                 name.c_str(), params.at(name).c_str());
    }
    return true;
  }
  return false;
}

struct ParameterAlias {
  static void KeyAliasTransform(std::unordered_map<std::string, std::string>* params) {
    std::unordered_map<std::string, std::string> tmp_map;
    for (const auto& pair : *params) {
      auto alias = Config::alias_table().find(pair.first);
      if (alias != Config::alias_table().end()) {  // found alias
        auto alias_set = tmp_map.find(alias->second);
        if (alias_set != tmp_map.end()) {  // alias already set
                                           // set priority by length & alphabetically to ensure reproducible behavior
          if (alias_set->second.size() < pair.first.size() ||
            (alias_set->second.size() == pair.first.size() && alias_set->second < pair.first)) {
            Log::Warning("%s is set with %s=%s, %s=%s will be ignored. Current value: %s=%s",
                         alias->second.c_str(), alias_set->second.c_str(), params->at(alias_set->second).c_str(),
                         pair.first.c_str(), pair.second.c_str(), alias->second.c_str(), params->at(alias_set->second).c_str());
          } else {
            Log::Warning("%s is set with %s=%s, will be overridden by %s=%s. Current value: %s=%s",
                         alias->second.c_str(), alias_set->second.c_str(), params->at(alias_set->second).c_str(),
                         pair.first.c_str(), pair.second.c_str(), alias->second.c_str(), pair.second.c_str());
            tmp_map[alias->second] = pair.first;
          }
        } else {  // alias not set
          tmp_map.emplace(alias->second, pair.first);
        }
      } else if (Config::parameter_set().find(pair.first) == Config::parameter_set().end()) {
        Log::Warning("Unknown parameter: %s", pair.first.c_str());
      }
    }
    for (const auto& pair : tmp_map) {
      auto alias = params->find(pair.first);
      if (alias == params->end()) {  // not find
        params->emplace(pair.first, params->at(pair.second));
        params->erase(pair.second);
      } else {
        Log::Warning("%s is set=%s, %s=%s will be ignored. Current value: %s=%s",
                     pair.first.c_str(), alias->second.c_str(), pair.second.c_str(), params->at(pair.second).c_str(),
                     pair.first.c_str(), alias->second.c_str());
      }
    }
  }
};

inline std::string ParseObjectiveAlias(const std::string& type) {
  if (type == std::string("regression") || type == std::string("regression_l2")
    || type == std::string("mean_squared_error") || type == std::string("mse") || type == std::string("l2")
    || type == std::string("l2_root") || type == std::string("root_mean_squared_error") || type == std::string("rmse")) {
    return "regression";
  } else if (type == std::string("regression_l1") || type == std::string("mean_absolute_error")
    || type == std::string("l1") || type == std::string("mae")) {
    return "regression_l1";
  } else if (type == std::string("multiclass") || type == std::string("softmax")) {
    return "multiclass";
  } else if (type == std::string("multiclassova") || type == std::string("multiclass_ova") || type == std::string("ova") || type == std::string("ovr")) {
    return "multiclassova";
  } else if (type == std::string("xentropy") || type == std::string("cross_entropy")) {
    return "cross_entropy";
  } else if (type == std::string("xentlambda") || type == std::string("cross_entropy_lambda")) {
    return "cross_entropy_lambda";
  } else if (type == std::string("mean_absolute_percentage_error") || type == std::string("mape")) {
    return "mape";
  } else if (type == std::string("rank_xendcg") || type == std::string("xendcg") || type == std::string("xe_ndcg")
             || type == std::string("xe_ndcg_mart") || type == std::string("xendcg_mart")) {
    return "rank_xendcg";
  } else if (type == std::string("none") || type == std::string("null") || type == std::string("custom") || type == std::string("na")) {
    return "custom";
  }
  return type;
}

inline std::string ParseMetricAlias(const std::string& type) {
  if (type == std::string("regression") || type == std::string("regression_l2") || type == std::string("l2") || type == std::string("mean_squared_error") || type == std::string("mse")) {
    return "l2";
  } else if (type == std::string("l2_root") || type == std::string("root_mean_squared_error") || type == std::string("rmse")) {
    return "rmse";
  } else if (type == std::string("regression_l1") || type == std::string("l1") || type == std::string("mean_absolute_error") || type == std::string("mae")) {
    return "l1";
  } else if (type == std::string("binary_logloss") || type == std::string("binary")) {
    return "binary_logloss";
  } else if (type == std::string("ndcg") || type == std::string("lambdarank") || type == std::string("rank_xendcg")
             || type == std::string("xendcg") || type == std::string("xe_ndcg") || type == std::string("xe_ndcg_mart") || type == std::string("xendcg_mart")) {
    return "ndcg";
  } else if (type == std::string("map") || type == std::string("mean_average_precision")) {
    return "map";
  } else if (type == std::string("multi_logloss") || type == std::string("multiclass") || type == std::string("softmax") || type == std::string("multiclassova") || type == std::string("multiclass_ova") || type == std::string("ova") || type == std::string("ovr")) {
    return "multi_logloss";
  } else if (type == std::string("xentropy") || type == std::string("cross_entropy")) {
    return "cross_entropy";
  } else if (type == std::string("xentlambda") || type == std::string("cross_entropy_lambda")) {
    return "cross_entropy_lambda";
  } else if (type == std::string("kldiv") || type == std::string("kullback_leibler")) {
    return "kullback_leibler";
  } else if (type == std::string("mean_absolute_percentage_error") || type == std::string("mape")) {
    return "mape";
  } else if (type == std::string("auc_mu")) {
    return "auc_mu";
  } else if (type == std::string("none") || type == std::string("null") || type == std::string("custom") || type == std::string("na")) {
    return "custom";
  }
  return type;
}

}   // namespace LightGBM

#endif   // LightGBM_CONFIG_H_<|MERGE_RESOLUTION|>--- conflicted
+++ resolved
@@ -3,14 +3,10 @@
  * Licensed under the MIT License. See LICENSE file in the project root for license information.
  *
  * \note
-<<<<<<< HEAD
  * - desc and descl2 fields must be written in reStructuredText format;
+ * - nested sections can be placed only at the bottom of parent's section;
  * - [doc-only] tag indicates that only documentation for this param should be generated and all other actions are performed manually;
  * - [no-save] tag indicates that this param should not be saved into a model text representation.
-=======
- * desc and descl2 fields must be written in reStructuredText format;
- * nested sections can be placed only at the bottom of parent's section
->>>>>>> 224b8b98
  */
 #ifndef LIGHTGBM_CONFIG_H_
 #define LIGHTGBM_CONFIG_H_
@@ -625,9 +621,6 @@
   // desc = **Note**: the output cannot be monotonically constrained with respect to a categorical feature
   std::string categorical_feature = "";
 
-<<<<<<< HEAD
-  // [no-save]
-=======
   // desc = path to a ``.json`` file that specifies bin upper bounds for some or all features
   // desc = ``.json`` file should contain an array of objects, each containing the word ``feature`` (integer feature index) and ``bin_upper_bound`` (array of thresholds for binning)
   // desc = see `this file <https://github.com/microsoft/LightGBM/tree/master/examples/regression/forced_bins.json>`__ as an example
@@ -643,12 +636,13 @@
 
   #pragma region Predict Parameters
 
+  // [no-save]
   // desc = used only in ``prediction`` task
   // desc = used to specify how many trained iterations will be used in prediction
   // desc = ``<= 0`` means no limit
   int num_iteration_predict = -1;
 
->>>>>>> 224b8b98
+  // [no-save]
   // alias = is_predict_raw_score, predict_rawscore, raw_score
   // desc = used only in ``prediction`` task
   // desc = set this to ``true`` to predict only the raw scores
@@ -693,9 +687,7 @@
   // desc = the threshold of margin in early-stopping prediction
   double pred_early_stop_margin = 10.0;
 
-<<<<<<< HEAD
   // [no-save]
-=======
   // alias = predict_result, prediction_result, predict_name, prediction_name, pred_name, name_pred
   // desc = used only in ``prediction`` task
   // desc = filename of prediction result
@@ -706,7 +698,7 @@
 
   #pragma region Convert Parameters
 
->>>>>>> 224b8b98
+  // [no-save]
   // desc = used only in ``convert_model`` task
   // desc = only ``cpp`` is supported yet; for conversion model to other languages consider using `m2cgen <https://github.com/BayesWitnesses/m2cgen>`__ utility
   // desc = if ``convert_model_language`` is set and ``task=train``, the model will be also converted
