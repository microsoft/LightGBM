--- conflicted
+++ resolved
@@ -314,11 +314,8 @@
   */
   static Boosting* CreateBoosting(const std::string& type, const char* filename);
 
-<<<<<<< HEAD
-virtual const std::vector<std::unique_ptr<Tree>>& GetTrees() const = 0;
-=======
+  virtual const std::vector<std::unique_ptr<Tree>>& GetTrees() const = 0;
   virtual bool IsLinear() const { return false; }
->>>>>>> 967b45c6
 };
 
 class GBDTBase : public Boosting {
