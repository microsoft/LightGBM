--- conflicted
+++ resolved
@@ -178,8 +178,9 @@
                                                 int32_t has_init_scores,
                                                 int32_t has_queries,
                                                 int32_t nclasses,
-<<<<<<< HEAD
-                                                int32_t nthreads);
+                                                int32_t nthreads,
+                                                int32_t omp_max_threads);
+
 /*!
  * \brief Allocate the space for dataset and bucket feature bins according to serialized reference dataset.
  * \param ref_buffer A binary representation of the dataset schema (feature groups, bins, etc.)
@@ -196,10 +197,6 @@
                                                                 int32_t num_classes,
                                                                 const char* parameters,
                                                                 DatasetHandle* out);
-=======
-                                                int32_t nthreads,
-                                                int32_t omp_max_threads);
->>>>>>> 4c5d0fbb
 
 /*!
  * \brief Push data to existing dataset, if ``nrow + start_row == num_total_row``, will call ``dataset->FinishLoad``.
