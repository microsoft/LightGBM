--- conflicted
+++ resolved
@@ -422,28 +422,22 @@
 	  return feature_groups_[group]->bin_mappers_[sub_feature]->num_bin();
   }
   
-<<<<<<< HEAD
-=======
   inline int FeatureNumTotalBin(int i) const {
     const int group = feature2group_[i];
 	return feature_groups_[group]->num_total_bin_;
   }
   
->>>>>>> 56fe2cc4
   inline const BinMapper* FeatureBinMapper(int i) const {
     const int group = feature2group_[i];
     const int sub_feature = feature2subfeature_[i];
     return feature_groups_[group]->bin_mappers_[sub_feature].get();
   }
 
-<<<<<<< HEAD
-=======
   inline const Bin* FeatureBin(int i) const {
     const int group = feature2group_[i];
     return feature_groups_[group]->bin_data_.get();
   }
 
->>>>>>> 56fe2cc4
   inline BinIterator* FeatureIterator(int i) const {
     const int group = feature2group_[i];
     const int sub_feature = feature2subfeature_[i];
