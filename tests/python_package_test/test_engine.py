--- conflicted
+++ resolved
@@ -3581,30 +3581,6 @@
     assert y.min() <= mean_preds <= y.max()
 
 
-<<<<<<< HEAD
-@pytest.mark.parametrize('verbosity_param', lgb.basic._ConfigAliases.get("verbosity"))
-@pytest.mark.parametrize('verbosity', [-1, 0])
-def test_verbosity_can_suppress_alias_warnings(capsys, verbosity_param, verbosity):
-    X, y = make_synthetic_regression()
-    ds = lgb.Dataset(X, y)
-    params = {
-        'num_leaves': 3,
-        'subsample': 0.75,
-        'bagging_fraction': 0.8,
-        'force_col_wise': True,
-        verbosity_param: verbosity,
-    }
-    lgb.train(params, ds, num_boost_round=1)
-    expected_msg = (
-        '[LightGBM] [Warning] bagging_fraction is set=0.8, subsample=0.75 will be ignored. '
-        'Current value: bagging_fraction=0.8'
-    )
-    stdout = capsys.readouterr().out
-    if verbosity == -1:
-        assert re.search(r'\[LightGBM\]', stdout) is None
-    else:
-        assert expected_msg in stdout
-=======
 def test_cegb_split_buffer_clean():
     # modified from https://github.com/microsoft/LightGBM/issues/3679#issuecomment-938652811
     # and https://github.com/microsoft/LightGBM/pull/5087
@@ -3648,4 +3624,27 @@
     predicts = model.predict(test_data)
     rmse = np.sqrt(mean_squared_error(test_y, predicts))
     assert rmse < 10.0
->>>>>>> e6310868
+
+
+@pytest.mark.parametrize('verbosity_param', lgb.basic._ConfigAliases.get("verbosity"))
+@pytest.mark.parametrize('verbosity', [-1, 0])
+def test_verbosity_can_suppress_alias_warnings(capsys, verbosity_param, verbosity):
+    X, y = make_synthetic_regression()
+    ds = lgb.Dataset(X, y)
+    params = {
+        'num_leaves': 3,
+        'subsample': 0.75,
+        'bagging_fraction': 0.8,
+        'force_col_wise': True,
+        verbosity_param: verbosity,
+    }
+    lgb.train(params, ds, num_boost_round=1)
+    expected_msg = (
+        '[LightGBM] [Warning] bagging_fraction is set=0.8, subsample=0.75 will be ignored. '
+        'Current value: bagging_fraction=0.8'
+    )
+    stdout = capsys.readouterr().out
+    if verbosity == -1:
+        assert re.search(r'\[LightGBM\]', stdout) is None
+    else:
+        assert expected_msg in stdout