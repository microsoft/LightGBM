--- conflicted
+++ resolved
@@ -1710,29 +1710,19 @@
         return [item for i in range_(1, self.__num_dataset)
                 for item in self.__inner_eval(self.name_valid_sets[i - 1], i, feval)]
 
-<<<<<<< HEAD
-    def save_model(self, filename, start_iteration=0, num_iteration=-1):
-=======
-    def save_model(self, filename, num_iteration=None):
->>>>>>> 3400e389
+    def save_model(self, filename, start_iteration=0, num_iteration=None):
         """Save Booster to file.
 
         Parameters
         ----------
         filename : string
             Filename to save Booster.
-<<<<<<< HEAD
         start_iteration: int, optional (default=0)
             Start index of the iteration that should to saved.
-        num_iteration: int, optional (default=-1)
-            Index of the iteration that should to saved.
-            If <0, the best iteration (if exists) is saved.
-=======
         num_iteration : int or None, optional (default=None)
             Index of the iteration that should be saved.
             If None, if the best iteration exists, it is saved; otherwise, all iterations are saved.
             If <= 0, all iterations are saved.
->>>>>>> 3400e389
         """
         if num_iteration is None:
             num_iteration = self.best_iteration
@@ -1767,14 +1757,10 @@
             print('Finished loading model, total used %d iterations' % (int(out_num_iterations.value)))
         self.__num_class = out_num_class.value
 
-<<<<<<< HEAD
     def dump_model_to_string(self, start_iteration=0, num_iteration=-1):
         return self._save_model_to_string(start_iteration, num_iteration)
 
-    def _save_model_to_string(self, start_iteration=0, num_iteration=-1):
-=======
-    def _save_model_to_string(self, num_iteration=None):
->>>>>>> 3400e389
+    def _save_model_to_string(self, start_iteration=0, num_iteration=None):
         """[Private] Save model to string"""
         if num_iteration is None:
             num_iteration = self.best_iteration
@@ -1803,27 +1789,17 @@
                 ptr_string_buffer))
         return string_buffer.value.decode()
 
-<<<<<<< HEAD
-    def dump_model(self, start_iteration=0, num_iteration=-1):
-=======
-    def dump_model(self, num_iteration=None):
->>>>>>> 3400e389
+    def dump_model(self, start_iteration=0, num_iteration=None):
         """Dump Booster to json format.
 
         Parameters
         ----------
-<<<<<<< HEAD
         start_iteration: int, optional (default=0)
-            Start index of the iteration that should to dumped.
-        num_iteration: int, optional (default=-1)
-            Index of the iteration that should to dumped.
-            If <0, the best iteration (if exists) is dumped.
-=======
+            Start index of the iteration that should to dumped
         num_iteration : int or None, optional (default=None)
             Index of the iteration that should be dumped.
             If None, if the best iteration exists, it is dumped; otherwise, all iterations are dumped.
             If <= 0, all iterations are dumped.
->>>>>>> 3400e389
 
         Returns
         -------
