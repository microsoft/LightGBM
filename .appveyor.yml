version: 3.3.5.99.{build}

image: Visual Studio 2015
platform: x64
configuration:  # a trick to construct a build matrix with multiple Python versions
  - '3.7'

# only build pull requests and
# commits to 'master' or any branch starting with 'release'
branches:
  only:
    - master
    - /^release/

environment:
  matrix:
    # - COMPILER: MSVC
    #   TASK: python
    - COMPILER: MINGW
      TASK: python

clone_depth: 5

install:
  - git submodule update --init --recursive  # get `external_libs` folder
<<<<<<< HEAD
  #- set PATH=%PATH:C:\Program Files\Git\usr\bin;=%  # delete sh.exe from PATH (mingw32-make fix)
=======
>>>>>>> c7456da8
  - set PATH=C:\mingw-w64\x86_64-8.1.0-posix-seh-rt_v6-rev0\mingw64\bin;%PATH%
  - set PYTHON_VERSION=%CONFIGURATION%
  - set CONDA_ENV="test-env"
  - ps: |
      $env:MINICONDA = "C:\Miniconda3-x64"
      $env:PATH = "$env:MINICONDA;$env:MINICONDA\Scripts;$env:PATH"
      $env:BUILD_SOURCESDIRECTORY = "$env:APPVEYOR_BUILD_FOLDER"
      $env:LGB_VER = (Get-Content $env:APPVEYOR_BUILD_FOLDER\VERSION.txt).trim()

build: false

test_script:
  - conda config --remove channels defaults
  - conda config --add channels nodefaults
  - conda config --add channels conda-forge
  - conda config --set channel_priority strict
  - conda init powershell
  - powershell.exe -ExecutionPolicy Bypass -File %APPVEYOR_BUILD_FOLDER%\.ci\test_windows.ps1<|MERGE_RESOLUTION|>--- conflicted
+++ resolved
@@ -23,10 +23,6 @@
 
 install:
   - git submodule update --init --recursive  # get `external_libs` folder
-<<<<<<< HEAD
-  #- set PATH=%PATH:C:\Program Files\Git\usr\bin;=%  # delete sh.exe from PATH (mingw32-make fix)
-=======
->>>>>>> c7456da8
   - set PATH=C:\mingw-w64\x86_64-8.1.0-posix-seh-rt_v6-rev0\mingw64\bin;%PATH%
   - set PYTHON_VERSION=%CONFIGURATION%
   - set CONDA_ENV="test-env"
