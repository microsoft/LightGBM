/*!
 * Copyright (c) 2018 Microsoft Corporation. All rights reserved.
 * Licensed under the MIT License. See LICENSE file in the project root for license information.
 *
 * \note
 * This file is auto generated by LightGBM\helpers\parameter_generator.py from LightGBM\include\LightGBM\config.h file.
 */
#include<LightGBM/config.h>
namespace LightGBM {
const std::unordered_map<std::string, std::string>& Config::alias_table() {
  static std::unordered_map<std::string, std::string> aliases({
  {"config_file", "config"},
  {"task_type", "task"},
  {"objective_type", "objective"},
  {"app", "objective"},
  {"application", "objective"},
  {"boosting_type", "boosting"},
  {"boost", "boosting"},
  {"train", "data"},
  {"train_data", "data"},
  {"train_data_file", "data"},
  {"data_filename", "data"},
  {"test", "valid"},
  {"valid_data", "valid"},
  {"valid_data_file", "valid"},
  {"test_data", "valid"},
  {"test_data_file", "valid"},
  {"valid_filenames", "valid"},
  {"num_iteration", "num_iterations"},
  {"n_iter", "num_iterations"},
  {"num_tree", "num_iterations"},
  {"num_trees", "num_iterations"},
  {"num_round", "num_iterations"},
  {"num_rounds", "num_iterations"},
  {"num_boost_round", "num_iterations"},
  {"n_estimators", "num_iterations"},
  {"shrinkage_rate", "learning_rate"},
  {"eta", "learning_rate"},
  {"num_leaf", "num_leaves"},
  {"max_leaves", "num_leaves"},
  {"max_leaf", "num_leaves"},
  {"tree", "tree_learner"},
  {"tree_type", "tree_learner"},
  {"tree_learner_type", "tree_learner"},
  {"num_thread", "num_threads"},
  {"nthread", "num_threads"},
  {"nthreads", "num_threads"},
  {"n_jobs", "num_threads"},
  {"device", "device_type"},
  {"random_seed", "seed"},
  {"random_state", "seed"},
  {"min_data_per_leaf", "min_data_in_leaf"},
  {"min_data", "min_data_in_leaf"},
  {"min_child_samples", "min_data_in_leaf"},
  {"min_sum_hessian_per_leaf", "min_sum_hessian_in_leaf"},
  {"min_sum_hessian", "min_sum_hessian_in_leaf"},
  {"min_hessian", "min_sum_hessian_in_leaf"},
  {"min_child_weight", "min_sum_hessian_in_leaf"},
  {"sub_row", "bagging_fraction"},
  {"subsample", "bagging_fraction"},
  {"bagging", "bagging_fraction"},
  {"pos_sub_row", "pos_bagging_fraction"},
  {"pos_subsample", "pos_bagging_fraction"},
  {"pos_bagging", "pos_bagging_fraction"},
  {"neg_sub_row", "neg_bagging_fraction"},
  {"neg_subsample", "neg_bagging_fraction"},
  {"neg_bagging", "neg_bagging_fraction"},
  {"subsample_freq", "bagging_freq"},
  {"bagging_fraction_seed", "bagging_seed"},
  {"sub_feature", "feature_fraction"},
  {"colsample_bytree", "feature_fraction"},
  {"sub_feature_bynode", "feature_fraction_bynode"},
  {"colsample_bynode", "feature_fraction_bynode"},
  {"early_stopping_rounds", "early_stopping_round"},
  {"early_stopping", "early_stopping_round"},
  {"n_iter_no_change", "early_stopping_round"},
  {"max_tree_output", "max_delta_step"},
  {"max_leaf_output", "max_delta_step"},
  {"reg_alpha", "lambda_l1"},
  {"reg_lambda", "lambda_l2"},
  {"lambda", "lambda_l2"},
  {"min_split_gain", "min_gain_to_split"},
  {"rate_drop", "drop_rate"},
  {"topk", "top_k"},
  {"mc", "monotone_constraints"},
  {"monotone_constraint", "monotone_constraints"},
  {"feature_contrib", "feature_contri"},
  {"fc", "feature_contri"},
  {"fp", "feature_contri"},
  {"feature_penalty", "feature_contri"},
  {"fs", "forcedsplits_filename"},
  {"forced_splits_filename", "forcedsplits_filename"},
  {"forced_splits_file", "forcedsplits_filename"},
  {"forced_splits", "forcedsplits_filename"},
  {"model_input", "input_model"},
  {"model_in", "input_model"},
  {"model_output", "output_model"},
  {"model_out", "output_model"},
  {"is_save_binary", "save_binary"},
  {"is_save_binary_file", "save_binary"},
  {"save_period", "snapshot_freq"},
<<<<<<< HEAD
  {"init_score_filename", "initscore_filename"},
  {"init_score_file", "initscore_filename"},
  {"init_score", "initscore_filename"},
  {"input_init_score", "initscore_filename"},
  {"valid_data_init_scores", "valid_data_initscores"},
  {"valid_init_score_file", "valid_data_initscores"},
  {"valid_init_score", "valid_data_initscores"},
  {"verbose", "verbosity"},
  {"hist_pool_size", "histogram_pool_size"},
  {"subsample_for_bin", "bin_construct_sample_cnt"},
  {"data_seed", "data_random_seed"},
  {"is_sparse", "is_enable_sparse"},
  {"enable_sparse", "is_enable_sparse"},
  {"sparse", "is_enable_sparse"},
=======
  {"model_input", "input_model"},
  {"model_in", "input_model"},
  {"predict_result", "output_result"},
  {"prediction_result", "output_result"},
  {"predict_name", "output_result"},
  {"prediction_name", "output_result"},
  {"pred_name", "output_result"},
  {"name_pred", "output_result"},
  {"is_pre_partition", "pre_partition"},
>>>>>>> 997a469f
  {"is_enable_bundle", "enable_bundle"},
  {"bundle", "enable_bundle"},
  {"is_pre_partition", "pre_partition"},
  {"two_round_loading", "two_round"},
  {"use_two_round_loading", "two_round"},
  {"has_header", "header"},
  {"label", "label_column"},
  {"weight", "weight_column"},
  {"group", "group_column"},
  {"group_id", "group_column"},
  {"query_column", "group_column"},
  {"query", "group_column"},
  {"query_id", "group_column"},
  {"ignore_feature", "ignore_column"},
  {"blacklist", "ignore_column"},
  {"cat_feature", "categorical_feature"},
  {"categorical_column", "categorical_feature"},
  {"cat_column", "categorical_feature"},
  {"predict_result", "output_result"},
  {"prediction_result", "output_result"},
  {"predict_name", "output_result"},
  {"prediction_name", "output_result"},
  {"pred_name", "output_result"},
  {"name_pred", "output_result"},
  {"is_predict_raw_score", "predict_raw_score"},
  {"predict_rawscore", "predict_raw_score"},
  {"raw_score", "predict_raw_score"},
  {"is_predict_leaf_index", "predict_leaf_index"},
  {"leaf_index", "predict_leaf_index"},
  {"is_predict_contrib", "predict_contrib"},
  {"contrib", "predict_contrib"},
  {"convert_model_file", "convert_model"},
  {"num_classes", "num_class"},
  {"unbalance", "is_unbalance"},
  {"unbalanced_sets", "is_unbalance"},
  {"metrics", "metric"},
  {"metric_types", "metric"},
  {"output_freq", "metric_freq"},
  {"training_metric", "is_provide_training_metric"},
  {"is_training_metric", "is_provide_training_metric"},
  {"train_metric", "is_provide_training_metric"},
  {"ndcg_eval_at", "eval_at"},
  {"ndcg_at", "eval_at"},
  {"map_eval_at", "eval_at"},
  {"map_at", "eval_at"},
  {"num_machine", "num_machines"},
  {"local_port", "local_listen_port"},
  {"port", "local_listen_port"},
  {"machine_list_file", "machine_list_filename"},
  {"machine_list", "machine_list_filename"},
  {"mlist", "machine_list_filename"},
  {"workers", "machines"},
  {"nodes", "machines"},
  });
  return aliases;
}

const std::unordered_set<std::string>& Config::parameter_set() {
  static std::unordered_set<std::string> params({
  "config",
  "task",
  "objective",
  "boosting",
  "data",
  "valid",
  "num_iterations",
  "learning_rate",
  "num_leaves",
  "tree_learner",
  "num_threads",
  "device_type",
  "seed",
  "force_col_wise",
  "force_row_wise",
  "max_depth",
  "min_data_in_leaf",
  "min_sum_hessian_in_leaf",
  "bagging_fraction",
  "pos_bagging_fraction",
  "neg_bagging_fraction",
  "bagging_freq",
  "bagging_seed",
  "feature_fraction",
  "feature_fraction_bynode",
  "feature_fraction_seed",
  "extra_trees",
  "extra_seed",
  "early_stopping_round",
  "first_metric_only",
  "max_delta_step",
  "lambda_l1",
  "lambda_l2",
  "min_gain_to_split",
  "drop_rate",
  "max_drop",
  "skip_drop",
  "xgboost_dart_mode",
  "uniform_drop",
  "drop_seed",
  "top_rate",
  "other_rate",
  "min_data_per_group",
  "max_cat_threshold",
  "cat_l2",
  "cat_smooth",
  "max_cat_to_onehot",
  "top_k",
  "monotone_constraints",
  "feature_contri",
  "forcedsplits_filename",
  "refit_decay_rate",
  "cegb_tradeoff",
  "cegb_penalty_split",
  "cegb_penalty_feature_lazy",
  "cegb_penalty_feature_coupled",
  "input_model",
  "output_model",
  "save_binary",
  "snapshot_freq",
  "initscore_filename",
  "valid_data_initscores",
  "verbosity",
  "histogram_pool_size",
  "max_bin",
  "max_bin_by_feature",
  "min_data_in_bin",
  "bin_construct_sample_cnt",
  "data_random_seed",
<<<<<<< HEAD
  "is_enable_sparse",
=======
  "output_model",
  "snapshot_freq",
  "input_model",
  "output_result",
  "pre_partition",
>>>>>>> 997a469f
  "enable_bundle",
  "use_missing",
  "zero_as_missing",
  "feature_pre_filter",
  "pre_partition",
  "two_round",
  "header",
  "label_column",
  "weight_column",
  "group_column",
  "ignore_column",
  "categorical_feature",
  "forcedbins_filename",
  "output_result",
  "num_iteration_predict",
  "predict_raw_score",
  "predict_leaf_index",
  "predict_contrib",
  "predict_disable_shape_check",
  "pred_early_stop",
  "pred_early_stop_freq",
  "pred_early_stop_margin",
  "convert_model_language",
  "convert_model",
  "num_class",
  "is_unbalance",
  "scale_pos_weight",
  "sigmoid",
  "boost_from_average",
  "reg_sqrt",
  "alpha",
  "fair_c",
  "poisson_max_delta_step",
  "tweedie_variance_power",
  "max_position",
  "lambdamart_norm",
  "label_gain",
  "objective_seed",
  "metric",
  "metric_freq",
  "is_provide_training_metric",
  "eval_at",
  "multi_error_top_k",
  "auc_mu_weights",
  "num_machines",
  "local_listen_port",
  "time_out",
  "machine_list_filename",
  "machines",
  "gpu_platform_id",
  "gpu_device_id",
  "gpu_use_dp",
  });
  return params;
}

void Config::GetMembersFromString(const std::unordered_map<std::string, std::string>& params) {
  std::string tmp_str = "";
  GetString(params, "data", &data);

  if (GetString(params, "valid", &tmp_str)) {
    valid = Common::Split(tmp_str.c_str(), ',');
  }

  GetInt(params, "num_iterations", &num_iterations);
  CHECK(num_iterations >=0);

  GetDouble(params, "learning_rate", &learning_rate);
  CHECK(learning_rate >0.0);

  GetInt(params, "num_leaves", &num_leaves);
  CHECK(num_leaves >1);
  CHECK(num_leaves <=131072);

  GetInt(params, "num_threads", &num_threads);

  GetBool(params, "force_col_wise", &force_col_wise);

  GetBool(params, "force_row_wise", &force_row_wise);

  GetInt(params, "max_depth", &max_depth);

  GetInt(params, "min_data_in_leaf", &min_data_in_leaf);
  CHECK(min_data_in_leaf >=0);

  GetDouble(params, "min_sum_hessian_in_leaf", &min_sum_hessian_in_leaf);
  CHECK(min_sum_hessian_in_leaf >=0.0);

  GetDouble(params, "bagging_fraction", &bagging_fraction);
  CHECK(bagging_fraction >0.0);
  CHECK(bagging_fraction <=1.0);

  GetDouble(params, "pos_bagging_fraction", &pos_bagging_fraction);
  CHECK(pos_bagging_fraction >0.0);
  CHECK(pos_bagging_fraction <=1.0);

  GetDouble(params, "neg_bagging_fraction", &neg_bagging_fraction);
  CHECK(neg_bagging_fraction >0.0);
  CHECK(neg_bagging_fraction <=1.0);

  GetInt(params, "bagging_freq", &bagging_freq);

  GetInt(params, "bagging_seed", &bagging_seed);

  GetDouble(params, "feature_fraction", &feature_fraction);
  CHECK(feature_fraction >0.0);
  CHECK(feature_fraction <=1.0);

  GetDouble(params, "feature_fraction_bynode", &feature_fraction_bynode);
  CHECK(feature_fraction_bynode >0.0);
  CHECK(feature_fraction_bynode <=1.0);

  GetInt(params, "feature_fraction_seed", &feature_fraction_seed);

  GetBool(params, "extra_trees", &extra_trees);

  GetInt(params, "extra_seed", &extra_seed);

  GetInt(params, "early_stopping_round", &early_stopping_round);

  GetBool(params, "first_metric_only", &first_metric_only);

  GetDouble(params, "max_delta_step", &max_delta_step);

  GetDouble(params, "lambda_l1", &lambda_l1);
  CHECK(lambda_l1 >=0.0);

  GetDouble(params, "lambda_l2", &lambda_l2);
  CHECK(lambda_l2 >=0.0);

  GetDouble(params, "min_gain_to_split", &min_gain_to_split);
  CHECK(min_gain_to_split >=0.0);

  GetDouble(params, "drop_rate", &drop_rate);
  CHECK(drop_rate >=0.0);
  CHECK(drop_rate <=1.0);

  GetInt(params, "max_drop", &max_drop);

  GetDouble(params, "skip_drop", &skip_drop);
  CHECK(skip_drop >=0.0);
  CHECK(skip_drop <=1.0);

  GetBool(params, "xgboost_dart_mode", &xgboost_dart_mode);

  GetBool(params, "uniform_drop", &uniform_drop);

  GetInt(params, "drop_seed", &drop_seed);

  GetDouble(params, "top_rate", &top_rate);
  CHECK(top_rate >=0.0);
  CHECK(top_rate <=1.0);

  GetDouble(params, "other_rate", &other_rate);
  CHECK(other_rate >=0.0);
  CHECK(other_rate <=1.0);

  GetInt(params, "min_data_per_group", &min_data_per_group);
  CHECK(min_data_per_group >0);

  GetInt(params, "max_cat_threshold", &max_cat_threshold);
  CHECK(max_cat_threshold >0);

  GetDouble(params, "cat_l2", &cat_l2);
  CHECK(cat_l2 >=0.0);

  GetDouble(params, "cat_smooth", &cat_smooth);
  CHECK(cat_smooth >=0.0);

  GetInt(params, "max_cat_to_onehot", &max_cat_to_onehot);
  CHECK(max_cat_to_onehot >0);

  GetInt(params, "top_k", &top_k);
  CHECK(top_k >0);

  if (GetString(params, "monotone_constraints", &tmp_str)) {
    monotone_constraints = Common::StringToArray<int8_t>(tmp_str, ',');
  }

  if (GetString(params, "feature_contri", &tmp_str)) {
    feature_contri = Common::StringToArray<double>(tmp_str, ',');
  }

  GetString(params, "forcedsplits_filename", &forcedsplits_filename);

  GetDouble(params, "refit_decay_rate", &refit_decay_rate);
  CHECK(refit_decay_rate >=0.0);
  CHECK(refit_decay_rate <=1.0);

  GetDouble(params, "cegb_tradeoff", &cegb_tradeoff);
  CHECK(cegb_tradeoff >=0.0);

  GetDouble(params, "cegb_penalty_split", &cegb_penalty_split);
  CHECK(cegb_penalty_split >=0.0);

  if (GetString(params, "cegb_penalty_feature_lazy", &tmp_str)) {
    cegb_penalty_feature_lazy = Common::StringToArray<double>(tmp_str, ',');
  }

  if (GetString(params, "cegb_penalty_feature_coupled", &tmp_str)) {
    cegb_penalty_feature_coupled = Common::StringToArray<double>(tmp_str, ',');
  }

  GetString(params, "input_model", &input_model);

  GetString(params, "output_model", &output_model);

  GetBool(params, "save_binary", &save_binary);

  GetInt(params, "snapshot_freq", &snapshot_freq);

  GetString(params, "initscore_filename", &initscore_filename);

  if (GetString(params, "valid_data_initscores", &tmp_str)) {
    valid_data_initscores = Common::Split(tmp_str.c_str(), ',');
  }

  GetInt(params, "verbosity", &verbosity);

  GetDouble(params, "histogram_pool_size", &histogram_pool_size);

  GetInt(params, "max_bin", &max_bin);
  CHECK(max_bin >1);

  if (GetString(params, "max_bin_by_feature", &tmp_str)) {
    max_bin_by_feature = Common::StringToArray<int32_t>(tmp_str, ',');
  }

  GetInt(params, "min_data_in_bin", &min_data_in_bin);
  CHECK(min_data_in_bin >0);

  GetInt(params, "bin_construct_sample_cnt", &bin_construct_sample_cnt);
  CHECK(bin_construct_sample_cnt >0);

  GetInt(params, "data_random_seed", &data_random_seed);

<<<<<<< HEAD
  GetBool(params, "is_enable_sparse", &is_enable_sparse);
=======
  GetString(params, "output_model", &output_model);

  GetInt(params, "snapshot_freq", &snapshot_freq);

  GetString(params, "input_model", &input_model);

  GetString(params, "output_result", &output_result);

  GetBool(params, "pre_partition", &pre_partition);
>>>>>>> 997a469f

  GetBool(params, "enable_bundle", &enable_bundle);

  GetBool(params, "use_missing", &use_missing);

  GetBool(params, "zero_as_missing", &zero_as_missing);

  GetBool(params, "feature_pre_filter", &feature_pre_filter);

  GetBool(params, "pre_partition", &pre_partition);

  GetBool(params, "two_round", &two_round);

  GetBool(params, "header", &header);

  GetString(params, "label_column", &label_column);

  GetString(params, "weight_column", &weight_column);

  GetString(params, "group_column", &group_column);

  GetString(params, "ignore_column", &ignore_column);

  GetString(params, "categorical_feature", &categorical_feature);

  GetString(params, "forcedbins_filename", &forcedbins_filename);

  GetString(params, "output_result", &output_result);

  GetInt(params, "num_iteration_predict", &num_iteration_predict);

  GetBool(params, "predict_raw_score", &predict_raw_score);

  GetBool(params, "predict_leaf_index", &predict_leaf_index);

  GetBool(params, "predict_contrib", &predict_contrib);

  GetBool(params, "predict_disable_shape_check", &predict_disable_shape_check);

  GetBool(params, "pred_early_stop", &pred_early_stop);

  GetInt(params, "pred_early_stop_freq", &pred_early_stop_freq);

  GetDouble(params, "pred_early_stop_margin", &pred_early_stop_margin);

  GetString(params, "convert_model_language", &convert_model_language);

  GetString(params, "convert_model", &convert_model);

  GetInt(params, "num_class", &num_class);
  CHECK(num_class >0);

  GetBool(params, "is_unbalance", &is_unbalance);

  GetDouble(params, "scale_pos_weight", &scale_pos_weight);
  CHECK(scale_pos_weight >0.0);

  GetDouble(params, "sigmoid", &sigmoid);
  CHECK(sigmoid >0.0);

  GetBool(params, "boost_from_average", &boost_from_average);

  GetBool(params, "reg_sqrt", &reg_sqrt);

  GetDouble(params, "alpha", &alpha);
  CHECK(alpha >0.0);

  GetDouble(params, "fair_c", &fair_c);
  CHECK(fair_c >0.0);

  GetDouble(params, "poisson_max_delta_step", &poisson_max_delta_step);
  CHECK(poisson_max_delta_step >0.0);

  GetDouble(params, "tweedie_variance_power", &tweedie_variance_power);
  CHECK(tweedie_variance_power >=1.0);
  CHECK(tweedie_variance_power <2.0);

  GetInt(params, "max_position", &max_position);
  CHECK(max_position >0);

  GetBool(params, "lambdamart_norm", &lambdamart_norm);

  if (GetString(params, "label_gain", &tmp_str)) {
    label_gain = Common::StringToArray<double>(tmp_str, ',');
  }

  GetInt(params, "objective_seed", &objective_seed);

  GetInt(params, "metric_freq", &metric_freq);
  CHECK(metric_freq >0);

  GetBool(params, "is_provide_training_metric", &is_provide_training_metric);

  if (GetString(params, "eval_at", &tmp_str)) {
    eval_at = Common::StringToArray<int>(tmp_str, ',');
  }

  GetInt(params, "multi_error_top_k", &multi_error_top_k);
  CHECK(multi_error_top_k >0);

  if (GetString(params, "auc_mu_weights", &tmp_str)) {
    auc_mu_weights = Common::StringToArray<double>(tmp_str, ',');
  }

  GetInt(params, "num_machines", &num_machines);
  CHECK(num_machines >0);

  GetInt(params, "local_listen_port", &local_listen_port);
  CHECK(local_listen_port >0);

  GetInt(params, "time_out", &time_out);
  CHECK(time_out >0);

  GetString(params, "machine_list_filename", &machine_list_filename);

  GetString(params, "machines", &machines);

  GetInt(params, "gpu_platform_id", &gpu_platform_id);

  GetInt(params, "gpu_device_id", &gpu_device_id);

  GetBool(params, "gpu_use_dp", &gpu_use_dp);
}

std::string Config::SaveMembersToString() const {
  std::stringstream str_buf;
  str_buf << "[data: " << data << "]\n";
  str_buf << "[valid: " << Common::Join(valid, ",") << "]\n";
  str_buf << "[num_iterations: " << num_iterations << "]\n";
  str_buf << "[learning_rate: " << learning_rate << "]\n";
  str_buf << "[num_leaves: " << num_leaves << "]\n";
  str_buf << "[num_threads: " << num_threads << "]\n";
  str_buf << "[force_col_wise: " << force_col_wise << "]\n";
  str_buf << "[force_row_wise: " << force_row_wise << "]\n";
  str_buf << "[max_depth: " << max_depth << "]\n";
  str_buf << "[min_data_in_leaf: " << min_data_in_leaf << "]\n";
  str_buf << "[min_sum_hessian_in_leaf: " << min_sum_hessian_in_leaf << "]\n";
  str_buf << "[bagging_fraction: " << bagging_fraction << "]\n";
  str_buf << "[pos_bagging_fraction: " << pos_bagging_fraction << "]\n";
  str_buf << "[neg_bagging_fraction: " << neg_bagging_fraction << "]\n";
  str_buf << "[bagging_freq: " << bagging_freq << "]\n";
  str_buf << "[bagging_seed: " << bagging_seed << "]\n";
  str_buf << "[feature_fraction: " << feature_fraction << "]\n";
  str_buf << "[feature_fraction_bynode: " << feature_fraction_bynode << "]\n";
  str_buf << "[feature_fraction_seed: " << feature_fraction_seed << "]\n";
  str_buf << "[extra_trees: " << extra_trees << "]\n";
  str_buf << "[extra_seed: " << extra_seed << "]\n";
  str_buf << "[early_stopping_round: " << early_stopping_round << "]\n";
  str_buf << "[first_metric_only: " << first_metric_only << "]\n";
  str_buf << "[max_delta_step: " << max_delta_step << "]\n";
  str_buf << "[lambda_l1: " << lambda_l1 << "]\n";
  str_buf << "[lambda_l2: " << lambda_l2 << "]\n";
  str_buf << "[min_gain_to_split: " << min_gain_to_split << "]\n";
  str_buf << "[drop_rate: " << drop_rate << "]\n";
  str_buf << "[max_drop: " << max_drop << "]\n";
  str_buf << "[skip_drop: " << skip_drop << "]\n";
  str_buf << "[xgboost_dart_mode: " << xgboost_dart_mode << "]\n";
  str_buf << "[uniform_drop: " << uniform_drop << "]\n";
  str_buf << "[drop_seed: " << drop_seed << "]\n";
  str_buf << "[top_rate: " << top_rate << "]\n";
  str_buf << "[other_rate: " << other_rate << "]\n";
  str_buf << "[min_data_per_group: " << min_data_per_group << "]\n";
  str_buf << "[max_cat_threshold: " << max_cat_threshold << "]\n";
  str_buf << "[cat_l2: " << cat_l2 << "]\n";
  str_buf << "[cat_smooth: " << cat_smooth << "]\n";
  str_buf << "[max_cat_to_onehot: " << max_cat_to_onehot << "]\n";
  str_buf << "[top_k: " << top_k << "]\n";
  str_buf << "[monotone_constraints: " << Common::Join(Common::ArrayCast<int8_t, int>(monotone_constraints), ",") << "]\n";
  str_buf << "[feature_contri: " << Common::Join(feature_contri, ",") << "]\n";
  str_buf << "[forcedsplits_filename: " << forcedsplits_filename << "]\n";
  str_buf << "[refit_decay_rate: " << refit_decay_rate << "]\n";
  str_buf << "[cegb_tradeoff: " << cegb_tradeoff << "]\n";
  str_buf << "[cegb_penalty_split: " << cegb_penalty_split << "]\n";
  str_buf << "[cegb_penalty_feature_lazy: " << Common::Join(cegb_penalty_feature_lazy, ",") << "]\n";
  str_buf << "[cegb_penalty_feature_coupled: " << Common::Join(cegb_penalty_feature_coupled, ",") << "]\n";
  str_buf << "[input_model: " << input_model << "]\n";
  str_buf << "[output_model: " << output_model << "]\n";
  str_buf << "[save_binary: " << save_binary << "]\n";
  str_buf << "[snapshot_freq: " << snapshot_freq << "]\n";
  str_buf << "[initscore_filename: " << initscore_filename << "]\n";
  str_buf << "[valid_data_initscores: " << Common::Join(valid_data_initscores, ",") << "]\n";
  str_buf << "[verbosity: " << verbosity << "]\n";
  str_buf << "[histogram_pool_size: " << histogram_pool_size << "]\n";
  str_buf << "[max_bin: " << max_bin << "]\n";
  str_buf << "[max_bin_by_feature: " << Common::Join(max_bin_by_feature, ",") << "]\n";
  str_buf << "[min_data_in_bin: " << min_data_in_bin << "]\n";
  str_buf << "[bin_construct_sample_cnt: " << bin_construct_sample_cnt << "]\n";
  str_buf << "[data_random_seed: " << data_random_seed << "]\n";
<<<<<<< HEAD
  str_buf << "[is_enable_sparse: " << is_enable_sparse << "]\n";
=======
  str_buf << "[output_model: " << output_model << "]\n";
  str_buf << "[snapshot_freq: " << snapshot_freq << "]\n";
  str_buf << "[input_model: " << input_model << "]\n";
  str_buf << "[output_result: " << output_result << "]\n";
  str_buf << "[pre_partition: " << pre_partition << "]\n";
>>>>>>> 997a469f
  str_buf << "[enable_bundle: " << enable_bundle << "]\n";
  str_buf << "[use_missing: " << use_missing << "]\n";
  str_buf << "[zero_as_missing: " << zero_as_missing << "]\n";
  str_buf << "[feature_pre_filter: " << feature_pre_filter << "]\n";
  str_buf << "[pre_partition: " << pre_partition << "]\n";
  str_buf << "[two_round: " << two_round << "]\n";
  str_buf << "[header: " << header << "]\n";
  str_buf << "[label_column: " << label_column << "]\n";
  str_buf << "[weight_column: " << weight_column << "]\n";
  str_buf << "[group_column: " << group_column << "]\n";
  str_buf << "[ignore_column: " << ignore_column << "]\n";
  str_buf << "[categorical_feature: " << categorical_feature << "]\n";
  str_buf << "[forcedbins_filename: " << forcedbins_filename << "]\n";
  str_buf << "[output_result: " << output_result << "]\n";
  str_buf << "[num_iteration_predict: " << num_iteration_predict << "]\n";
  str_buf << "[predict_raw_score: " << predict_raw_score << "]\n";
  str_buf << "[predict_leaf_index: " << predict_leaf_index << "]\n";
  str_buf << "[predict_contrib: " << predict_contrib << "]\n";
  str_buf << "[predict_disable_shape_check: " << predict_disable_shape_check << "]\n";
  str_buf << "[pred_early_stop: " << pred_early_stop << "]\n";
  str_buf << "[pred_early_stop_freq: " << pred_early_stop_freq << "]\n";
  str_buf << "[pred_early_stop_margin: " << pred_early_stop_margin << "]\n";
  str_buf << "[convert_model_language: " << convert_model_language << "]\n";
  str_buf << "[convert_model: " << convert_model << "]\n";
  str_buf << "[num_class: " << num_class << "]\n";
  str_buf << "[is_unbalance: " << is_unbalance << "]\n";
  str_buf << "[scale_pos_weight: " << scale_pos_weight << "]\n";
  str_buf << "[sigmoid: " << sigmoid << "]\n";
  str_buf << "[boost_from_average: " << boost_from_average << "]\n";
  str_buf << "[reg_sqrt: " << reg_sqrt << "]\n";
  str_buf << "[alpha: " << alpha << "]\n";
  str_buf << "[fair_c: " << fair_c << "]\n";
  str_buf << "[poisson_max_delta_step: " << poisson_max_delta_step << "]\n";
  str_buf << "[tweedie_variance_power: " << tweedie_variance_power << "]\n";
  str_buf << "[max_position: " << max_position << "]\n";
  str_buf << "[lambdamart_norm: " << lambdamart_norm << "]\n";
  str_buf << "[label_gain: " << Common::Join(label_gain, ",") << "]\n";
  str_buf << "[objective_seed: " << objective_seed << "]\n";
  str_buf << "[metric_freq: " << metric_freq << "]\n";
  str_buf << "[is_provide_training_metric: " << is_provide_training_metric << "]\n";
  str_buf << "[eval_at: " << Common::Join(eval_at, ",") << "]\n";
  str_buf << "[multi_error_top_k: " << multi_error_top_k << "]\n";
  str_buf << "[auc_mu_weights: " << Common::Join(auc_mu_weights, ",") << "]\n";
  str_buf << "[num_machines: " << num_machines << "]\n";
  str_buf << "[local_listen_port: " << local_listen_port << "]\n";
  str_buf << "[time_out: " << time_out << "]\n";
  str_buf << "[machine_list_filename: " << machine_list_filename << "]\n";
  str_buf << "[machines: " << machines << "]\n";
  str_buf << "[gpu_platform_id: " << gpu_platform_id << "]\n";
  str_buf << "[gpu_device_id: " << gpu_device_id << "]\n";
  str_buf << "[gpu_use_dp: " << gpu_use_dp << "]\n";
  return str_buf.str();
}

}  // namespace LightGBM<|MERGE_RESOLUTION|>--- conflicted
+++ resolved
@@ -49,6 +49,13 @@
   {"device", "device_type"},
   {"random_seed", "seed"},
   {"random_state", "seed"},
+  {"model_input", "input_model"},
+  {"model_in", "input_model"},
+  {"model_output", "output_model"},
+  {"model_out", "output_model"},
+  {"save_period", "snapshot_freq"},
+  {"verbose", "verbosity"},
+  {"hist_pool_size", "histogram_pool_size"},
   {"min_data_per_leaf", "min_data_in_leaf"},
   {"min_data", "min_data_in_leaf"},
   {"min_child_samples", "min_data_in_leaf"},
@@ -92,39 +99,13 @@
   {"forced_splits_filename", "forcedsplits_filename"},
   {"forced_splits_file", "forcedsplits_filename"},
   {"forced_splits", "forcedsplits_filename"},
-  {"model_input", "input_model"},
-  {"model_in", "input_model"},
-  {"model_output", "output_model"},
-  {"model_out", "output_model"},
   {"is_save_binary", "save_binary"},
   {"is_save_binary_file", "save_binary"},
-  {"save_period", "snapshot_freq"},
-<<<<<<< HEAD
-  {"init_score_filename", "initscore_filename"},
-  {"init_score_file", "initscore_filename"},
-  {"init_score", "initscore_filename"},
-  {"input_init_score", "initscore_filename"},
-  {"valid_data_init_scores", "valid_data_initscores"},
-  {"valid_init_score_file", "valid_data_initscores"},
-  {"valid_init_score", "valid_data_initscores"},
-  {"verbose", "verbosity"},
-  {"hist_pool_size", "histogram_pool_size"},
   {"subsample_for_bin", "bin_construct_sample_cnt"},
   {"data_seed", "data_random_seed"},
   {"is_sparse", "is_enable_sparse"},
   {"enable_sparse", "is_enable_sparse"},
   {"sparse", "is_enable_sparse"},
-=======
-  {"model_input", "input_model"},
-  {"model_in", "input_model"},
-  {"predict_result", "output_result"},
-  {"prediction_result", "output_result"},
-  {"predict_name", "output_result"},
-  {"prediction_name", "output_result"},
-  {"pred_name", "output_result"},
-  {"name_pred", "output_result"},
-  {"is_pre_partition", "pre_partition"},
->>>>>>> 997a469f
   {"is_enable_bundle", "enable_bundle"},
   {"bundle", "enable_bundle"},
   {"is_pre_partition", "pre_partition"},
@@ -197,8 +178,13 @@
   "num_threads",
   "device_type",
   "seed",
+  "input_model",
+  "output_model",
+  "snapshot_freq",
+  "verbosity",
   "force_col_wise",
   "force_row_wise",
+  "histogram_pool_size",
   "max_depth",
   "min_data_in_leaf",
   "min_sum_hessian_in_leaf",
@@ -240,28 +226,13 @@
   "cegb_penalty_split",
   "cegb_penalty_feature_lazy",
   "cegb_penalty_feature_coupled",
-  "input_model",
-  "output_model",
   "save_binary",
-  "snapshot_freq",
-  "initscore_filename",
-  "valid_data_initscores",
-  "verbosity",
-  "histogram_pool_size",
   "max_bin",
   "max_bin_by_feature",
   "min_data_in_bin",
   "bin_construct_sample_cnt",
   "data_random_seed",
-<<<<<<< HEAD
   "is_enable_sparse",
-=======
-  "output_model",
-  "snapshot_freq",
-  "input_model",
-  "output_result",
-  "pre_partition",
->>>>>>> 997a469f
   "enable_bundle",
   "use_missing",
   "zero_as_missing",
@@ -338,9 +309,19 @@
 
   GetInt(params, "num_threads", &num_threads);
 
+  GetString(params, "input_model", &input_model);
+
+  GetString(params, "output_model", &output_model);
+
+  GetInt(params, "snapshot_freq", &snapshot_freq);
+
+  GetInt(params, "verbosity", &verbosity);
+
   GetBool(params, "force_col_wise", &force_col_wise);
 
   GetBool(params, "force_row_wise", &force_row_wise);
+
+  GetDouble(params, "histogram_pool_size", &histogram_pool_size);
 
   GetInt(params, "max_depth", &max_depth);
 
@@ -465,23 +446,7 @@
     cegb_penalty_feature_coupled = Common::StringToArray<double>(tmp_str, ',');
   }
 
-  GetString(params, "input_model", &input_model);
-
-  GetString(params, "output_model", &output_model);
-
   GetBool(params, "save_binary", &save_binary);
-
-  GetInt(params, "snapshot_freq", &snapshot_freq);
-
-  GetString(params, "initscore_filename", &initscore_filename);
-
-  if (GetString(params, "valid_data_initscores", &tmp_str)) {
-    valid_data_initscores = Common::Split(tmp_str.c_str(), ',');
-  }
-
-  GetInt(params, "verbosity", &verbosity);
-
-  GetDouble(params, "histogram_pool_size", &histogram_pool_size);
 
   GetInt(params, "max_bin", &max_bin);
   CHECK(max_bin >1);
@@ -498,19 +463,7 @@
 
   GetInt(params, "data_random_seed", &data_random_seed);
 
-<<<<<<< HEAD
   GetBool(params, "is_enable_sparse", &is_enable_sparse);
-=======
-  GetString(params, "output_model", &output_model);
-
-  GetInt(params, "snapshot_freq", &snapshot_freq);
-
-  GetString(params, "input_model", &input_model);
-
-  GetString(params, "output_result", &output_result);
-
-  GetBool(params, "pre_partition", &pre_partition);
->>>>>>> 997a469f
 
   GetBool(params, "enable_bundle", &enable_bundle);
 
@@ -643,8 +596,13 @@
   str_buf << "[learning_rate: " << learning_rate << "]\n";
   str_buf << "[num_leaves: " << num_leaves << "]\n";
   str_buf << "[num_threads: " << num_threads << "]\n";
+  str_buf << "[input_model: " << input_model << "]\n";
+  str_buf << "[output_model: " << output_model << "]\n";
+  str_buf << "[snapshot_freq: " << snapshot_freq << "]\n";
+  str_buf << "[verbosity: " << verbosity << "]\n";
   str_buf << "[force_col_wise: " << force_col_wise << "]\n";
   str_buf << "[force_row_wise: " << force_row_wise << "]\n";
+  str_buf << "[histogram_pool_size: " << histogram_pool_size << "]\n";
   str_buf << "[max_depth: " << max_depth << "]\n";
   str_buf << "[min_data_in_leaf: " << min_data_in_leaf << "]\n";
   str_buf << "[min_sum_hessian_in_leaf: " << min_sum_hessian_in_leaf << "]\n";
@@ -686,28 +644,13 @@
   str_buf << "[cegb_penalty_split: " << cegb_penalty_split << "]\n";
   str_buf << "[cegb_penalty_feature_lazy: " << Common::Join(cegb_penalty_feature_lazy, ",") << "]\n";
   str_buf << "[cegb_penalty_feature_coupled: " << Common::Join(cegb_penalty_feature_coupled, ",") << "]\n";
-  str_buf << "[input_model: " << input_model << "]\n";
-  str_buf << "[output_model: " << output_model << "]\n";
   str_buf << "[save_binary: " << save_binary << "]\n";
-  str_buf << "[snapshot_freq: " << snapshot_freq << "]\n";
-  str_buf << "[initscore_filename: " << initscore_filename << "]\n";
-  str_buf << "[valid_data_initscores: " << Common::Join(valid_data_initscores, ",") << "]\n";
-  str_buf << "[verbosity: " << verbosity << "]\n";
-  str_buf << "[histogram_pool_size: " << histogram_pool_size << "]\n";
   str_buf << "[max_bin: " << max_bin << "]\n";
   str_buf << "[max_bin_by_feature: " << Common::Join(max_bin_by_feature, ",") << "]\n";
   str_buf << "[min_data_in_bin: " << min_data_in_bin << "]\n";
   str_buf << "[bin_construct_sample_cnt: " << bin_construct_sample_cnt << "]\n";
   str_buf << "[data_random_seed: " << data_random_seed << "]\n";
-<<<<<<< HEAD
   str_buf << "[is_enable_sparse: " << is_enable_sparse << "]\n";
-=======
-  str_buf << "[output_model: " << output_model << "]\n";
-  str_buf << "[snapshot_freq: " << snapshot_freq << "]\n";
-  str_buf << "[input_model: " << input_model << "]\n";
-  str_buf << "[output_result: " << output_result << "]\n";
-  str_buf << "[pre_partition: " << pre_partition << "]\n";
->>>>>>> 997a469f
   str_buf << "[enable_bundle: " << enable_bundle << "]\n";
   str_buf << "[use_missing: " << use_missing << "]\n";
   str_buf << "[zero_as_missing: " << zero_as_missing << "]\n";
