--- conflicted
+++ resolved
@@ -969,11 +969,7 @@
         return (sum_grad) / (sum_hess + meta_->config->cat_smooth);
       };
       std::stable_sort(
-<<<<<<< HEAD
-          sorted_idx.begin(), sorted_idx.end(), [this, data_ptr, &ctr_fun, grad_scale, hess_scale](int i, int j) {
-=======
           sorted_idx.begin(), sorted_idx.end(), [data_ptr, &ctr_fun, grad_scale, hess_scale](int i, int j) {
->>>>>>> 6d090b28
             const PACKED_HIST_BIN_T int_grad_and_hess_i = data_ptr[i];
             const PACKED_HIST_BIN_T int_grad_and_hess_j = data_ptr[j];
             const int32_t int_grad_i = HIST_BITS_BIN == 16 ?
