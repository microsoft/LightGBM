--- conflicted
+++ resolved
@@ -296,12 +296,9 @@
   CHECK(output_freq >= 0);
   GetBool(params, "is_training_metric", &is_provide_training_metric);
   GetInt(params, "num_class", &num_class);
-<<<<<<< HEAD
   GetInt(params, "dropping_seed", &dropping_seed);
   GetDouble(params, "drop_rate", &drop_rate);
   CHECK(drop_rate <= 1.0 && drop_rate >= 0.0);
-=======
->>>>>>> 0241d323
 }
 
 void GBDTConfig::GetTreeLearnerType(const std::unordered_map<std::string, std::string>& params) {
