--- conflicted
+++ resolved
@@ -30,9 +30,6 @@
             texlive-fonts-extra \
             qpdf \
             || exit -1
-    # Fix "! LaTeX Error: File `inconsolata.sty' not found." in TASK=r-package
-    sudo tlmgr update --self
-    sudo tlmgr install inconsolata helvetic
 fi
 
 # Installing R precompiled for Mac OS 10.11 or higher
@@ -41,11 +38,6 @@
     brew install qpdf
     brew cask install basictex
     export PATH="/Library/TeX/texbin:$PATH"
-<<<<<<< HEAD
-    # work-around for "/Library/TeX/texbin/tlmgr: unexpected return value from verify_checksum: -5"
-    # https://tug.org/pipermail/tex-live/2020-April/045235.html
-=======
->>>>>>> ce082425
     sudo tlmgr --verify-repo=none update --self
     sudo tlmgr --verify-repo=none install inconsolata helvetic
 
