# coding: utf-8
"""Distributed training with LightGBM and dask.distributed.

This module enables you to perform distributed training with LightGBM on
dask.Array and dask.DataFrame collections.

It is based on dask-lightgbm, which was based on dask-xgboost.
"""
import socket
from collections import defaultdict
from copy import deepcopy
<<<<<<< HEAD
from typing import Any, Callable, Dict, Iterable, List, Optional, Set, Tuple, Type, Union
=======
from typing import Any, Callable, Dict, List, Optional, Type, Union
>>>>>>> a9d9b119
from urllib.parse import urlparse

import numpy as np
import scipy.sparse as ss

from .basic import _LIB, LightGBMError, _choose_param_value, _ConfigAliases, _log_info, _log_warning, _safe_call
from .compat import (DASK_INSTALLED, PANDAS_INSTALLED, SKLEARN_INSTALLED, Client, LGBMNotFittedError, concat,
                     dask_Array, dask_DataFrame, dask_Series, default_client, delayed, pd_DataFrame,
                     pd_Series, wait)
from .sklearn import LGBMClassifier, LGBMModel, LGBMRanker, LGBMRegressor, _lgbmmodel_doc_fit, _lgbmmodel_doc_predict

_DaskCollection = Union[dask_Array, dask_DataFrame, dask_Series]
_DaskMatrixLike = Union[dask_Array, dask_DataFrame]
_DaskPart = Union[np.ndarray, pd_DataFrame, pd_Series, ss.spmatrix]
_PredictionDtype = Union[Type[np.float32], Type[np.float64], Type[np.int32], Type[np.int64]]


def _get_dask_client(client: Optional[Client]) -> Client:
    """Choose a Dask client to use.

    Parameters
    ----------
    client : dask.distributed.Client or None
        Dask client.

    Returns
    -------
    client : dask.distributed.Client
        A Dask client.
    """
    if client is None:
        return default_client()
    else:
        return client


def _find_random_open_port() -> int:
    """Find a random open port on localhost.

    Returns
    -------
    port : int
        A free port on localhost
    """
    with socket.socket(socket.AF_INET, socket.SOCK_STREAM) as s:
        s.bind(('', 0))
        port = s.getsockname()[1]
    return port


def _concat(seq: List[_DaskPart]) -> _DaskPart:
    if isinstance(seq[0], np.ndarray):
        return np.concatenate(seq, axis=0)
    elif isinstance(seq[0], (pd_DataFrame, pd_Series)):
        return concat(seq, axis=0)
    elif isinstance(seq[0], ss.spmatrix):
        return ss.vstack(seq, format='csr')
    else:
        raise TypeError('Data must be one of: numpy arrays, pandas dataframes, sparse matrices (from scipy). Got %s.' % str(type(seq[0])))


def _train_part(
    params: Dict[str, Any],
    model_factory: Type[LGBMModel],
    list_of_parts: List[Dict[str, _DaskPart]],
    machines: str,
    local_listen_port: int,
    num_machines: int,
    return_model: bool,
    time_out: int = 120,
    **kwargs: Any
) -> Optional[LGBMModel]:
    network_params = {
        'machines': machines,
        'local_listen_port': local_listen_port,
        'time_out': time_out,
        'num_machines': num_machines
    }
    params.update(network_params)

    is_ranker = issubclass(model_factory, LGBMRanker)

    # Concatenate many parts into one
    data = _concat([x['data'] for x in list_of_parts])
    label = _concat([x['label'] for x in list_of_parts])

    if 'weight' in list_of_parts[0]:
        weight = _concat([x['weight'] for x in list_of_parts])
    else:
        weight = None

    if 'group' in list_of_parts[0]:
        group = _concat([x['group'] for x in list_of_parts])
    else:
        group = None

<<<<<<< HEAD
    # construct local eval_set data.
    local_eval_set = None
    local_eval_names = None
    local_eval_sample_weight = None
    local_eval_group = None
    n_evals = max([len(x.get('eval_set', [])) for x in list_of_parts])
    has_eval_weights = any([x.get('eval_sample_weight') is not None for x in list_of_parts])
    if n_evals:

        local_eval_set = []
        if has_eval_weights:
            local_eval_sample_weight = []
        if is_ranker:
            local_eval_group = []

        # consolidate parts of each individual eval component.
        for i in range(n_evals):
            x_e = []
            y_e = []
            w_e = []
            g_e = []
            for part in list_of_parts:

                if not part.get('eval_set'):
                    continue

                # possible that not each part contains parts of each individual (X, y) eval set.
                if i >= len(part['eval_set']):
                    continue

                eval_set = part['eval_set'][i]
                if eval_set == '__train__':
                    x_e.append(part['data'])
                    y_e.append(part['label'])
                else:
                    x, y = eval_set
                    x_e.extend(x)
                    y_e.extend(y)

                eval_weight = part.get('eval_sample_weight')
                if eval_weight:
                    if eval_weight[i] == '__sample_weight__':
                        w_e.append(part['weight'])
                    else:
                        w_e.extend(eval_weight[i])

                eval_group = part.get('eval_group')
                if eval_group:
                    if eval_group[i] == '__group__':
                        g_e.append(part['group'])
                    else:
                        g_e.extend(eval_group[i])

                eval_names = part.get('eval_names')
                if eval_names:
                    if not local_eval_names:
                        local_eval_names = eval_names
                    elif len(eval_names) > len(local_eval_names):
                        local_eval_names = eval_names

            # _concat each eval component.
            local_eval_set.append((_concat(x_e), _concat(y_e)))
            if w_e:
                local_eval_sample_weight.append(_concat(w_e))
            if g_e:
                local_eval_group.append(_concat(g_e))
=======
    if 'init_score' in list_of_parts[0]:
        init_score = _concat([x['init_score'] for x in list_of_parts])
    else:
        init_score = None
>>>>>>> a9d9b119

    try:
        model = model_factory(**params)
        if is_ranker:
<<<<<<< HEAD
            model.fit(
                data,
                label,
                sample_weight=weight,
                group=group,
                eval_set=local_eval_set,
                eval_sample_weight=local_eval_sample_weight,
                eval_group=local_eval_group,
                eval_names=local_eval_names,
                **kwargs
            )
        else:
            if 'eval_at' in kwargs:
                kwargs.pop('eval_at')

            model.fit(
                data,
                label,
                sample_weight=weight,
                eval_set=local_eval_set,
                eval_sample_weight=local_eval_sample_weight,
                eval_names=local_eval_names,
                **kwargs
            )
=======
            model.fit(data, label, sample_weight=weight, init_score=init_score, group=group, **kwargs)
        else:
            model.fit(data, label, sample_weight=weight, init_score=init_score, **kwargs)
>>>>>>> a9d9b119

    finally:
        _safe_call(_LIB.LGBM_NetworkFree())

    return model if return_model else None


def _split_to_parts(data: _DaskCollection, is_matrix: bool) -> List[_DaskPart]:
    parts = data.to_delayed()
    if isinstance(parts, np.ndarray):
        if is_matrix:
            assert parts.shape[1] == 1
        else:
            assert parts.ndim == 1 or parts.shape[1] == 1
        parts = parts.flatten().tolist()
    return parts


def _machines_to_worker_map(machines: str, worker_addresses: List[str]) -> Dict[str, int]:
    """Create a worker_map from machines list.

    Given ``machines`` and a list of Dask worker addresses, return a mapping where the keys are
    ``worker_addresses`` and the values are ports from ``machines``.

    Parameters
    ----------
    machines : str
        A comma-delimited list of workers, of the form ``ip1:port,ip2:port``.
    worker_addresses : list of str
        A list of Dask worker addresses, of the form ``{protocol}{hostname}:{port}``, where ``port`` is the port Dask's scheduler uses to talk to that worker.

    Returns
    -------
    result : Dict[str, int]
        Dictionary where keys are work addresses in the form expected by Dask and values are a port for LightGBM to use.
    """
    machine_addresses = machines.split(",")

    if len(set(machine_addresses)) != len(machine_addresses):
        raise ValueError(f"Found duplicates in 'machines' ({machines}). Each entry in 'machines' must be a unique IP-port combination.")

    machine_to_port = defaultdict(set)
    for address in machine_addresses:
        host, port = address.split(":")
        machine_to_port[host].add(int(port))

    out = {}
    for address in worker_addresses:
        worker_host = urlparse(address).hostname
        out[address] = machine_to_port[worker_host].pop()

    return out


def _train(
    client: Client,
    data: _DaskMatrixLike,
    label: _DaskCollection,
    params: Dict[str, Any],
    model_factory: Type[LGBMModel],
    sample_weight: Optional[_DaskCollection] = None,
    init_score: Optional[_DaskCollection] = None,
    group: Optional[_DaskCollection] = None,
    eval_set: Optional[List[Tuple[_DaskCollection, _DaskCollection]]] = None,
    eval_names: Optional[List[str]] = None,
    eval_sample_weight: Optional[List[_DaskCollection]] = None,
    eval_group: Optional[List[_DaskCollection]] = None,
    **kwargs: Any
) -> LGBMModel:
    """Inner train routine.

    Parameters
    ----------
    client : dask.distributed.Client
        Dask client.
    data : Dask Array or Dask DataFrame of shape = [n_samples, n_features]
        Input feature matrix.
    label : Dask Array, Dask DataFrame or Dask Series of shape = [n_samples]
        The target values (class labels in classification, real numbers in regression).
    params : dict
        Parameters passed to constructor of the local underlying model.
    model_factory : lightgbm.LGBMClassifier, lightgbm.LGBMRegressor, or lightgbm.LGBMRanker class
        Class of the local underlying model.
    sample_weight : Dask Array, Dask DataFrame, Dask Series of shape = [n_samples] or None, optional (default=None)
        Weights of training data.
    init_score : Dask Array, Dask DataFrame, Dask Series of shape = [n_samples] or None, optional (default=None)
        Init score of training data.
    group : Dask Array, Dask DataFrame, Dask Series of shape = [n_samples] or None, optional (default=None)
        Group/query data.
        Only used in the learning-to-rank task.
        sum(group) = n_samples.
        For example, if you have a 100-document dataset with ``group = [10, 20, 40, 10, 10, 10]``, that means that you have 6 groups,
        where the first 10 records are in the first group, records 11-30 are in the second group, records 31-70 are in the third group, etc.
    eval_set : List of (X, y) tuples of Dask data collections, or None, optional (default=None)
        List of (X, y) tuple pairs to use as validation sets.
    eval_names: List of strings or None, optional (default=None))
        Names of eval_set.
    eval_sample_weight: List of Dask data collections or None, optional (default=None)
        List of Dask Array or Dask Series, weights for each validation set in eval_set.
    eval_group: List of Dask data collections or None, optional (default=None)
        List of Dask Array or Dask Series, group/query for each validation set in eval_set.
    **kwargs
        Other parameters passed to ``fit`` method of the local underlying model.

    Returns
    -------
    model : lightgbm.LGBMClassifier, lightgbm.LGBMRegressor, or lightgbm.LGBMRanker class
        Returns fitted underlying model.

    Note
    ----

    This method handles setting up the following network parameters based on information
    about the Dask cluster referenced by ``client``.

    * ``local_listen_port``: port that each LightGBM worker opens a listening socket on,
            to accept connections from other workers. This can differ from LightGBM worker
            to LightGBM worker, but does not have to.
    * ``machines``: a comma-delimited list of all workers in the cluster, in the
            form ``ip:port,ip:port``. If running multiple Dask workers on the same host, use different
            ports for each worker. For example, for ``LocalCluster(n_workers=3)``, you might
            pass ``"127.0.0.1:12400,127.0.0.1:12401,127.0.0.1:12402"``.
    * ``num_machines``: number of LightGBM workers.
    * ``timeout``: time in minutes to wait before closing unused sockets.

    The default behavior of this function is to generate ``machines`` from the list of
    Dask workers which hold some piece of the training data, and to search for an open
    port on each worker to be used as ``local_listen_port``.

    If ``machines`` is provided explicitly in ``params``, this function uses the hosts
    and ports in that list directly, and does not do any searching. This means that if
    any of the Dask workers are missing from the list or any of those ports are not free
    when training starts, training will fail.

    If ``local_listen_port`` is provided in ``params`` and ``machines`` is not, this function
    constructs ``machines`` from the list of Dask workers which hold some piece of the
    training data, assuming that each one will use the same ``local_listen_port``.
    """
    params = deepcopy(params)

    # capture whether local_listen_port or its aliases were provided
    listen_port_in_params = any(
        alias in params for alias in _ConfigAliases.get("local_listen_port")
    )

    # capture whether machines or its aliases were provided
    machines_in_params = any(
        alias in params for alias in _ConfigAliases.get("machines")
    )

    params = _choose_param_value(
        main_param_name="tree_learner",
        params=params,
        default_value="data"
    )
    allowed_tree_learners = {
        'data',
        'data_parallel',
        'feature',
        'feature_parallel',
        'voting',
        'voting_parallel'
    }
    if params["tree_learner"] not in allowed_tree_learners:
        _log_warning('Parameter tree_learner set to %s, which is not allowed. Using "data" as default' % params['tree_learner'])
        params['tree_learner'] = 'data'

    if params['tree_learner'] not in {'data', 'data_parallel'}:
        _log_warning(
            'Support for tree_learner %s in lightgbm.dask is experimental and may break in a future release. \n'
            'Use "data" for a stable, well-tested interface.' % params['tree_learner']
        )

    # Some passed-in parameters can be removed:
    #   * 'num_machines': set automatically from Dask worker list
    #   * 'num_threads': overridden to match nthreads on each Dask process
    for param_alias in _ConfigAliases.get('num_machines', 'num_threads'):
        if param_alias in params:
            _log_warning(f"Parameter {param_alias} will be ignored.")
            params.pop(param_alias)

    # Split arrays/dataframes into parts. Arrange parts into dicts to enforce co-locality
    data_parts = _split_to_parts(data=data, is_matrix=True)
    label_parts = _split_to_parts(data=label, is_matrix=False)
    parts = [{'data': x, 'label': y} for (x, y) in zip(data_parts, label_parts)]
    n_parts = len(parts)

    if sample_weight is not None:
        weight_parts = _split_to_parts(data=sample_weight, is_matrix=False)
        for i in range(n_parts):
            parts[i]['weight'] = weight_parts[i]

    if group is not None:
        group_parts = _split_to_parts(data=group, is_matrix=False)
        for i in range(n_parts):
            parts[i]['group'] = group_parts[i]

<<<<<<< HEAD
    # evals_set will to be re-constructed into smaller lists of (X, y) tuples, where
    # X and y are each delayed sub-lists of original eval dask Collections.
    if eval_set:
        eval_sets = defaultdict(list)
        if eval_sample_weight:
            eval_sample_weights = defaultdict(list)
        if eval_group:
            eval_groups = defaultdict(list)

        for i, (X, y) in enumerate(eval_set):

            # when individual eval set is equivalent to training data, skip recomputing parts.
            if X is data and y is label:
                for parts_idx in range(n_parts):
                    eval_sets[parts_idx].append('__train__')

            else:
                eval_x_parts = _split_to_parts(data=X, is_matrix=True)
                eval_y_parts = _split_to_parts(data=y, is_matrix=False)

                for j in range(len(eval_x_parts)):
                    parts_idx = j % n_parts

                    x_e = eval_x_parts[j]
                    y_e = eval_y_parts[j]

                    if j < n_parts:
                        eval_sets[parts_idx].append(([x_e], [y_e]))

                    else:
                        eval_sets[parts_idx][-1][0].append(x_e)
                        eval_sets[parts_idx][-1][1].append(y_e)

            if eval_sample_weight:
                if eval_sample_weight[i] is sample_weight:
                    for parts_idx in range(n_parts):
                        eval_sample_weights[parts_idx].append('__sample_weight__')

                else:
                    eval_w_parts = _split_to_parts(data=eval_sample_weight[i], is_matrix=False)

                    # ensure that all evaluation parts map uniquely to one part.
                    for j in range(len(eval_w_parts)):
                        parts_idx = j % n_parts

                        w_e = eval_w_parts[j]

                        if j < n_parts:
                            eval_sample_weights[parts_idx].append([w_e])

                        else:
                            eval_sample_weights[parts_idx][-1].append(w_e)

            if eval_group:
                if eval_group[i] is group:
                    for parts_idx in range(n_parts):
                        eval_groups[parts_idx].append('__group__')

                else:
                    eval_g_parts = _split_to_parts(data=eval_group[i], is_matrix=False)

                    # ensure that all evaluation parts map uniquely to one part.
                    for j in range(len(eval_g_parts)):
                        parts_idx = j % n_parts
                        g_e = eval_g_parts[j]

                        if j < n_parts:
                            eval_groups[parts_idx].append([g_e])

                        else:
                            eval_groups[parts_idx][-1].append(g_e)

        # assign sub-eval_set components to worker parts.
        for parts_idx, e_set in eval_sets.items():
            parts[parts_idx]['eval_set'] = e_set
            if eval_names:
                parts[parts_idx]['eval_names'] = [eval_names[i] for i in range(len(e_set))]
            if eval_sample_weight:
                parts[parts_idx]['eval_sample_weight'] = eval_sample_weights[parts_idx]
            if eval_group:
                parts[parts_idx]['eval_group'] = eval_groups[parts_idx]
=======
    if init_score is not None:
        init_score_parts = _split_to_parts(data=init_score, is_matrix=False)
        for i in range(n_parts):
            parts[i]['init_score'] = init_score_parts[i]
>>>>>>> a9d9b119

    # Start computation in the background
    parts = list(map(delayed, parts))
    parts = client.compute(parts)
    wait(parts)

    for part in parts:
        if part.status == 'error':  # type: ignore
            return part  # trigger error locally

    # Find locations of all parts and map them to particular Dask workers
    key_to_part_dict = {part.key: part for part in parts}  # type: ignore
    who_has = client.who_has(parts)
    worker_map = defaultdict(list)
    for key, workers in who_has.items():
        worker_map[next(iter(workers))].append(key_to_part_dict[key])

    # Check that all workers were provided some of eval_set. Otherwise warn user that validation
    # data artifacts may not be populated depending on worker returning final estimator.
    if eval_set:
        for worker in worker_map:
            has_eval_set = False
            for part in worker_map[worker]:
                if 'eval_set' in part.result():
                    has_eval_set = True
                    break

            if not has_eval_set:
                _log_warning(
                    "Worker %s was not allocated eval_set data. Therefore evals_result_ and best_score_ data may be unreliable." \
                    "Try rebalancing data across workers." % worker
                )

    master_worker = next(iter(worker_map))
    worker_ncores = client.ncores()

    # resolve aliases for network parameters and pop the result off params.
    # these values are added back in calls to `_train_part()`
    params = _choose_param_value(
        main_param_name="local_listen_port",
        params=params,
        default_value=12400
    )
    local_listen_port = params.pop("local_listen_port")

    params = _choose_param_value(
        main_param_name="machines",
        params=params,
        default_value=None
    )
    machines = params.pop("machines")

    # figure out network params
    worker_addresses = worker_map.keys()
    if machines is not None:
        _log_info("Using passed-in 'machines' parameter")
        worker_address_to_port = _machines_to_worker_map(
            machines=machines,
            worker_addresses=worker_addresses
        )
    else:
        if listen_port_in_params:
            _log_info("Using passed-in 'local_listen_port' for all workers")
            unique_hosts = set(urlparse(a).hostname for a in worker_addresses)
            if len(unique_hosts) < len(worker_addresses):
                msg = (
                    "'local_listen_port' was provided in Dask training parameters, but at least one "
                    "machine in the cluster has multiple Dask worker processes running on it. Please omit "
                    "'local_listen_port' or pass 'machines'."
                )
                raise LightGBMError(msg)

            worker_address_to_port = {
                address: local_listen_port
                for address in worker_addresses
            }
        else:
            _log_info("Finding random open ports for workers")
            worker_address_to_port = client.run(
                _find_random_open_port,
                workers=list(worker_addresses)
            )
        machines = ','.join([
            '%s:%d' % (urlparse(worker_address).hostname, port)
            for worker_address, port
            in worker_address_to_port.items()
        ])

    num_machines = len(worker_address_to_port)

    # Tell each worker to train on the parts that it has locally
    futures_classifiers = [
        client.submit(
            _train_part,
            model_factory=model_factory,
            params={**params, 'num_threads': worker_ncores[worker]},
            list_of_parts=list_of_parts,
            machines=machines,
            local_listen_port=worker_address_to_port[worker],
            num_machines=num_machines,
            time_out=params.get('time_out', 120),
            return_model=(worker == master_worker),
            **kwargs
        )
        for worker, list_of_parts in worker_map.items()
    ]

    results = client.gather(futures_classifiers)
    results = [v for v in results if v]
    model = results[0]

    # if network parameters were changed during training, remove them from the
    # returned moodel so that they're generated dynamically on every run based
    # on the Dask cluster you're connected to and which workers have pieces of
    # the training data
    if not listen_port_in_params:
        for param in _ConfigAliases.get('local_listen_port'):
            model._other_params.pop(param, None)

    if not machines_in_params:
        for param in _ConfigAliases.get('machines'):
            model._other_params.pop(param, None)

    for param in _ConfigAliases.get('num_machines', 'timeout'):
        model._other_params.pop(param, None)

    return model


def _predict_part(
    part: _DaskPart,
    model: LGBMModel,
    raw_score: bool,
    pred_proba: bool,
    pred_leaf: bool,
    pred_contrib: bool,
    **kwargs: Any
) -> _DaskPart:

    if part.shape[0] == 0:
        result = np.array([])
    elif pred_proba:
        result = model.predict_proba(
            part,
            raw_score=raw_score,
            pred_leaf=pred_leaf,
            pred_contrib=pred_contrib,
            **kwargs
        )
    else:
        result = model.predict(
            part,
            raw_score=raw_score,
            pred_leaf=pred_leaf,
            pred_contrib=pred_contrib,
            **kwargs
        )

    # dask.DataFrame.map_partitions() expects each call to return a pandas DataFrame or Series
    if isinstance(part, pd_DataFrame):
        if pred_proba or pred_contrib or pred_leaf:
            result = pd_DataFrame(result, index=part.index)
        else:
            result = pd_Series(result, index=part.index, name='predictions')

    return result


def _predict(
    model: LGBMModel,
    data: _DaskMatrixLike,
    raw_score: bool = False,
    pred_proba: bool = False,
    pred_leaf: bool = False,
    pred_contrib: bool = False,
    dtype: _PredictionDtype = np.float32,
    **kwargs: Any
) -> dask_Array:
    """Inner predict routine.

    Parameters
    ----------
    model : lightgbm.LGBMClassifier, lightgbm.LGBMRegressor, or lightgbm.LGBMRanker class
        Fitted underlying model.
    data : Dask Array or Dask DataFrame of shape = [n_samples, n_features]
        Input feature matrix.
    raw_score : bool, optional (default=False)
        Whether to predict raw scores.
    pred_proba : bool, optional (default=False)
        Should method return results of ``predict_proba`` (``pred_proba=True``) or ``predict`` (``pred_proba=False``).
    pred_leaf : bool, optional (default=False)
        Whether to predict leaf index.
    pred_contrib : bool, optional (default=False)
        Whether to predict feature contributions.
    dtype : np.dtype, optional (default=np.float32)
        Dtype of the output.
    **kwargs
        Other parameters passed to ``predict`` or ``predict_proba`` method.

    Returns
    -------
    predicted_result : Dask Array of shape = [n_samples] or shape = [n_samples, n_classes]
        The predicted values.
    X_leaves : Dask Array of shape = [n_samples, n_trees] or shape = [n_samples, n_trees * n_classes]
        If ``pred_leaf=True``, the predicted leaf of every tree for each sample.
    X_SHAP_values : Dask Array of shape = [n_samples, n_features + 1] or shape = [n_samples, (n_features + 1) * n_classes]
        If ``pred_contrib=True``, the feature contributions for each sample.
    """
    if not all((DASK_INSTALLED, PANDAS_INSTALLED, SKLEARN_INSTALLED)):
        raise LightGBMError('dask, pandas and scikit-learn are required for lightgbm.dask')
    if isinstance(data, dask_DataFrame):
        return data.map_partitions(
            _predict_part,
            model=model,
            raw_score=raw_score,
            pred_proba=pred_proba,
            pred_leaf=pred_leaf,
            pred_contrib=pred_contrib,
            **kwargs
        ).values
    elif isinstance(data, dask_Array):
        if pred_proba:
            kwargs['chunks'] = (data.chunks[0], (model.n_classes_,))
        else:
            kwargs['drop_axis'] = 1
        return data.map_blocks(
            _predict_part,
            model=model,
            raw_score=raw_score,
            pred_proba=pred_proba,
            pred_leaf=pred_leaf,
            pred_contrib=pred_contrib,
            dtype=dtype,
            **kwargs
        )
    else:
        raise TypeError('Data must be either Dask Array or Dask DataFrame. Got %s.' % str(type(data)))


class _DaskLGBMModel:

    @property
    def client_(self) -> Client:
        """:obj:`dask.distributed.Client`: Dask client.

        This property can be passed in the constructor or updated
        with ``model.set_params(client=client)``.
        """
        if not getattr(self, "fitted_", False):
            raise LGBMNotFittedError('Cannot access property client_ before calling fit().')

        return _get_dask_client(client=self.client)

    def _lgb_dask_getstate(self) -> Dict[Any, Any]:
        """Remove un-picklable attributes before serialization."""
        client = self.__dict__.pop("client", None)
        self._other_params.pop("client", None)
        out = deepcopy(self.__dict__)
        out.update({"client": None})
        self.client = client
        return out

    def _lgb_dask_fit(
        self,
        model_factory: Type[LGBMModel],
        X: _DaskMatrixLike,
        y: _DaskCollection,
        sample_weight: Optional[_DaskCollection] = None,
<<<<<<< HEAD
        init_score: Optional[List[_DaskCollection]] = None,
=======
        init_score: Optional[_DaskCollection] = None,
>>>>>>> a9d9b119
        group: Optional[_DaskCollection] = None,
        eval_set: Optional[List[Tuple[_DaskCollection, _DaskCollection]]] = None,
        eval_names: Optional[List[str]] = None,
        eval_sample_weight: Optional[List[_DaskCollection]] = None,
        eval_class_weight: Optional[Union[dict, str]] = None,
        eval_init_score: Optional[List[_DaskCollection]] = None,
        eval_group: Optional[List[_DaskCollection]] = None,
        eval_metric: Optional[Union[Callable, str, List[Union[Callable, str]]]] = None,
        early_stopping_rounds: Optional[int] = None,
        **kwargs: Any
    ) -> "_DaskLGBMModel":
        if not all((DASK_INSTALLED, PANDAS_INSTALLED, SKLEARN_INSTALLED)):
            raise LightGBMError('dask, pandas and scikit-learn are required for lightgbm.dask')

        not_supported = ['init_score', 'eval_init_score', 'eval_class_weight', 'early_stopping_rounds']
        for ns in not_supported:
            if eval(ns) is not None:
                raise RuntimeError(f'{ns} is not currently supported in lightgbm.dask')

        params = self.get_params(True)
        params.pop("client", None)

        # easier to pass fit args as kwargs than to list_of_parts in _train.
        if eval_metric:
            kwargs['eval_metric'] = eval_metric

        model = _train(
            client=_get_dask_client(self.client),
            data=X,
            label=y,
            params=params,
            model_factory=model_factory,
            sample_weight=sample_weight,
            init_score=init_score,
            group=group,
            eval_set=eval_set,
            eval_names=eval_names,
            eval_sample_weight=eval_sample_weight,
            eval_group=eval_group,
            **kwargs
        )

        self.set_params(**model.get_params())
        self._lgb_dask_copy_extra_params(model, self)

        return self

    def _lgb_dask_to_local(self, model_factory: Type[LGBMModel]) -> LGBMModel:
        params = self.get_params()
        params.pop("client", None)
        model = model_factory(**params)
        self._lgb_dask_copy_extra_params(self, model)
        model._other_params.pop("client", None)
        return model

    @staticmethod
    def _lgb_dask_copy_extra_params(source: Union["_DaskLGBMModel", LGBMModel], dest: Union["_DaskLGBMModel", LGBMModel]) -> None:
        params = source.get_params()
        attributes = source.__dict__
        extra_param_names = set(attributes.keys()).difference(params.keys())
        for name in extra_param_names:
            setattr(dest, name, attributes[name])


class DaskLGBMClassifier(LGBMClassifier, _DaskLGBMModel):
    """Distributed version of lightgbm.LGBMClassifier."""

    def __init__(
        self,
        boosting_type: str = 'gbdt',
        num_leaves: int = 31,
        max_depth: int = -1,
        learning_rate: float = 0.1,
        n_estimators: int = 100,
        subsample_for_bin: int = 200000,
        objective: Optional[Union[Callable, str]] = None,
        class_weight: Optional[Union[dict, str]] = None,
        min_split_gain: float = 0.,
        min_child_weight: float = 1e-3,
        min_child_samples: int = 20,
        subsample: float = 1.,
        subsample_freq: int = 0,
        colsample_bytree: float = 1.,
        reg_alpha: float = 0.,
        reg_lambda: float = 0.,
        random_state: Optional[Union[int, np.random.RandomState]] = None,
        n_jobs: int = -1,
        silent: bool = True,
        importance_type: str = 'split',
        client: Optional[Client] = None,
        **kwargs: Any
    ):
        """Docstring is inherited from the lightgbm.LGBMClassifier.__init__."""
        self.client = client
        super().__init__(
            boosting_type=boosting_type,
            num_leaves=num_leaves,
            max_depth=max_depth,
            learning_rate=learning_rate,
            n_estimators=n_estimators,
            subsample_for_bin=subsample_for_bin,
            objective=objective,
            class_weight=class_weight,
            min_split_gain=min_split_gain,
            min_child_weight=min_child_weight,
            min_child_samples=min_child_samples,
            subsample=subsample,
            subsample_freq=subsample_freq,
            colsample_bytree=colsample_bytree,
            reg_alpha=reg_alpha,
            reg_lambda=reg_lambda,
            random_state=random_state,
            n_jobs=n_jobs,
            silent=silent,
            importance_type=importance_type,
            **kwargs
        )

    _base_doc = LGBMClassifier.__init__.__doc__
    _before_kwargs, _kwargs, _after_kwargs = _base_doc.partition('**kwargs')
    _base_doc = (
        _before_kwargs
        + 'client : dask.distributed.Client or None, optional (default=None)\n'
        + ' ' * 12 + 'Dask client. If ``None``, ``distributed.default_client()`` will be used at runtime. The Dask client used by this class will not be saved if the model object is pickled.\n'
        + ' ' * 8 + _kwargs + _after_kwargs
    )

    # the note on custom objective functions in LGBMModel.__init__ is not
    # currently relevant for the Dask estimators
    __init__.__doc__ = _base_doc[:_base_doc.find('Note\n')]

    def __getstate__(self) -> Dict[Any, Any]:
        return self._lgb_dask_getstate()

    def fit(
        self,
        X: _DaskMatrixLike,
        y: _DaskCollection,
        sample_weight: Optional[_DaskCollection] = None,
        init_score: Optional[_DaskCollection] = None,
<<<<<<< HEAD
        eval_set: Optional[List[Tuple[_DaskCollection, _DaskCollection]]] = None,
        eval_names: Optional[List[str]] = None,
        eval_sample_weight: Optional[List[_DaskCollection]] = None,
        eval_class_weight: Optional[List[_DaskCollection]] = None,
        eval_init_score: Optional[List[_DaskCollection]] = None,
        eval_metric: Optional[Union[Callable, str, List[Union[Callable, str]]]] = None,
        early_stopping_rounds: Optional[int] = None,
=======
>>>>>>> a9d9b119
        **kwargs: Any
    ) -> "DaskLGBMClassifier":
        """Docstring is inherited from the lightgbm.LGBMClassifier.fit."""
        not_supported = ['init_score', 'eval_class_weight', 'eval_init_score', 'early_stopping_rounds']
        for ns in not_supported:
            if eval(ns) is not None:
                raise RuntimeError(f'{ns} is not currently supported in lightgbm.dask')

        if eval_metric:
            kwargs['eval_metric'] = eval_metric

        return self._lgb_dask_fit(
            model_factory=LGBMClassifier,
            X=X,
            y=y,
            sample_weight=sample_weight,
<<<<<<< HEAD
            eval_set=eval_set,
            eval_names=eval_names,
            eval_sample_weight=eval_sample_weight,
=======
            init_score=init_score,
>>>>>>> a9d9b119
            **kwargs
        )

    _base_doc = _lgbmmodel_doc_fit.format(
        X_shape="Dask Array or Dask DataFrame of shape = [n_samples, n_features]",
        y_shape="Dask Array, Dask DataFrame or Dask Series of shape = [n_samples]",
        sample_weight_shape="Dask Array, Dask DataFrame, Dask Series of shape = [n_samples] or None, optional (default=None)",
<<<<<<< HEAD
        group_shape="Dask Array, Dask DataFrame, Dask Series of shape = [n_samples] or None, optional (default=None)",
        eval_sample_weight_shape='List of Dask Arrays, Dask DataFrames, Dask Series or None, optional (default=None)',
        eval_init_score_shape='List of Dask Arrays, Dask DataFrames, Dask Series or None, optional (default=None)',
        eval_group_shape='List of Dask Arrays, Dask DataFrames, Dask Series or None, optional (default=None)'
    )

    # DaskLGBMClassifier does not support init_score, eval_class_weight, or eval_init_score
    _base_doc = (_base_doc[:_base_doc.find('init_score :')]
                 + _base_doc[_base_doc.find('init_score :'):])

    _base_doc = (_base_doc[:_base_doc.find('eval_class_weight :')]
                 + _base_doc[_base_doc.find('eval_init_score :'):])

    _base_doc = (_base_doc[:_base_doc.find('early_stopping_rounds :')]
                 + _base_doc[_base_doc.find('early_stopping_rounds :'):])
=======
        init_score_shape="Dask Array, Dask DataFrame, Dask Series of shape = [n_samples] or None, optional (default=None)",
        group_shape="Dask Array, Dask DataFrame, Dask Series of shape = [n_samples] or None, optional (default=None)"
    )

    # DaskLGBMClassifier does not support evaluation data, or early stopping
    _base_doc = (_base_doc[:_base_doc.find('group :')]
                 + _base_doc[_base_doc.find('verbose :'):])
>>>>>>> a9d9b119

    # DaskLGBMClassifier support for callbacks and init_model is not tested
    fit.__doc__ = (
        _base_doc[:_base_doc.find('callbacks :')]
        + '**kwargs\n'
        + ' ' * 12 + 'Other parameters passed through to ``LGBMClassifier.fit()``.\n'
    )

    def predict(self, X: _DaskMatrixLike, **kwargs: Any) -> dask_Array:
        """Docstring is inherited from the lightgbm.LGBMClassifier.predict."""
        return _predict(
            model=self.to_local(),
            data=X,
            dtype=self.classes_.dtype,
            **kwargs
        )

    predict.__doc__ = _lgbmmodel_doc_predict.format(
        description="Return the predicted value for each sample.",
        X_shape="Dask Array or Dask DataFrame of shape = [n_samples, n_features]",
        output_name="predicted_result",
        predicted_result_shape="Dask Array of shape = [n_samples] or shape = [n_samples, n_classes]",
        X_leaves_shape="Dask Array of shape = [n_samples, n_trees] or shape = [n_samples, n_trees * n_classes]",
        X_SHAP_values_shape="Dask Array of shape = [n_samples, n_features + 1] or shape = [n_samples, (n_features + 1) * n_classes]"
    )

    def predict_proba(self, X: _DaskMatrixLike, **kwargs: Any) -> dask_Array:
        """Docstring is inherited from the lightgbm.LGBMClassifier.predict_proba."""
        return _predict(
            model=self.to_local(),
            data=X,
            pred_proba=True,
            **kwargs
        )

    predict_proba.__doc__ = _lgbmmodel_doc_predict.format(
        description="Return the predicted probability for each class for each sample.",
        X_shape="Dask Array or Dask DataFrame of shape = [n_samples, n_features]",
        output_name="predicted_probability",
        predicted_result_shape="Dask Array of shape = [n_samples] or shape = [n_samples, n_classes]",
        X_leaves_shape="Dask Array of shape = [n_samples, n_trees] or shape = [n_samples, n_trees * n_classes]",
        X_SHAP_values_shape="Dask Array of shape = [n_samples, n_features + 1] or shape = [n_samples, (n_features + 1) * n_classes]"
    )

    def to_local(self) -> LGBMClassifier:
        """Create regular version of lightgbm.LGBMClassifier from the distributed version.

        Returns
        -------
        model : lightgbm.LGBMClassifier
            Local underlying model.
        """
        return self._lgb_dask_to_local(LGBMClassifier)


class DaskLGBMRegressor(LGBMRegressor, _DaskLGBMModel):
    """Distributed version of lightgbm.LGBMRegressor."""

    def __init__(
        self,
        boosting_type: str = 'gbdt',
        num_leaves: int = 31,
        max_depth: int = -1,
        learning_rate: float = 0.1,
        n_estimators: int = 100,
        subsample_for_bin: int = 200000,
        objective: Optional[Union[Callable, str]] = None,
        class_weight: Optional[Union[dict, str]] = None,
        min_split_gain: float = 0.,
        min_child_weight: float = 1e-3,
        min_child_samples: int = 20,
        subsample: float = 1.,
        subsample_freq: int = 0,
        colsample_bytree: float = 1.,
        reg_alpha: float = 0.,
        reg_lambda: float = 0.,
        random_state: Optional[Union[int, np.random.RandomState]] = None,
        n_jobs: int = -1,
        silent: bool = True,
        importance_type: str = 'split',
        client: Optional[Client] = None,
        **kwargs: Any
    ):
        """Docstring is inherited from the lightgbm.LGBMRegressor.__init__."""
        self.client = client
        super().__init__(
            boosting_type=boosting_type,
            num_leaves=num_leaves,
            max_depth=max_depth,
            learning_rate=learning_rate,
            n_estimators=n_estimators,
            subsample_for_bin=subsample_for_bin,
            objective=objective,
            class_weight=class_weight,
            min_split_gain=min_split_gain,
            min_child_weight=min_child_weight,
            min_child_samples=min_child_samples,
            subsample=subsample,
            subsample_freq=subsample_freq,
            colsample_bytree=colsample_bytree,
            reg_alpha=reg_alpha,
            reg_lambda=reg_lambda,
            random_state=random_state,
            n_jobs=n_jobs,
            silent=silent,
            importance_type=importance_type,
            **kwargs
        )

    _base_doc = LGBMRegressor.__init__.__doc__
    _before_kwargs, _kwargs, _after_kwargs = _base_doc.partition('**kwargs')
    _base_doc = (
        _before_kwargs
        + 'client : dask.distributed.Client or None, optional (default=None)\n'
        + ' ' * 12 + 'Dask client. If ``None``, ``distributed.default_client()`` will be used at runtime. The Dask client used by this class will not be saved if the model object is pickled.\n'
        + ' ' * 8 + _kwargs + _after_kwargs
    )

    # the note on custom objective functions in LGBMModel.__init__ is not
    # currently relevant for the Dask estimators
    __init__.__doc__ = _base_doc[:_base_doc.find('Note\n')]

    def __getstate__(self) -> Dict[Any, Any]:
        return self._lgb_dask_getstate()

    def fit(
        self,
        X: _DaskMatrixLike,
        y: _DaskCollection,
        sample_weight: Optional[_DaskCollection] = None,
        init_score: Optional[_DaskCollection] = None,
<<<<<<< HEAD
        eval_set: Optional[List[Tuple[_DaskCollection, _DaskCollection]]] = None,
        eval_names: Optional[List[str]] = None,
        eval_sample_weight: Optional[List[_DaskCollection]] = None,
        eval_init_score: Optional[List[_DaskCollection]] = None,
        eval_metric: Optional[Union[Callable, str, List[Union[Callable, str]]]] = None,
        early_stopping_rounds: Optional[int] = None,
=======
>>>>>>> a9d9b119
        **kwargs: Any
    ) -> "DaskLGBMRegressor":
        """Docstring is inherited from the lightgbm.LGBMRegressor.fit."""
        not_supported = ['init_score', 'eval_init_score', 'early_stopping_rounds']
        for ns in not_supported:
            if eval(ns) is not None:
                raise RuntimeError(f'{ns} is not currently supported in lightgbm.dask')

        if eval_metric:
            kwargs['eval_metric'] = eval_metric

        return self._lgb_dask_fit(
            model_factory=LGBMRegressor,
            X=X,
            y=y,
            sample_weight=sample_weight,
<<<<<<< HEAD
            eval_set=eval_set,
            eval_names=eval_names,
            eval_sample_weight=eval_sample_weight,
=======
            init_score=init_score,
>>>>>>> a9d9b119
            **kwargs
        )

    _base_doc = _lgbmmodel_doc_fit.format(
        X_shape="Dask Array or Dask DataFrame of shape = [n_samples, n_features]",
        y_shape="Dask Array, Dask DataFrame or Dask Series of shape = [n_samples]",
        sample_weight_shape="Dask Array, Dask DataFrame, Dask Series of shape = [n_samples] or None, optional (default=None)",
<<<<<<< HEAD
        group_shape="Dask Array, Dask DataFrame, Dask Series of shape = [n_samples] or None, optional (default=None)",
        eval_sample_weight_shape='List of Dask Arrays, Dask DataFrames, Dask Series or None, optional (default=None)',
        eval_init_score_shape='List of Dask Arrays, Dask DataFrames, Dask Series or None, optional (default=None)',
        eval_group_shape='List of Dask Arrays, Dask DataFrames, Dask Series or None, optional (default=None)'
    )

    # DaskLGBMRegressor does not support init_score or eval_init_score
    _base_doc = (_base_doc[:_base_doc.find('init_score :')]
                 + _base_doc[_base_doc.find('init_score :'):])

    _base_doc = (_base_doc[:_base_doc.find('eval_init_weight :')]
                 + _base_doc[_base_doc.find('eval_init_score :'):])

    _base_doc = (_base_doc[:_base_doc.find('early_stopping_rounds :')]
                 + _base_doc[_base_doc.find('early_stopping_rounds :'):])
=======
        init_score_shape="Dask Array, Dask DataFrame, Dask Series of shape = [n_samples] or None, optional (default=None)",
        group_shape="Dask Array, Dask DataFrame, Dask Series of shape = [n_samples] or None, optional (default=None)"
    )

    # DaskLGBMRegressor does not support evaluation data, or early stopping
    _base_doc = (_base_doc[:_base_doc.find('group :')]
                 + _base_doc[_base_doc.find('verbose :'):])
>>>>>>> a9d9b119

    # DaskLGBMRegressor support for callbacks and init_model is not tested
    fit.__doc__ = (
        _base_doc[:_base_doc.find('callbacks :')]
        + '**kwargs\n'
        + ' ' * 12 + 'Other parameters passed through to ``LGBMRegressor.fit()``.\n'
    )

    def predict(self, X: _DaskMatrixLike, **kwargs) -> dask_Array:
        """Docstring is inherited from the lightgbm.LGBMRegressor.predict."""
        return _predict(
            model=self.to_local(),
            data=X,
            **kwargs
        )

    predict.__doc__ = _lgbmmodel_doc_predict.format(
        description="Return the predicted value for each sample.",
        X_shape="Dask Array or Dask DataFrame of shape = [n_samples, n_features]",
        output_name="predicted_result",
        predicted_result_shape="Dask Array of shape = [n_samples]",
        X_leaves_shape="Dask Array of shape = [n_samples, n_trees]",
        X_SHAP_values_shape="Dask Array of shape = [n_samples, n_features + 1]"
    )

    def to_local(self) -> LGBMRegressor:
        """Create regular version of lightgbm.LGBMRegressor from the distributed version.

        Returns
        -------
        model : lightgbm.LGBMRegressor
            Local underlying model.
        """
        return self._lgb_dask_to_local(LGBMRegressor)


class DaskLGBMRanker(LGBMRanker, _DaskLGBMModel):
    """Distributed version of lightgbm.LGBMRanker."""

    def __init__(
        self,
        boosting_type: str = 'gbdt',
        num_leaves: int = 31,
        max_depth: int = -1,
        learning_rate: float = 0.1,
        n_estimators: int = 100,
        subsample_for_bin: int = 200000,
        objective: Optional[Union[Callable, str]] = None,
        class_weight: Optional[Union[dict, str]] = None,
        min_split_gain: float = 0.,
        min_child_weight: float = 1e-3,
        min_child_samples: int = 20,
        subsample: float = 1.,
        subsample_freq: int = 0,
        colsample_bytree: float = 1.,
        reg_alpha: float = 0.,
        reg_lambda: float = 0.,
        random_state: Optional[Union[int, np.random.RandomState]] = None,
        n_jobs: int = -1,
        silent: bool = True,
        importance_type: str = 'split',
        client: Optional[Client] = None,
        **kwargs: Any
    ):
        """Docstring is inherited from the lightgbm.LGBMRanker.__init__."""
        self.client = client
        super().__init__(
            boosting_type=boosting_type,
            num_leaves=num_leaves,
            max_depth=max_depth,
            learning_rate=learning_rate,
            n_estimators=n_estimators,
            subsample_for_bin=subsample_for_bin,
            objective=objective,
            class_weight=class_weight,
            min_split_gain=min_split_gain,
            min_child_weight=min_child_weight,
            min_child_samples=min_child_samples,
            subsample=subsample,
            subsample_freq=subsample_freq,
            colsample_bytree=colsample_bytree,
            reg_alpha=reg_alpha,
            reg_lambda=reg_lambda,
            random_state=random_state,
            n_jobs=n_jobs,
            silent=silent,
            importance_type=importance_type,
            **kwargs
        )

    _base_doc = LGBMRanker.__init__.__doc__
    _before_kwargs, _kwargs, _after_kwargs = _base_doc.partition('**kwargs')
    _base_doc = (
        _before_kwargs
        + 'client : dask.distributed.Client or None, optional (default=None)\n'
        + ' ' * 12 + 'Dask client. If ``None``, ``distributed.default_client()`` will be used at runtime. The Dask client used by this class will not be saved if the model object is pickled.\n'
        + ' ' * 8 + _kwargs + _after_kwargs
    )

    # the note on custom objective functions in LGBMModel.__init__ is not
    # currently relevant for the Dask estimators
    __init__.__doc__ = _base_doc[:_base_doc.find('Note\n')]

    def __getstate__(self) -> Dict[Any, Any]:
        return self._lgb_dask_getstate()

    def fit(
        self,
        X: _DaskMatrixLike,
        y: _DaskCollection,
        sample_weight: Optional[_DaskCollection] = None,
        init_score: Optional[_DaskCollection] = None,
        group: Optional[_DaskCollection] = None,
        eval_set: Optional[List[Tuple[_DaskCollection, _DaskCollection]]] = None,
        eval_names: Optional[List[str]] = None,
        eval_sample_weight: Optional[List[_DaskCollection]] = None,
        eval_init_score: Optional[List[_DaskCollection]] = None,
        eval_group: Optional[List[_DaskCollection]] = None,
        eval_metric: Optional[Union[Callable, str, List[Union[Callable, str]]]] = None,
        eval_at: Optional[Tuple[int]] = (1, 2, 3, 4, 5),
        early_stopping_rounds: Optional[int] = None,
        **kwargs: Any
    ) -> "DaskLGBMRanker":
        """Docstring is inherited from the lightgbm.LGBMRanker.fit."""
<<<<<<< HEAD
        not_supported = ['init_score', 'eval_init_score', 'early_stopping_rounds']
        for ns in not_supported:
            if eval(ns) is not None:
                raise RuntimeError(f'{ns} is not currently supported in lightgbm.dask')

        if eval_metric:
            kwargs['eval_metric'] = eval_metric
        if eval_at:
            kwargs['eval_at'] = eval_at

=======
>>>>>>> a9d9b119
        return self._lgb_dask_fit(
            model_factory=LGBMRanker,
            X=X,
            y=y,
            sample_weight=sample_weight,
            init_score=init_score,
            group=group,
            eval_set=eval_set,
            eval_names=eval_names,
            eval_sample_weight=eval_sample_weight,
            eval_group=eval_group,
            **kwargs
        )

    _base_doc = _lgbmmodel_doc_fit.format(
        X_shape="Dask Array or Dask DataFrame of shape = [n_samples, n_features]",
        y_shape="Dask Array, Dask DataFrame or Dask Series of shape = [n_samples]",
        sample_weight_shape="Dask Array, Dask DataFrame, Dask Series of shape = [n_samples] or None, optional (default=None)",
<<<<<<< HEAD
        group_shape="Dask Array, Dask DataFrame, Dask Series of shape = [n_samples] or None, optional (default=None)",
        eval_sample_weight_shape='List of Dask Arrays, Dask DataFrames, Dask Series or None, optional (default=None)',
        eval_init_score_shape='List of Dask Arrays, Dask DataFrames, Dask Series or None, optional (default=None)',
        eval_group_shape='List of Dask Arrays, Dask DataFrames, Dask Series or None, optional (default=None)'
    )

    _base_doc = (_base_doc[:_base_doc.find('init_score :')]
                 + _base_doc[_base_doc.find('init_score :'):])

    _base_doc = (_base_doc[:_base_doc.find('eval_init_score :')]
                 + _base_doc[_base_doc.find('eval_init_score :'):])

    _base_doc = (_base_doc[:_base_doc.find('early_stopping_rounds :')]
                 + _base_doc[_base_doc.find('early_stopping_rounds :'):])
=======
        init_score_shape="Dask Array, Dask DataFrame, Dask Series of shape = [n_samples] or None, optional (default=None)",
        group_shape="Dask Array, Dask DataFrame, Dask Series of shape = [n_samples] or None, optional (default=None)"
    )

    # DaskLGBMRanker does not support evaluation data, or early stopping
    _base_doc = (_base_doc[:_base_doc.find('eval_set :')]
                 + _base_doc[_base_doc.find('verbose :'):])
>>>>>>> a9d9b119

    # DaskLGBMRanker support for callbacks and init_model is not tested
    fit.__doc__ = (
        _base_doc[:_base_doc.find('callbacks :')]
        + '**kwargs\n'
        + ' ' * 12 + 'Other parameters passed through to ``LGBMRanker.fit()``.\n'
    )

    def predict(self, X: _DaskMatrixLike, **kwargs: Any) -> dask_Array:
        """Docstring is inherited from the lightgbm.LGBMRanker.predict."""
        return _predict(self.to_local(), X, **kwargs)

    predict.__doc__ = _lgbmmodel_doc_predict.format(
        description="Return the predicted value for each sample.",
        X_shape="Dask Array or Dask DataFrame of shape = [n_samples, n_features]",
        output_name="predicted_result",
        predicted_result_shape="Dask Array of shape = [n_samples]",
        X_leaves_shape="Dask Array of shape = [n_samples, n_trees]",
        X_SHAP_values_shape="Dask Array of shape = [n_samples, n_features + 1]"
    )

    def to_local(self) -> LGBMRanker:
        """Create regular version of lightgbm.LGBMRanker from the distributed version.

        Returns
        -------
        model : lightgbm.LGBMRanker
            Local underlying model.
        """
        return self._lgb_dask_to_local(LGBMRanker)<|MERGE_RESOLUTION|>--- conflicted
+++ resolved
@@ -9,11 +9,7 @@
 import socket
 from collections import defaultdict
 from copy import deepcopy
-<<<<<<< HEAD
 from typing import Any, Callable, Dict, Iterable, List, Optional, Set, Tuple, Type, Union
-=======
-from typing import Any, Callable, Dict, List, Optional, Type, Union
->>>>>>> a9d9b119
 from urllib.parse import urlparse
 
 import numpy as np
@@ -110,7 +106,11 @@
     else:
         group = None
 
-<<<<<<< HEAD
+    if 'init_score' in list_of_parts[0]:
+        init_score = _concat([x['init_score'] for x in list_of_parts])
+    else:
+        init_score = None
+
     # construct local eval_set data.
     local_eval_set = None
     local_eval_names = None
@@ -177,21 +177,15 @@
                 local_eval_sample_weight.append(_concat(w_e))
             if g_e:
                 local_eval_group.append(_concat(g_e))
-=======
-    if 'init_score' in list_of_parts[0]:
-        init_score = _concat([x['init_score'] for x in list_of_parts])
-    else:
-        init_score = None
->>>>>>> a9d9b119
 
     try:
         model = model_factory(**params)
         if is_ranker:
-<<<<<<< HEAD
             model.fit(
                 data,
                 label,
                 sample_weight=weight,
+                init_score=init_score,
                 group=group,
                 eval_set=local_eval_set,
                 eval_sample_weight=local_eval_sample_weight,
@@ -207,16 +201,12 @@
                 data,
                 label,
                 sample_weight=weight,
+                init_score=init_score,
                 eval_set=local_eval_set,
                 eval_sample_weight=local_eval_sample_weight,
                 eval_names=local_eval_names,
                 **kwargs
             )
-=======
-            model.fit(data, label, sample_weight=weight, init_score=init_score, group=group, **kwargs)
-        else:
-            model.fit(data, label, sample_weight=weight, init_score=init_score, **kwargs)
->>>>>>> a9d9b119
 
     finally:
         _safe_call(_LIB.LGBM_NetworkFree())
@@ -414,7 +404,11 @@
         for i in range(n_parts):
             parts[i]['group'] = group_parts[i]
 
-<<<<<<< HEAD
+    if init_score is not None:
+        init_score_parts = _split_to_parts(data=init_score, is_matrix=False)
+        for i in range(n_parts):
+            parts[i]['init_score'] = init_score_parts[i]
+
     # evals_set will to be re-constructed into smaller lists of (X, y) tuples, where
     # X and y are each delayed sub-lists of original eval dask Collections.
     if eval_set:
@@ -496,12 +490,6 @@
                 parts[parts_idx]['eval_sample_weight'] = eval_sample_weights[parts_idx]
             if eval_group:
                 parts[parts_idx]['eval_group'] = eval_groups[parts_idx]
-=======
-    if init_score is not None:
-        init_score_parts = _split_to_parts(data=init_score, is_matrix=False)
-        for i in range(n_parts):
-            parts[i]['init_score'] = init_score_parts[i]
->>>>>>> a9d9b119
 
     # Start computation in the background
     parts = list(map(delayed, parts))
@@ -770,11 +758,7 @@
         X: _DaskMatrixLike,
         y: _DaskCollection,
         sample_weight: Optional[_DaskCollection] = None,
-<<<<<<< HEAD
-        init_score: Optional[List[_DaskCollection]] = None,
-=======
         init_score: Optional[_DaskCollection] = None,
->>>>>>> a9d9b119
         group: Optional[_DaskCollection] = None,
         eval_set: Optional[List[Tuple[_DaskCollection, _DaskCollection]]] = None,
         eval_names: Optional[List[str]] = None,
@@ -915,7 +899,6 @@
         y: _DaskCollection,
         sample_weight: Optional[_DaskCollection] = None,
         init_score: Optional[_DaskCollection] = None,
-<<<<<<< HEAD
         eval_set: Optional[List[Tuple[_DaskCollection, _DaskCollection]]] = None,
         eval_names: Optional[List[str]] = None,
         eval_sample_weight: Optional[List[_DaskCollection]] = None,
@@ -923,12 +906,10 @@
         eval_init_score: Optional[List[_DaskCollection]] = None,
         eval_metric: Optional[Union[Callable, str, List[Union[Callable, str]]]] = None,
         early_stopping_rounds: Optional[int] = None,
-=======
->>>>>>> a9d9b119
         **kwargs: Any
     ) -> "DaskLGBMClassifier":
         """Docstring is inherited from the lightgbm.LGBMClassifier.fit."""
-        not_supported = ['init_score', 'eval_class_weight', 'eval_init_score', 'early_stopping_rounds']
+        not_supported = ['eval_class_weight', 'eval_init_score', 'early_stopping_rounds']
         for ns in not_supported:
             if eval(ns) is not None:
                 raise RuntimeError(f'{ns} is not currently supported in lightgbm.dask')
@@ -941,13 +922,10 @@
             X=X,
             y=y,
             sample_weight=sample_weight,
-<<<<<<< HEAD
+            init_score=init_score,
             eval_set=eval_set,
             eval_names=eval_names,
             eval_sample_weight=eval_sample_weight,
-=======
-            init_score=init_score,
->>>>>>> a9d9b119
             **kwargs
         )
 
@@ -955,31 +933,22 @@
         X_shape="Dask Array or Dask DataFrame of shape = [n_samples, n_features]",
         y_shape="Dask Array, Dask DataFrame or Dask Series of shape = [n_samples]",
         sample_weight_shape="Dask Array, Dask DataFrame, Dask Series of shape = [n_samples] or None, optional (default=None)",
-<<<<<<< HEAD
+        init_score_shape="Dask Array, Dask DataFrame, Dask Series of shape = [n_samples] or None, optional (default=None)",
         group_shape="Dask Array, Dask DataFrame, Dask Series of shape = [n_samples] or None, optional (default=None)",
         eval_sample_weight_shape='List of Dask Arrays, Dask DataFrames, Dask Series or None, optional (default=None)',
         eval_init_score_shape='List of Dask Arrays, Dask DataFrames, Dask Series or None, optional (default=None)',
         eval_group_shape='List of Dask Arrays, Dask DataFrames, Dask Series or None, optional (default=None)'
     )
 
-    # DaskLGBMClassifier does not support init_score, eval_class_weight, or eval_init_score
-    _base_doc = (_base_doc[:_base_doc.find('init_score :')]
-                 + _base_doc[_base_doc.find('init_score :'):])
+    # DaskLGBMClassifier does not support group, eval_class_weight, eval_init_score, eval_group, early_stopping_rounds.
+    _base_doc = (_base_doc[:_base_doc.find('group :')]
+                 + _base_doc[_base_doc.find('group :'):])
 
     _base_doc = (_base_doc[:_base_doc.find('eval_class_weight :')]
-                 + _base_doc[_base_doc.find('eval_init_score :'):])
+                 + _base_doc[_base_doc.find('eval_group :'):])
 
     _base_doc = (_base_doc[:_base_doc.find('early_stopping_rounds :')]
                  + _base_doc[_base_doc.find('early_stopping_rounds :'):])
-=======
-        init_score_shape="Dask Array, Dask DataFrame, Dask Series of shape = [n_samples] or None, optional (default=None)",
-        group_shape="Dask Array, Dask DataFrame, Dask Series of shape = [n_samples] or None, optional (default=None)"
-    )
-
-    # DaskLGBMClassifier does not support evaluation data, or early stopping
-    _base_doc = (_base_doc[:_base_doc.find('group :')]
-                 + _base_doc[_base_doc.find('verbose :'):])
->>>>>>> a9d9b119
 
     # DaskLGBMClassifier support for callbacks and init_model is not tested
     fit.__doc__ = (
@@ -1111,19 +1080,16 @@
         y: _DaskCollection,
         sample_weight: Optional[_DaskCollection] = None,
         init_score: Optional[_DaskCollection] = None,
-<<<<<<< HEAD
         eval_set: Optional[List[Tuple[_DaskCollection, _DaskCollection]]] = None,
         eval_names: Optional[List[str]] = None,
         eval_sample_weight: Optional[List[_DaskCollection]] = None,
         eval_init_score: Optional[List[_DaskCollection]] = None,
         eval_metric: Optional[Union[Callable, str, List[Union[Callable, str]]]] = None,
         early_stopping_rounds: Optional[int] = None,
-=======
->>>>>>> a9d9b119
         **kwargs: Any
     ) -> "DaskLGBMRegressor":
         """Docstring is inherited from the lightgbm.LGBMRegressor.fit."""
-        not_supported = ['init_score', 'eval_init_score', 'early_stopping_rounds']
+        not_supported = ['eval_init_score', 'early_stopping_rounds']
         for ns in not_supported:
             if eval(ns) is not None:
                 raise RuntimeError(f'{ns} is not currently supported in lightgbm.dask')
@@ -1136,13 +1102,10 @@
             X=X,
             y=y,
             sample_weight=sample_weight,
-<<<<<<< HEAD
+            init_score=init_score,
             eval_set=eval_set,
             eval_names=eval_names,
             eval_sample_weight=eval_sample_weight,
-=======
-            init_score=init_score,
->>>>>>> a9d9b119
             **kwargs
         )
 
@@ -1150,31 +1113,22 @@
         X_shape="Dask Array or Dask DataFrame of shape = [n_samples, n_features]",
         y_shape="Dask Array, Dask DataFrame or Dask Series of shape = [n_samples]",
         sample_weight_shape="Dask Array, Dask DataFrame, Dask Series of shape = [n_samples] or None, optional (default=None)",
-<<<<<<< HEAD
+        init_score_shape="Dask Array, Dask DataFrame, Dask Series of shape = [n_samples] or None, optional (default=None)",
         group_shape="Dask Array, Dask DataFrame, Dask Series of shape = [n_samples] or None, optional (default=None)",
         eval_sample_weight_shape='List of Dask Arrays, Dask DataFrames, Dask Series or None, optional (default=None)',
         eval_init_score_shape='List of Dask Arrays, Dask DataFrames, Dask Series or None, optional (default=None)',
         eval_group_shape='List of Dask Arrays, Dask DataFrames, Dask Series or None, optional (default=None)'
     )
 
-    # DaskLGBMRegressor does not support init_score or eval_init_score
-    _base_doc = (_base_doc[:_base_doc.find('init_score :')]
-                 + _base_doc[_base_doc.find('init_score :'):])
-
-    _base_doc = (_base_doc[:_base_doc.find('eval_init_weight :')]
-                 + _base_doc[_base_doc.find('eval_init_score :'):])
+    # DaskLGBMRegressor does not support group, eval_class_weight, eval_init_score, eval_group, early_stopping_rounds.
+    _base_doc = (_base_doc[:_base_doc.find('group :')]
+                 + _base_doc[_base_doc.find('group :'):])
+
+    _base_doc = (_base_doc[:_base_doc.find('eval_class_weight :')]
+                 + _base_doc[_base_doc.find('eval_group :'):])
 
     _base_doc = (_base_doc[:_base_doc.find('early_stopping_rounds :')]
                  + _base_doc[_base_doc.find('early_stopping_rounds :'):])
-=======
-        init_score_shape="Dask Array, Dask DataFrame, Dask Series of shape = [n_samples] or None, optional (default=None)",
-        group_shape="Dask Array, Dask DataFrame, Dask Series of shape = [n_samples] or None, optional (default=None)"
-    )
-
-    # DaskLGBMRegressor does not support evaluation data, or early stopping
-    _base_doc = (_base_doc[:_base_doc.find('group :')]
-                 + _base_doc[_base_doc.find('verbose :'):])
->>>>>>> a9d9b119
 
     # DaskLGBMRegressor support for callbacks and init_model is not tested
     fit.__doc__ = (
@@ -1299,8 +1253,7 @@
         **kwargs: Any
     ) -> "DaskLGBMRanker":
         """Docstring is inherited from the lightgbm.LGBMRanker.fit."""
-<<<<<<< HEAD
-        not_supported = ['init_score', 'eval_init_score', 'early_stopping_rounds']
+        not_supported = ['eval_init_score', 'early_stopping_rounds']
         for ns in not_supported:
             if eval(ns) is not None:
                 raise RuntimeError(f'{ns} is not currently supported in lightgbm.dask')
@@ -1310,8 +1263,6 @@
         if eval_at:
             kwargs['eval_at'] = eval_at
 
-=======
->>>>>>> a9d9b119
         return self._lgb_dask_fit(
             model_factory=LGBMRanker,
             X=X,
@@ -1330,30 +1281,19 @@
         X_shape="Dask Array or Dask DataFrame of shape = [n_samples, n_features]",
         y_shape="Dask Array, Dask DataFrame or Dask Series of shape = [n_samples]",
         sample_weight_shape="Dask Array, Dask DataFrame, Dask Series of shape = [n_samples] or None, optional (default=None)",
-<<<<<<< HEAD
+        init_score_shape="Dask Array, Dask DataFrame, Dask Series of shape = [n_samples] or None, optional (default=None)",
         group_shape="Dask Array, Dask DataFrame, Dask Series of shape = [n_samples] or None, optional (default=None)",
         eval_sample_weight_shape='List of Dask Arrays, Dask DataFrames, Dask Series or None, optional (default=None)',
         eval_init_score_shape='List of Dask Arrays, Dask DataFrames, Dask Series or None, optional (default=None)',
         eval_group_shape='List of Dask Arrays, Dask DataFrames, Dask Series or None, optional (default=None)'
     )
 
-    _base_doc = (_base_doc[:_base_doc.find('init_score :')]
-                 + _base_doc[_base_doc.find('init_score :'):])
-
-    _base_doc = (_base_doc[:_base_doc.find('eval_init_score :')]
+    # DaskLGBMRanker does not support eval_class_weight, eval_init_score or early stopping
+    _base_doc = (_base_doc[:_base_doc.find('eval_class_weight :')]
                  + _base_doc[_base_doc.find('eval_init_score :'):])
 
     _base_doc = (_base_doc[:_base_doc.find('early_stopping_rounds :')]
                  + _base_doc[_base_doc.find('early_stopping_rounds :'):])
-=======
-        init_score_shape="Dask Array, Dask DataFrame, Dask Series of shape = [n_samples] or None, optional (default=None)",
-        group_shape="Dask Array, Dask DataFrame, Dask Series of shape = [n_samples] or None, optional (default=None)"
-    )
-
-    # DaskLGBMRanker does not support evaluation data, or early stopping
-    _base_doc = (_base_doc[:_base_doc.find('eval_set :')]
-                 + _base_doc[_base_doc.find('verbose :'):])
->>>>>>> a9d9b119
 
     # DaskLGBMRanker support for callbacks and init_model is not tested
     fit.__doc__ = (
