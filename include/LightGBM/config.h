--- conflicted
+++ resolved
@@ -365,10 +365,7 @@
   int bagging_seed = 3;
 
   // desc = whether to do bagging sample by query
-<<<<<<< HEAD
-=======
   // desc = *New in version 4.6.0*
->>>>>>> 16ca335b
   bool bagging_by_query = false;
 
   // alias = sub_feature, colsample_bytree
