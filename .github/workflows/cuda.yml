name: CUDA Version

on:
  push:
    branches:
    - master
  pull_request:
    branches:
    - master

env:
  github_actions: 'true'
  os_name: linux
  conda_env: test-env

jobs:
  test:
    name: cuda ${{ matrix.cuda_version }} ${{ matrix.method }} (linux, ${{ matrix.compiler }}, Python ${{ matrix.python_version }})
    runs-on: [self-hosted, linux]
    timeout-minutes: 60
    strategy:
      fail-fast: false
      matrix:
        include:
          - method: source
            compiler: gcc
<<<<<<< HEAD
            python_version: 3.7
            cuda_version: "11.4.2"
            tree_learner: cuda
=======
            python_version: "3.8"
            cuda_version: "11.5.1"
>>>>>>> 820ae7e6
          - method: pip
            compiler: clang
            python_version: "3.9"
            cuda_version: "10.0"
            tree_learner: cuda
          - method: wheel
            compiler: gcc
            python_version: "3.10"
            cuda_version: "9.0"
            tree_learner: cuda
          - method: source
            compiler: gcc
            python_version: 3.7
            cuda_version: "11.4.2"
            tree_learner: cuda_exp
          - method: pip
            compiler: clang
            python_version: 3.8
            cuda_version: "10.0"
            tree_learner: cuda_exp
          - method: wheel
            compiler: gcc
            python_version: 3.9
            cuda_version: "11.4.2"
            tree_learner: cuda_exp
    steps:
      - name: Setup or update software on host machine
        run: |
            sudo apt-get update
            sudo apt-get install --no-install-recommends -y \
                apt-transport-https \
                ca-certificates \
                curl \
                git \
                gnupg-agent \
                lsb-release \
                software-properties-common
            curl -fsSL https://download.docker.com/linux/ubuntu/gpg | sudo apt-key add -
            sudo add-apt-repository "deb [arch=amd64] https://download.docker.com/linux/ubuntu $(lsb_release -cs) stable" -y
            curl -sL https://nvidia.github.io/nvidia-docker/gpgkey | sudo apt-key add -
            curl -sL https://nvidia.github.io/nvidia-docker/$(. /etc/os-release;echo $ID$VERSION_ID)/nvidia-docker.list | sudo tee /etc/apt/sources.list.d/nvidia-docker.list
            sudo apt-get update
            sudo apt-get install --no-install-recommends -y \
                containerd.io \
                docker-ce \
                docker-ce-cli \
                nvidia-docker2
            sudo chmod a+rw /var/run/docker.sock
            sudo systemctl restart docker
      - name: Remove old folder with repository
        run: sudo rm -rf $GITHUB_WORKSPACE
      - name: Checkout repository
        uses: actions/checkout@v1
        with:
          fetch-depth: 5
          submodules: true
      - name: Setup and run tests
        run: |
            export ROOT_DOCKER_FOLDER=/LightGBM
            cat > docker.env <<EOF
            GITHUB_ACTIONS=${{ env.github_actions }}
            OS_NAME=${{ env.os_name }}
            COMPILER=${{ matrix.compiler }}
            TASK=${{ matrix.tree_learner }}
            METHOD=${{ matrix.method }}
            CONDA_ENV=${{ env.conda_env }}
            PYTHON_VERSION=${{ matrix.python_version }}
            BUILD_DIRECTORY=$ROOT_DOCKER_FOLDER
            LGB_VER=$(head -n 1 VERSION.txt)
            EOF
            cat > docker-script.sh <<EOF
            export CONDA=\$HOME/miniforge
            export PATH=\$CONDA/bin:\$PATH
            nvidia-smi
            $ROOT_DOCKER_FOLDER/.ci/setup.sh || exit -1
            $ROOT_DOCKER_FOLDER/.ci/test.sh || exit -1
            EOF
            cuda_version="${{ matrix.cuda_version }}"
            cuda_major=${cuda_version%%.*}
            docker_img="nvcr.io/nvidia/cuda:${cuda_version}-devel"
            if [[ ${cuda_major} -gt 10 ]]; then
                docker_img="${docker_img}-ubuntu$(lsb_release -rs)" 
            fi
            docker run --env-file docker.env -v "$GITHUB_WORKSPACE":"$ROOT_DOCKER_FOLDER" --rm --gpus all "$docker_img" /bin/bash $ROOT_DOCKER_FOLDER/docker-script.sh
  all-successful:
    # https://github.community/t/is-it-possible-to-require-all-github-actions-tasks-to-pass-without-enumerating-them/117957/4?u=graingert
    runs-on: ubuntu-latest
    needs: [test]
    steps:
    - name: Note that all tests succeeded
      run: echo "🎉"<|MERGE_RESOLUTION|>--- conflicted
+++ resolved
@@ -24,14 +24,9 @@
         include:
           - method: source
             compiler: gcc
-<<<<<<< HEAD
-            python_version: 3.7
-            cuda_version: "11.4.2"
-            tree_learner: cuda
-=======
             python_version: "3.8"
             cuda_version: "11.5.1"
->>>>>>> 820ae7e6
+            tree_learner: cuda
           - method: pip
             compiler: clang
             python_version: "3.9"
@@ -44,18 +39,18 @@
             tree_learner: cuda
           - method: source
             compiler: gcc
-            python_version: 3.7
-            cuda_version: "11.4.2"
+            python_version: "3.8"
+            cuda_version: "11.5.1"
             tree_learner: cuda_exp
           - method: pip
             compiler: clang
-            python_version: 3.8
+            python_version: "3.9"
             cuda_version: "10.0"
             tree_learner: cuda_exp
           - method: wheel
             compiler: gcc
-            python_version: 3.9
-            cuda_version: "11.4.2"
+            python_version: "3.10"
+            cuda_version: "11.5.1"
             tree_learner: cuda_exp
     steps:
       - name: Setup or update software on host machine
