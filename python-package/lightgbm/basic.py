--- conflicted
+++ resolved
@@ -1625,11 +1625,8 @@
             _safe_call(_LIB.LGBM_BoosterResetParameter(
                 self.handle,
                 c_str(params_str)))
-<<<<<<< HEAD
         self.params.update(params)
-=======
-        return self
->>>>>>> 9bf2de1e
+        return self
 
     def update(self, train_set=None, fobj=None):
         """Update Booster for one iteration.
