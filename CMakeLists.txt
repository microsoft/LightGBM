option(USE_MPI "Enable MPI-based distributed learning" OFF)
option(USE_OPENMP "Enable OpenMP" ON)
option(USE_GPU "Enable GPU-accelerated training" OFF)
option(USE_SWIG "Enable SWIG to generate Java API" OFF)
option(USE_HDFS "Enable HDFS support (EXPERIMENTAL)" OFF)
option(USE_TIMETAG "Set to ON to output time costs" OFF)
option(USE_CUDA "Enable CUDA-accelerated training " OFF)
option(USE_DEBUG "Set to ON for Debug mode" OFF)
option(USE_SANITIZER "Use santizer flags" OFF)
set(
  ENABLED_SANITIZERS
  "address" "leak" "undefined"
  CACHE
  STRING
  "Semicolon separated list of sanitizer names, e.g., 'address;leak'. \
Supported sanitizers are address, leak, undefined and thread."
)
option(BUILD_CLI "Build the 'lightbgm' command-line interface in addition to lib_lightgbm" ON)
option(BUILD_CPP_TEST "Build C++ tests with Google Test" OFF)
option(BUILD_STATIC_LIB "Build static library" OFF)
option(INSTALL_HEADERS "Install headers to CMAKE_INSTALL_PREFIX (e.g. '/usr/local/include')" ON)
option(__BUILD_FOR_PYTHON "Set to ON if building lib_lightgbm for use with the Python package" OFF)
option(__BUILD_FOR_R "Set to ON if building lib_lightgbm for use with the R package" OFF)
option(__INTEGRATE_OPENCL "Set to ON if building LightGBM with the OpenCL ICD Loader and its dependencies included" OFF)

if(APPLE)
  option(APPLE_OUTPUT_DYLIB "Output dylib shared library" OFF)
endif()

if(__INTEGRATE_OPENCL)
  cmake_minimum_required(VERSION 3.11)
elseif(USE_SWIG)
  cmake_minimum_required(VERSION 3.8)
elseif(USE_GPU OR APPLE)
  cmake_minimum_required(VERSION 3.2)
elseif(USE_CUDA)
  cmake_minimum_required(VERSION 3.16)
else()
  cmake_minimum_required(VERSION 3.0)
endif()

project(lightgbm LANGUAGES C CXX)

list(APPEND CMAKE_MODULE_PATH "${PROJECT_SOURCE_DIR}/cmake/modules")

#-- Sanitizer
if(USE_SANITIZER)
  if(MSVC)
    message(FATAL_ERROR "Sanitizers are not supported with MSVC.")
  endif()
  include(cmake/Sanitizer.cmake)
  enable_sanitizers("${ENABLED_SANITIZERS}")
endif()

if(__INTEGRATE_OPENCL)
  set(__INTEGRATE_OPENCL ON CACHE BOOL "" FORCE)
  set(USE_GPU OFF CACHE BOOL "" FORCE)
  message(STATUS "Building library with integrated OpenCL components")
endif()

if(__BUILD_FOR_PYTHON OR __BUILD_FOR_R)
    # the Python and R package don't require the CLI
    set(BUILD_CLI OFF)
    # installing the R and Python package shouldn't place LightGBM's headers
    # outside of where the package is installed
    set(INSTALL_HEADERS OFF)
endif()

if(CMAKE_CXX_COMPILER_ID STREQUAL "GNU")
  if(CMAKE_CXX_COMPILER_VERSION VERSION_LESS "4.8.2")
    message(FATAL_ERROR "Insufficient gcc version")
  endif()
elseif(CMAKE_CXX_COMPILER_ID STREQUAL "Clang")
  if(CMAKE_CXX_COMPILER_VERSION VERSION_LESS "3.8")
    message(FATAL_ERROR "Insufficient Clang version")
  endif()
elseif(CMAKE_CXX_COMPILER_ID STREQUAL "AppleClang")
  if(CMAKE_CXX_COMPILER_VERSION VERSION_LESS "8.1.0")
    message(FATAL_ERROR "Insufficient AppleClang version")
  endif()
  cmake_minimum_required(VERSION 3.16)
elseif(MSVC)
  if(MSVC_VERSION LESS 1900)
    message(
      FATAL_ERROR
      "The compiler ${CMAKE_CXX_COMPILER} doesn't support required C++11 features. Please use a newer MSVC."
    )
  endif()
  cmake_minimum_required(VERSION 3.8)
endif()

if(USE_SWIG)
  find_package(SWIG REQUIRED)
  find_package(Java REQUIRED)
  find_package(JNI REQUIRED)
  include(UseJava)
  include(UseSWIG)
  set(SWIG_CXX_EXTENSION "cxx")
  set(SWIG_EXTRA_LIBRARIES "")
  set(SWIG_JAVA_EXTRA_FILE_EXTENSIONS ".java" "JNI.java")
  set(SWIG_MODULE_JAVA_LANGUAGE "JAVA")
  set(SWIG_MODULE_JAVA_SWIG_LANGUAGE_FLAG "java")
  set(CMAKE_SWIG_OUTDIR "${CMAKE_CURRENT_BINARY_DIR}/java")
  include_directories(Java_INCLUDE_DIRS)
  include_directories(JNI_INCLUDE_DIRS)
  include_directories($ENV{JAVA_HOME}/include)
  if(WIN32)
      file(MAKE_DIRECTORY "${CMAKE_CURRENT_BINARY_DIR}/com/microsoft/ml/lightgbm/windows/x86_64")
      include_directories($ENV{JAVA_HOME}/include/win32)
  elseif(APPLE)
      file(MAKE_DIRECTORY "${CMAKE_CURRENT_BINARY_DIR}/com/microsoft/ml/lightgbm/osx/x86_64")
      include_directories($ENV{JAVA_HOME}/include/darwin)
  else()
      file(MAKE_DIRECTORY "${CMAKE_CURRENT_BINARY_DIR}/com/microsoft/ml/lightgbm/linux/x86_64")
      include_directories($ENV{JAVA_HOME}/include/linux)
  endif()
endif()

set(EIGEN_DIR "${PROJECT_SOURCE_DIR}/external_libs/eigen")
include_directories(${EIGEN_DIR})

# See https://gitlab.com/libeigen/eigen/-/blob/master/COPYING.README
add_definitions(-DEIGEN_MPL2_ONLY)
add_definitions(-DEIGEN_DONT_PARALLELIZE)

if(__BUILD_FOR_R)
    find_package(LibR REQUIRED)
    message(STATUS "LIBR_EXECUTABLE: ${LIBR_EXECUTABLE}")
    message(STATUS "LIBR_INCLUDE_DIRS: ${LIBR_INCLUDE_DIRS}")
    message(STATUS "LIBR_CORE_LIBRARY: ${LIBR_CORE_LIBRARY}")
    include_directories(${LIBR_INCLUDE_DIRS})
    add_definitions(-DLGB_R_BUILD)
endif()

if(USE_TIMETAG)
    add_definitions(-DTIMETAG)
endif()

if(USE_DEBUG)
    add_definitions(-DDEBUG)
endif()

if(USE_MPI)
    find_package(MPI REQUIRED)
    add_definitions(-DUSE_MPI)
else()
    add_definitions(-DUSE_SOCKET)
endif()

if(USE_CUDA)
    set(CMAKE_CUDA_HOST_COMPILER "${CMAKE_CXX_COMPILER}")
    enable_language(CUDA)
    set(USE_OPENMP ON CACHE BOOL "CUDA requires OpenMP" FORCE)
endif()

if(USE_OPENMP)
    if(APPLE)
        find_package(OpenMP)
        if(NOT OpenMP_FOUND)
            # libomp 15.0+ from brew is keg-only, so have to search in other locations.
            # See https://github.com/Homebrew/homebrew-core/issues/112107#issuecomment-1278042927.
            execute_process(COMMAND brew --prefix libomp
                            OUTPUT_VARIABLE HOMEBREW_LIBOMP_PREFIX
                            OUTPUT_STRIP_TRAILING_WHITESPACE)
            set(OpenMP_C_FLAGS "-Xpreprocessor -fopenmp -I${HOMEBREW_LIBOMP_PREFIX}/include")
            set(OpenMP_CXX_FLAGS "-Xpreprocessor -fopenmp -I${HOMEBREW_LIBOMP_PREFIX}/include")
            set(OpenMP_C_LIB_NAMES omp)
            set(OpenMP_CXX_LIB_NAMES omp)
            set(OpenMP_omp_LIBRARY ${HOMEBREW_LIBOMP_PREFIX}/lib/libomp.dylib)
            find_package(OpenMP REQUIRED)
        endif()
    else()
        find_package(OpenMP REQUIRED)
    endif()
    set(CMAKE_CXX_FLAGS "${CMAKE_CXX_FLAGS} ${OpenMP_CXX_FLAGS}")
endif()

if(USE_GPU)
    set(BOOST_COMPUTE_HEADER_DIR ${PROJECT_SOURCE_DIR}/external_libs/compute/include)
    include_directories(${BOOST_COMPUTE_HEADER_DIR})
    find_package(OpenCL REQUIRED)
    include_directories(${OpenCL_INCLUDE_DIRS})
    message(STATUS "OpenCL include directory: " ${OpenCL_INCLUDE_DIRS})
    if(WIN32)
        set(Boost_USE_STATIC_LIBS ON)
    endif()
    find_package(Boost 1.56.0 COMPONENTS filesystem system REQUIRED)
    if(WIN32)
        # disable autolinking in boost
        add_definitions(-DBOOST_ALL_NO_LIB)
    endif()
    include_directories(${Boost_INCLUDE_DIRS})
    add_definitions(-DUSE_GPU)
endif()

if(__INTEGRATE_OPENCL)
    if(APPLE)
        message(FATAL_ERROR "Integrated OpenCL build is not available on macOS")
    else()
        include(cmake/IntegratedOpenCL.cmake)
        add_definitions(-DUSE_GPU)
    endif()
endif()

if(USE_CUDA)
    find_package(CUDA 11.0 REQUIRED)
    include_directories(${CUDA_INCLUDE_DIRS})
    set(CMAKE_CUDA_FLAGS "${CMAKE_CUDA_FLAGS} -Xcompiler=${OpenMP_CXX_FLAGS} -Xcompiler=-fPIC -Xcompiler=-Wall")

<<<<<<< HEAD
    set(CUDA_ARCHS "6.0" "7.0")
    if(CUDA_VERSION VERSION_GREATER_EQUAL "10.0")
        list(APPEND CUDA_ARCHS "7.5")
    endif()
=======
    # reference for mapping of CUDA toolkit component versions to supported architectures ("compute capabilities"):
    # https://en.wikipedia.org/wiki/CUDA#GPUs_supported
    set(CUDA_ARCHS "6.0" "6.1" "6.2" "7.0" "7.5")
>>>>>>> 63a882b7
    if(CUDA_VERSION VERSION_GREATER_EQUAL "11.0")
        list(APPEND CUDA_ARCHS "8.0")
    endif()
    if(CUDA_VERSION VERSION_GREATER_EQUAL "11.1")
        list(APPEND CUDA_ARCHS "8.6")
    endif()
    if(CUDA_VERSION VERSION_GREATER_EQUAL "11.5")
        list(APPEND CUDA_ARCHS "8.7")
    endif()
    if(CUDA_VERSION VERSION_GREATER_EQUAL "11.8")
        list(APPEND CUDA_ARCHS "9.0")
    endif()
    list(POP_BACK CUDA_ARCHS CUDA_LAST_SUPPORTED_ARCH)
    list(APPEND CUDA_ARCHS "${CUDA_LAST_SUPPORTED_ARCH}+PTX")
    cuda_select_nvcc_arch_flags(CUDA_ARCH_FLAGS ${CUDA_ARCHS})
    string(REPLACE ";" " " CUDA_ARCH_FLAGS "${CUDA_ARCH_FLAGS}")

    set(CMAKE_CUDA_FLAGS "${CMAKE_CUDA_FLAGS} ${CUDA_ARCH_FLAGS}")
    if(USE_DEBUG)
      set(CMAKE_CUDA_FLAGS "${CMAKE_CUDA_FLAGS} -g")
    else()
      set(CMAKE_CUDA_FLAGS "${CMAKE_CUDA_FLAGS} -O3 -lineinfo")
    endif()
    message(STATUS "CMAKE_CUDA_FLAGS: ${CMAKE_CUDA_FLAGS}")

    add_definitions(-DUSE_CUDA)

    if(NOT DEFINED CMAKE_CUDA_STANDARD)
      set(CMAKE_CUDA_STANDARD 11)
      set(CMAKE_CUDA_STANDARD_REQUIRED ON)
    endif()

    set(
      BASE_DEFINES
      -DPOWER_FEATURE_WORKGROUPS=12
      -DUSE_CONSTANT_BUF=0
    )
    set(
      ALLFEATS_DEFINES
      ${BASE_DEFINES}
      -DENABLE_ALL_FEATURES
    )
    set(
      FULLDATA_DEFINES
      ${ALLFEATS_DEFINES}
      -DIGNORE_INDICES
    )

    message(STATUS "ALLFEATS_DEFINES: ${ALLFEATS_DEFINES}")
    message(STATUS "FULLDATA_DEFINES: ${FULLDATA_DEFINES}")

    function(add_histogram hsize hname hadd hconst hdir)
      add_library(histo${hsize}${hname} OBJECT src/treelearner/kernels/histogram${hsize}.cu)
      set_target_properties(histo${hsize}${hname} PROPERTIES CUDA_SEPARABLE_COMPILATION ON)
      set_target_properties(histo${hsize}${hname} PROPERTIES CUDA_ARCHITECTURES OFF)
      if(hadd)
        list(APPEND histograms histo${hsize}${hname})
        set(histograms ${histograms} PARENT_SCOPE)
      endif()
      target_compile_definitions(
        histo${hsize}${hname}
        PRIVATE
        -DCONST_HESSIAN=${hconst}
        ${hdir}
      )
    endfunction()

    foreach(hsize _16_64_256)
      add_histogram("${hsize}" "_sp_const" "True" "1" "${BASE_DEFINES}")
      add_histogram("${hsize}" "_sp" "True" "0" "${BASE_DEFINES}")
      add_histogram("${hsize}" "-allfeats_sp_const" "False" "1" "${ALLFEATS_DEFINES}")
      add_histogram("${hsize}" "-allfeats_sp" "False" "0" "${ALLFEATS_DEFINES}")
      add_histogram("${hsize}" "-fulldata_sp_const" "True" "1" "${FULLDATA_DEFINES}")
      add_histogram("${hsize}" "-fulldata_sp" "True" "0" "${FULLDATA_DEFINES}")
    endforeach()
endif()

if(USE_HDFS)
    find_package(JNI REQUIRED)
    find_path(HDFS_INCLUDE_DIR hdfs.h REQUIRED)
    find_library(HDFS_LIB NAMES hdfs REQUIRED)
    include_directories(${HDFS_INCLUDE_DIR})
    add_definitions(-DUSE_HDFS)
    set(HDFS_CXX_LIBRARIES ${HDFS_LIB} ${JAVA_JVM_LIBRARY})
endif()

include(CheckCXXSourceCompiles)
check_cxx_source_compiles("
#include <xmmintrin.h>
int main() {
  int a = 0;
  _mm_prefetch(&a, _MM_HINT_NTA);
  return 0;
}
" MM_PREFETCH)

if(${MM_PREFETCH})
  message(STATUS "Using _mm_prefetch")
  add_definitions(-DMM_PREFETCH)
endif()

include(CheckCXXSourceCompiles)
check_cxx_source_compiles("
#include <mm_malloc.h>
int main() {
  char *a = (char*)_mm_malloc(8, 16);
  _mm_free(a);
  return 0;
}
" MM_MALLOC)

if(${MM_MALLOC})
  message(STATUS "Using _mm_malloc")
  add_definitions(-DMM_MALLOC)
endif()

if(UNIX OR MINGW OR CYGWIN)
  set(
    CMAKE_CXX_FLAGS
    "${CMAKE_CXX_FLAGS} -std=c++11 -pthread -Wextra -Wall -Wno-ignored-attributes -Wno-unknown-pragmas -Wno-return-type"
  )
  if(MINGW)
    # ignore this warning: https://gcc.gnu.org/bugzilla/show_bug.cgi?id=95353
    set(
      CMAKE_CXX_FLAGS
      "${CMAKE_CXX_FLAGS} -Wno-stringop-overflow"
    )
  endif()
  if(USE_DEBUG)
      set(CMAKE_CXX_FLAGS "${CMAKE_CXX_FLAGS} -g -O0")
  else()
      set(CMAKE_CXX_FLAGS "${CMAKE_CXX_FLAGS} -O3")
  endif()
  if(USE_SWIG)
      set(CMAKE_CXX_FLAGS "${CMAKE_CXX_FLAGS} -fno-strict-aliasing")
  endif()
  if(NOT USE_OPENMP)
      set(CMAKE_CXX_FLAGS "${CMAKE_CXX_FLAGS} -Wno-unknown-pragmas -Wno-unused-private-field")
  endif()
  if(__BUILD_FOR_R AND CMAKE_CXX_COMPILER_ID STREQUAL "GNU")
      set(CMAKE_CXX_FLAGS "${CMAKE_CXX_FLAGS} -Wno-cast-function-type")
  endif()
endif()

if(WIN32 AND MINGW)
    set(CMAKE_CXX_FLAGS "${CMAKE_CXX_FLAGS} -static-libstdc++")
endif()

# Check if inet_pton is already available, to avoid conflicts with the implementation in LightGBM.
# As of 2022, MinGW started including a definition of inet_pton.
if(WIN32)
  include(CheckSymbolExists)
  list(APPEND CMAKE_REQUIRED_LIBRARIES "ws2_32")
  check_symbol_exists(inet_pton "ws2tcpip.h" WIN_INET_PTON_FOUND)
  if(WIN_INET_PTON_FOUND)
    add_definitions(-DWIN_HAS_INET_PTON)
  endif()
  list(REMOVE_ITEM CMAKE_REQUIRED_LIBRARIES "ws2_32")
endif()

if(MSVC)
    set(
      variables
        CMAKE_C_FLAGS_DEBUG
        CMAKE_C_FLAGS_MINSIZEREL
        CMAKE_C_FLAGS_RELEASE
        CMAKE_C_FLAGS_RELWITHDEBINFO
        CMAKE_CXX_FLAGS_DEBUG
        CMAKE_CXX_FLAGS_MINSIZEREL
        CMAKE_CXX_FLAGS_RELEASE
        CMAKE_CXX_FLAGS_RELWITHDEBINFO
    )
    set(CMAKE_CXX_FLAGS "${CMAKE_CXX_FLAGS} /W4 /MP")
    if(USE_DEBUG)
        set(CMAKE_CXX_FLAGS "${CMAKE_CXX_FLAGS} /Od")
    else()
        set(CMAKE_CXX_FLAGS "${CMAKE_CXX_FLAGS} /O2 /Ob2 /Oi /Ot /Oy")
    endif()
else()
    if(NOT BUILD_STATIC_LIB)
      set(CMAKE_CXX_FLAGS "${CMAKE_CXX_FLAGS} -fPIC")
    endif()
    if(NOT USE_DEBUG)
      set(CMAKE_CXX_FLAGS "${CMAKE_CXX_FLAGS} -funroll-loops")
    endif()
endif()

set(LightGBM_HEADER_DIR ${PROJECT_SOURCE_DIR}/include)

set(EXECUTABLE_OUTPUT_PATH ${PROJECT_SOURCE_DIR})
set(LIBRARY_OUTPUT_PATH ${PROJECT_SOURCE_DIR})

include_directories(${LightGBM_HEADER_DIR})

if(APPLE)
  if(APPLE_OUTPUT_DYLIB)
    set(CMAKE_SHARED_LIBRARY_SUFFIX ".dylib")
  else()
    set(CMAKE_SHARED_LIBRARY_SUFFIX ".so")
  endif()
endif()

if(USE_MPI)
  include_directories(${MPI_CXX_INCLUDE_PATH})
endif()

file(
    GLOB
    SOURCES
      src/boosting/*.cpp
      src/io/*.cpp
      src/metric/*.cpp
      src/objective/*.cpp
      src/network/*.cpp
      src/treelearner/*.cpp
if(USE_CUDA)
      src/treelearner/*.cu
      src/boosting/cuda/*.cpp
      src/boosting/cuda/*.cu
      src/metric/cuda/*.cpp
      src/metric/cuda/*.cu
      src/objective/cuda/*.cpp
      src/objective/cuda/*.cu
      src/treelearner/cuda/*.cpp
      src/treelearner/cuda/*.cu
      src/io/cuda/*.cu
      src/io/cuda/*.cpp
      src/cuda/*.cpp
      src/cuda/*.cu
endif()
)

add_library(lightgbm_objs OBJECT ${SOURCES})

if(BUILD_CLI)
    add_executable(lightgbm src/main.cpp src/application/application.cpp)
    target_link_libraries(lightgbm PRIVATE lightgbm_objs)
endif()

set(API_SOURCES "src/c_api.cpp")
# Only build the R part of the library if building for
# use with the R package
if(__BUILD_FOR_R)
  list(APPEND API_SOURCES "src/lightgbm_R.cpp")
endif()

add_library(lightgbm_capi_objs OBJECT ${API_SOURCES})

if(BUILD_STATIC_LIB)
  add_library(_lightgbm STATIC)
else()
  add_library(_lightgbm SHARED)
endif()
# LightGBM headers include openmp, cuda, R etc. headers,
# thus PUBLIC is required for building _lightgbm_swig target.
target_link_libraries(_lightgbm PUBLIC lightgbm_capi_objs lightgbm_objs)

if(MSVC)
  set_target_properties(_lightgbm PROPERTIES OUTPUT_NAME "lib_lightgbm")
endif()

if(USE_SWIG)
  set_property(SOURCE swig/lightgbmlib.i PROPERTY CPLUSPLUS ON)
  list(APPEND swig_options -package com.microsoft.ml.lightgbm)
  set_property(SOURCE swig/lightgbmlib.i PROPERTY SWIG_FLAGS "${swig_options}")
  swig_add_library(_lightgbm_swig LANGUAGE java SOURCES swig/lightgbmlib.i)
  swig_link_libraries(_lightgbm_swig _lightgbm)
  # needed to ensure Linux build does not have lib prefix specified twice, e.g. liblib_lightgbm_swig
  set_target_properties(_lightgbm_swig PROPERTIES PREFIX "")
  # needed in some versions of CMake for VS and MinGW builds to ensure output dll has lib prefix
  set_target_properties(_lightgbm_swig PROPERTIES OUTPUT_NAME "lib_lightgbm_swig")
  if(WIN32)
    if(MINGW OR CYGWIN)
        add_custom_command(
            TARGET _lightgbm_swig
            POST_BUILD
            COMMAND "${Java_JAVAC_EXECUTABLE}" -d . java/*.java
            COMMAND
              "${CMAKE_COMMAND}"
              -E
              copy_if_different
              "${PROJECT_SOURCE_DIR}/lib_lightgbm.dll"
              com/microsoft/ml/lightgbm/windows/x86_64
            COMMAND
              "${CMAKE_COMMAND}"
              -E
              copy_if_different
              "${PROJECT_SOURCE_DIR}/lib_lightgbm_swig.dll"
              com/microsoft/ml/lightgbm/windows/x86_64
            COMMAND "${Java_JAR_EXECUTABLE}" -cf lightgbmlib.jar com
        )
    else()
        add_custom_command(
            TARGET _lightgbm_swig
            POST_BUILD
            COMMAND "${Java_JAVAC_EXECUTABLE}" -d . java/*.java
            COMMAND cp "${PROJECT_SOURCE_DIR}/Release/*.dll" com/microsoft/ml/lightgbm/windows/x86_64
            COMMAND "${Java_JAR_EXECUTABLE}" -cf lightgbmlib.jar com
        )
    endif()
  elseif(APPLE)
    add_custom_command(
        TARGET _lightgbm_swig
        POST_BUILD
        COMMAND "${Java_JAVAC_EXECUTABLE}" -d . java/*.java
        COMMAND cp "${PROJECT_SOURCE_DIR}/*.dylib" com/microsoft/ml/lightgbm/osx/x86_64
        COMMAND
          cp
          "${PROJECT_SOURCE_DIR}/lib_lightgbm_swig.jnilib"
          com/microsoft/ml/lightgbm/osx/x86_64/lib_lightgbm_swig.dylib
        COMMAND "${Java_JAR_EXECUTABLE}" -cf lightgbmlib.jar com
    )
  else()
    add_custom_command(
        TARGET _lightgbm_swig
        POST_BUILD
        COMMAND "${Java_JAVAC_EXECUTABLE}" -d . java/*.java
        COMMAND cp "${PROJECT_SOURCE_DIR}/*.so" com/microsoft/ml/lightgbm/linux/x86_64
        COMMAND "${Java_JAR_EXECUTABLE}" -cf lightgbmlib.jar com
    )
  endif()
endif()

if(USE_MPI)
  target_link_libraries(lightgbm_objs PUBLIC ${MPI_CXX_LIBRARIES})
endif()

if(USE_OPENMP)
  if(CMAKE_CXX_COMPILER_ID STREQUAL "AppleClang")
    target_link_libraries(lightgbm_objs PUBLIC OpenMP::OpenMP_CXX)
    # c_api headers also includes OpenMP headers, thus compiling
    # lightgbm_capi_objs needs include directory for OpenMP.
    # Specifying OpenMP in target_link_libraries will get include directory
    # requirements for compilation.
    # This uses CMake's Transitive Usage Requirements. Refer to CMake doc:
    # https://cmake.org/cmake/help/v3.16/manual/cmake-buildsystem.7.html#transitive-usage-requirements
    target_link_libraries(lightgbm_capi_objs PUBLIC OpenMP::OpenMP_CXX)
  endif()
endif()

if(USE_GPU)
  target_link_libraries(lightgbm_objs PUBLIC ${OpenCL_LIBRARY} ${Boost_LIBRARIES})
endif()

if(__INTEGRATE_OPENCL)
  # targets OpenCL and Boost are added in IntegratedOpenCL.cmake
  add_dependencies(lightgbm_objs OpenCL Boost)
  # variables INTEGRATED_OPENCL_* are set in IntegratedOpenCL.cmake
  target_include_directories(lightgbm_objs PRIVATE ${INTEGRATED_OPENCL_INCLUDES})
  target_compile_definitions(lightgbm_objs PRIVATE ${INTEGRATED_OPENCL_DEFINITIONS})
  target_link_libraries(lightgbm_objs PUBLIC ${INTEGRATED_OPENCL_LIBRARIES} ${CMAKE_DL_LIBS})
endif()

if(USE_CUDA)
  # Disable cmake warning about policy CMP0104. Refer to issue #3754 and PR #4268.
  # Custom target properties does not propagate, thus we need to specify for
  # each target that contains or depends on cuda source.
  set_target_properties(lightgbm_objs PROPERTIES CUDA_ARCHITECTURES OFF)
  set_target_properties(_lightgbm PROPERTIES CUDA_ARCHITECTURES OFF)
  if(BUILD_CLI)
    set_target_properties(lightgbm PROPERTIES CUDA_ARCHITECTURES OFF)
  endif()

  set_target_properties(lightgbm_objs PROPERTIES CUDA_SEPARABLE_COMPILATION ON)

  # Device linking is not supported for object libraries.
  # Thus we have to specify them on final targets.
  if(BUILD_CLI)
    set_target_properties(lightgbm PROPERTIES CUDA_RESOLVE_DEVICE_SYMBOLS ON)
  endif()
  set_target_properties(_lightgbm PROPERTIES CUDA_RESOLVE_DEVICE_SYMBOLS ON)

  # histograms are list of object libraries. Linking object library to other
  # object libraries only gets usage requirements, the linked objects won't be
  # used. Thus we have to call target_link_libraries on final targets here.
  if(BUILD_CLI)
    target_link_libraries(lightgbm PRIVATE ${histograms})
  endif()
  target_link_libraries(_lightgbm PRIVATE ${histograms})
endif()

if(USE_HDFS)
  target_link_libraries(lightgbm_objs PUBLIC ${HDFS_CXX_LIBRARIES})
endif()

if(WIN32)
    if(MINGW OR CYGWIN)
      target_link_libraries(lightgbm_objs PUBLIC ws2_32 iphlpapi)
    endif()
endif()

if(__BUILD_FOR_R)
  # utils/log.h and capi uses R headers, thus both object libraries need to link
  # with R lib.
  if(MSVC)
    set(R_LIB ${LIBR_MSVC_CORE_LIBRARY})
  else()
    set(R_LIB ${LIBR_CORE_LIBRARY})
  endif()
  target_link_libraries(lightgbm_objs PUBLIC ${R_LIB})
  target_link_libraries(lightgbm_capi_objs PUBLIC ${R_LIB})
endif()

#-- Google C++ tests
if(BUILD_CPP_TEST)
  find_package(GTest CONFIG)
  if(NOT GTEST_FOUND)
    message(STATUS "Did not find Google Test in the system root. Fetching Google Test now...")
    include(FetchContent)
    FetchContent_Declare(
      googletest
      GIT_REPOSITORY https://github.com/google/googletest.git
      GIT_TAG        release-1.11.0
    )
    FetchContent_MakeAvailable(googletest)
    add_library(GTest::GTest ALIAS gtest)
  endif()

  set(LightGBM_TEST_HEADER_DIR ${PROJECT_SOURCE_DIR}/tests/cpp_tests)
  include_directories(${LightGBM_TEST_HEADER_DIR})

  file(GLOB CPP_TEST_SOURCES tests/cpp_tests/*.cpp)
  if(MSVC)
    set(
      CompilerFlags
        CMAKE_CXX_FLAGS
        CMAKE_CXX_FLAGS_DEBUG
        CMAKE_CXX_FLAGS_RELEASE
        CMAKE_C_FLAGS
        CMAKE_C_FLAGS_DEBUG
        CMAKE_C_FLAGS_RELEASE
    )
    foreach(CompilerFlag ${CompilerFlags})
      string(REPLACE "/MD" "/MT" ${CompilerFlag} "${${CompilerFlag}}")
    endforeach()
  endif()
  add_executable(testlightgbm ${CPP_TEST_SOURCES})
  target_link_libraries(testlightgbm PRIVATE lightgbm_objs lightgbm_capi_objs GTest::GTest)
endif()

if(BUILD_CLI)
    install(
      TARGETS lightgbm
      RUNTIME DESTINATION ${CMAKE_INSTALL_PREFIX}/bin
    )
endif()

if(__BUILD_FOR_PYTHON)
    set(CMAKE_INSTALL_PREFIX "lightgbm")
endif()

install(
  TARGETS _lightgbm
  RUNTIME DESTINATION ${CMAKE_INSTALL_PREFIX}/bin
  LIBRARY DESTINATION ${CMAKE_INSTALL_PREFIX}/lib
  ARCHIVE DESTINATION ${CMAKE_INSTALL_PREFIX}/lib
)

if(INSTALL_HEADERS)
    install(DIRECTORY ${LightGBM_HEADER_DIR}/LightGBM DESTINATION ${CMAKE_INSTALL_PREFIX}/include)
endif()<|MERGE_RESOLUTION|>--- conflicted
+++ resolved
@@ -207,16 +207,9 @@
     include_directories(${CUDA_INCLUDE_DIRS})
     set(CMAKE_CUDA_FLAGS "${CMAKE_CUDA_FLAGS} -Xcompiler=${OpenMP_CXX_FLAGS} -Xcompiler=-fPIC -Xcompiler=-Wall")
 
-<<<<<<< HEAD
-    set(CUDA_ARCHS "6.0" "7.0")
-    if(CUDA_VERSION VERSION_GREATER_EQUAL "10.0")
-        list(APPEND CUDA_ARCHS "7.5")
-    endif()
-=======
     # reference for mapping of CUDA toolkit component versions to supported architectures ("compute capabilities"):
     # https://en.wikipedia.org/wiki/CUDA#GPUs_supported
     set(CUDA_ARCHS "6.0" "6.1" "6.2" "7.0" "7.5")
->>>>>>> 63a882b7
     if(CUDA_VERSION VERSION_GREATER_EQUAL "11.0")
         list(APPEND CUDA_ARCHS "8.0")
     endif()
