#ifndef LIGHTGBM_IO_SPARSE_BIN_HPP_
#define LIGHTGBM_IO_SPARSE_BIN_HPP_

#include <LightGBM/utils/log.h>

#include <LightGBM/bin.h>

#include <LightGBM/utils/openmp_wrapper.h>

#include <cstring>
#include <cstdint>

#include <vector>

namespace LightGBM {

template <typename VAL_T>
class SparseBin;

const size_t kNumFastIndex = 64;
const uint8_t kMaxDelta = 255;

template <typename VAL_T>
class SparseBinIterator: public BinIterator {
public:
  SparseBinIterator(const SparseBin<VAL_T>* bin_data, data_size_t start_idx)
    : bin_data_(bin_data) {
    Reset(start_idx);
  }

  inline VAL_T InnerGet(data_size_t idx);

  inline uint32_t Get(data_size_t idx) override {
    return InnerGet(idx);
  }

  inline void Reset(data_size_t idx);
private:
  const SparseBin<VAL_T>* bin_data_;
  data_size_t cur_pos_;
  data_size_t i_delta_;
};

template <typename VAL_T>
class OrderedSparseBin;

template <typename VAL_T>
class SparseBin: public Bin {
public:
  friend class SparseBinIterator<VAL_T>;
  friend class OrderedSparseBin<VAL_T>;

  SparseBin(data_size_t num_data, uint32_t default_bin, uint32_t max_heavy_bin)
    : num_data_(num_data) {
    default_bin_ = static_cast<VAL_T>(default_bin);
    max_heavy_bin_= static_cast<VAL_T>(max_heavy_bin);
#pragma omp parallel
#pragma omp master
    {
      num_threads_ = omp_get_num_threads();
    }
    for (int i = 0; i < num_threads_; ++i) {
      push_buffers_.emplace_back();
    }
  }

  ~SparseBin() {

<<<<<<< HEAD
=======
  }

  void ReSize(data_size_t num_data) override {
    num_data_ = num_data;
>>>>>>> a4a0235d
  }

  void Push(int tid, data_size_t idx, uint32_t value) override {
    push_buffers_[tid].emplace_back(idx, static_cast<VAL_T>(value));
  }

  BinIterator* GetIterator(data_size_t start_idx) const override;

  void ConstructHistogram(const data_size_t*, data_size_t, const score_t*,
    const score_t*, HistogramBinEntry*) const override {
    Log::Fatal("Not ConstructHistogram for sparse bin");
  }

  inline bool NextNonzero(data_size_t* i_delta,
    data_size_t* cur_pos) const {
    const VAL_T not_data_flag = std::numeric_limits<VAL_T>::max();
    ++(*i_delta);
    *cur_pos += deltas_[*i_delta];
    data_size_t factor = 1;
    while (*i_delta < num_vals_ && vals_[*i_delta] == not_data_flag) {
      ++(*i_delta);
      factor *= kMaxDelta;
      *cur_pos += deltas_[*i_delta] * factor;
    }
    if (*i_delta >= 0 && *i_delta < num_vals_) {
      return true;
    } else {
      return false;
    }
  }

  virtual data_size_t Split(unsigned int threshold, data_size_t* data_indices, data_size_t num_data,
    data_size_t* lte_indices, data_size_t* gt_indices) const override {
    // not need to split
    if (num_data <= 0) { return 0; }
    SparseBinIterator<VAL_T> iterator(this, data_indices[0]);
    data_size_t lte_count = 0;
    data_size_t gt_count = 0;
    for (data_size_t i = 0; i < num_data; ++i) {
      const data_size_t idx = data_indices[i];
      VAL_T bin = iterator.InnerGet(idx);
      if (bin > threshold) {
        gt_indices[gt_count++] = idx;
      } else {
        lte_indices[lte_count++] = idx;
      }
    }
    return lte_count;
  }

  data_size_t num_data() const override { return num_data_; }

  void FinishLoad() override {
    // get total non zero size
    size_t pair_cnt = 0;
    for (size_t i = 0; i < push_buffers_.size(); ++i) {
      pair_cnt += push_buffers_[i].size();
    }
    std::vector<std::pair<data_size_t, VAL_T>> idx_val_pairs(pair_cnt);
    for (size_t i = 0; i < push_buffers_.size(); ++i) {
      idx_val_pairs.insert(idx_val_pairs.end(), push_buffers_[i].begin(), push_buffers_[i].end());
      push_buffers_[i].clear();
      push_buffers_[i].shrink_to_fit();
    }
    push_buffers_.clear();
    push_buffers_.shrink_to_fit();
    // sort by data index
    std::sort(idx_val_pairs.begin(), idx_val_pairs.end(),
      [](const std::pair<data_size_t, VAL_T>& a, const std::pair<data_size_t, VAL_T>& b) {
      return a.first < b.first;
    });
    // load detla array
    LoadFromPair(idx_val_pairs);
    // free memory
    idx_val_pairs.clear();
    idx_val_pairs.shrink_to_fit();
  }

  void LoadFromPair(const std::vector<std::pair<data_size_t, VAL_T>>& idx_val_pair) {
    deltas_.clear();
    vals_.clear();
    const VAL_T not_data_flag = std::numeric_limits<VAL_T>::max();
    // transform to delta array
    data_size_t last_idx = 0;
    for (size_t i = 0; i < idx_val_pair.size(); ++i) {
      const data_size_t cur_idx = idx_val_pair[i].first;
      const VAL_T bin = idx_val_pair[i].second;
      data_size_t cur_delta = cur_idx - last_idx;
      while (cur_delta > kMaxDelta) {
        deltas_.push_back(cur_delta %  kMaxDelta);
        vals_.push_back(not_data_flag);
        cur_delta /= kMaxDelta;
      }
      deltas_.push_back(static_cast<uint8_t>(cur_delta));
      vals_.push_back(bin);
      last_idx = cur_idx;
    }
    // avoid out of range
    deltas_.push_back(0);
    num_vals_ = static_cast<data_size_t>(vals_.size());

    // reduce memory cost
    deltas_.shrink_to_fit();
    vals_.shrink_to_fit();

    // generate fast index
    GetFastIndex();
  }

  void GetFastIndex() {

    fast_index_.clear();
    // get shift cnt
    data_size_t mod_size = (num_data_ + kNumFastIndex - 1) / kNumFastIndex;
    data_size_t pow2_mod_size = 1;
    fast_index_shift_ = 0;
    while (pow2_mod_size < mod_size) {
      pow2_mod_size <<= 1;
      ++fast_index_shift_;
    }
    // build fast index
    data_size_t i_delta = -1;
    data_size_t cur_pos = 0;
    data_size_t next_threshold = 0;
    while (NextNonzero(&i_delta, &cur_pos)) {
      while (next_threshold <= cur_pos) {
        fast_index_.emplace_back(i_delta, cur_pos);
        next_threshold += pow2_mod_size;
      }
    }
    // avoid out of range
    while (next_threshold < num_data_) {
      fast_index_.emplace_back(num_vals_ - 1, cur_pos);
      next_threshold += pow2_mod_size;
    }
    fast_index_.shrink_to_fit();
  }

  void SaveBinaryToFile(FILE* file) const override {
    fwrite(&num_vals_, sizeof(num_vals_), 1, file);
    fwrite(deltas_.data(), sizeof(uint8_t), num_vals_ + 1, file);
    fwrite(vals_.data(), sizeof(VAL_T), num_vals_, file);
  }

  size_t SizesInByte() const override {
    return sizeof(num_vals_) + sizeof(uint8_t) * (num_vals_ + 1)
      + sizeof(VAL_T) * num_vals_;
  }

  void LoadFromMemory(const void* memory, const std::vector<data_size_t>& local_used_indices) override {
    const char* mem_ptr = reinterpret_cast<const char*>(memory);
    data_size_t tmp_num_vals = *(reinterpret_cast<const data_size_t*>(mem_ptr));
    mem_ptr += sizeof(tmp_num_vals);
    const uint8_t* tmp_delta = reinterpret_cast<const uint8_t*>(mem_ptr);
    mem_ptr += sizeof(uint8_t) * (tmp_num_vals + 1);
    const VAL_T* tmp_vals = reinterpret_cast<const VAL_T*>(mem_ptr);

    deltas_.clear();
    vals_.clear();
    num_vals_ = tmp_num_vals;
    for (data_size_t i = 0; i < num_vals_; ++i) {
      deltas_.push_back(tmp_delta[i]);
      vals_.push_back(tmp_vals[i]);
    }
    deltas_.push_back(0);
    // reduce memory cost
    deltas_.shrink_to_fit();
    vals_.shrink_to_fit();

    if (local_used_indices.empty()) {
      // generate fast index
      GetFastIndex();
    } else {
      std::vector<std::pair<data_size_t, VAL_T>> tmp_pair;
      data_size_t cur_pos = 0;
      data_size_t j = -1;
      for (data_size_t i = 0; i < static_cast<data_size_t>(local_used_indices.size()); ++i) {
        const data_size_t idx = local_used_indices[i];
        while (cur_pos < idx && j < num_vals_) {
          NextNonzero(&j, &cur_pos);
        }
        if (cur_pos == idx && j < num_vals_) {
          // new row index is i
          tmp_pair.emplace_back(i, vals_[j]);
        }
      }
      LoadFromPair(tmp_pair);
    }

  }

protected:
  data_size_t num_data_;
  std::vector<uint8_t> deltas_;
  std::vector<VAL_T> vals_;
  data_size_t num_vals_;
  int num_threads_;
  std::vector<std::vector<std::pair<data_size_t, VAL_T>>> push_buffers_;
  std::vector<std::pair<data_size_t, data_size_t>> fast_index_;
  data_size_t fast_index_shift_;
  VAL_T default_bin_;
  VAL_T max_heavy_bin_;
};

template <typename VAL_T>
inline VAL_T SparseBinIterator<VAL_T>::InnerGet(data_size_t idx) {
  while (cur_pos_ < idx && i_delta_ < bin_data_->num_vals_) {
    bin_data_->NextNonzero(&i_delta_, &cur_pos_);
  }
  if (cur_pos_ == idx && i_delta_ < bin_data_->num_vals_ && i_delta_ >= 0) {
    return bin_data_->vals_[i_delta_];
  } else {
    return bin_data_->default_bin_;
  }
}

template <typename VAL_T>
inline void SparseBinIterator<VAL_T>::Reset(data_size_t start_idx) {
  const auto fast_pair = bin_data_->fast_index_[start_idx >> bin_data_->fast_index_shift_];
  i_delta_ = fast_pair.first;
  cur_pos_ = fast_pair.second;
}

template <typename VAL_T>
BinIterator* SparseBin<VAL_T>::GetIterator(data_size_t start_idx) const {
  return new SparseBinIterator<VAL_T>(this, start_idx);
}


template <typename VAL_T>
class SparseCategoricalBin: public SparseBin<VAL_T> {
public:
  SparseCategoricalBin(data_size_t num_data, uint32_t default_bin, uint32_t max_heavy_bin)
    : SparseBin<VAL_T>(num_data, default_bin, max_heavy_bin) {
  }

  virtual data_size_t Split(unsigned int threshold, data_size_t* data_indices, data_size_t num_data,
    data_size_t* lte_indices, data_size_t* gt_indices) const override {
    // not need to split
    if (num_data <= 0) { return 0; }
    SparseBinIterator<VAL_T> iterator(this, data_indices[0]);
    data_size_t lte_count = 0;
    data_size_t gt_count = 0;
    for (data_size_t i = 0; i < num_data; ++i) {
      const data_size_t idx = data_indices[i];
      VAL_T bin = iterator.InnerGet(idx);
      if (bin != threshold) {
        gt_indices[gt_count++] = idx;
      } else {
        lte_indices[lte_count++] = idx;
      }
    }
    return lte_count;
  }
};


}  // namespace LightGBM
#endif   // LightGBM_IO_SPARSE_BIN_HPP_<|MERGE_RESOLUTION|>--- conflicted
+++ resolved
@@ -66,13 +66,10 @@
 
   ~SparseBin() {
 
-<<<<<<< HEAD
-=======
   }
 
   void ReSize(data_size_t num_data) override {
     num_data_ = num_data;
->>>>>>> a4a0235d
   }
 
   void Push(int tid, data_size_t idx, uint32_t value) override {
