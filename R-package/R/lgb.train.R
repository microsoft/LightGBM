#' @name lgb.train
#' @title Main training logic for LightGBM
#' @description Logic to train with LightGBM
#' @inheritParams lgb_shared_params
#' @param valids a list of \code{lgb.Dataset} objects, used for validation
#' @param record Boolean, TRUE will record iteration message to \code{booster$record_evals}
#' @param colnames feature names, if not null, will use this to overwrite the names in dataset
#' @param categorical_feature categorical features. This can either be a character vector of feature
#'                            names or an integer vector with the indices of the features (e.g.
#'                            \code{c(1L, 10L)} to say "the first and tenth columns").
#' @param callbacks List of callback functions that are applied at each iteration.
#' @param reset_data Boolean, setting it to TRUE (not the default value) will transform the
#'                   booster model into a predictor model which frees up memory and the
#'                   original datasets
<<<<<<< HEAD
#' @param ... other parameters, see \href{https://lightgbm.readthedocs.io/en/latest/Parameters.html}{
#'            the "Parameters" section of the documentation} for more information. A few key parameters:
#'            \itemize{
#'                \item{\code{boosting}: Boosting type. \code{"gbdt"}, \code{"rf"}, \code{"dart"},
#'                                                      \code{"goss"} or \code{"mvs"}.}
#'                \item{\code{num_leaves}: Maximum number of leaves in one tree.}
#'                \item{\code{max_depth}: Limit the max depth for tree model. This is used to deal with
#'                                 overfitting. Tree still grow by leaf-wise.}
#'                \item{\code{num_threads}: Number of threads for LightGBM. For the best speed, set this to
#'                             the number of real CPU cores(\code{parallel::detectCores(logical = FALSE)}),
#'                             not the number of threads (most CPU using hyper-threading to generate 2 threads
#'                             per CPU core).}
#'            }
=======
>>>>>>> 31ab4d42
#' @inheritSection lgb_shared_params Early Stopping
#' @return a trained booster model \code{lgb.Booster}.
#'
#' @examples
#' \donttest{
#' data(agaricus.train, package = "lightgbm")
#' train <- agaricus.train
#' dtrain <- lgb.Dataset(train$data, label = train$label)
#' data(agaricus.test, package = "lightgbm")
#' test <- agaricus.test
#' dtest <- lgb.Dataset.create.valid(dtrain, test$data, label = test$label)
#' params <- list(
#'   objective = "regression"
#'   , metric = "l2"
#'   , min_data = 1L
#'   , learning_rate = 1.0
#' )
#' valids <- list(test = dtest)
#' model <- lgb.train(
#'   params = params
#'   , data = dtrain
#'   , nrounds = 5L
#'   , valids = valids
#'   , early_stopping_rounds = 3L
#' )
#' }
#' @export
lgb.train <- function(params = list(),
                      data,
                      nrounds = 100L,
                      valids = list(),
                      obj = NULL,
                      eval = NULL,
                      verbose = 1L,
                      record = TRUE,
                      eval_freq = 1L,
                      init_model = NULL,
                      colnames = NULL,
                      categorical_feature = NULL,
                      early_stopping_rounds = NULL,
                      callbacks = list(),
                      reset_data = FALSE,
                      serializable = TRUE) {

  # validate inputs early to avoid unnecessary computation
  if (nrounds <= 0L) {
    stop("nrounds should be greater than zero")
  }
  if (!lgb.is.Dataset(x = data)) {
    stop("lgb.train: data must be an lgb.Dataset instance")
  }
  if (length(valids) > 0L) {
    if (!identical(class(valids), "list") || !all(vapply(valids, lgb.is.Dataset, logical(1L)))) {
      stop("lgb.train: valids must be a list of lgb.Dataset elements")
    }
    evnames <- names(valids)
    if (is.null(evnames) || !all(nzchar(evnames))) {
      stop("lgb.train: each element of valids must have a name")
    }
  }

  # set some parameters, resolving the way they were passed in with other parameters
  # in `params`.
  # this ensures that the model stored with Booster$save() correctly represents
  # what was passed in
  params <- lgb.check.wrapper_param(
    main_param_name = "verbosity"
    , params = params
    , alternative_kwarg_value = verbose
  )
  params <- lgb.check.wrapper_param(
    main_param_name = "num_iterations"
    , params = params
    , alternative_kwarg_value = nrounds
  )
  params <- lgb.check.wrapper_param(
    main_param_name = "metric"
    , params = params
    , alternative_kwarg_value = NULL
  )
  params <- lgb.check.wrapper_param(
    main_param_name = "objective"
    , params = params
    , alternative_kwarg_value = obj
  )
  params <- lgb.check.wrapper_param(
    main_param_name = "early_stopping_round"
    , params = params
    , alternative_kwarg_value = early_stopping_rounds
  )
  early_stopping_rounds <- params[["early_stopping_round"]]

  # extract any function objects passed for objective or metric
  fobj <- NULL
  if (is.function(params$objective)) {
    fobj <- params$objective
    params$objective <- "none"
  }

  # If eval is a single function, store it as a 1-element list
  # (for backwards compatibility). If it is a list of functions, store
  # all of them. This makes it possible to pass any mix of strings like "auc"
  # and custom functions to eval
  params <- lgb.check.eval(params = params, eval = eval)
  eval_functions <- list(NULL)
  if (is.function(eval)) {
    eval_functions <- list(eval)
  }
  if (methods::is(eval, "list")) {
    eval_functions <- Filter(
      f = is.function
      , x = eval
    )
  }

  # Init predictor to empty
  predictor <- NULL

  # Check for boosting from a trained model
  if (is.character(init_model)) {
    predictor <- Predictor$new(modelfile = init_model)
  } else if (lgb.is.Booster(x = init_model)) {
    predictor <- init_model$to_predictor()
  }

  # Set the iteration to start from / end to (and check for boosting from a trained model, again)
  begin_iteration <- 1L
  if (!is.null(predictor)) {
    begin_iteration <- predictor$current_iter() + 1L
  }
  end_iteration <- begin_iteration + params[["num_iterations"]] - 1L

  # pop interaction_constraints off of params. It needs some preprocessing on the
  # R side before being passed into the Dataset object
  interaction_constraints <- params[["interaction_constraints"]]
  params["interaction_constraints"] <- NULL

  # Construct datasets, if needed
  data$update_params(params = params)
  data$construct()

  # Check interaction constraints
  cnames <- NULL
  if (!is.null(colnames)) {
    cnames <- colnames
  } else if (!is.null(data$get_colnames())) {
    cnames <- data$get_colnames()
  }
  params[["interaction_constraints"]] <- lgb.check_interaction_constraints(
    interaction_constraints = interaction_constraints
    , column_names = cnames
  )

  # Update parameters with parsed parameters
  data$update_params(params)

  # Create the predictor set
  data$.__enclos_env__$private$set_predictor(predictor)

  # Write column names
  if (!is.null(colnames)) {
    data$set_colnames(colnames)
  }

  # Write categorical features
  if (!is.null(categorical_feature)) {
    data$set_categorical_feature(categorical_feature)
  }

  valid_contain_train <- FALSE
  train_data_name <- "train"
  reduced_valid_sets <- list()

  # Parse validation datasets
  if (length(valids) > 0L) {

    for (key in names(valids)) {

      # Use names to get validation datasets
      valid_data <- valids[[key]]

      # Check for duplicate train/validation dataset
      if (identical(data, valid_data)) {
        valid_contain_train <- TRUE
        train_data_name <- key
        next
      }

      # Update parameters, data
      valid_data$update_params(params)
      valid_data$set_reference(data)
      reduced_valid_sets[[key]] <- valid_data

    }

  }

  # Add printing log callback
  if (verbose > 0L && eval_freq > 0L) {
    callbacks <- add.cb(cb_list = callbacks, cb = cb.print.evaluation(period = eval_freq))
  }

  # Add evaluation log callback
  if (record && length(valids) > 0L) {
    callbacks <- add.cb(cb_list = callbacks, cb = cb.record.evaluation())
  }

  # Did user pass parameters that indicate they want to use early stopping?
  using_early_stopping <- !is.null(early_stopping_rounds) && early_stopping_rounds > 0L

  boosting_param_names <- .PARAMETER_ALIASES()[["boosting"]]
  using_dart <- any(
    sapply(
      X = boosting_param_names
      , FUN = function(param) {
        identical(params[[param]], "dart")
      }
    )
  )

  # Cannot use early stopping with 'dart' boosting
  if (using_dart) {
    warning("Early stopping is not available in 'dart' mode.")
    using_early_stopping <- FALSE

    # Remove the cb.early.stop() function if it was passed in to callbacks
    callbacks <- Filter(
      f = function(cb_func) {
        !identical(attr(cb_func, "name"), "cb.early.stop")
      }
      , x = callbacks
    )
  }

  # If user supplied early_stopping_rounds, add the early stopping callback
  if (using_early_stopping) {
    callbacks <- add.cb(
      cb_list = callbacks
      , cb = cb.early.stop(
        stopping_rounds = early_stopping_rounds
        , first_metric_only = isTRUE(params[["first_metric_only"]])
        , verbose = verbose
      )
    )
  }

  cb <- categorize.callbacks(cb_list = callbacks)

  # Construct booster with datasets
  booster <- Booster$new(params = params, train_set = data)
  if (valid_contain_train) {
    booster$set_train_data_name(name = train_data_name)
  }

  for (key in names(reduced_valid_sets)) {
    booster$add_valid(data = reduced_valid_sets[[key]], name = key)
  }

  # Callback env
  env <- CB_ENV$new()
  env$model <- booster
  env$begin_iteration <- begin_iteration
  env$end_iteration <- end_iteration

  # Start training model using number of iterations to start and end with
  for (i in seq.int(from = begin_iteration, to = end_iteration)) {

    # Overwrite iteration in environment
    env$iteration <- i
    env$eval_list <- list()

    # Loop through "pre_iter" element
    for (f in cb$pre_iter) {
      f(env)
    }

    # Update one boosting iteration
    booster$update(fobj = fobj)

    # Prepare collection of evaluation results
    eval_list <- list()

    # Collection: Has validation dataset?
    if (length(valids) > 0L) {

      # Get evaluation results with passed-in functions
      for (eval_function in eval_functions) {

        # Validation has training dataset?
        if (valid_contain_train) {
          eval_list <- append(eval_list, booster$eval_train(feval = eval_function))
        }

        eval_list <- append(eval_list, booster$eval_valid(feval = eval_function))
      }

      # Calling booster$eval_valid() will get
      # evaluation results with the metrics in params$metric by calling LGBM_BoosterGetEval_R",
      # so need to be sure that gets called, which it wouldn't be above if no functions
      # were passed in
      if (length(eval_functions) == 0L) {
        if (valid_contain_train) {
          eval_list <- append(eval_list, booster$eval_train(feval = eval_function))
        }
        eval_list <- append(eval_list, booster$eval_valid(feval = eval_function))
      }

    }

    # Write evaluation result in environment
    env$eval_list <- eval_list

    # Loop through env
    for (f in cb$post_iter) {
      f(env)
    }

    # Check for early stopping and break if needed
    if (env$met_early_stop) break

  }

  # check if any valids were given other than the training data
  non_train_valid_names <- names(valids)[!(names(valids) == train_data_name)]
  first_valid_name <- non_train_valid_names[1L]

  # When early stopping is not activated, we compute the best iteration / score ourselves by
  # selecting the first metric and the first dataset
  if (record && length(non_train_valid_names) > 0L && is.na(env$best_score)) {

    # when using a custom eval function, the metric name is returned from the
    # function, so figure it out from record_evals
    if (!is.null(eval_functions[1L])) {
      first_metric <- names(booster$record_evals[[first_valid_name]])[1L]
    } else {
      first_metric <- booster$.__enclos_env__$private$eval_names[1L]
    }

    .find_best <- which.min
    if (isTRUE(env$eval_list[[1L]]$higher_better[1L])) {
      .find_best <- which.max
    }
    booster$best_iter <- unname(
      .find_best(
        unlist(
          booster$record_evals[[first_valid_name]][[first_metric]][[.EVAL_KEY()]]
        )
      )
    )
    booster$best_score <- booster$record_evals[[first_valid_name]][[first_metric]][[.EVAL_KEY()]][[booster$best_iter]]
  }

  # Check for booster model conversion to predictor model
  if (reset_data) {

    # Store temporarily model data elsewhere
    booster_old <- list(
      best_iter = booster$best_iter
      , best_score = booster$best_score
      , record_evals = booster$record_evals
    )

    # Reload model
    booster <- lgb.load(model_str = booster$save_model_to_string())
    booster$best_iter <- booster_old$best_iter
    booster$best_score <- booster_old$best_score
    booster$record_evals <- booster_old$record_evals

  }

  if (serializable) {
    booster$save_raw()
  }

  return(booster)

}<|MERGE_RESOLUTION|>--- conflicted
+++ resolved
@@ -12,22 +12,6 @@
 #' @param reset_data Boolean, setting it to TRUE (not the default value) will transform the
 #'                   booster model into a predictor model which frees up memory and the
 #'                   original datasets
-<<<<<<< HEAD
-#' @param ... other parameters, see \href{https://lightgbm.readthedocs.io/en/latest/Parameters.html}{
-#'            the "Parameters" section of the documentation} for more information. A few key parameters:
-#'            \itemize{
-#'                \item{\code{boosting}: Boosting type. \code{"gbdt"}, \code{"rf"}, \code{"dart"},
-#'                                                      \code{"goss"} or \code{"mvs"}.}
-#'                \item{\code{num_leaves}: Maximum number of leaves in one tree.}
-#'                \item{\code{max_depth}: Limit the max depth for tree model. This is used to deal with
-#'                                 overfitting. Tree still grow by leaf-wise.}
-#'                \item{\code{num_threads}: Number of threads for LightGBM. For the best speed, set this to
-#'                             the number of real CPU cores(\code{parallel::detectCores(logical = FALSE)}),
-#'                             not the number of threads (most CPU using hyper-threading to generate 2 threads
-#'                             per CPU core).}
-#'            }
-=======
->>>>>>> 31ab4d42
 #' @inheritSection lgb_shared_params Early Stopping
 #' @return a trained booster model \code{lgb.Booster}.
 #'
