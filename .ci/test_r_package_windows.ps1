--- conflicted
+++ resolved
@@ -125,26 +125,6 @@
 $packages = "c('data.table', 'jsonlite', 'knitr', 'Matrix', 'processx', 'R6', 'RhpcBLASctl', 'rmarkdown', 'testthat'), dependencies = c('Imports', 'Depends', 'LinkingTo')"
 Run-R-Code-Redirect-Stderr "options(install.packages.check.source = 'no'); install.packages($packages, repos = '$env:CRAN_MIRROR', type = 'binary', lib = '$env:R_LIB_PATH', Ncpus = parallel::detectCores())" ; Check-Output $?
 
-<<<<<<< HEAD
-# MiKTeX and pandoc can be skipped on non-MinGW builds, since we don't
-# build the package documentation for those.
-
-# MiKTeX always needs to be built to test a CRAN package.
-# if (($env:COMPILER -eq "MINGW") -or ($env:R_BUILD_TYPE -eq "cran")) {
-#     Download-File-With-Retries "https://github.com/microsoft/LightGBM/releases/download/v2.0.12/miktexsetup-5.2.0-x64.zip" -destfile "miktexsetup-x64.zip"
-#     Add-Type -AssemblyName System.IO.Compression.FileSystem
-#     [System.IO.Compression.ZipFile]::ExtractToDirectory("miktexsetup-x64.zip", "miktex")
-#     Write-Output "Setting up MiKTeX"
-#     .\miktex\miktexsetup_standalone.exe --local-package-repository=./miktex/download --package-set=essential --verbose download ; Check-Output $?
-#     Write-Output "Installing MiKTeX"
-#     .\miktex\download\miktexsetup_standalone.exe --remote-package-repository="$env:CTAN_PACKAGE_ARCHIVE" --portable="$env:R_LIB_PATH/miktex" --verbose install ; Check-Output $?
-#     Write-Output "Done installing MiKTeX"
-
-#     Run-R-Code-Redirect-Stderr "result <- processx::run(command = 'initexmf', args = c('--set-config-value', '[MPM]AutoInstall=1'), echo = TRUE, windows_verbatim_args = TRUE, error_on_status = TRUE)" ; Check-Output $?
-# }
-
-=======
->>>>>>> 60c92a96
 Write-Output "Building R package"
 
 # R CMD check is not used for MSVC builds
