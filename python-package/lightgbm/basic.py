--- conflicted
+++ resolved
@@ -3456,10 +3456,6 @@
                     self.data = np.hstack((self.data, other.data.toarray()))
                 elif isinstance(other.data, pd_DataFrame):
                     self.data = np.hstack((self.data, other.data.values))
-<<<<<<< HEAD
-                elif isinstance(other.data, dt_DataTable):
-                    _emit_datatable_deprecation_warning()
-                    self.data = np.hstack((self.data, other.data.to_numpy()))
                 elif isinstance(other.data, pa_Table):
                     if not PYARROW_INSTALLED:
                         raise LightGBMError(
@@ -3475,8 +3471,6 @@
                             ),
                         )
                     )
-=======
->>>>>>> ec5492f8
                 else:
                     self.data = None
             elif isinstance(self.data, scipy.sparse.spmatrix):
@@ -3485,10 +3479,6 @@
                     self.data = scipy.sparse.hstack((self.data, other.data), format=sparse_format)
                 elif isinstance(other.data, pd_DataFrame):
                     self.data = scipy.sparse.hstack((self.data, other.data.values), format=sparse_format)
-<<<<<<< HEAD
-                elif isinstance(other.data, dt_DataTable):
-                    _emit_datatable_deprecation_warning()
-                    self.data = scipy.sparse.hstack((self.data, other.data.to_numpy()), format=sparse_format)
                 elif isinstance(other.data, pa_Table):
                     if not PYARROW_INSTALLED:
                         raise LightGBMError(
@@ -3505,8 +3495,6 @@
                         ),
                         format=sparse_format,
                     )
-=======
->>>>>>> ec5492f8
                 else:
                     self.data = None
             elif isinstance(self.data, pd_DataFrame):
@@ -3522,10 +3510,6 @@
                     self.data = concat((self.data, pd_DataFrame(other.data.toarray())), axis=1, ignore_index=True)
                 elif isinstance(other.data, pd_DataFrame):
                     self.data = concat((self.data, other.data), axis=1, ignore_index=True)
-<<<<<<< HEAD
-                elif isinstance(other.data, dt_DataTable):
-                    _emit_datatable_deprecation_warning()
-                    self.data = concat((self.data, pd_DataFrame(other.data.to_numpy())), axis=1, ignore_index=True)
                 elif isinstance(other.data, pa_Table):
                     if not PYARROW_INSTALLED:
                         raise LightGBMError(
@@ -3545,35 +3529,6 @@
                         ),
                         axis=1,
                         ignore_index=True,
-                    )
-                else:
-                    self.data = None
-            elif isinstance(self.data, dt_DataTable):
-                _emit_datatable_deprecation_warning()
-                if isinstance(other.data, np.ndarray):
-                    self.data = dt_DataTable(np.hstack((self.data.to_numpy(), other.data)))
-                elif isinstance(other.data, scipy.sparse.spmatrix):
-                    self.data = dt_DataTable(np.hstack((self.data.to_numpy(), other.data.toarray())))
-                elif isinstance(other.data, pd_DataFrame):
-                    self.data = dt_DataTable(np.hstack((self.data.to_numpy(), other.data.values)))
-                elif isinstance(other.data, dt_DataTable):
-                    self.data = dt_DataTable(np.hstack((self.data.to_numpy(), other.data.to_numpy())))
-                elif isinstance(other.data, pa_Table):
-                    if not PYARROW_INSTALLED:
-                        raise LightGBMError(
-                            "Cannot add features to pyarrow.Table type of raw data "
-                            "without pyarrow installed. "
-                            "Install pyarrow and restart your session."
-                        )
-                    self.data = dt_DataTable(
-                        np.hstack(
-                            (
-                                self.data.to_numpy(),
-                                np.column_stack(
-                                    [other.data.column(i).to_numpy() for i in range(len(other.data.column_names))]
-                                ),
-                            )
-                        )
                     )
                 else:
                     self.data = None
@@ -3615,23 +3570,11 @@
                         ],
                         names=[*self.data.column_names, *map(str, other.data.columns.tolist())],
                     )
-                elif isinstance(other.data, dt_DataTable):
-                    _emit_datatable_deprecation_warning()
-                    other_array = other.data.to_numpy()
-                    self.data = pa_Table.from_arrays(
-                        [
-                            *self.data.columns,
-                            *[pa.array(other_array[:, i]) for i in range(other_array.shape[1])],
-                        ],
-                        names=[*self.data.column_names, *other.data.names],
-                    )
                 elif isinstance(other.data, pa_Table):
                     self.data = pa_Table.from_arrays(
                         [*self.data.columns, *other.data.columns],
                         names=[*self.data.column_names, *other.data.column_names],
                     )
-=======
->>>>>>> ec5492f8
                 else:
                     self.data = None
             else:
