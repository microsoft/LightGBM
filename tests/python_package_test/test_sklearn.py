# coding: utf-8
import itertools
import math
import re
from os import getenv
from pathlib import Path

import joblib
import numpy as np
import pytest
from sklearn.base import clone
from sklearn.datasets import load_svmlight_file, make_blobs, make_multilabel_classification
from sklearn.ensemble import StackingClassifier, StackingRegressor
from sklearn.metrics import log_loss, mean_squared_error
from sklearn.model_selection import GridSearchCV, RandomizedSearchCV, train_test_split
from sklearn.multioutput import ClassifierChain, MultiOutputClassifier, MultiOutputRegressor, RegressorChain
from sklearn.utils.estimator_checks import parametrize_with_checks
from sklearn.utils.validation import check_is_fitted

import lightgbm as lgb
from lightgbm.compat import PANDAS_INSTALLED, pd_DataFrame

from .utils import (load_boston, load_breast_cancer, load_digits, load_iris, load_linnerud, make_ranking,
                    make_synthetic_regression, sklearn_multiclass_custom_objective, softmax)

decreasing_generator = itertools.count(0, -1)
task_to_model_factory = {
    'ranking': lgb.LGBMRanker,
    'classification': lgb.LGBMClassifier,
    'regression': lgb.LGBMRegressor,
}


def _create_data(task):
    if task == 'ranking':
        X, y, g = make_ranking(n_features=4)
        g = np.bincount(g)
    elif task == 'classification':
        X, y = load_iris(return_X_y=True)
        g = None
    elif task == 'regression':
        X, y = make_synthetic_regression()
        g = None
    return X, y, g


class UnpicklableCallback:
    def __reduce__(self):
        raise Exception("This class in not picklable")

    def __call__(self, env):
        env.model.attr_set_inside_callback = env.iteration * 10


def custom_asymmetric_obj(y_true, y_pred):
    residual = (y_true - y_pred).astype(np.float64)
    grad = np.where(residual < 0, -2 * 10.0 * residual, -2 * residual)
    hess = np.where(residual < 0, 2 * 10.0, 2.0)
    return grad, hess


def objective_ls(y_true, y_pred):
    grad = (y_pred - y_true)
    hess = np.ones(len(y_true))
    return grad, hess


def logregobj(y_true, y_pred):
    y_pred = 1.0 / (1.0 + np.exp(-y_pred))
    grad = y_pred - y_true
    hess = y_pred * (1.0 - y_pred)
    return grad, hess


def custom_dummy_obj(y_true, y_pred):
    return np.ones(y_true.shape), np.ones(y_true.shape)


def constant_metric(y_true, y_pred):
    return 'error', 0, False


def decreasing_metric(y_true, y_pred):
    return ('decreasing_metric', next(decreasing_generator), False)


def mse(y_true, y_pred):
    return 'custom MSE', mean_squared_error(y_true, y_pred), False


def binary_error(y_true, y_pred):
    return np.mean((y_pred > 0.5) != y_true)


def multi_error(y_true, y_pred):
    return np.mean(y_true != y_pred)


def multi_logloss(y_true, y_pred):
    return np.mean([-math.log(y_pred[i][y]) for i, y in enumerate(y_true)])


def test_binary():
    X, y = load_breast_cancer(return_X_y=True)
    X_train, X_test, y_train, y_test = train_test_split(X, y, test_size=0.1, random_state=42)
    gbm = lgb.LGBMClassifier(n_estimators=50, verbose=-1)
    gbm.fit(X_train, y_train, eval_set=[(X_test, y_test)], callbacks=[lgb.early_stopping(5)])
    ret = log_loss(y_test, gbm.predict_proba(X_test))
    assert ret < 0.12
    assert gbm.evals_result_['valid_0']['binary_logloss'][gbm.best_iteration_ - 1] == pytest.approx(ret)


def test_regression():
    X, y = load_boston(return_X_y=True)
    X_train, X_test, y_train, y_test = train_test_split(X, y, test_size=0.1, random_state=42)
    gbm = lgb.LGBMRegressor(n_estimators=50, verbose=-1)
    gbm.fit(X_train, y_train, eval_set=[(X_test, y_test)], callbacks=[lgb.early_stopping(5)])
    ret = mean_squared_error(y_test, gbm.predict(X_test))
    assert ret < 7
    assert gbm.evals_result_['valid_0']['l2'][gbm.best_iteration_ - 1] == pytest.approx(ret)


@pytest.mark.skipif(getenv('TASK', '') == 'cuda_exp', reason='Skip due to differences in implementation details of CUDA Experimental version')
def test_multiclass():
    X, y = load_digits(n_class=10, return_X_y=True)
    X_train, X_test, y_train, y_test = train_test_split(X, y, test_size=0.1, random_state=42)
    gbm = lgb.LGBMClassifier(n_estimators=50, verbose=-1)
    gbm.fit(X_train, y_train, eval_set=[(X_test, y_test)], callbacks=[lgb.early_stopping(5)])
    ret = multi_error(y_test, gbm.predict(X_test))
    assert ret < 0.05
    ret = multi_logloss(y_test, gbm.predict_proba(X_test))
    assert ret < 0.16
    assert gbm.evals_result_['valid_0']['multi_logloss'][gbm.best_iteration_ - 1] == pytest.approx(ret)


@pytest.mark.skipif(getenv('TASK', '') == 'cuda_exp', reason='Skip due to differences in implementation details of CUDA Experimental version')
def test_lambdarank():
    rank_example_dir = Path(__file__).absolute().parents[2] / 'examples' / 'lambdarank'
    X_train, y_train = load_svmlight_file(str(rank_example_dir / 'rank.train'))
    X_test, y_test = load_svmlight_file(str(rank_example_dir / 'rank.test'))
    q_train = np.loadtxt(str(rank_example_dir / 'rank.train.query'))
    q_test = np.loadtxt(str(rank_example_dir / 'rank.test.query'))
    gbm = lgb.LGBMRanker(n_estimators=50)
    gbm.fit(
        X_train,
        y_train,
        group=q_train,
        eval_set=[(X_test, y_test)],
        eval_group=[q_test],
        eval_at=[1, 3],
        callbacks=[
            lgb.early_stopping(10),
            lgb.reset_parameter(learning_rate=lambda x: max(0.01, 0.1 - 0.01 * x))
        ]
    )
    assert gbm.best_iteration_ <= 24
    assert gbm.best_score_['valid_0']['ndcg@1'] > 0.5674
    assert gbm.best_score_['valid_0']['ndcg@3'] > 0.578


def test_xendcg():
    xendcg_example_dir = Path(__file__).absolute().parents[2] / 'examples' / 'xendcg'
    X_train, y_train = load_svmlight_file(str(xendcg_example_dir / 'rank.train'))
    X_test, y_test = load_svmlight_file(str(xendcg_example_dir / 'rank.test'))
    q_train = np.loadtxt(str(xendcg_example_dir / 'rank.train.query'))
    q_test = np.loadtxt(str(xendcg_example_dir / 'rank.test.query'))
    gbm = lgb.LGBMRanker(n_estimators=50, objective='rank_xendcg', random_state=5, n_jobs=1)
    gbm.fit(
        X_train,
        y_train,
        group=q_train,
        eval_set=[(X_test, y_test)],
        eval_group=[q_test],
        eval_at=[1, 3],
        eval_metric='ndcg',
        callbacks=[
            lgb.early_stopping(10),
            lgb.reset_parameter(learning_rate=lambda x: max(0.01, 0.1 - 0.01 * x))
        ]
    )
    assert gbm.best_iteration_ <= 24
    assert gbm.best_score_['valid_0']['ndcg@1'] > 0.6211
    assert gbm.best_score_['valid_0']['ndcg@3'] > 0.6253


def test_eval_at_aliases():
    rank_example_dir = Path(__file__).absolute().parents[2] / 'examples' / 'lambdarank'
    X_train, y_train = load_svmlight_file(str(rank_example_dir / 'rank.train'))
    X_test, y_test = load_svmlight_file(str(rank_example_dir / 'rank.test'))
    q_train = np.loadtxt(str(rank_example_dir / 'rank.train.query'))
    q_test = np.loadtxt(str(rank_example_dir / 'rank.test.query'))
    for alias in lgb.basic._ConfigAliases.get('eval_at'):
        gbm = lgb.LGBMRanker(n_estimators=5, **{alias: [1, 2, 3, 9]})
        with pytest.warns(UserWarning, match=f"Found '{alias}' in params. Will use it instead of 'eval_at' argument"):
            gbm.fit(X_train, y_train, group=q_train, eval_set=[(X_test, y_test)], eval_group=[q_test])
        assert list(gbm.evals_result_['valid_0'].keys()) == ['ndcg@1', 'ndcg@2', 'ndcg@3', 'ndcg@9']


@pytest.mark.parametrize("custom_objective", [True, False])
def test_objective_aliases(custom_objective):
    X, y = make_synthetic_regression()
    X_train, X_test, y_train, y_test = train_test_split(X, y, test_size=0.1, random_state=42)
    if custom_objective:
        obj = custom_dummy_obj
        metric_name = 'l2'  # default one
    else:
        obj = 'mape'
        metric_name = 'mape'
    evals = []
    for alias in lgb.basic._ConfigAliases.get('objective'):
        gbm = lgb.LGBMRegressor(n_estimators=5, **{alias: obj})
        if alias != 'objective':
            with pytest.warns(UserWarning, match=f"Found '{alias}' in params. Will use it instead of 'objective' argument"):
                gbm.fit(X_train, y_train, eval_set=[(X_test, y_test)])
        else:
            gbm.fit(X_train, y_train, eval_set=[(X_test, y_test)])
        assert list(gbm.evals_result_['valid_0'].keys()) == [metric_name]
        evals.append(gbm.evals_result_['valid_0'][metric_name])
    evals_t = np.array(evals).T
    for i in range(evals_t.shape[0]):
        np.testing.assert_allclose(evals_t[i], evals_t[i][0])
    # check that really dummy objective was used and estimator didn't learn anything
    if custom_objective:
        np.testing.assert_allclose(evals_t, evals_t[0][0])


def test_regression_with_custom_objective():
    X, y = load_boston(return_X_y=True)
    X_train, X_test, y_train, y_test = train_test_split(X, y, test_size=0.1, random_state=42)
    gbm = lgb.LGBMRegressor(n_estimators=50, verbose=-1, objective=objective_ls)
    gbm.fit(X_train, y_train, eval_set=[(X_test, y_test)], callbacks=[lgb.early_stopping(5)])
    ret = mean_squared_error(y_test, gbm.predict(X_test))
    assert ret < 7.0
    assert gbm.evals_result_['valid_0']['l2'][gbm.best_iteration_ - 1] == pytest.approx(ret)


def test_binary_classification_with_custom_objective():
    X, y = load_digits(n_class=2, return_X_y=True)
    X_train, X_test, y_train, y_test = train_test_split(X, y, test_size=0.1, random_state=42)
    gbm = lgb.LGBMClassifier(n_estimators=50, verbose=-1, objective=logregobj)
    gbm.fit(X_train, y_train, eval_set=[(X_test, y_test)], callbacks=[lgb.early_stopping(5)])
    # prediction result is actually not transformed (is raw) due to custom objective
    y_pred_raw = gbm.predict_proba(X_test)
    assert not np.all(y_pred_raw >= 0)
    y_pred = 1.0 / (1.0 + np.exp(-y_pred_raw))
    ret = binary_error(y_test, y_pred)
    assert ret < 0.05


def test_dart():
    X, y = load_boston(return_X_y=True)
    X_train, X_test, y_train, y_test = train_test_split(X, y, test_size=0.1, random_state=42)
    gbm = lgb.LGBMRegressor(boosting_type='dart', n_estimators=50)
    gbm.fit(X_train, y_train)
    score = gbm.score(X_test, y_test)
    assert score >= 0.8
    assert score <= 1.


def test_stacking_classifier():
    X, y = load_iris(return_X_y=True)
    X_train, X_test, y_train, y_test = train_test_split(X, y, random_state=42)
    classifiers = [('gbm1', lgb.LGBMClassifier(n_estimators=3)),
                   ('gbm2', lgb.LGBMClassifier(n_estimators=3))]
    clf = StackingClassifier(estimators=classifiers,
                             final_estimator=lgb.LGBMClassifier(n_estimators=3),
                             passthrough=True)
    clf.fit(X_train, y_train)
    score = clf.score(X_test, y_test)
    assert score >= 0.8
    assert score <= 1.
    assert clf.n_features_in_ == 4  # number of input features
    assert len(clf.named_estimators_['gbm1'].feature_importances_) == 4
    assert clf.named_estimators_['gbm1'].n_features_in_ == clf.named_estimators_['gbm2'].n_features_in_
    assert clf.final_estimator_.n_features_in_ == 10  # number of concatenated features
    assert len(clf.final_estimator_.feature_importances_) == 10
    assert all(clf.named_estimators_['gbm1'].classes_ == clf.named_estimators_['gbm2'].classes_)
    assert all(clf.classes_ == clf.named_estimators_['gbm1'].classes_)


def test_stacking_regressor():
    X, y = load_boston(return_X_y=True)
    X_train, X_test, y_train, y_test = train_test_split(X, y, random_state=42)
    regressors = [('gbm1', lgb.LGBMRegressor(n_estimators=3)),
                  ('gbm2', lgb.LGBMRegressor(n_estimators=3))]
    reg = StackingRegressor(estimators=regressors,
                            final_estimator=lgb.LGBMRegressor(n_estimators=3),
                            passthrough=True)
    reg.fit(X_train, y_train)
    score = reg.score(X_test, y_test)
    assert score >= 0.2
    assert score <= 1.
    assert reg.n_features_in_ == 13  # number of input features
    assert len(reg.named_estimators_['gbm1'].feature_importances_) == 13
    assert reg.named_estimators_['gbm1'].n_features_in_ == reg.named_estimators_['gbm2'].n_features_in_
    assert reg.final_estimator_.n_features_in_ == 15  # number of concatenated features
    assert len(reg.final_estimator_.feature_importances_) == 15


def test_grid_search():
    X, y = load_iris(return_X_y=True)
    y = y.astype(str)  # utilize label encoder at it's max power
    X_train, X_test, y_train, y_test = train_test_split(X, y, test_size=0.1, random_state=42)
    X_train, X_val, y_train, y_val = train_test_split(X_train, y_train, test_size=0.1, random_state=42)
    params = dict(subsample=0.8,
                  subsample_freq=1)
    grid_params = dict(boosting_type=['rf', 'gbdt'],
                       n_estimators=[4, 6],
                       reg_alpha=[0.01, 0.005])
    evals_result = {}
    fit_params = dict(
        eval_set=[(X_val, y_val)],
        eval_metric=constant_metric,
        callbacks=[
            lgb.early_stopping(2),
            lgb.record_evaluation(evals_result)
        ]
    )
    grid = GridSearchCV(estimator=lgb.LGBMClassifier(**params), param_grid=grid_params, cv=2)
    grid.fit(X_train, y_train, **fit_params)
    score = grid.score(X_test, y_test)  # utilizes GridSearchCV default refit=True
    assert grid.best_params_['boosting_type'] in ['rf', 'gbdt']
    assert grid.best_params_['n_estimators'] in [4, 6]
    assert grid.best_params_['reg_alpha'] in [0.01, 0.005]
    assert grid.best_score_ <= 1.
    assert grid.best_estimator_.best_iteration_ == 1
    assert grid.best_estimator_.best_score_['valid_0']['multi_logloss'] < 0.25
    assert grid.best_estimator_.best_score_['valid_0']['error'] == 0
    assert score >= 0.2
    assert score <= 1.
    assert evals_result == grid.best_estimator_.evals_result_


def test_random_search():
    X, y = load_iris(return_X_y=True)
    y = y.astype(str)  # utilize label encoder at it's max power
    X_train, X_test, y_train, y_test = train_test_split(X, y, test_size=0.1,
                                                        random_state=42)
    X_train, X_val, y_train, y_val = train_test_split(X_train, y_train, test_size=0.1,
                                                      random_state=42)
    n_iter = 3  # Number of samples
    params = dict(subsample=0.8,
                  subsample_freq=1)
    param_dist = dict(boosting_type=['rf', 'gbdt'],
                      n_estimators=[np.random.randint(low=3, high=10) for i in range(n_iter)],
                      reg_alpha=[np.random.uniform(low=0.01, high=0.06) for i in range(n_iter)])
    fit_params = dict(eval_set=[(X_val, y_val)],
                      eval_metric=constant_metric,
                      callbacks=[lgb.early_stopping(2)])
    rand = RandomizedSearchCV(estimator=lgb.LGBMClassifier(**params),
                              param_distributions=param_dist, cv=2,
                              n_iter=n_iter, random_state=42)
    rand.fit(X_train, y_train, **fit_params)
    score = rand.score(X_test, y_test)  # utilizes RandomizedSearchCV default refit=True
    assert rand.best_params_['boosting_type'] in ['rf', 'gbdt']
    assert rand.best_params_['n_estimators'] in list(range(3, 10))
    assert rand.best_params_['reg_alpha'] >= 0.01  # Left-closed boundary point
    assert rand.best_params_['reg_alpha'] <= 0.06  # Right-closed boundary point
    assert rand.best_score_ <= 1.
    assert rand.best_estimator_.best_score_['valid_0']['multi_logloss'] < 0.25
    assert rand.best_estimator_.best_score_['valid_0']['error'] == 0
    assert score >= 0.2
    assert score <= 1.


def test_multioutput_classifier():
    n_outputs = 3
    X, y = make_multilabel_classification(n_samples=100, n_features=20,
                                          n_classes=n_outputs, random_state=0)
    y = y.astype(str)  # utilize label encoder at it's max power
    X_train, X_test, y_train, y_test = train_test_split(X, y, test_size=0.1,
                                                        random_state=42)
    clf = MultiOutputClassifier(estimator=lgb.LGBMClassifier(n_estimators=10))
    clf.fit(X_train, y_train)
    score = clf.score(X_test, y_test)
    assert score >= 0.2
    assert score <= 1.
    np.testing.assert_array_equal(np.tile(np.unique(y_train), n_outputs),
                                  np.concatenate(clf.classes_))
    for classifier in clf.estimators_:
        assert isinstance(classifier, lgb.LGBMClassifier)
        assert isinstance(classifier.booster_, lgb.Booster)


def test_multioutput_regressor():
    bunch = load_linnerud(as_frame=True)  # returns a Bunch instance
    X, y = bunch['data'], bunch['target']
    X_train, X_test, y_train, y_test = train_test_split(X, y, test_size=0.1,
                                                        random_state=42)
    reg = MultiOutputRegressor(estimator=lgb.LGBMRegressor(n_estimators=10))
    reg.fit(X_train, y_train)
    y_pred = reg.predict(X_test)
    _, score, _ = mse(y_test, y_pred)
    assert score >= 0.2
    assert score <= 120.
    for regressor in reg.estimators_:
        assert isinstance(regressor, lgb.LGBMRegressor)
        assert isinstance(regressor.booster_, lgb.Booster)


def test_classifier_chain():
    n_outputs = 3
    X, y = make_multilabel_classification(n_samples=100, n_features=20,
                                          n_classes=n_outputs, random_state=0)
    X_train, X_test, y_train, y_test = train_test_split(X, y, test_size=0.1,
                                                        random_state=42)
    order = [2, 0, 1]
    clf = ClassifierChain(base_estimator=lgb.LGBMClassifier(n_estimators=10),
                          order=order, random_state=42)
    clf.fit(X_train, y_train)
    score = clf.score(X_test, y_test)
    assert score >= 0.2
    assert score <= 1.
    np.testing.assert_array_equal(np.tile(np.unique(y_train), n_outputs),
                                  np.concatenate(clf.classes_))
    assert order == clf.order_
    for classifier in clf.estimators_:
        assert isinstance(classifier, lgb.LGBMClassifier)
        assert isinstance(classifier.booster_, lgb.Booster)


def test_regressor_chain():
    bunch = load_linnerud(as_frame=True)  # returns a Bunch instance
    X, y = bunch['data'], bunch['target']
    X_train, X_test, y_train, y_test = train_test_split(X, y, test_size=0.1, random_state=42)
    order = [2, 0, 1]
    reg = RegressorChain(base_estimator=lgb.LGBMRegressor(n_estimators=10), order=order,
                         random_state=42)
    reg.fit(X_train, y_train)
    y_pred = reg.predict(X_test)
    _, score, _ = mse(y_test, y_pred)
    assert score >= 0.2
    assert score <= 120.
    assert order == reg.order_
    for regressor in reg.estimators_:
        assert isinstance(regressor, lgb.LGBMRegressor)
        assert isinstance(regressor.booster_, lgb.Booster)


def test_clone_and_property():
    X, y = make_synthetic_regression()
    gbm = lgb.LGBMRegressor(n_estimators=10, verbose=-1)
    gbm.fit(X, y)

    gbm_clone = clone(gbm)
    assert isinstance(gbm.booster_, lgb.Booster)
    assert isinstance(gbm.feature_importances_, np.ndarray)

    X, y = load_digits(n_class=2, return_X_y=True)
    clf = lgb.LGBMClassifier(n_estimators=10, verbose=-1)
    clf.fit(X, y)
    assert sorted(clf.classes_) == [0, 1]
    assert clf.n_classes_ == 2
    assert isinstance(clf.booster_, lgb.Booster)
    assert isinstance(clf.feature_importances_, np.ndarray)


def test_joblib():
    X, y = make_synthetic_regression()
    X_train, X_test, y_train, y_test = train_test_split(X, y, test_size=0.1, random_state=42)
    gbm = lgb.LGBMRegressor(n_estimators=10, objective=custom_asymmetric_obj,
                            verbose=-1, importance_type='split')
    gbm.fit(
        X_train,
        y_train,
        eval_set=[
            (X_train, y_train),
            (X_test, y_test)
        ],
        eval_metric=mse,
        callbacks=[
            lgb.early_stopping(5),
            lgb.reset_parameter(learning_rate=list(np.arange(1, 0, -0.1)))
        ]
    )

    joblib.dump(gbm, 'lgb.pkl')  # test model with custom functions
    gbm_pickle = joblib.load('lgb.pkl')
    assert isinstance(gbm_pickle.booster_, lgb.Booster)
    assert gbm.get_params() == gbm_pickle.get_params()
    np.testing.assert_array_equal(gbm.feature_importances_, gbm_pickle.feature_importances_)
    assert gbm_pickle.learning_rate == pytest.approx(0.1)
    assert callable(gbm_pickle.objective)

    for eval_set in gbm.evals_result_:
        for metric in gbm.evals_result_[eval_set]:
            np.testing.assert_allclose(gbm.evals_result_[eval_set][metric],
                                       gbm_pickle.evals_result_[eval_set][metric])
    pred_origin = gbm.predict(X_test)
    pred_pickle = gbm_pickle.predict(X_test)
    np.testing.assert_allclose(pred_origin, pred_pickle)


def test_non_serializable_objects_in_callbacks(tmp_path):
    unpicklable_callback = UnpicklableCallback()

    with pytest.raises(Exception, match="This class in not picklable"):
        joblib.dump(unpicklable_callback, tmp_path / 'tmp.joblib')

    X, y = make_synthetic_regression()
    gbm = lgb.LGBMRegressor(n_estimators=5)
    gbm.fit(X, y, callbacks=[unpicklable_callback])
    assert gbm.booster_.attr_set_inside_callback == 40


def test_random_state_object():
    X, y = load_iris(return_X_y=True)
    X_train, X_test, y_train, y_test = train_test_split(X, y, test_size=0.1, random_state=42)
    state1 = np.random.RandomState(123)
    state2 = np.random.RandomState(123)
    clf1 = lgb.LGBMClassifier(n_estimators=10, subsample=0.5, subsample_freq=1, random_state=state1)
    clf2 = lgb.LGBMClassifier(n_estimators=10, subsample=0.5, subsample_freq=1, random_state=state2)
    # Test if random_state is properly stored
    assert clf1.random_state is state1
    assert clf2.random_state is state2
    # Test if two random states produce identical models
    clf1.fit(X_train, y_train)
    clf2.fit(X_train, y_train)
    y_pred1 = clf1.predict(X_test, raw_score=True)
    y_pred2 = clf2.predict(X_test, raw_score=True)
    np.testing.assert_allclose(y_pred1, y_pred2)
    np.testing.assert_array_equal(clf1.feature_importances_, clf2.feature_importances_)
    df1 = clf1.booster_.model_to_string(num_iteration=0)
    df2 = clf2.booster_.model_to_string(num_iteration=0)
    assert df1 == df2
    # Test if subsequent fits sample from random_state object and produce different models
    clf1.fit(X_train, y_train)
    y_pred1_refit = clf1.predict(X_test, raw_score=True)
    df3 = clf1.booster_.model_to_string(num_iteration=0)
    assert clf1.random_state is state1
    assert clf2.random_state is state2
    with pytest.raises(AssertionError):
        np.testing.assert_allclose(y_pred1, y_pred1_refit)
    assert df1 != df3


def test_feature_importances_single_leaf():
    data = load_iris(return_X_y=False)
    clf = lgb.LGBMClassifier(n_estimators=10)
    clf.fit(data.data, data.target)
    importances = clf.feature_importances_
    assert len(importances) == 4


def test_feature_importances_type():
    data = load_iris(return_X_y=False)
    clf = lgb.LGBMClassifier(n_estimators=10)
    clf.fit(data.data, data.target)
    clf.set_params(importance_type='split')
    importances_split = clf.feature_importances_
    clf.set_params(importance_type='gain')
    importances_gain = clf.feature_importances_
    # Test that the largest element is NOT the same, the smallest can be the same, i.e. zero
    importance_split_top1 = sorted(importances_split, reverse=True)[0]
    importance_gain_top1 = sorted(importances_gain, reverse=True)[0]
    assert importance_split_top1 != importance_gain_top1


def test_pandas_categorical():
    pd = pytest.importorskip("pandas")
    np.random.seed(42)  # sometimes there is no difference how cols are treated (cat or not cat)
    X = pd.DataFrame({"A": np.random.permutation(['a', 'b', 'c', 'd'] * 75),  # str
                      "B": np.random.permutation([1, 2, 3] * 100),  # int
                      "C": np.random.permutation([0.1, 0.2, -0.1, -0.1, 0.2] * 60),  # float
                      "D": np.random.permutation([True, False] * 150),  # bool
                      "E": pd.Categorical(np.random.permutation(['z', 'y', 'x', 'w', 'v'] * 60),
                                          ordered=True)})  # str and ordered categorical
    y = np.random.permutation([0, 1] * 150)
    X_test = pd.DataFrame({"A": np.random.permutation(['a', 'b', 'e'] * 20),  # unseen category
                           "B": np.random.permutation([1, 3] * 30),
                           "C": np.random.permutation([0.1, -0.1, 0.2, 0.2] * 15),
                           "D": np.random.permutation([True, False] * 30),
                           "E": pd.Categorical(np.random.permutation(['z', 'y'] * 30),
                                               ordered=True)})
    np.random.seed()  # reset seed
    cat_cols_actual = ["A", "B", "C", "D"]
    cat_cols_to_store = cat_cols_actual + ["E"]
    X[cat_cols_actual] = X[cat_cols_actual].astype('category')
    X_test[cat_cols_actual] = X_test[cat_cols_actual].astype('category')
    cat_values = [X[col].cat.categories.tolist() for col in cat_cols_to_store]
    gbm0 = lgb.sklearn.LGBMClassifier(n_estimators=10).fit(X, y)
    pred0 = gbm0.predict(X_test, raw_score=True)
    pred_prob = gbm0.predict_proba(X_test)[:, 1]
    gbm1 = lgb.sklearn.LGBMClassifier(n_estimators=10).fit(X, pd.Series(y), categorical_feature=[0])
    pred1 = gbm1.predict(X_test, raw_score=True)
    gbm2 = lgb.sklearn.LGBMClassifier(n_estimators=10).fit(X, y, categorical_feature=['A'])
    pred2 = gbm2.predict(X_test, raw_score=True)
    gbm3 = lgb.sklearn.LGBMClassifier(n_estimators=10).fit(X, y, categorical_feature=['A', 'B', 'C', 'D'])
    pred3 = gbm3.predict(X_test, raw_score=True)
    gbm3.booster_.save_model('categorical.model')
    gbm4 = lgb.Booster(model_file='categorical.model')
    pred4 = gbm4.predict(X_test)
    gbm5 = lgb.sklearn.LGBMClassifier(n_estimators=10).fit(X, y, categorical_feature=['A', 'B', 'C', 'D', 'E'])
    pred5 = gbm5.predict(X_test, raw_score=True)
    gbm6 = lgb.sklearn.LGBMClassifier(n_estimators=10).fit(X, y, categorical_feature=[])
    pred6 = gbm6.predict(X_test, raw_score=True)
    with pytest.raises(AssertionError):
        np.testing.assert_allclose(pred0, pred1)
    with pytest.raises(AssertionError):
        np.testing.assert_allclose(pred0, pred2)
    np.testing.assert_allclose(pred1, pred2)
    np.testing.assert_allclose(pred0, pred3)
    np.testing.assert_allclose(pred_prob, pred4)
    with pytest.raises(AssertionError):
        np.testing.assert_allclose(pred0, pred5)  # ordered cat features aren't treated as cat features by default
    with pytest.raises(AssertionError):
        np.testing.assert_allclose(pred0, pred6)
    assert gbm0.booster_.pandas_categorical == cat_values
    assert gbm1.booster_.pandas_categorical == cat_values
    assert gbm2.booster_.pandas_categorical == cat_values
    assert gbm3.booster_.pandas_categorical == cat_values
    assert gbm4.pandas_categorical == cat_values
    assert gbm5.booster_.pandas_categorical == cat_values
    assert gbm6.booster_.pandas_categorical == cat_values


def test_pandas_sparse():
    pd = pytest.importorskip("pandas")
    X = pd.DataFrame({"A": pd.arrays.SparseArray(np.random.permutation([0, 1, 2] * 100)),
                      "B": pd.arrays.SparseArray(np.random.permutation([0.0, 0.1, 0.2, -0.1, 0.2] * 60)),
                      "C": pd.arrays.SparseArray(np.random.permutation([True, False] * 150))})
    y = pd.Series(pd.arrays.SparseArray(np.random.permutation([0, 1] * 150)))
    X_test = pd.DataFrame({"A": pd.arrays.SparseArray(np.random.permutation([0, 2] * 30)),
                           "B": pd.arrays.SparseArray(np.random.permutation([0.0, 0.1, 0.2, -0.1] * 15)),
                           "C": pd.arrays.SparseArray(np.random.permutation([True, False] * 30))})
    for dtype in pd.concat([X.dtypes, X_test.dtypes, pd.Series(y.dtypes)]):
        assert pd.api.types.is_sparse(dtype)
    gbm = lgb.sklearn.LGBMClassifier(n_estimators=10).fit(X, y)
    pred_sparse = gbm.predict(X_test, raw_score=True)
    if hasattr(X_test, 'sparse'):
        pred_dense = gbm.predict(X_test.sparse.to_dense(), raw_score=True)
    else:
        pred_dense = gbm.predict(X_test.to_dense(), raw_score=True)
    np.testing.assert_allclose(pred_sparse, pred_dense)


def test_predict():
    # With default params
    iris = load_iris(return_X_y=False)
    X_train, X_test, y_train, _ = train_test_split(iris.data, iris.target,
                                                   test_size=0.2, random_state=42)

    gbm = lgb.train({'objective': 'multiclass',
                     'num_class': 3,
                     'verbose': -1},
                    lgb.Dataset(X_train, y_train))
    clf = lgb.LGBMClassifier(verbose=-1).fit(X_train, y_train)

    # Tests same probabilities
    res_engine = gbm.predict(X_test)
    res_sklearn = clf.predict_proba(X_test)
    np.testing.assert_allclose(res_engine, res_sklearn)

    # Tests same predictions
    res_engine = np.argmax(gbm.predict(X_test), axis=1)
    res_sklearn = clf.predict(X_test)
    np.testing.assert_equal(res_engine, res_sklearn)

    # Tests same raw scores
    res_engine = gbm.predict(X_test, raw_score=True)
    res_sklearn = clf.predict(X_test, raw_score=True)
    np.testing.assert_allclose(res_engine, res_sklearn)

    # Tests same leaf indices
    res_engine = gbm.predict(X_test, pred_leaf=True)
    res_sklearn = clf.predict(X_test, pred_leaf=True)
    np.testing.assert_equal(res_engine, res_sklearn)

    # Tests same feature contributions
    res_engine = gbm.predict(X_test, pred_contrib=True)
    res_sklearn = clf.predict(X_test, pred_contrib=True)
    np.testing.assert_allclose(res_engine, res_sklearn)

    # Tests other parameters for the prediction works
    res_engine = gbm.predict(X_test)
    res_sklearn_params = clf.predict_proba(X_test,
                                           pred_early_stop=True,
                                           pred_early_stop_margin=1.0)
    with pytest.raises(AssertionError):
        np.testing.assert_allclose(res_engine, res_sklearn_params)

    # Tests start_iteration
    # Tests same probabilities, starting from iteration 10
    res_engine = gbm.predict(X_test, start_iteration=10)
    res_sklearn = clf.predict_proba(X_test, start_iteration=10)
    np.testing.assert_allclose(res_engine, res_sklearn)

    # Tests same predictions, starting from iteration 10
    res_engine = np.argmax(gbm.predict(X_test, start_iteration=10), axis=1)
    res_sklearn = clf.predict(X_test, start_iteration=10)
    np.testing.assert_equal(res_engine, res_sklearn)

    # Tests same raw scores, starting from iteration 10
    res_engine = gbm.predict(X_test, raw_score=True, start_iteration=10)
    res_sklearn = clf.predict(X_test, raw_score=True, start_iteration=10)
    np.testing.assert_allclose(res_engine, res_sklearn)

    # Tests same leaf indices, starting from iteration 10
    res_engine = gbm.predict(X_test, pred_leaf=True, start_iteration=10)
    res_sklearn = clf.predict(X_test, pred_leaf=True, start_iteration=10)
    np.testing.assert_equal(res_engine, res_sklearn)

    # Tests same feature contributions, starting from iteration 10
    res_engine = gbm.predict(X_test, pred_contrib=True, start_iteration=10)
    res_sklearn = clf.predict(X_test, pred_contrib=True, start_iteration=10)
    np.testing.assert_allclose(res_engine, res_sklearn)

    # Tests other parameters for the prediction works, starting from iteration 10
    res_engine = gbm.predict(X_test, start_iteration=10)
    res_sklearn_params = clf.predict_proba(X_test,
                                           pred_early_stop=True,
                                           pred_early_stop_margin=1.0, start_iteration=10)
    with pytest.raises(AssertionError):
        np.testing.assert_allclose(res_engine, res_sklearn_params)


def test_predict_with_params_from_init():
    X, y = load_iris(return_X_y=True)
    X_train, X_test, y_train, _ = train_test_split(X, y, test_size=0.2, random_state=42)

    predict_params = {
        'pred_early_stop': True,
        'pred_early_stop_margin': 1.0
    }

    y_preds_no_params = lgb.LGBMClassifier(verbose=-1).fit(X_train, y_train).predict(
        X_test, raw_score=True)

    y_preds_params_in_predict = lgb.LGBMClassifier(verbose=-1).fit(X_train, y_train).predict(
        X_test, raw_score=True, **predict_params)
    with pytest.raises(AssertionError):
        np.testing.assert_allclose(y_preds_no_params, y_preds_params_in_predict)

    y_preds_params_in_set_params_before_fit = lgb.LGBMClassifier(verbose=-1).set_params(
        **predict_params).fit(X_train, y_train).predict(X_test, raw_score=True)
    np.testing.assert_allclose(y_preds_params_in_predict, y_preds_params_in_set_params_before_fit)

    y_preds_params_in_set_params_after_fit = lgb.LGBMClassifier(verbose=-1).fit(X_train, y_train).set_params(
        **predict_params).predict(X_test, raw_score=True)
    np.testing.assert_allclose(y_preds_params_in_predict, y_preds_params_in_set_params_after_fit)

    y_preds_params_in_init = lgb.LGBMClassifier(verbose=-1, **predict_params).fit(X_train, y_train).predict(
        X_test, raw_score=True)
    np.testing.assert_allclose(y_preds_params_in_predict, y_preds_params_in_init)

    # test that params passed in predict have higher priority
    y_preds_params_overwritten = lgb.LGBMClassifier(verbose=-1, **predict_params).fit(X_train, y_train).predict(
        X_test, raw_score=True, pred_early_stop=False)
    np.testing.assert_allclose(y_preds_no_params, y_preds_params_overwritten)


def test_evaluate_train_set():
    X, y = make_synthetic_regression()
    X_train, X_test, y_train, y_test = train_test_split(X, y, test_size=0.1, random_state=42)
    gbm = lgb.LGBMRegressor(n_estimators=10, verbose=-1)
    gbm.fit(X_train, y_train, eval_set=[(X_train, y_train), (X_test, y_test)])
    assert len(gbm.evals_result_) == 2
    assert 'training' in gbm.evals_result_
    assert len(gbm.evals_result_['training']) == 1
    assert 'l2' in gbm.evals_result_['training']
    assert 'valid_1' in gbm.evals_result_
    assert len(gbm.evals_result_['valid_1']) == 1
    assert 'l2' in gbm.evals_result_['valid_1']


def test_metrics():
    X, y = load_boston(return_X_y=True)
    params = {'n_estimators': 2, 'verbose': -1}
    params_fit = {'X': X, 'y': y, 'eval_set': (X, y)}

    # no custom objective, no custom metric
    # default metric
    gbm = lgb.LGBMRegressor(**params).fit(**params_fit)
    assert len(gbm.evals_result_['training']) == 1
    assert 'l2' in gbm.evals_result_['training']

    # non-default metric
    gbm = lgb.LGBMRegressor(metric='mape', **params).fit(**params_fit)
    assert len(gbm.evals_result_['training']) == 1
    assert 'mape' in gbm.evals_result_['training']

    # no metric
    gbm = lgb.LGBMRegressor(metric='None', **params).fit(**params_fit)
    assert gbm.evals_result_ == {}

    # non-default metric in eval_metric
    gbm = lgb.LGBMRegressor(**params).fit(eval_metric='mape', **params_fit)
    assert len(gbm.evals_result_['training']) == 2
    assert 'l2' in gbm.evals_result_['training']
    assert 'mape' in gbm.evals_result_['training']

    # non-default metric with non-default metric in eval_metric
    gbm = lgb.LGBMRegressor(metric='gamma', **params).fit(eval_metric='mape', **params_fit)
    assert len(gbm.evals_result_['training']) == 2
    assert 'gamma' in gbm.evals_result_['training']
    assert 'mape' in gbm.evals_result_['training']

    # non-default metric with multiple metrics in eval_metric
    gbm = lgb.LGBMRegressor(metric='gamma',
                            **params).fit(eval_metric=['l2', 'mape'], **params_fit)
    assert len(gbm.evals_result_['training']) == 3
    assert 'gamma' in gbm.evals_result_['training']
    assert 'l2' in gbm.evals_result_['training']
    assert 'mape' in gbm.evals_result_['training']

    # non-default metric with multiple metrics in eval_metric for LGBMClassifier
    X_classification, y_classification = load_breast_cancer(return_X_y=True)
    params_classification = {'n_estimators': 2, 'verbose': -1,
                             'objective': 'binary', 'metric': 'binary_logloss'}
    params_fit_classification = {'X': X_classification, 'y': y_classification,
                                 'eval_set': (X_classification, y_classification)}
    gbm = lgb.LGBMClassifier(**params_classification).fit(eval_metric=['fair', 'error'],
                                                          **params_fit_classification)
    assert len(gbm.evals_result_['training']) == 3
    assert 'fair' in gbm.evals_result_['training']
    assert 'binary_error' in gbm.evals_result_['training']
    assert 'binary_logloss' in gbm.evals_result_['training']

    # default metric for non-default objective
    gbm = lgb.LGBMRegressor(objective='regression_l1', **params).fit(**params_fit)
    assert len(gbm.evals_result_['training']) == 1
    assert 'l1' in gbm.evals_result_['training']

    # non-default metric for non-default objective
    gbm = lgb.LGBMRegressor(objective='regression_l1', metric='mape',
                            **params).fit(**params_fit)
    assert len(gbm.evals_result_['training']) == 1
    assert 'mape' in gbm.evals_result_['training']

    # no metric
    gbm = lgb.LGBMRegressor(objective='regression_l1', metric='None',
                            **params).fit(**params_fit)
    assert gbm.evals_result_ == {}

    # non-default metric in eval_metric for non-default objective
    gbm = lgb.LGBMRegressor(objective='regression_l1',
                            **params).fit(eval_metric='mape', **params_fit)
    assert len(gbm.evals_result_['training']) == 2
    assert 'l1' in gbm.evals_result_['training']
    assert 'mape' in gbm.evals_result_['training']

    # non-default metric with non-default metric in eval_metric for non-default objective
    gbm = lgb.LGBMRegressor(objective='regression_l1', metric='gamma',
                            **params).fit(eval_metric='mape', **params_fit)
    assert len(gbm.evals_result_['training']) == 2
    assert 'gamma' in gbm.evals_result_['training']
    assert 'mape' in gbm.evals_result_['training']

    # non-default metric with multiple metrics in eval_metric for non-default objective
    gbm = lgb.LGBMRegressor(objective='regression_l1', metric='gamma',
                            **params).fit(eval_metric=['l2', 'mape'], **params_fit)
    assert len(gbm.evals_result_['training']) == 3
    assert 'gamma' in gbm.evals_result_['training']
    assert 'l2' in gbm.evals_result_['training']
    assert 'mape' in gbm.evals_result_['training']

    # custom objective, no custom metric
    # default regression metric for custom objective
    gbm = lgb.LGBMRegressor(objective=custom_dummy_obj, **params).fit(**params_fit)
    assert len(gbm.evals_result_['training']) == 1
    assert 'l2' in gbm.evals_result_['training']

    # non-default regression metric for custom objective
    gbm = lgb.LGBMRegressor(objective=custom_dummy_obj, metric='mape', **params).fit(**params_fit)
    assert len(gbm.evals_result_['training']) == 1
    assert 'mape' in gbm.evals_result_['training']

    # multiple regression metrics for custom objective
    gbm = lgb.LGBMRegressor(objective=custom_dummy_obj, metric=['l1', 'gamma'],
                            **params).fit(**params_fit)
    assert len(gbm.evals_result_['training']) == 2
    assert 'l1' in gbm.evals_result_['training']
    assert 'gamma' in gbm.evals_result_['training']

    # no metric
    gbm = lgb.LGBMRegressor(objective=custom_dummy_obj, metric='None',
                            **params).fit(**params_fit)
    assert gbm.evals_result_ == {}

    # default regression metric with non-default metric in eval_metric for custom objective
    gbm = lgb.LGBMRegressor(objective=custom_dummy_obj,
                            **params).fit(eval_metric='mape', **params_fit)
    assert len(gbm.evals_result_['training']) == 2
    assert 'l2' in gbm.evals_result_['training']
    assert 'mape' in gbm.evals_result_['training']

    # non-default regression metric with metric in eval_metric for custom objective
    gbm = lgb.LGBMRegressor(objective=custom_dummy_obj, metric='mape',
                            **params).fit(eval_metric='gamma', **params_fit)
    assert len(gbm.evals_result_['training']) == 2
    assert 'mape' in gbm.evals_result_['training']
    assert 'gamma' in gbm.evals_result_['training']

    # multiple regression metrics with metric in eval_metric for custom objective
    gbm = lgb.LGBMRegressor(objective=custom_dummy_obj, metric=['l1', 'gamma'],
                            **params).fit(eval_metric='l2', **params_fit)
    assert len(gbm.evals_result_['training']) == 3
    assert 'l1' in gbm.evals_result_['training']
    assert 'gamma' in gbm.evals_result_['training']
    assert 'l2' in gbm.evals_result_['training']

    # multiple regression metrics with multiple metrics in eval_metric for custom objective
    gbm = lgb.LGBMRegressor(objective=custom_dummy_obj, metric=['l1', 'gamma'],
                            **params).fit(eval_metric=['l2', 'mape'], **params_fit)
    assert len(gbm.evals_result_['training']) == 4
    assert 'l1' in gbm.evals_result_['training']
    assert 'gamma' in gbm.evals_result_['training']
    assert 'l2' in gbm.evals_result_['training']
    assert 'mape' in gbm.evals_result_['training']

    # no custom objective, custom metric
    # default metric with custom metric
    gbm = lgb.LGBMRegressor(**params).fit(eval_metric=constant_metric, **params_fit)
    assert len(gbm.evals_result_['training']) == 2
    assert 'l2' in gbm.evals_result_['training']
    assert 'error' in gbm.evals_result_['training']

    # non-default metric with custom metric
    gbm = lgb.LGBMRegressor(metric='mape',
                            **params).fit(eval_metric=constant_metric, **params_fit)
    assert len(gbm.evals_result_['training']) == 2
    assert 'mape' in gbm.evals_result_['training']
    assert 'error' in gbm.evals_result_['training']

    # multiple metrics with custom metric
    gbm = lgb.LGBMRegressor(metric=['l1', 'gamma'],
                            **params).fit(eval_metric=constant_metric, **params_fit)
    assert len(gbm.evals_result_['training']) == 3
    assert 'l1' in gbm.evals_result_['training']
    assert 'gamma' in gbm.evals_result_['training']
    assert 'error' in gbm.evals_result_['training']

    # custom metric (disable default metric)
    gbm = lgb.LGBMRegressor(metric='None',
                            **params).fit(eval_metric=constant_metric, **params_fit)
    assert len(gbm.evals_result_['training']) == 1
    assert 'error' in gbm.evals_result_['training']

    # default metric for non-default objective with custom metric
    gbm = lgb.LGBMRegressor(objective='regression_l1',
                            **params).fit(eval_metric=constant_metric, **params_fit)
    assert len(gbm.evals_result_['training']) == 2
    assert 'l1' in gbm.evals_result_['training']
    assert 'error' in gbm.evals_result_['training']

    # non-default metric for non-default objective with custom metric
    gbm = lgb.LGBMRegressor(objective='regression_l1', metric='mape',
                            **params).fit(eval_metric=constant_metric, **params_fit)
    assert len(gbm.evals_result_['training']) == 2
    assert 'mape' in gbm.evals_result_['training']
    assert 'error' in gbm.evals_result_['training']

    # multiple metrics for non-default objective with custom metric
    gbm = lgb.LGBMRegressor(objective='regression_l1', metric=['l1', 'gamma'],
                            **params).fit(eval_metric=constant_metric, **params_fit)
    assert len(gbm.evals_result_['training']) == 3
    assert 'l1' in gbm.evals_result_['training']
    assert 'gamma' in gbm.evals_result_['training']
    assert 'error' in gbm.evals_result_['training']

    # custom metric (disable default metric for non-default objective)
    gbm = lgb.LGBMRegressor(objective='regression_l1', metric='None',
                            **params).fit(eval_metric=constant_metric, **params_fit)
    assert len(gbm.evals_result_['training']) == 1
    assert 'error' in gbm.evals_result_['training']

    # custom objective, custom metric
    # custom metric for custom objective
    gbm = lgb.LGBMRegressor(objective=custom_dummy_obj,
                            **params).fit(eval_metric=constant_metric, **params_fit)
    assert len(gbm.evals_result_['training']) == 2
    assert 'error' in gbm.evals_result_['training']

    # non-default regression metric with custom metric for custom objective
    gbm = lgb.LGBMRegressor(objective=custom_dummy_obj, metric='mape',
                            **params).fit(eval_metric=constant_metric, **params_fit)
    assert len(gbm.evals_result_['training']) == 2
    assert 'mape' in gbm.evals_result_['training']
    assert 'error' in gbm.evals_result_['training']

    # multiple regression metrics with custom metric for custom objective
    gbm = lgb.LGBMRegressor(objective=custom_dummy_obj, metric=['l2', 'mape'],
                            **params).fit(eval_metric=constant_metric, **params_fit)
    assert len(gbm.evals_result_['training']) == 3
    assert 'l2' in gbm.evals_result_['training']
    assert 'mape' in gbm.evals_result_['training']
    assert 'error' in gbm.evals_result_['training']

    X, y = load_digits(n_class=3, return_X_y=True)
    params_fit = {'X': X, 'y': y, 'eval_set': (X, y)}

    # default metric and invalid binary metric is replaced with multiclass alternative
    gbm = lgb.LGBMClassifier(**params).fit(eval_metric='binary_error', **params_fit)
    assert len(gbm.evals_result_['training']) == 2
    assert 'multi_logloss' in gbm.evals_result_['training']
    assert 'multi_error' in gbm.evals_result_['training']

    # invalid binary metric is replaced with multiclass alternative
    gbm = lgb.LGBMClassifier(**params).fit(eval_metric='binary_error', **params_fit)
    assert gbm.objective_ == 'multiclass'
    assert len(gbm.evals_result_['training']) == 2
    assert 'multi_logloss' in gbm.evals_result_['training']
    assert 'multi_error' in gbm.evals_result_['training']

    # default metric for non-default multiclass objective
    # and invalid binary metric is replaced with multiclass alternative
    gbm = lgb.LGBMClassifier(objective='ovr',
                             **params).fit(eval_metric='binary_error', **params_fit)
    assert gbm.objective_ == 'ovr'
    assert len(gbm.evals_result_['training']) == 2
    assert 'multi_logloss' in gbm.evals_result_['training']
    assert 'multi_error' in gbm.evals_result_['training']

    X, y = load_digits(n_class=2, return_X_y=True)
    params_fit = {'X': X, 'y': y, 'eval_set': (X, y)}

    # default metric and invalid multiclass metric is replaced with binary alternative
    gbm = lgb.LGBMClassifier(**params).fit(eval_metric='multi_error', **params_fit)
    assert len(gbm.evals_result_['training']) == 2
    assert 'binary_logloss' in gbm.evals_result_['training']
    assert 'binary_error' in gbm.evals_result_['training']

    # invalid multiclass metric is replaced with binary alternative for custom objective
    gbm = lgb.LGBMClassifier(objective=custom_dummy_obj,
                             **params).fit(eval_metric='multi_logloss', **params_fit)
    assert len(gbm.evals_result_['training']) == 1
    assert 'binary_logloss' in gbm.evals_result_['training']


def test_multiple_eval_metrics():

    X, y = load_breast_cancer(return_X_y=True)

    params = {'n_estimators': 2, 'verbose': -1, 'objective': 'binary', 'metric': 'binary_logloss'}
    params_fit = {'X': X, 'y': y, 'eval_set': (X, y)}

    # Verify that can receive a list of metrics, only callable
    gbm = lgb.LGBMClassifier(**params).fit(eval_metric=[constant_metric, decreasing_metric], **params_fit)
    assert len(gbm.evals_result_['training']) == 3
    assert 'error' in gbm.evals_result_['training']
    assert 'decreasing_metric' in gbm.evals_result_['training']
    assert 'binary_logloss' in gbm.evals_result_['training']

    # Verify that can receive a list of custom and built-in metrics
    gbm = lgb.LGBMClassifier(**params).fit(eval_metric=[constant_metric, decreasing_metric, 'fair'], **params_fit)
    assert len(gbm.evals_result_['training']) == 4
    assert 'error' in gbm.evals_result_['training']
    assert 'decreasing_metric' in gbm.evals_result_['training']
    assert 'binary_logloss' in gbm.evals_result_['training']
    assert 'fair' in gbm.evals_result_['training']

    # Verify that works as expected when eval_metric is empty
    gbm = lgb.LGBMClassifier(**params).fit(eval_metric=[], **params_fit)
    assert len(gbm.evals_result_['training']) == 1
    assert 'binary_logloss' in gbm.evals_result_['training']

    # Verify that can receive a list of metrics, only built-in
    gbm = lgb.LGBMClassifier(**params).fit(eval_metric=['fair', 'error'], **params_fit)
    assert len(gbm.evals_result_['training']) == 3
    assert 'binary_logloss' in gbm.evals_result_['training']

    # Verify that eval_metric is robust to receiving a list with None
    gbm = lgb.LGBMClassifier(**params).fit(eval_metric=['fair', 'error', None], **params_fit)
    assert len(gbm.evals_result_['training']) == 3
    assert 'binary_logloss' in gbm.evals_result_['training']


def test_nan_handle():
    nrows = 100
    ncols = 10
    X = np.random.randn(nrows, ncols)
    y = np.random.randn(nrows) + np.full(nrows, 1e30)
    weight = np.zeros(nrows)
    params = {'n_estimators': 20, 'verbose': -1}
    params_fit = {'X': X, 'y': y, 'sample_weight': weight, 'eval_set': (X, y),
                  'callbacks': [lgb.early_stopping(5)]}
    gbm = lgb.LGBMRegressor(**params).fit(**params_fit)
    np.testing.assert_allclose(gbm.evals_result_['training']['l2'], np.nan)


@pytest.mark.skipif(getenv('TASK', '') == 'cuda_exp', reason='Skip due to differences in implementation details of CUDA Experimental version')
def test_first_metric_only():

    def fit_and_check(eval_set_names, metric_names, assumed_iteration, first_metric_only):
        params['first_metric_only'] = first_metric_only
        gbm = lgb.LGBMRegressor(**params).fit(**params_fit)
        assert len(gbm.evals_result_) == len(eval_set_names)
        for eval_set_name in eval_set_names:
            assert eval_set_name in gbm.evals_result_
            assert len(gbm.evals_result_[eval_set_name]) == len(metric_names)
            for metric_name in metric_names:
                assert metric_name in gbm.evals_result_[eval_set_name]

                actual = len(gbm.evals_result_[eval_set_name][metric_name])
                expected = assumed_iteration + (params['early_stopping_rounds']
                                                if eval_set_name != 'training'
                                                and assumed_iteration != gbm.n_estimators else 0)
                assert expected == actual
                if eval_set_name != 'training':
                    assert assumed_iteration == gbm.best_iteration_
                else:
                    assert gbm.n_estimators == gbm.best_iteration_

    X, y = load_boston(return_X_y=True)
    X_train, X_test, y_train, y_test = train_test_split(X, y, test_size=0.2, random_state=42)
    X_test1, X_test2, y_test1, y_test2 = train_test_split(X_test, y_test, test_size=0.5, random_state=72)
    params = {'n_estimators': 30,
              'learning_rate': 0.8,
              'num_leaves': 15,
              'verbose': -1,
              'seed': 123,
              'early_stopping_rounds': 5}  # early stop should be supported via global LightGBM parameter
    params_fit = {'X': X_train,
                  'y': y_train}

    iter_valid1_l1 = 3
    iter_valid1_l2 = 18
    iter_valid2_l1 = 11
    iter_valid2_l2 = 7
    assert len(set([iter_valid1_l1, iter_valid1_l2, iter_valid2_l1, iter_valid2_l2])) == 4
    iter_min_l1 = min([iter_valid1_l1, iter_valid2_l1])
    iter_min_l2 = min([iter_valid1_l2, iter_valid2_l2])
    iter_min = min([iter_min_l1, iter_min_l2])
    iter_min_valid1 = min([iter_valid1_l1, iter_valid1_l2])

    # training data as eval_set
    params_fit['eval_set'] = (X_train, y_train)
    fit_and_check(['training'], ['l2'], 30, False)
    fit_and_check(['training'], ['l2'], 30, True)

    # feval
    params['metric'] = 'None'
    params_fit['eval_metric'] = lambda preds, train_data: [decreasing_metric(preds, train_data),
                                                           constant_metric(preds, train_data)]
    params_fit['eval_set'] = (X_test1, y_test1)
    fit_and_check(['valid_0'], ['decreasing_metric', 'error'], 1, False)
    fit_and_check(['valid_0'], ['decreasing_metric', 'error'], 30, True)
    params_fit['eval_metric'] = lambda preds, train_data: [constant_metric(preds, train_data),
                                                           decreasing_metric(preds, train_data)]
    fit_and_check(['valid_0'], ['decreasing_metric', 'error'], 1, True)

    # single eval_set
    params.pop('metric')
    params_fit.pop('eval_metric')
    fit_and_check(['valid_0'], ['l2'], iter_valid1_l2, False)
    fit_and_check(['valid_0'], ['l2'], iter_valid1_l2, True)

    params_fit['eval_metric'] = "l2"
    fit_and_check(['valid_0'], ['l2'], iter_valid1_l2, False)
    fit_and_check(['valid_0'], ['l2'], iter_valid1_l2, True)

    params_fit['eval_metric'] = "l1"
    fit_and_check(['valid_0'], ['l1', 'l2'], iter_min_valid1, False)
    fit_and_check(['valid_0'], ['l1', 'l2'], iter_valid1_l1, True)

    params_fit['eval_metric'] = ["l1", "l2"]
    fit_and_check(['valid_0'], ['l1', 'l2'], iter_min_valid1, False)
    fit_and_check(['valid_0'], ['l1', 'l2'], iter_valid1_l1, True)

    params_fit['eval_metric'] = ["l2", "l1"]
    fit_and_check(['valid_0'], ['l1', 'l2'], iter_min_valid1, False)
    fit_and_check(['valid_0'], ['l1', 'l2'], iter_valid1_l2, True)

    params_fit['eval_metric'] = ["l2", "regression", "mse"]  # test aliases
    fit_and_check(['valid_0'], ['l2'], iter_valid1_l2, False)
    fit_and_check(['valid_0'], ['l2'], iter_valid1_l2, True)

    # two eval_set
    params_fit['eval_set'] = [(X_test1, y_test1), (X_test2, y_test2)]
    params_fit['eval_metric'] = ["l1", "l2"]
    fit_and_check(['valid_0', 'valid_1'], ['l1', 'l2'], iter_min_l1, True)
    params_fit['eval_metric'] = ["l2", "l1"]
    fit_and_check(['valid_0', 'valid_1'], ['l1', 'l2'], iter_min_l2, True)

    params_fit['eval_set'] = [(X_test2, y_test2), (X_test1, y_test1)]
    params_fit['eval_metric'] = ["l1", "l2"]
    fit_and_check(['valid_0', 'valid_1'], ['l1', 'l2'], iter_min, False)
    fit_and_check(['valid_0', 'valid_1'], ['l1', 'l2'], iter_min_l1, True)
    params_fit['eval_metric'] = ["l2", "l1"]
    fit_and_check(['valid_0', 'valid_1'], ['l1', 'l2'], iter_min, False)
    fit_and_check(['valid_0', 'valid_1'], ['l1', 'l2'], iter_min_l2, True)


def test_class_weight():
    X, y = load_digits(n_class=10, return_X_y=True)
    X_train, X_test, y_train, y_test = train_test_split(X, y, test_size=0.2, random_state=42)
    y_train_str = y_train.astype('str')
    y_test_str = y_test.astype('str')
    gbm = lgb.LGBMClassifier(n_estimators=10, class_weight='balanced', verbose=-1)
    gbm.fit(X_train, y_train,
            eval_set=[(X_train, y_train), (X_test, y_test), (X_test, y_test),
                      (X_test, y_test), (X_test, y_test)],
            eval_class_weight=['balanced', None, 'balanced', {1: 10, 4: 20}, {5: 30, 2: 40}])
    for eval_set1, eval_set2 in itertools.combinations(gbm.evals_result_.keys(), 2):
        for metric in gbm.evals_result_[eval_set1]:
            np.testing.assert_raises(AssertionError,
                                     np.testing.assert_allclose,
                                     gbm.evals_result_[eval_set1][metric],
                                     gbm.evals_result_[eval_set2][metric])
    gbm_str = lgb.LGBMClassifier(n_estimators=10, class_weight='balanced', verbose=-1)
    gbm_str.fit(X_train, y_train_str,
                eval_set=[(X_train, y_train_str), (X_test, y_test_str),
                          (X_test, y_test_str), (X_test, y_test_str), (X_test, y_test_str)],
                eval_class_weight=['balanced', None, 'balanced', {'1': 10, '4': 20}, {'5': 30, '2': 40}])
    for eval_set1, eval_set2 in itertools.combinations(gbm_str.evals_result_.keys(), 2):
        for metric in gbm_str.evals_result_[eval_set1]:
            np.testing.assert_raises(AssertionError,
                                     np.testing.assert_allclose,
                                     gbm_str.evals_result_[eval_set1][metric],
                                     gbm_str.evals_result_[eval_set2][metric])
    for eval_set in gbm.evals_result_:
        for metric in gbm.evals_result_[eval_set]:
            np.testing.assert_allclose(gbm.evals_result_[eval_set][metric],
                                       gbm_str.evals_result_[eval_set][metric])


def test_continue_training_with_model():
    X, y = load_digits(n_class=3, return_X_y=True)
    X_train, X_test, y_train, y_test = train_test_split(X, y, test_size=0.1, random_state=42)
    init_gbm = lgb.LGBMClassifier(n_estimators=5).fit(X_train, y_train, eval_set=(X_test, y_test))
    gbm = lgb.LGBMClassifier(n_estimators=5).fit(X_train, y_train, eval_set=(X_test, y_test),
                                                 init_model=init_gbm)
    assert len(init_gbm.evals_result_['valid_0']['multi_logloss']) == len(gbm.evals_result_['valid_0']['multi_logloss'])
    assert len(init_gbm.evals_result_['valid_0']['multi_logloss']) == 5
    assert gbm.evals_result_['valid_0']['multi_logloss'][-1] < init_gbm.evals_result_['valid_0']['multi_logloss'][-1]


def test_actual_number_of_trees():
    X = [[1, 2, 3], [1, 2, 3]]
    y = [1, 1]
    n_estimators = 5
    gbm = lgb.LGBMRegressor(n_estimators=n_estimators).fit(X, y)
    assert gbm.n_estimators == n_estimators
    assert gbm.n_estimators_ == 1
    assert gbm.n_iter_ == 1
    np.testing.assert_array_equal(gbm.predict(np.array(X) * 10), y)


def test_check_is_fitted():
    X, y = load_digits(n_class=2, return_X_y=True)
    est = lgb.LGBMModel(n_estimators=5, objective="binary")
    clf = lgb.LGBMClassifier(n_estimators=5)
    reg = lgb.LGBMRegressor(n_estimators=5)
    rnk = lgb.LGBMRanker(n_estimators=5)
    models = (est, clf, reg, rnk)
    for model in models:
        with pytest.raises(lgb.compat.LGBMNotFittedError):
            check_is_fitted(model)
    est.fit(X, y)
    clf.fit(X, y)
    reg.fit(X, y)
    rnk.fit(X, y, group=np.ones(X.shape[0]))
    for model in models:
        check_is_fitted(model)


@parametrize_with_checks([lgb.LGBMClassifier(), lgb.LGBMRegressor()])
def test_sklearn_integration(estimator, check):
    estimator.set_params(min_child_samples=1, min_data_in_bin=1)
    check(estimator)


@pytest.mark.parametrize('task', ['classification', 'ranking', 'regression'])
def test_training_succeeds_when_data_is_dataframe_and_label_is_column_array(task):
    pd = pytest.importorskip("pandas")
    X, y, g = _create_data(task)
    X = pd.DataFrame(X)
    y_col_array = y.reshape(-1, 1)
    params = {
        'n_estimators': 1,
        'num_leaves': 3,
        'random_state': 0
    }
    model_factory = task_to_model_factory[task]
    with pytest.warns(UserWarning, match='column-vector'):
        if task == 'ranking':
            model_1d = model_factory(**params).fit(X, y, group=g)
            model_2d = model_factory(**params).fit(X, y_col_array, group=g)
        else:
            model_1d = model_factory(**params).fit(X, y)
            model_2d = model_factory(**params).fit(X, y_col_array)

    preds_1d = model_1d.predict(X)
    preds_2d = model_2d.predict(X)
    np.testing.assert_array_equal(preds_1d, preds_2d)


def test_multiclass_custom_objective():
    centers = [[-4, -4], [4, 4], [-4, 4]]
    X, y = make_blobs(n_samples=1_000, centers=centers, random_state=42)
    params = {'n_estimators': 10, 'num_leaves': 7}
    builtin_obj_model = lgb.LGBMClassifier(**params)
    builtin_obj_model.fit(X, y)
    builtin_obj_preds = builtin_obj_model.predict_proba(X)

    custom_obj_model = lgb.LGBMClassifier(objective=sklearn_multiclass_custom_objective, **params)
    custom_obj_model.fit(X, y)
    custom_obj_preds = softmax(custom_obj_model.predict(X, raw_score=True))

    np.testing.assert_allclose(builtin_obj_preds, custom_obj_preds, rtol=0.01)
    assert not callable(builtin_obj_model.objective_)
    assert callable(custom_obj_model.objective_)


<<<<<<< HEAD
@pytest.mark.skipif(not PANDAS_INSTALLED, reason='pandas is not installed')
@pytest.mark.parametrize('task', ['classification', 'ranking', 'regression'])
def test_validate_features(task):
    X, y, g = _create_data(task)
    features = ['x1', 'x2', 'x3', 'x4']
    df = pd_DataFrame(X, columns=features)
    model = task_to_model_factory[task](n_estimators=10, num_leaves=15, verbose=-1)
    if task == 'ranking':
        model.fit(df, y, group=g)
    else:
        model.fit(df, y)
    assert model.feature_name_ == features

    # try to predict with a different feature
    df2 = df.rename(columns={'x2': 'z'})
    with pytest.raises(lgb.basic.LightGBMError, match="Expected 'x2' at position 1 but found 'z'"):
        model.predict(df2, validate_features=True)

    # check that disabling the check doesn't raise the error
    model.predict(df2, validate_features=False)
=======
def test_negative_n_jobs(tmp_path):
    n_threads = joblib.cpu_count()
    if n_threads <= 1:
        return None
    # 'val_minus_two' here is the expected number of threads for n_jobs=-2
    val_minus_two = n_threads - 1
    X, y = load_breast_cancer(return_X_y=True)
    # Note: according to joblib's formula, a value of n_jobs=-2 means
    # "use all but one thread" (formula: n_cpus + 1 + n_jobs)
    gbm = lgb.LGBMClassifier(n_estimators=2, verbose=-1, n_jobs=-2).fit(X, y)
    gbm.booster_.save_model(tmp_path / "model.txt")
    with open(tmp_path / "model.txt", "r") as f:
        model_txt = f.read()
    assert bool(re.search(rf"\[num_threads: {val_minus_two}\]", model_txt))


def test_default_n_jobs(tmp_path):
    n_cores = joblib.cpu_count(only_physical_cores=True)
    X, y = load_breast_cancer(return_X_y=True)
    gbm = lgb.LGBMClassifier(n_estimators=2, verbose=-1, n_jobs=None).fit(X, y)
    gbm.booster_.save_model(tmp_path / "model.txt")
    with open(tmp_path / "model.txt", "r") as f:
        model_txt = f.read()
    assert bool(re.search(rf"\[num_threads: {n_cores}\]", model_txt))
>>>>>>> aaac8299
<|MERGE_RESOLUTION|>--- conflicted
+++ resolved
@@ -1302,28 +1302,6 @@
     assert callable(custom_obj_model.objective_)
 
 
-<<<<<<< HEAD
-@pytest.mark.skipif(not PANDAS_INSTALLED, reason='pandas is not installed')
-@pytest.mark.parametrize('task', ['classification', 'ranking', 'regression'])
-def test_validate_features(task):
-    X, y, g = _create_data(task)
-    features = ['x1', 'x2', 'x3', 'x4']
-    df = pd_DataFrame(X, columns=features)
-    model = task_to_model_factory[task](n_estimators=10, num_leaves=15, verbose=-1)
-    if task == 'ranking':
-        model.fit(df, y, group=g)
-    else:
-        model.fit(df, y)
-    assert model.feature_name_ == features
-
-    # try to predict with a different feature
-    df2 = df.rename(columns={'x2': 'z'})
-    with pytest.raises(lgb.basic.LightGBMError, match="Expected 'x2' at position 1 but found 'z'"):
-        model.predict(df2, validate_features=True)
-
-    # check that disabling the check doesn't raise the error
-    model.predict(df2, validate_features=False)
-=======
 def test_negative_n_jobs(tmp_path):
     n_threads = joblib.cpu_count()
     if n_threads <= 1:
@@ -1348,4 +1326,25 @@
     with open(tmp_path / "model.txt", "r") as f:
         model_txt = f.read()
     assert bool(re.search(rf"\[num_threads: {n_cores}\]", model_txt))
->>>>>>> aaac8299
+
+
+@pytest.mark.skipif(not PANDAS_INSTALLED, reason='pandas is not installed')
+@pytest.mark.parametrize('task', ['classification', 'ranking', 'regression'])
+def test_validate_features(task):
+    X, y, g = _create_data(task)
+    features = ['x1', 'x2', 'x3', 'x4']
+    df = pd_DataFrame(X, columns=features)
+    model = task_to_model_factory[task](n_estimators=10, num_leaves=15, verbose=-1)
+    if task == 'ranking':
+        model.fit(df, y, group=g)
+    else:
+        model.fit(df, y)
+    assert model.feature_name_ == features
+
+    # try to predict with a different feature
+    df2 = df.rename(columns={'x2': 'z'})
+    with pytest.raises(lgb.basic.LightGBMError, match="Expected 'x2' at position 1 but found 'z'"):
+        model.predict(df2, validate_features=True)
+
+    # check that disabling the check doesn't raise the error
+    model.predict(df2, validate_features=False)