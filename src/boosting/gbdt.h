/*!
 * Copyright (c) 2016 Microsoft Corporation. All rights reserved.
 * Licensed under the MIT License. See LICENSE file in the project root for license information.
 */
#ifndef LIGHTGBM_BOOSTING_GBDT_H_
#define LIGHTGBM_BOOSTING_GBDT_H_

#include <LightGBM/boosting.h>
#include <LightGBM/objective_function.h>
#include <LightGBM/prediction_early_stop.h>
#include <LightGBM/cuda/vector_cudahost.h>
#include <LightGBM/utils/json11.h>
#include <LightGBM/utils/threading.h>

#include <string>
#include <algorithm>
#include <cstdio>
#include <fstream>
#include <map>
#include <memory>
#include <mutex>
#include <unordered_map>
#include <utility>
#include <vector>

#include "score_updater.hpp"

namespace LightGBM {

using json11::Json;

/*!
* \brief GBDT algorithm implementation. including Training, prediction, bagging.
*/
class GBDT : public GBDTBase {
 public:
  /*!
  * \brief Constructor
  */
  GBDT();

  /*!
  * \brief Destructor
  */
  ~GBDT();


  /*!
  * \brief Initialization logic
  * \param gbdt_config Config for boosting
  * \param train_data Training data
  * \param objective_function Training objective function
  * \param training_metrics Training metrics
  */
  void Init(const Config* gbdt_config, const Dataset* train_data,
            const ObjectiveFunction* objective_function,
            const std::vector<const Metric*>& training_metrics) override;

  /*!
  * \brief Merge model from other boosting object. Will insert to the front of current boosting object
  * \param other
  */
  void MergeFrom(const Boosting* other) override {
    auto other_gbdt = reinterpret_cast<const GBDT*>(other);
    // tmp move to other vector
    auto original_models = std::move(models_);
    models_ = std::vector<std::unique_ptr<Tree>>();
    // push model from other first
    for (const auto& tree : other_gbdt->models_) {
      auto new_tree = std::unique_ptr<Tree>(new Tree(*(tree.get())));
      models_.push_back(std::move(new_tree));
    }
    num_init_iteration_ = static_cast<int>(models_.size()) / num_tree_per_iteration_;
    // push model in current object
    for (const auto& tree : original_models) {
      auto new_tree = std::unique_ptr<Tree>(new Tree(*(tree.get())));
      models_.push_back(std::move(new_tree));
    }
    num_iteration_for_pred_ = static_cast<int>(models_.size()) / num_tree_per_iteration_;
  }

  void ShuffleModels(int start_iter, int end_iter) override {
    int total_iter = static_cast<int>(models_.size()) / num_tree_per_iteration_;
    start_iter = std::max(0, start_iter);
    if (end_iter <= 0) {
      end_iter = total_iter;
    }
    end_iter = std::min(total_iter, end_iter);
    auto original_models = std::move(models_);
    std::vector<int> indices(total_iter);
    for (int i = 0; i < total_iter; ++i) {
      indices[i] = i;
    }
    Random tmp_rand(17);
    for (int i = start_iter; i < end_iter - 1; ++i) {
      int j = tmp_rand.NextShort(i + 1, end_iter);
      std::swap(indices[i], indices[j]);
    }
    models_ = std::vector<std::unique_ptr<Tree>>();
    for (int i = 0; i < total_iter; ++i) {
      for (int j = 0; j < num_tree_per_iteration_; ++j) {
        int tree_idx = indices[i] * num_tree_per_iteration_ + j;
        auto new_tree = std::unique_ptr<Tree>(new Tree(*(original_models[tree_idx].get())));
        models_.push_back(std::move(new_tree));
      }
    }
  }

  /*!
  * \brief Reset the training data
  * \param train_data New Training data
  * \param objective_function Training objective function
  * \param training_metrics Training metrics
  */
  void ResetTrainingData(const Dataset* train_data, const ObjectiveFunction* objective_function,
                         const std::vector<const Metric*>& training_metrics) override;

  /*!
  * \brief Reset Boosting Config
  * \param gbdt_config Config for boosting
  */
  void ResetConfig(const Config* gbdt_config) override;

  /*!
  * \brief Adding a validation dataset
  * \param valid_data Validation dataset
  * \param valid_metrics Metrics for validation dataset
  */
  void AddValidDataset(const Dataset* valid_data,
                       const std::vector<const Metric*>& valid_metrics) override;

  /*!
  * \brief Perform a full training procedure
  * \param snapshot_freq frequence of snapshot
  * \param model_output_path path of model file
  */
  void Train(int snapshot_freq, const std::string& model_output_path) override;

  void RefitTree(const std::vector<std::vector<int>>& tree_leaf_prediction) override;

  /*!
  * \brief Training logic
  * \param gradients nullptr for using default objective, otherwise use self-defined boosting
  * \param hessians nullptr for using default objective, otherwise use self-defined boosting
  * \return True if cannot train any more
  */
  bool TrainOneIter(const score_t* gradients, const score_t* hessians) override;

  /*!
  * \brief Rollback one iteration
  */
  void RollbackOneIter() override;

  /*!
  * \brief Get current iteration
  */
  int GetCurrentIteration() const override { return static_cast<int>(models_.size()) / num_tree_per_iteration_; }

  /*!
  * \brief Can use early stopping for prediction or not
  * \return True if cannot use early stopping for prediction
  */
  bool NeedAccuratePrediction() const override {
    if (objective_function_ == nullptr) {
      return true;
    } else {
      return objective_function_->NeedAccuratePrediction();
    }
  }

  /*!
  * \brief Get evaluation result at data_idx data
  * \param data_idx 0: training data, 1: 1st validation data
  * \return evaluation result
  */
  std::vector<double> GetEvalAt(int data_idx) const override;

  /*!
  * \brief Get current training score
  * \param out_len length of returned score
  * \return training score
  */
  const double* GetTrainingScore(int64_t* out_len) override;

  /*!
  * \brief Get size of prediction at data_idx data
  * \param data_idx 0: training data, 1: 1st validation data
  * \return The size of prediction
  */
  int64_t GetNumPredictAt(int data_idx) const override {
    CHECK(data_idx >= 0 && data_idx <= static_cast<int>(valid_score_updater_.size()));
    data_size_t num_data = train_data_->num_data();
    if (data_idx > 0) {
      num_data = valid_score_updater_[data_idx - 1]->num_data();
    }
    return num_data * num_class_;
  }

  /*!
  * \brief Get prediction result at data_idx data
  * \param data_idx 0: training data, 1: 1st validation data
  * \param result used to store prediction result, should allocate memory before call this function
  * \param out_len length of returned score
  */
  void GetPredictAt(int data_idx, double* out_result, int64_t* out_len) override;

  /*!
  * \brief Get number of prediction for one data
  * \param start_iteration Start index of the iteration to predict
  * \param num_iteration number of used iterations
  * \param is_pred_leaf True if predicting  leaf index
  * \param is_pred_contrib True if predicting feature contribution
  * \return number of prediction
  */
  inline int NumPredictOneRow(int start_iteration, int num_iteration, bool is_pred_leaf, bool is_pred_contrib) const override {
    int num_pred_in_one_row = num_class_;
    if (is_pred_leaf) {
      int max_iteration = GetCurrentIteration();
      start_iteration = std::max(start_iteration, 0);
      start_iteration = std::min(start_iteration, max_iteration);
      if (num_iteration > 0) {
        num_pred_in_one_row *= static_cast<int>(std::min(max_iteration - start_iteration, num_iteration));
      } else {
        num_pred_in_one_row *= (max_iteration - start_iteration);
      }
    } else if (is_pred_contrib) {
      num_pred_in_one_row = num_tree_per_iteration_ * (max_feature_idx_ + 2);  // +1 for 0-based indexing, +1 for baseline
    }
    return num_pred_in_one_row;
  }

  void PredictRaw(const double* features, double* output,
                  const PredictionEarlyStopInstance* earlyStop) const override;

  void PredictRawByMap(const std::unordered_map<int, double>& features, double* output,
                       const PredictionEarlyStopInstance* early_stop) const override;

  void Predict(const double* features, double* output,
               const PredictionEarlyStopInstance* earlyStop) const override;

  void PredictByMap(const std::unordered_map<int, double>& features, double* output,
                    const PredictionEarlyStopInstance* early_stop) const override;

  void PredictLeafIndex(const double* features, double* output) const override;

  void PredictLeafIndexByMap(const std::unordered_map<int, double>& features, double* output) const override;

  void PredictContrib(const double* features, double* output) const override;

  void PredictContribByMap(const std::unordered_map<int, double>& features,
                           std::vector<std::unordered_map<int, double>>* output) const override;

  /*!
  * \brief Dump model to json format string
  * \param start_iteration The model will be saved start from
  * \param num_iteration Number of iterations that want to dump, -1 means dump all
  * \param feature_importance_type Type of feature importance, 0: split, 1: gain
  * \return Json format string of model
  */
  std::string DumpModel(int start_iteration, int num_iteration,
                        int feature_importance_type) const override;

  /*!
  * \brief Translate model to if-else statement
  * \param num_iteration Number of iterations that want to translate, -1 means translate all
  * \return if-else format codes of model
  */
  std::string ModelToIfElse(int num_iteration) const override;

  /*!
  * \brief Translate model to if-else statement
  * \param num_iteration Number of iterations that want to translate, -1 means translate all
  * \param filename Filename that want to save to
  * \return is_finish Is training finished or not
  */
  bool SaveModelToIfElse(int num_iteration, const char* filename) const override;

  /*!
  * \brief Save model to file
  * \param start_iteration The model will be saved start from
  * \param num_iterations Number of model that want to save, -1 means save all
  * \param feature_importance_type Type of feature importance, 0: split, 1: gain
  * \param filename Filename that want to save to
  * \return is_finish Is training finished or not
  */
  bool SaveModelToFile(int start_iteration, int num_iterations,
                       int feature_importance_type,
                       const char* filename) const override;

  /*!
  * \brief Save model to string
  * \param start_iteration The model will be saved start from
  * \param num_iterations Number of model that want to save, -1 means save all
  * \param feature_importance_type Type of feature importance, 0: split, 1: gain
  * \return Non-empty string if succeeded
  */
  std::string SaveModelToString(int start_iteration, int num_iterations, int feature_importance_type) const override;

  /*!
  * \brief Restore from a serialized buffer
  */
  bool LoadModelFromString(const char* buffer, size_t len) override;

  /*!
  * \brief Calculate feature importances
  * \param num_iteration Number of model that want to use for feature importance, -1 means use all
  * \param importance_type: 0 for split, 1 for gain
  * \return vector of feature_importance
  */
  std::vector<double> FeatureImportance(int num_iteration, int importance_type) const override;

  /*!
  * \brief Calculate upper bound value
  * \return upper bound value
  */
  double GetUpperBoundValue() const override;

  /*!
  * \brief Calculate lower bound value
  * \return lower bound value
  */
  double GetLowerBoundValue() const override;

  /*!
  * \brief Get max feature index of this model
  * \return Max feature index of this model
  */
  inline int MaxFeatureIdx() const override { return max_feature_idx_; }

  /*!
  * \brief Get feature names of this model
  * \return Feature names of this model
  */
  inline std::vector<std::string> FeatureNames() const override { return feature_names_; }

  /*!
  * \brief Get index of label column
  * \return index of label column
  */
  inline int LabelIdx() const override { return label_idx_; }

  /*!
  * \brief Get number of weak sub-models
  * \return Number of weak sub-models
  */
  inline int NumberOfTotalModel() const override { return static_cast<int>(models_.size()); }

  /*!
  * \brief Get number of tree per iteration
  * \return number of tree per iteration
  */
  inline int NumModelPerIteration() const override { return num_tree_per_iteration_; }

  /*!
  * \brief Get number of classes
  * \return Number of classes
  */
  inline int NumberOfClasses() const override { return num_class_; }

  inline void InitPredict(int start_iteration, int num_iteration, bool is_pred_contrib) override {
    num_iteration_for_pred_ = static_cast<int>(models_.size()) / num_tree_per_iteration_;
    start_iteration = std::max(start_iteration, 0);
    start_iteration = std::min(start_iteration, num_iteration_for_pred_);
    if (num_iteration > 0) {
      num_iteration_for_pred_ = std::min(num_iteration, num_iteration_for_pred_ - start_iteration);
    } else {
      num_iteration_for_pred_ = num_iteration_for_pred_ - start_iteration;
    }
    start_iteration_for_pred_ = start_iteration;
    if (is_pred_contrib) {
      #pragma omp parallel for schedule(static)
      for (int i = 0; i < static_cast<int>(models_.size()); ++i) {
        models_[i]->RecomputeMaxDepth();
      }
    }
  }

  inline double GetLeafValue(int tree_idx, int leaf_idx) const override {
    CHECK(tree_idx >= 0 && static_cast<size_t>(tree_idx) < models_.size());
    CHECK(leaf_idx >= 0 && leaf_idx < models_[tree_idx]->num_leaves());
    return models_[tree_idx]->LeafOutput(leaf_idx);
  }

  inline void SetLeafValue(int tree_idx, int leaf_idx, double val) override {
    CHECK(tree_idx >= 0 && static_cast<size_t>(tree_idx) < models_.size());
    CHECK(leaf_idx >= 0 && leaf_idx < models_[tree_idx]->num_leaves());
    models_[tree_idx]->SetLeafOutput(leaf_idx, val);
  }

  /*!
  * \brief Get Type name of this boosting object
  */
  const char* SubModelName() const override { return "tree"; }

<<<<<<< HEAD
  const CTRProvider* ctr_provider() const override { return ctr_provider_.get(); }
=======
  bool IsLinear() const override { return linear_tree_; }
>>>>>>> fcfd4132

 protected:
  virtual bool GetIsConstHessian(const ObjectiveFunction* objective_function) {
    if (objective_function != nullptr) {
      return objective_function->IsConstantHessian();
    } else {
      return false;
    }
  }
  /*!
  * \brief Print eval result and check early stopping
  */
  virtual bool EvalAndCheckEarlyStopping();

  /*!
  * \brief reset config for bagging
  */
  void ResetBaggingConfig(const Config* config, bool is_change_dataset);

  /*!
  * \brief Implement bagging logic
  * \param iter Current interation
  */
  virtual void Bagging(int iter);

  virtual data_size_t BaggingHelper(data_size_t start, data_size_t cnt,
                                    data_size_t* buffer);

  data_size_t BalancedBaggingHelper(data_size_t start, data_size_t cnt,
                                    data_size_t* buffer);

  /*!
  * \brief calculate the object function
  */
  virtual void Boosting();

  /*!
  * \brief updating score after tree was trained
  * \param tree Trained tree of this iteration
  * \param cur_tree_id Current tree for multiclass training
  */
  virtual void UpdateScore(const Tree* tree, const int cur_tree_id);

  /*!
  * \brief eval results for one metric

  */
  virtual std::vector<double> EvalOneMetric(const Metric* metric, const double* score) const;

  /*!
  * \brief Print metric result of current iteration
  * \param iter Current interation
  * \return best_msg if met early_stopping
  */
  std::string OutputMetric(int iter);

  double BoostFromAverage(int class_id, bool update_scorer);

  /*! \brief current iteration */
  int iter_;
  /*! \brief Pointer to training data */
  const Dataset* train_data_;
  /*! \brief Config of gbdt */
  std::unique_ptr<Config> config_;
  /*! \brief Tree learner, will use this class to learn trees */
  std::unique_ptr<TreeLearner> tree_learner_;
  /*! \brief Objective function */
  const ObjectiveFunction* objective_function_;
  /*! \brief Store and update training data's score */
  std::unique_ptr<ScoreUpdater> train_score_updater_;
  /*! \brief Metrics for training data */
  std::vector<const Metric*> training_metrics_;
  /*! \brief Store and update validation data's scores */
  std::vector<std::unique_ptr<ScoreUpdater>> valid_score_updater_;
  /*! \brief Metric for validation data */
  std::vector<std::vector<const Metric*>> valid_metrics_;
  /*! \brief Number of rounds for early stopping */
  int early_stopping_round_;
  /*! \brief Only use first metric for early stopping */
  bool es_first_metric_only_;
  /*! \brief Best iteration(s) for early stopping */
  std::vector<std::vector<int>> best_iter_;
  /*! \brief Best score(s) for early stopping */
  std::vector<std::vector<double>> best_score_;
  /*! \brief output message of best iteration */
  std::vector<std::vector<std::string>> best_msg_;
  /*! \brief Trained models(trees) */
  std::vector<std::unique_ptr<Tree>> models_;
  /*! \brief Max feature index of training data*/
  int max_feature_idx_;

#ifdef USE_CUDA
  /*! \brief First order derivative of training data */
  std::vector<score_t, CHAllocator<score_t>> gradients_;
  /*! \brief Second order derivative of training data */
  std::vector<score_t, CHAllocator<score_t>> hessians_;
#else
  /*! \brief First order derivative of training data */
  std::vector<score_t, Common::AlignmentAllocator<score_t, kAlignedSize>> gradients_;
  /*! \brief Second order derivative of training data */
  std::vector<score_t, Common::AlignmentAllocator<score_t, kAlignedSize>> hessians_;
#endif

  /*! \brief Store the indices of in-bag data */
  std::vector<data_size_t, Common::AlignmentAllocator<data_size_t, kAlignedSize>> bag_data_indices_;
  /*! \brief Number of in-bag data */
  data_size_t bag_data_cnt_;
  /*! \brief Number of training data */
  data_size_t num_data_;
  /*! \brief Number of trees per iterations */
  int num_tree_per_iteration_;
  /*! \brief Number of class */
  int num_class_;
  /*! \brief Index of label column */
  data_size_t label_idx_;
  /*! \brief number of used model */
  int num_iteration_for_pred_;
  /*! \brief Start iteration of used model */
  int start_iteration_for_pred_;
  /*! \brief Shrinkage rate for one iteration */
  double shrinkage_rate_;
  /*! \brief Number of loaded initial models */
  int num_init_iteration_;
  /*! \brief Feature names */
  std::vector<std::string> feature_names_;
  std::vector<std::string> feature_infos_;
  std::unique_ptr<Dataset> tmp_subset_;
  bool is_use_subset_;
  std::vector<bool> class_need_train_;
  bool is_constant_hessian_;
  std::unique_ptr<ObjectiveFunction> loaded_objective_;
  bool average_output_;
  bool need_re_bagging_;
  bool balanced_bagging_;
  std::string loaded_parameter_;
  std::vector<int8_t> monotone_constraints_;
  const int bagging_rand_block_ = 1024;
  std::vector<Random> bagging_rands_;
  ParallelPartitionRunner<data_size_t, false> bagging_runner_;
  Json forced_splits_json_;
<<<<<<< HEAD
  std::unique_ptr<const CTRProvider> ctr_provider_;
=======
  bool linear_tree_;
>>>>>>> fcfd4132
};

}  // namespace LightGBM
#endif   // LightGBM_BOOSTING_GBDT_H_<|MERGE_RESOLUTION|>--- conflicted
+++ resolved
@@ -392,11 +392,9 @@
   */
   const char* SubModelName() const override { return "tree"; }
 
-<<<<<<< HEAD
   const CTRProvider* ctr_provider() const override { return ctr_provider_.get(); }
-=======
+
   bool IsLinear() const override { return linear_tree_; }
->>>>>>> fcfd4132
 
  protected:
   virtual bool GetIsConstHessian(const ObjectiveFunction* objective_function) {
@@ -537,11 +535,8 @@
   std::vector<Random> bagging_rands_;
   ParallelPartitionRunner<data_size_t, false> bagging_runner_;
   Json forced_splits_json_;
-<<<<<<< HEAD
   std::unique_ptr<const CTRProvider> ctr_provider_;
-=======
   bool linear_tree_;
->>>>>>> fcfd4132
 };
 
 }  // namespace LightGBM
