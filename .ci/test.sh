#!/bin/bash

set -e -E -o -u pipefail

# defaults
CONDA_ENV="test-env"
IN_UBUNTU_BASE_CONTAINER=${IN_UBUNTU_BASE_CONTAINER:-"false"}
METHOD=${METHOD:-""}
PRODUCES_ARTIFACTS=${PRODUCES_ARTIFACTS:-"false"}
SANITIZERS=${SANITIZERS:-""}

ARCH=$(uname -m)

LGB_VER=$(head -n 1 "${BUILD_DIRECTORY}/VERSION.txt")

# create the artifact upload directory if it doesn't exist yet
<<<<<<< HEAD
if [[ -n "${BUILD_ARTIFACTSTAGINGDIRECTORY:-}" ]]; then
    mkdir -p "${BUILD_ARTIFACTSTAGINGDIRECTORY}"
fi
=======
mkdir -p "${BUILD_ARTIFACTSTAGINGDIRECTORY}"
>>>>>>> 061f59a9

if [[ $OS_NAME == "macos" ]] && [[ $COMPILER == "gcc" ]]; then
    export CXX=g++-14
    export CC=gcc-14
elif [[ $OS_NAME == "linux" ]] && [[ $COMPILER == "clang" ]]; then
    export CXX=clang++
    export CC=clang
elif [[ $OS_NAME == "linux" ]] && [[ $COMPILER == "clang-17" ]]; then
    export CXX=clang++-17
    export CC=clang-17
fi

if [[ $IN_UBUNTU_BASE_CONTAINER == "true" ]]; then
    export LANG="en_US.UTF-8"
    export LC_ALL="en_US.UTF-8"
fi

# Setting MACOSX_DEPLOYMENT_TARGET prevents CMake from building against too-new
# macOS features, and helps tools like Python build tools determine the appropriate
# wheel compatibility tags.
#
# ref:
#   * https://cmake.org/cmake/help/latest/envvar/MACOSX_DEPLOYMENT_TARGET.html
#   * https://github.com/scikit-build/scikit-build-core/blob/acb7d0346e4a05bcb47a4ea3939c705ab71e3145/src/scikit_build_core/builder/macos.py#L36
if [[ $ARCH == "x86_64" ]]; then
    export MACOSX_DEPLOYMENT_TARGET=10.15
else
    export MACOSX_DEPLOYMENT_TARGET=12.0
fi

if [[ "${TASK}" == "r-package" ]]; then
    bash "${BUILD_DIRECTORY}/.ci/test-r-package.sh" || exit 1
    exit 0
fi

cd "${BUILD_DIRECTORY}"

if [[ $TASK == "swig" ]]; then
    cmake -B build -S . -DUSE_SWIG=ON
    cmake --build build -j4 || exit 1
    if [[ $OS_NAME == "linux" ]] && [[ $COMPILER == "gcc" ]]; then
        objdump -T ./lib_lightgbm.so > ./objdump.log || exit 1
        objdump -T ./lib_lightgbm_swig.so >> ./objdump.log || exit 1
        python ./.ci/check-dynamic-dependencies.py ./objdump.log || exit 1
    fi
    if [[ $PRODUCES_ARTIFACTS == "true" ]]; then
        cp ./build/lightgbmlib.jar "${BUILD_ARTIFACTSTAGINGDIRECTORY}/lightgbmlib_${OS_NAME}.jar"
    fi
    exit 0
fi

if [[ "$TASK" == "cpp-tests" ]]; then
    cmake_args=(
        -DBUILD_CPP_TEST=ON
        -DUSE_DEBUG=ON
    )
    if [[ $METHOD == "with-sanitizers" ]]; then
        cmake_args+=("-DUSE_SANITIZER=ON")
        if [[ -n $SANITIZERS ]]; then
            cmake_args+=("-DENABLED_SANITIZERS=$SANITIZERS")
        fi
    fi
    cmake -B build -S . "${cmake_args[@]}"
    cmake --build build --target testlightgbm -j4 || exit 1
    ./testlightgbm || exit 1
    exit 0
fi

# including python=version=[build=*_cp*] to ensure that conda prefers CPython and doesn't fall back to
# other implementations like pypy
CONDA_PYTHON_REQUIREMENT="python=${PYTHON_VERSION}[build=*_cp*]"

if [[ $TASK == "if-else" ]]; then
    conda create -q -y -n "${CONDA_ENV}" "${CONDA_PYTHON_REQUIREMENT}" numpy
    # shellcheck disable=SC1091
    source activate "${CONDA_ENV}"
    cmake -B build -S . || exit 1
    cmake --build build --target lightgbm -j4 || exit 1
    cd "$BUILD_DIRECTORY/tests/cpp_tests"
    ../../lightgbm config=train.conf convert_model_language=cpp convert_model=../../src/boosting/gbdt_prediction.cpp
    ../../lightgbm config=predict.conf output_result=origin.pred
    ../../lightgbm config=predict.conf output_result=ifelse.pred
    python test.py
    exit 0
fi

if [[ $PYTHON_VERSION == "3.9" ]]; then
    CONDA_REQUIREMENT_FILE="${BUILD_DIRECTORY}/.ci/conda-envs/ci-core-py39.txt"
else
    CONDA_REQUIREMENT_FILE="${BUILD_DIRECTORY}/.ci/conda-envs/ci-core.txt"
fi

conda create \
    -y \
    -n "${CONDA_ENV}" \
    --file "${CONDA_REQUIREMENT_FILE}" \
    "${CONDA_PYTHON_REQUIREMENT}" \
|| exit 1

# print output of 'conda list', to help in submitting bug reports
echo "conda list:"
conda list -n ${CONDA_ENV}

# shellcheck disable=SC1091
source activate $CONDA_ENV

cd "${BUILD_DIRECTORY}"

if [[ $TASK == "sdist" ]]; then
    sh ./build-python.sh sdist || exit 1
    sh .ci/check-python-dists.sh ./dist || exit 1
    pip install "./dist/lightgbm-${LGB_VER}.tar.gz" -v || exit 1
    if [[ $PRODUCES_ARTIFACTS == "true" ]]; then
        cp "./dist/lightgbm-${LGB_VER}.tar.gz" "${BUILD_ARTIFACTSTAGINGDIRECTORY}" || exit 1
    fi
    pytest ./tests/python_package_test || exit 1
    exit 0
elif [[ $TASK == "bdist" ]]; then
    if [[ $OS_NAME == "macos" ]]; then
        sh ./build-python.sh bdist_wheel || exit 1
        sh .ci/check-python-dists.sh ./dist || exit 1
        if [[ $PRODUCES_ARTIFACTS == "true" ]]; then
            cp "$(echo "dist/lightgbm-${LGB_VER}-py3-none-macosx"*.whl)" "${BUILD_ARTIFACTSTAGINGDIRECTORY}" || exit 1
        fi
    else
        if [[ $ARCH == "x86_64" ]]; then
            PLATFORM="manylinux_2_28_x86_64"
        else
            PLATFORM="manylinux2014_$ARCH"
        fi
        sh ./build-python.sh bdist_wheel --integrated-opencl || exit 1
        # rename wheel, to fix scikit-build-core choosing the platform 'linux_aarch64' instead of
        # a manylinux tag
        mv \
            ./dist/*.whl \
            ./dist/tmp.whl || exit 1
        mv \
            ./dist/tmp.whl \
            "./dist/lightgbm-${LGB_VER}-py3-none-${PLATFORM}.whl" || exit 1
        sh .ci/check-python-dists.sh ./dist || exit 1
        if [[ $PRODUCES_ARTIFACTS == "true" ]]; then
            cp "dist/lightgbm-${LGB_VER}-py3-none-${PLATFORM}.whl" "${BUILD_ARTIFACTSTAGINGDIRECTORY}" || exit 1
        fi
        # Make sure we can do both CPU and GPU; see tests/python_package_test/test_dual.py
        export LIGHTGBM_TEST_DUAL_CPU_GPU=1
    fi
    pip install -v ./dist/*.whl || exit 1
    pytest ./tests || exit 1
    exit 0
fi

if [[ $TASK == "gpu" ]]; then
    sed -i'.bak' 's/std::string device_type = "cpu";/std::string device_type = "gpu";/' ./include/LightGBM/config.h
    grep -q 'std::string device_type = "gpu"' ./include/LightGBM/config.h || exit 1  # make sure that changes were really done
    if [[ $METHOD == "pip" ]]; then
        sh ./build-python.sh sdist || exit 1
        sh .ci/check-python-dists.sh ./dist || exit 1
        pip install \
            -v \
            --config-settings=cmake.define.USE_GPU=ON \
            "./dist/lightgbm-${LGB_VER}.tar.gz" \
        || exit 1
        pytest ./tests/python_package_test || exit 1
        exit 0
    elif [[ $METHOD == "wheel" ]]; then
        sh ./build-python.sh bdist_wheel --gpu || exit 1
        sh ./.ci/check-python-dists.sh ./dist || exit 1
        pip install "$(echo "./dist/lightgbm-${LGB_VER}"*.whl)" -v || exit 1
        pytest ./tests || exit 1
        exit 0
    elif [[ $METHOD == "source" ]]; then
        cmake -B build -S . -DUSE_GPU=ON
    fi
elif [[ $TASK == "cuda" ]]; then
    sed -i'.bak' 's/std::string device_type = "cpu";/std::string device_type = "cuda";/' ./include/LightGBM/config.h
    grep -q 'std::string device_type = "cuda"' ./include/LightGBM/config.h || exit 1  # make sure that changes were really done
    # by default ``gpu_use_dp=false`` for efficiency. change to ``true`` here for exact results in ci tests
    sed -i'.bak' 's/gpu_use_dp = false;/gpu_use_dp = true;/' ./include/LightGBM/config.h
    grep -q 'gpu_use_dp = true' ./include/LightGBM/config.h || exit 1  # make sure that changes were really done
    if [[ $METHOD == "pip" ]]; then
        sh ./build-python.sh sdist || exit 1
        sh ./.ci/check-python-dists.sh ./dist || exit 1
        pip install \
            -v \
            --config-settings=cmake.define.USE_CUDA=ON \
            "./dist/lightgbm-${LGB_VER}.tar.gz" \
        || exit 1
        pytest ./tests/python_package_test || exit 1
        exit 0
    elif [[ $METHOD == "wheel" ]]; then
        sh ./build-python.sh bdist_wheel --cuda || exit 1
        sh ./.ci/check-python-dists.sh ./dist || exit 1
        pip install "$(echo "./dist/lightgbm-${LGB_VER}"*.whl)" -v || exit 1
        pytest ./tests || exit 1
        exit 0
    elif [[ $METHOD == "source" ]]; then
        cmake -B build -S . -DUSE_CUDA=ON
    fi
elif [[ $TASK == "mpi" ]]; then
    if [[ $METHOD == "pip" ]]; then
        sh ./build-python.sh sdist || exit 1
        sh ./.ci/check-python-dists.sh ./dist || exit 1
        pip install \
            -v \
            --config-settings=cmake.define.USE_MPI=ON \
            "./dist/lightgbm-${LGB_VER}.tar.gz" \
        || exit 1
        pytest ./tests/python_package_test || exit 1
        exit 0
    elif [[ $METHOD == "wheel" ]]; then
        sh ./build-python.sh bdist_wheel --mpi || exit 1
        sh ./.ci/check-python-dists.sh ./dist || exit 1
        pip install "$(echo "./dist/lightgbm-${LGB_VER}"*.whl)" -v || exit 1
        pytest ./tests || exit 1
        exit 0
    elif [[ $METHOD == "source" ]]; then
        cmake -B build -S . -DUSE_MPI=ON -DUSE_DEBUG=ON
    fi
else
    cmake -B build -S .
fi

cmake --build build --target _lightgbm -j4 || exit 1

sh ./build-python.sh install --precompile || exit 1
pytest ./tests || exit 1

if [[ $TASK == "regular" ]]; then
    if [[ $PRODUCES_ARTIFACTS == "true" ]]; then
        if [[ $OS_NAME == "macos" ]]; then
            cp ./lib_lightgbm.dylib "${BUILD_ARTIFACTSTAGINGDIRECTORY}/lib_lightgbm.dylib"
        else
            if [[ $COMPILER == "gcc" ]]; then
                objdump -T ./lib_lightgbm.so > ./objdump.log || exit 1
                python ./.ci/check-dynamic-dependencies.py ./objdump.log || exit 1
            fi
            cp ./lib_lightgbm.so "${BUILD_ARTIFACTSTAGINGDIRECTORY}/lib_lightgbm.so"
        fi
    fi
    cd "$BUILD_DIRECTORY/examples/python-guide"
    sed -i'.bak' '/import lightgbm as lgb/a\
import matplotlib\
matplotlib.use\(\"Agg\"\)\
' plot_example.py  # prevent interactive window mode
    sed -i'.bak' 's/graph.render(view=True)/graph.render(view=False)/' plot_example.py
    # requirements for examples
    conda install -y -n $CONDA_ENV \
        'h5py>=3.10' \
        'ipywidgets>=8.1.2' \
        'notebook>=7.1.2'
    for f in *.py **/*.py; do python "${f}" || exit 1; done  # run all examples
    cd "$BUILD_DIRECTORY/examples/python-guide/notebooks"
    sed -i'.bak' 's/INTERACTIVE = False/assert False, \\"Interactive mode disabled\\"/' interactive_plot_example.ipynb
    jupyter nbconvert --ExecutePreprocessor.timeout=180 --to notebook --execute --inplace ./*.ipynb || exit 1  # run all notebooks

    # importing the library should succeed even if all optional dependencies are not present
    conda uninstall -n $CONDA_ENV --force --yes \
        cffi \
        dask \
        distributed \
        joblib \
        matplotlib-base \
        pandas \
        psutil \
        pyarrow \
        python-graphviz \
        scikit-learn || exit 1
    python -c "import lightgbm" || exit 1
fi<|MERGE_RESOLUTION|>--- conflicted
+++ resolved
@@ -14,13 +14,7 @@
 LGB_VER=$(head -n 1 "${BUILD_DIRECTORY}/VERSION.txt")
 
 # create the artifact upload directory if it doesn't exist yet
-<<<<<<< HEAD
-if [[ -n "${BUILD_ARTIFACTSTAGINGDIRECTORY:-}" ]]; then
-    mkdir -p "${BUILD_ARTIFACTSTAGINGDIRECTORY}"
-fi
-=======
 mkdir -p "${BUILD_ARTIFACTSTAGINGDIRECTORY}"
->>>>>>> 061f59a9
 
 if [[ $OS_NAME == "macos" ]] && [[ $COMPILER == "gcc" ]]; then
     export CXX=g++-14
