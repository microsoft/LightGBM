--- conflicted
+++ resolved
@@ -68,64 +68,6 @@
   }
 }
 
-<<<<<<< HEAD
-std::string ParseObjectiveAlias(const std::string& type) {
-  if (type == std::string("regression") || type == std::string("regression_l2")
-    || type == std::string("mean_squared_error") || type == std::string("mse") || type == std::string("l2")
-    || type == std::string("l2_root") || type == std::string("root_mean_squared_error") || type == std::string("rmse")) {
-    return "regression";
-  } else if (type == std::string("regression_l1") || type == std::string("mean_absolute_error")
-    || type == std::string("l1") || type == std::string("mae")) {
-    return "regression_l1";
-  } else if (type == std::string("multiclass") || type == std::string("softmax")) {
-    return "multiclass";
-  } else if (type == std::string("multiclassova") || type == std::string("multiclass_ova") || type == std::string("ova") || type == std::string("ovr")) {
-    return "multiclassova";
-  } else if (type == std::string("xentropy") || type == std::string("cross_entropy")) {
-    return "cross_entropy";
-  } else if (type == std::string("xentlambda") || type == std::string("cross_entropy_lambda")) {
-    return "cross_entropy_lambda";
-  } else if (type == std::string("mean_absolute_percentage_error") || type == std::string("mape")) {
-    return "mape";
-  } else if (type == std::string("none") || type == std::string("null") || type == std::string("custom") || type == std::string("na")) {
-    return "custom";
-  }
-  return type;
-}
-
-std::string ParseMetricAlias(const std::string& type) {
-  if (type == std::string("regression") || type == std::string("regression_l2") || type == std::string("l2") || type == std::string("mean_squared_error") || type == std::string("mse")) {
-    return "l2";
-  } else if (type == std::string("l2_root") || type == std::string("root_mean_squared_error") || type == std::string("rmse")) {
-    return "rmse";
-  } else if (type == std::string("regression_l1") || type == std::string("l1") || type == std::string("mean_absolute_error") || type == std::string("mae")) {
-    return "l1";
-  } else if (type == std::string("binary_logloss") || type == std::string("binary")) {
-    return "binary_logloss";
-  } else if (type == std::string("ndcg") || type == std::string("lambdarank")) {
-    return "ndcg";
-  } else if (type == std::string("map") || type == std::string("mean_average_precision")) {
-    return "map";
-  } else if (type == std::string("multi_logloss") || type == std::string("multiclass") || type == std::string("softmax") || type == std::string("multiclassova") || type == std::string("multiclass_ova") || type == std::string("ova") || type == std::string("ovr")) {
-    return "multi_logloss";
-  } else if (type == std::string("xentropy") || type == std::string("cross_entropy")) {
-    return "cross_entropy";
-  } else if (type == std::string("xentlambda") || type == std::string("cross_entropy_lambda")) {
-    return "cross_entropy_lambda";
-  } else if (type == std::string("kldiv") || type == std::string("kullback_leibler")) {
-    return "kullback_leibler";
-  } else if (type == std::string("mean_absolute_percentage_error") || type == std::string("mape")) {
-    return "mape";
-  } else if (type == std::string("auc_mu")) {
-    return "auc_mu";
-  } else if (type == std::string("none") || type == std::string("null") || type == std::string("custom") || type == std::string("na")) {
-    return "custom";
-  }
-  return type;
-}
-
-=======
->>>>>>> db913659
 void ParseMetrics(const std::string& value, std::vector<std::string>* out_metric) {
   std::unordered_set<std::string> metric_sets;
   out_metric->clear();
