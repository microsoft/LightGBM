--- conflicted
+++ resolved
@@ -83,14 +83,12 @@
           export PATH=${CONDA}/bin:${PATH}
           $GITHUB_WORKSPACE/.ci/setup.sh || exit 1
           $GITHUB_WORKSPACE/.ci/test.sh || exit 1
-<<<<<<< HEAD
       - name: upload wheels
         if: ${{ matrix.method == 'wheel' && matrix.os == 'macos-14' }}
         uses: actions/upload-artifact@v4
         with:
           name: macosx-arm64-wheel
           path: dist/*.whl
-=======
   test-latest-versions:
     name: Python - latest versions (ubuntu-latest)
     runs-on: ubuntu-latest
@@ -118,7 +116,6 @@
             -w /opt/lgb-build \
             python:3.11 \
             /bin/bash ./.ci/test-python-latest.sh
->>>>>>> 1e7ebc51
   test-oldest-versions:
     name: Python - oldest supported versions (ubuntu-latest)
     runs-on: ubuntu-latest
