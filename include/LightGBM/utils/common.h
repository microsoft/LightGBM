--- conflicted
+++ resolved
@@ -340,14 +340,8 @@
   }
 
   if (value < 10) {
-<<<<<<< HEAD
     *--buffer = static_cast<char>(value) + '0';
-  }
-  else {
-=======
-    *--buffer = char(value) + '0';
   } else {
->>>>>>> 3c999be3
     const unsigned i = value << 1;
     *--buffer = kDigitsLut[i + 1];
     *--buffer = kDigitsLut[i];
