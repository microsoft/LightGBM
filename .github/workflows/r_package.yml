--- conflicted
+++ resolved
@@ -223,149 +223,76 @@
           $env:GITHUB_ACTIONS = "true"
           $env:TASK = "${{ matrix.task }}"
           & "$env:GITHUB_WORKSPACE/.ci/test_windows.ps1"
-<<<<<<< HEAD
-  # test-r-sanitizers:
-  #   name: r-sanitizers (ubuntu-latest, R-devel, ${{ matrix.compiler }} ASAN/UBSAN)
-  #   timeout-minutes: 60
-  #   runs-on: ubuntu-latest
-  #   container: wch1/r-debug
-  #   strategy:
-  #     fail-fast: false
-  #     matrix:
-  #       include:
-  #         - r_customization: san
-  #           compiler: gcc
-  #         - r_customization: csan
-  #           compiler: clang
-  #   steps:
-  #     - name: Trust git cloning LightGBM
-  #       run: |
-  #         git config --global --add safe.directory "${GITHUB_WORKSPACE}"
-  #     - name: Checkout repository
-  #       uses: actions/checkout@v3
-  #       with:
-  #         fetch-depth: 5
-  #         submodules: true
-  #     - name: Install packages
-  #       shell: bash
-  #       run: |
-  #         RDscript${{ matrix.r_customization }} -e "install.packages(c('R6', 'data.table', 'jsonlite', 'knitr', 'Matrix', 'RhpcBLASctl', 'rmarkdown', 'testthat'), repos = 'https://cran.rstudio.com', Ncpus = parallel::detectCores())"
-  #         sh build-cran-package.sh --r-executable=RD${{ matrix.r_customization }}
-  #         RD${{ matrix.r_customization }} CMD INSTALL lightgbm_*.tar.gz || exit -1
-  #     - name: Run tests with sanitizers
-  #       shell: bash
-  #       run: |
-  #         cd R-package/tests
-  #         exit_code=0
-  #         RDscript${{ matrix.r_customization }} testthat.R >> tests.log 2>&1 || exit_code=-1
-  #         cat ./tests.log
-  #         exit ${exit_code}
-  # test-r-debian-clang:
-  #   name: r-package (debian, R-devel, clang)
-  #   timeout-minutes: 60
-  #   runs-on: ubuntu-latest
-  #   container: rhub/debian-clang-devel
-  #   steps:
-  #     - name: Install Git before checkout
-  #       shell: bash
-  #       run: |
-  #         apt-get update --allow-releaseinfo-change
-  #         apt-get install --no-install-recommends -y git
-  #     - name: Trust git cloning LightGBM
-  #       run: |
-  #         git config --global --add safe.directory "${GITHUB_WORKSPACE}"
-  #     - name: Checkout repository
-  #       uses: actions/checkout@v3
-  #       with:
-  #         fetch-depth: 5
-  #         submodules: true
-  #     - name: Install packages and run tests
-  #       shell: bash
-  #       run: |
-  #         export PATH=/opt/R-devel/bin/:${PATH}
-  #         Rscript -e "install.packages(c('R6', 'data.table', 'jsonlite', 'knitr', 'Matrix', 'RhpcBLASctl', 'rmarkdown', 'testthat'), repos = 'https://cran.rstudio.com', Ncpus = parallel::detectCores())"
-  #         sh build-cran-package.sh
-  #         R CMD check --as-cran --run-donttest lightgbm_*.tar.gz || exit -1
-  #         if grep -q -E "NOTE|WARNING|ERROR" lightgbm.Rcheck/00check.log; then
-  #             echo "NOTEs, WARNINGs, or ERRORs have been found by R CMD check"
-  #             exit -1
-  #         fi
-  all-successful:
-    # https://github.community/t/is-it-possible-to-require-all-github-actions-tasks-to-pass-without-enumerating-them/117957/4?u=graingert
-    runs-on: ubuntu-latest
-    needs: [test]
-=======
-  test-r-sanitizers:
-    name: r-sanitizers (ubuntu-latest, R-devel, ${{ matrix.compiler }} ASAN/UBSAN)
-    timeout-minutes: 60
-    runs-on: ubuntu-latest
-    container: wch1/r-debug
-    strategy:
-      fail-fast: false
-      matrix:
-        include:
-          - r_customization: san
-            compiler: gcc
-          - r_customization: csan
-            compiler: clang
-    steps:
-      - name: Trust git cloning LightGBM
-        run: |
-          git config --global --add safe.directory "${GITHUB_WORKSPACE}"
-      - name: Checkout repository
-        uses: actions/checkout@v3
-        with:
-          fetch-depth: 5
-          submodules: true
-      - name: Install packages
-        shell: bash
-        run: |
-          RDscript${{ matrix.r_customization }} -e "install.packages(c('R6', 'data.table', 'jsonlite', 'knitr', 'Matrix', 'RhpcBLASctl', 'rmarkdown', 'testthat'), repos = 'https://cran.rstudio.com', Ncpus = parallel::detectCores())"
-          sh build-cran-package.sh --r-executable=RD${{ matrix.r_customization }}
-          RD${{ matrix.r_customization }} CMD INSTALL lightgbm_*.tar.gz || exit -1
-      - name: Run tests with sanitizers
-        shell: bash
-        run: |
-          cd R-package/tests
-          exit_code=0
-          RDscript${{ matrix.r_customization }} testthat.R >> tests.log 2>&1 || exit_code=-1
-          cat ./tests.log
-          exit ${exit_code}
-  test-r-debian-clang:
-    name: r-package (debian, R-devel, clang)
-    timeout-minutes: 60
-    runs-on: ubuntu-latest
-    container: rhub/debian-clang-devel
-    steps:
-      - name: Install Git before checkout
-        shell: bash
-        run: |
-          apt-get update --allow-releaseinfo-change
-          apt-get install --no-install-recommends -y git
-      - name: Trust git cloning LightGBM
-        run: |
-          git config --global --add safe.directory "${GITHUB_WORKSPACE}"
-      - name: Checkout repository
-        uses: actions/checkout@v3
-        with:
-          fetch-depth: 5
-          submodules: true
-      - name: Install packages and run tests
-        shell: bash
-        run: |
-          export PATH=/opt/R-devel/bin/:${PATH}
-          Rscript -e "install.packages(c('R6', 'data.table', 'jsonlite', 'knitr', 'Matrix', 'RhpcBLASctl', 'rmarkdown', 'testthat'), repos = 'https://cran.rstudio.com', Ncpus = parallel::detectCores())"
-          sh build-cran-package.sh
-          R CMD check --as-cran --run-donttest lightgbm_*.tar.gz || exit -1
-          if grep -q -E "NOTE|WARNING|ERROR" lightgbm.Rcheck/00check.log; then
-              echo "NOTEs, WARNINGs, or ERRORs have been found by R CMD check"
-              exit -1
-          fi
+#  test-r-sanitizers:
+#    name: r-sanitizers (ubuntu-latest, R-devel, ${{ matrix.compiler }} ASAN/UBSAN)
+#    timeout-minutes: 60
+#    runs-on: ubuntu-latest
+#    container: wch1/r-debug
+#    strategy:
+#      fail-fast: false
+#      matrix:
+#        include:
+#          - r_customization: san
+#            compiler: gcc
+#          - r_customization: csan
+#            compiler: clang
+#    steps:
+#      - name: Trust git cloning LightGBM
+#        run: |
+#          git config --global --add safe.directory "${GITHUB_WORKSPACE}"
+#      - name: Checkout repository
+#        uses: actions/checkout@v3
+#        with:
+#          fetch-depth: 5
+#          submodules: true
+#      - name: Install packages
+#        shell: bash
+#        run: |
+#          RDscript${{ matrix.r_customization }} -e "install.packages(c('R6', 'data.table', 'jsonlite', 'knitr', 'Matrix', 'RhpcBLASctl', 'rmarkdown', 'testthat'), repos = 'https://cran.rstudio.com', Ncpus = parallel::detectCores())"
+#          sh build-cran-package.sh --r-executable=RD${{ matrix.r_customization }}
+#          RD${{ matrix.r_customization }} CMD INSTALL lightgbm_*.tar.gz || exit -1
+#      - name: Run tests with sanitizers
+#        shell: bash
+#        run: |
+#          cd R-package/tests
+#          exit_code=0
+#          RDscript${{ matrix.r_customization }} testthat.R >> tests.log 2>&1 || exit_code=-1
+#          cat ./tests.log
+#          exit ${exit_code}
+#  test-r-debian-clang:
+#    name: r-package (debian, R-devel, clang)
+#    timeout-minutes: 60
+#    runs-on: ubuntu-latest
+#    container: rhub/debian-clang-devel
+#    steps:
+#      - name: Install Git before checkout
+#        shell: bash
+#        run: |
+#          apt-get update --allow-releaseinfo-change
+#          apt-get install --no-install-recommends -y git
+#      - name: Trust git cloning LightGBM
+#        run: |
+#          git config --global --add safe.directory "${GITHUB_WORKSPACE}"
+#      - name: Checkout repository
+#        uses: actions/checkout@v3
+#        with:
+#          fetch-depth: 5
+#          submodules: true
+#      - name: Install packages and run tests
+#        shell: bash
+#        run: |
+#          export PATH=/opt/R-devel/bin/:${PATH}
+#          Rscript -e "install.packages(c('R6', 'data.table', 'jsonlite', 'knitr', 'Matrix', 'RhpcBLASctl', 'rmarkdown', 'testthat'), repos = 'https://cran.rstudio.com', Ncpus = parallel::detectCores())"
+#          sh build-cran-package.sh
+#          R CMD check --as-cran --run-donttest lightgbm_*.tar.gz || exit -1
+#          if grep -q -E "NOTE|WARNING|ERROR" lightgbm.Rcheck/00check.log; then
+#              echo "NOTEs, WARNINGs, or ERRORs have been found by R CMD check"
+#              exit -1
+#          fi
   all-r-package-jobs-successful:
     if: always()
     runs-on: ubuntu-latest
-    needs: [test, test-r-sanitizers, test-r-debian-clang]
->>>>>>> 4131ef8f
+    needs: [test]
     steps:
     - name: Note that all tests succeeded
       uses: re-actors/alls-green@v1.2.2
