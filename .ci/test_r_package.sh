--- conflicted
+++ resolved
@@ -91,11 +91,7 @@
     exit -1
 fi
 
-<<<<<<< HEAD
-ALLOWED_CHECK_NOTES=4
-=======
 ALLOWED_CHECK_NOTES=2
->>>>>>> 91ce04b6
 NUM_CHECK_NOTES=$(
     cat ${LOG_FILE_NAME} \
         | grep -e '^Status: .* NOTE.*' \
