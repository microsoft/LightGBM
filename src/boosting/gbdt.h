/*!
 * Copyright (c) 2016 Microsoft Corporation. All rights reserved.
 * Licensed under the MIT License. See LICENSE file in the project root for license information.
 */
#ifndef LIGHTGBM_BOOSTING_GBDT_H_
#define LIGHTGBM_BOOSTING_GBDT_H_

#include <LightGBM/boosting.h>
#include <LightGBM/objective_function.h>
#include <LightGBM/prediction_early_stop.h>

#include <string>
#include <algorithm>
#include <cstdio>
#include <fstream>
#include <map>
#include <memory>
#include <mutex>
#include <unordered_map>
#include <utility>
#include <vector>

#include <LightGBM/json11.hpp>
#include "score_updater.hpp"

using namespace json11;

namespace LightGBM {

/*!
* \brief GBDT algorithm implementation. including Training, prediction, bagging.
*/
class GBDT : public GBDTBase {
 public:
  /*!
  * \brief Constructor
  */
  GBDT();

  /*!
  * \brief Destructor
  */
  ~GBDT();

  /*!
  * \brief Initialization logic
  * \param gbdt_config Config for boosting
  * \param train_data Training data
  * \param objective_function Training objective function
  * \param training_metrics Training metrics
  */
  void Init(const Config* gbdt_config, const Dataset* train_data,
            const ObjectiveFunction* objective_function,
            const std::vector<const Metric*>& training_metrics) override;

  /*!
  * \brief Merge model from other boosting object. Will insert to the front of current boosting object
  * \param other
  */
  void MergeFrom(const Boosting* other) override {
    auto other_gbdt = reinterpret_cast<const GBDT*>(other);
    // tmp move to other vector
    auto original_models = std::move(models_);
    models_ = std::vector<std::unique_ptr<Tree>>();
    // push model from other first
    for (const auto& tree : other_gbdt->models_) {
      auto new_tree = std::unique_ptr<Tree>(new Tree(*(tree.get())));
      models_.push_back(std::move(new_tree));
    }
    num_init_iteration_ = static_cast<int>(models_.size()) / num_tree_per_iteration_;
    // push model in current object
    for (const auto& tree : original_models) {
      auto new_tree = std::unique_ptr<Tree>(new Tree(*(tree.get())));
      models_.push_back(std::move(new_tree));
    }
    num_iteration_for_pred_ = static_cast<int>(models_.size()) / num_tree_per_iteration_;
  }

  void ShuffleModels(int start_iter, int end_iter) override {
    int total_iter = static_cast<int>(models_.size()) / num_tree_per_iteration_;
    start_iter = std::max(0, start_iter);
    if (end_iter <= 0) {
      end_iter = total_iter;
    }
    end_iter = std::min(total_iter, end_iter);
    auto original_models = std::move(models_);
    std::vector<int> indices(total_iter);
    for (int i = 0; i < total_iter; ++i) {
      indices[i] = i;
    }
    Random tmp_rand(17);
    for (int i = start_iter; i < end_iter - 1; ++i) {
      int j = tmp_rand.NextShort(i + 1, end_iter);
      std::swap(indices[i], indices[j]);
    }
    models_ = std::vector<std::unique_ptr<Tree>>();
    for (int i = 0; i < total_iter; ++i) {
      for (int j = 0; j < num_tree_per_iteration_; ++j) {
        int tree_idx = indices[i] * num_tree_per_iteration_ + j;
        auto new_tree = std::unique_ptr<Tree>(new Tree(*(original_models[tree_idx].get())));
        models_.push_back(std::move(new_tree));
      }
    }
  }

  /*!
  * \brief Reset the training data
  * \param train_data New Training data
  * \param objective_function Training objective function
  * \param training_metrics Training metrics
  */
  void ResetTrainingData(const Dataset* train_data, const ObjectiveFunction* objective_function,
                         const std::vector<const Metric*>& training_metrics) override;

  /*!
  * \brief Reset Boosting Config
  * \param gbdt_config Config for boosting
  */
  void ResetConfig(const Config* gbdt_config) override;

  /*!
  * \brief Adding a validation dataset
  * \param valid_data Validation dataset
  * \param valid_metrics Metrics for validation dataset
  */
  void AddValidDataset(const Dataset* valid_data,
                       const std::vector<const Metric*>& valid_metrics) override;

  /*!
  * \brief Perform a full training procedure
  * \param snapshot_freq frequence of snapshot
  * \param model_output_path path of model file
  */
  void Train(int snapshot_freq, const std::string& model_output_path) override;

  void RefitTree(const std::vector<std::vector<int>>& tree_leaf_prediction) override;

  /*!
  * \brief Training logic
  * \param gradients nullptr for using default objective, otherwise use self-defined boosting
  * \param hessians nullptr for using default objective, otherwise use self-defined boosting
  * \return True if cannot train any more
  */
  bool TrainOneIter(const score_t* gradients, const score_t* hessians) override;

  /*!
  * \brief Rollback one iteration
  */
  void RollbackOneIter() override;

  /*!
  * \brief Get current iteration
  */
  int GetCurrentIteration() const override { return static_cast<int>(models_.size()) / num_tree_per_iteration_; }

  /*!
  * \brief Can use early stopping for prediction or not
  * \return True if cannot use early stopping for prediction
  */
  bool NeedAccuratePrediction() const override {
    if (objective_function_ == nullptr) {
      return true;
    } else {
      return objective_function_->NeedAccuratePrediction();
    }
  }

  /*!
  * \brief Get evaluation result at data_idx data
  * \param data_idx 0: training data, 1: 1st validation data
  * \return evaluation result
  */
  std::vector<double> GetEvalAt(int data_idx) const override;

  /*!
  * \brief Get current training score
  * \param out_len length of returned score
  * \return training score
  */
  const double* GetTrainingScore(int64_t* out_len) override;

  /*!
  * \brief Get size of prediction at data_idx data
  * \param data_idx 0: training data, 1: 1st validation data
  * \return The size of prediction
  */
  int64_t GetNumPredictAt(int data_idx) const override {
    CHECK(data_idx >= 0 && data_idx <= static_cast<int>(valid_score_updater_.size()));
    data_size_t num_data = train_data_->num_data();
    if (data_idx > 0) {
      num_data = valid_score_updater_[data_idx - 1]->num_data();
    }
    return num_data * num_class_;
  }

  /*!
  * \brief Get prediction result at data_idx data
  * \param data_idx 0: training data, 1: 1st validation data
  * \param result used to store prediction result, should allocate memory before call this function
  * \param out_len length of returned score
  */
  void GetPredictAt(int data_idx, double* out_result, int64_t* out_len) override;

  /*!
  * \brief Get number of prediction for one data
  * \param num_iteration number of used iterations
  * \param is_pred_leaf True if predicting  leaf index
  * \param is_pred_contrib True if predicting feature contribution
  * \return number of prediction
  */
  inline int NumPredictOneRow(int num_iteration, bool is_pred_leaf, bool is_pred_contrib) const override {
    int num_preb_in_one_row = num_class_;
    if (is_pred_leaf) {
      int max_iteration = GetCurrentIteration();
      if (num_iteration > 0) {
        num_preb_in_one_row *= static_cast<int>(std::min(max_iteration, num_iteration));
      } else {
        num_preb_in_one_row *= max_iteration;
      }
    } else if (is_pred_contrib) {
      num_preb_in_one_row = num_tree_per_iteration_ * (max_feature_idx_ + 2);  // +1 for 0-based indexing, +1 for baseline
    }
    return num_preb_in_one_row;
  }

  void PredictRaw(const double* features, double* output,
                  const PredictionEarlyStopInstance* earlyStop) const override;

  void PredictRawByMap(const std::unordered_map<int, double>& features, double* output,
                       const PredictionEarlyStopInstance* early_stop) const override;

  void Predict(const double* features, double* output,
               const PredictionEarlyStopInstance* earlyStop) const override;

  void PredictByMap(const std::unordered_map<int, double>& features, double* output,
                    const PredictionEarlyStopInstance* early_stop) const override;

  void PredictLeafIndex(const double* features, double* output) const override;

  void PredictLeafIndexByMap(const std::unordered_map<int, double>& features, double* output) const override;

  void PredictContrib(const double* features, double* output,
                      const PredictionEarlyStopInstance* earlyStop) const override;

  /*!
  * \brief Dump model to json format string
  * \param start_iteration The model will be saved start from
  * \param num_iteration Number of iterations that want to dump, -1 means dump all
  * \return Json format string of model
  */
  std::string DumpModel(int start_iteration, int num_iteration) const override;

  /*!
  * \brief Translate model to if-else statement
  * \param num_iteration Number of iterations that want to translate, -1 means translate all
  * \return if-else format codes of model
  */
  std::string ModelToIfElse(int num_iteration) const override;

  /*!
  * \brief Translate model to if-else statement
  * \param num_iteration Number of iterations that want to translate, -1 means translate all
  * \param filename Filename that want to save to
  * \return is_finish Is training finished or not
  */
  bool SaveModelToIfElse(int num_iteration, const char* filename) const override;

  /*!
  * \brief Save model to file
  * \param start_iteration The model will be saved start from
  * \param num_iterations Number of model that want to save, -1 means save all
  * \param filename Filename that want to save to
  * \return is_finish Is training finished or not
  */
  bool SaveModelToFile(int start_iteration, int num_iterations, const char* filename) const override;

  /*!
  * \brief Save model to string
  * \param start_iteration The model will be saved start from
  * \param num_iterations Number of model that want to save, -1 means save all
  * \return Non-empty string if succeeded
  */
  std::string SaveModelToString(int start_iteration, int num_iterations) const override;

  /*!
  * \brief Restore from a serialized buffer
  */
  bool LoadModelFromString(const char* buffer, size_t len) override;

  /*!
  * \brief Calculate feature importances
  * \param num_iteration Number of model that want to use for feature importance, -1 means use all
  * \param importance_type: 0 for split, 1 for gain
  * \return vector of feature_importance
  */
  std::vector<double> FeatureImportance(int num_iteration, int importance_type) const override;

  /*!
  * \brief Calculate upper bound value
<<<<<<< HEAD
  * \return max possible value
=======
  * \return upper bound value
>>>>>>> 997a469f
  */
  double GetUpperBoundValue() const override;

  /*!
  * \brief Calculate lower bound value
<<<<<<< HEAD
  * \return min possible value
=======
  * \return lower bound value
>>>>>>> 997a469f
  */
  double GetLowerBoundValue() const override;

  /*!
  * \brief Get max feature index of this model
  * \return Max feature index of this model
  */
  inline int MaxFeatureIdx() const override { return max_feature_idx_; }

  /*!
  * \brief Get feature names of this model
  * \return Feature names of this model
  */
  inline std::vector<std::string> FeatureNames() const override { return feature_names_; }

  /*!
  * \brief Get index of label column
  * \return index of label column
  */
  inline int LabelIdx() const override { return label_idx_; }

  /*!
  * \brief Get number of weak sub-models
  * \return Number of weak sub-models
  */
  inline int NumberOfTotalModel() const override { return static_cast<int>(models_.size()); }

  /*!
  * \brief Get number of tree per iteration
  * \return number of tree per iteration
  */
  inline int NumModelPerIteration() const override { return num_tree_per_iteration_; }

  /*!
  * \brief Get number of classes
  * \return Number of classes
  */
  inline int NumberOfClasses() const override { return num_class_; }

  inline void InitPredict(int num_iteration, bool is_pred_contrib) override {
    num_iteration_for_pred_ = static_cast<int>(models_.size()) / num_tree_per_iteration_;
    if (num_iteration > 0) {
      num_iteration_for_pred_ = std::min(num_iteration, num_iteration_for_pred_);
    }
    if (is_pred_contrib) {
      #pragma omp parallel for schedule(static)
      for (int i = 0; i < static_cast<int>(models_.size()); ++i) {
        models_[i]->RecomputeMaxDepth();
      }
    }
  }

  inline double GetLeafValue(int tree_idx, int leaf_idx) const override {
    CHECK(tree_idx >= 0 && static_cast<size_t>(tree_idx) < models_.size());
    CHECK(leaf_idx >= 0 && leaf_idx < models_[tree_idx]->num_leaves());
    return models_[tree_idx]->LeafOutput(leaf_idx);
  }

  inline void SetLeafValue(int tree_idx, int leaf_idx, double val) override {
    CHECK(tree_idx >= 0 && static_cast<size_t>(tree_idx) < models_.size());
    CHECK(leaf_idx >= 0 && leaf_idx < models_[tree_idx]->num_leaves());
    models_[tree_idx]->SetLeafOutput(leaf_idx, val);
  }

  /*!
  * \brief Get Type name of this boosting object
  */
  const char* SubModelName() const override { return "tree"; }

 protected:
  /*!
  * \brief Print eval result and check early stopping
  */
  virtual bool EvalAndCheckEarlyStopping();

  /*!
  * \brief reset config for bagging
  */
  void ResetBaggingConfig(const Config* config, bool is_change_dataset);

  /*!
  * \brief Implement bagging logic
  * \param iter Current interation
  */
  virtual void Bagging(int iter);

  /*!
  * \brief Helper function for bagging, used for multi-threading optimization
  * \param start start indice of bagging
  * \param cnt count
  * \param buffer output buffer
  * \return count of left size
  */
  data_size_t BaggingHelper(Random* cur_rand, data_size_t start, data_size_t cnt, data_size_t* buffer);


  /*!
  * \brief Helper function for bagging, used for multi-threading optimization, balanced sampling
  * \param start start indice of bagging
  * \param cnt count
  * \param buffer output buffer
  * \return count of left size
  */
  data_size_t BalancedBaggingHelper(Random* cur_rand, data_size_t start, data_size_t cnt, data_size_t* buffer);

  /*!
  * \brief calculate the object function
  */
  virtual void Boosting();

  /*!
  * \brief updating score after tree was trained
  * \param tree Trained tree of this iteration
  * \param cur_tree_id Current tree for multiclass training
  */
  virtual void UpdateScore(const Tree* tree, const int cur_tree_id);

  /*!
  * \brief eval results for one metric

  */
  virtual std::vector<double> EvalOneMetric(const Metric* metric, const double* score) const;

  /*!
  * \brief Print metric result of current iteration
  * \param iter Current interation
  * \return best_msg if met early_stopping
  */
  std::string OutputMetric(int iter);

  double BoostFromAverage(int class_id, bool update_scorer);

  /*! \brief current iteration */
  int iter_;
  /*! \brief Pointer to training data */
  const Dataset* train_data_;
  /*! \brief Config of gbdt */
  std::unique_ptr<Config> config_;
  /*! \brief Tree learner, will use this class to learn trees */
  std::unique_ptr<TreeLearner> tree_learner_;
  /*! \brief Objective function */
  const ObjectiveFunction* objective_function_;
  /*! \brief Store and update training data's score */
  std::unique_ptr<ScoreUpdater> train_score_updater_;
  /*! \brief Metrics for training data */
  std::vector<const Metric*> training_metrics_;
  /*! \brief Store and update validation data's scores */
  std::vector<std::unique_ptr<ScoreUpdater>> valid_score_updater_;
  /*! \brief Metric for validation data */
  std::vector<std::vector<const Metric*>> valid_metrics_;
  /*! \brief Number of rounds for early stopping */
  int early_stopping_round_;
  /*! \brief Only use first metric for early stopping */
  bool es_first_metric_only_;
  /*! \brief Best iteration(s) for early stopping */
  std::vector<std::vector<int>> best_iter_;
  /*! \brief Best score(s) for early stopping */
  std::vector<std::vector<double>> best_score_;
  /*! \brief output message of best iteration */
  std::vector<std::vector<std::string>> best_msg_;
  /*! \brief Trained models(trees) */
  std::vector<std::unique_ptr<Tree>> models_;
  /*! \brief Max feature index of training data*/
  int max_feature_idx_;
  /*! \brief First order derivative of training data */
  std::vector<score_t, Common::AlignmentAllocator<score_t, kAlignedSize>> gradients_;
  /*! \brief Secend order derivative of training data */
  std::vector<score_t, Common::AlignmentAllocator<score_t, kAlignedSize>> hessians_;
  /*! \brief Store the indices of in-bag data */
  std::vector<data_size_t, Common::AlignmentAllocator<data_size_t, kAlignedSize>> bag_data_indices_;
  /*! \brief Number of in-bag data */
  data_size_t bag_data_cnt_;
  /*! \brief Store the indices of in-bag data */
  std::vector<data_size_t> tmp_indices_;
  /*! \brief Number of training data */
  data_size_t num_data_;
  /*! \brief Number of trees per iterations */
  int num_tree_per_iteration_;
  /*! \brief Number of class */
  int num_class_;
  /*! \brief Index of label column */
  data_size_t label_idx_;
  /*! \brief number of used model */
  int num_iteration_for_pred_;
  /*! \brief Shrinkage rate for one iteration */
  double shrinkage_rate_;
  /*! \brief Number of loaded initial models */
  int num_init_iteration_;
  /*! \brief Feature names */
  std::vector<std::string> feature_names_;
  std::vector<std::string> feature_infos_;
  /*! \brief number of threads */
  int num_threads_;
  /*! \brief Buffer for multi-threading bagging */
  std::vector<data_size_t> offsets_buf_;
  /*! \brief Buffer for multi-threading bagging */
  std::vector<data_size_t> left_cnts_buf_;
  /*! \brief Buffer for multi-threading bagging */
  std::vector<data_size_t> right_cnts_buf_;
  /*! \brief Buffer for multi-threading bagging */
  std::vector<data_size_t> left_write_pos_buf_;
  /*! \brief Buffer for multi-threading bagging */
  std::vector<data_size_t> right_write_pos_buf_;
  std::unique_ptr<Dataset> tmp_subset_;
  bool is_use_subset_;
  std::vector<bool> class_need_train_;
  bool is_constant_hessian_;
  std::unique_ptr<ObjectiveFunction> loaded_objective_;
  bool average_output_;
  bool need_re_bagging_;
  bool balanced_bagging_;
  std::string loaded_parameter_;
  std::vector<int8_t> monotone_constraints_;

  Json forced_splits_json_;
};

}  // namespace LightGBM
#endif   // LightGBM_BOOSTING_GBDT_H_<|MERGE_RESOLUTION|>--- conflicted
+++ resolved
@@ -297,21 +297,13 @@
 
   /*!
   * \brief Calculate upper bound value
-<<<<<<< HEAD
-  * \return max possible value
-=======
   * \return upper bound value
->>>>>>> 997a469f
   */
   double GetUpperBoundValue() const override;
 
   /*!
   * \brief Calculate lower bound value
-<<<<<<< HEAD
-  * \return min possible value
-=======
   * \return lower bound value
->>>>>>> 997a469f
   */
   double GetLowerBoundValue() const override;
 
