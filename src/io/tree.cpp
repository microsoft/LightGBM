--- conflicted
+++ resolved
@@ -336,11 +336,7 @@
   return lower_bound;
 }
 
-<<<<<<< HEAD
-std::vector<std::vector<int>> Tree::ToArrayPointer(std::vector<uint32_t> features, std::vector<float> thresholds, uint8_t decimals) {
-=======
-void Tree::ToArrayPointer(std::vector<u_int32_t> features, std::vector<double> thresholds_, u_int8_t decimals) {
->>>>>>> 3d788bf4
+void Tree::ToArrayPointer(std::vector<uint32_t> features, std::vector<double> thresholds_, uint8_t decimals) {
   // get lightgbm ids in full tree array format
   std::vector<int> fulltree_ids = ToFullArray();
   tt_features_ = features;
@@ -351,13 +347,8 @@
   tinytree_.resize(2, std::vector<int>(tt_nodes, init_value));
 
   // init iterators and ids
-<<<<<<< HEAD
-  std::vector<float>::iterator threshold_it;
+  std::vector<double>::iterator threshold_it;
   std::vector<uint32_t>::iterator feature_it;
-=======
-  std::vector<double>::iterator threshold_it;
-  std::vector<u_int32_t>::iterator feature_it;
->>>>>>> 3d788bf4
   int threshold_id;
   int feature_id;
   int lightgbm_id;
