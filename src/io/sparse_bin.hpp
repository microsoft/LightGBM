#ifndef LIGHTGBM_IO_SPARSE_BIN_HPP_
#define LIGHTGBM_IO_SPARSE_BIN_HPP_

#include <LightGBM/utils/log.h>

#include <LightGBM/bin.h>

#include <LightGBM/utils/openmp_wrapper.h>

#include <cstring>
#include <cstdint>

#include <vector>

namespace LightGBM {

template <typename VAL_T>
class SparseBin;

const size_t kNumFastIndex = 64;
const uint8_t kMaxDelta = 255;

template <typename VAL_T>
class SparseBinIterator: public BinIterator {
public:
  SparseBinIterator(const SparseBin<VAL_T>* bin_data, data_size_t start_idx)
    : bin_data_(bin_data) {
    Reset(start_idx);
  }

  inline VAL_T InnerGet(data_size_t idx);

  inline uint32_t Get(data_size_t idx) override {
    return InnerGet(idx);
  }

  inline void Reset(data_size_t idx);
private:
  const SparseBin<VAL_T>* bin_data_;
  data_size_t cur_pos_;
  data_size_t i_delta_;
};

template <typename VAL_T>
class OrderedSparseBin;

template <typename VAL_T>
class SparseBin: public Bin {
public:
  friend class SparseBinIterator<VAL_T>;
  friend class OrderedSparseBin<VAL_T>;

  SparseBin(data_size_t num_data, uint32_t default_bin, uint32_t max_heavy_bin)
    : num_data_(num_data) {
    default_bin_ = static_cast<VAL_T>(default_bin);
    max_heavy_bin_= static_cast<VAL_T>(max_heavy_bin);
#pragma omp parallel
#pragma omp master
    {
      num_threads_ = omp_get_num_threads();
    }
    for (int i = 0; i < num_threads_; ++i) {
      push_buffers_.emplace_back();
    }
  }

  ~SparseBin() {

  }

  void ReSize(data_size_t num_data) override {
    num_data_ = num_data;
  }

  void Push(int tid, data_size_t idx, uint32_t value) override {
    push_buffers_[tid].emplace_back(idx, static_cast<VAL_T>(value));
  }

  BinIterator* GetIterator(data_size_t start_idx) const override;

  void ConstructHistogram(const data_size_t*, data_size_t, const score_t*,
    const score_t*, HistogramBinEntry*) const override {
    Log::Fatal("Not ConstructHistogram for sparse bin");
  }

  inline bool NextNonzero(data_size_t* i_delta,
    data_size_t* cur_pos) const {
    const VAL_T not_data_flag = std::numeric_limits<VAL_T>::max();
    ++(*i_delta);
    *cur_pos += deltas_[*i_delta];
    data_size_t factor = 1;
    while (*i_delta < num_vals_ && vals_[*i_delta] == not_data_flag) {
      ++(*i_delta);
      factor *= kMaxDelta;
      *cur_pos += deltas_[*i_delta] * factor;
    }
    if (*i_delta >= 0 && *i_delta < num_vals_) {
      return true;
    } else {
      return false;
    }
  }

  virtual data_size_t Split(unsigned int threshold, data_size_t* data_indices, data_size_t num_data,
    data_size_t* lte_indices, data_size_t* gt_indices) const override {
    // not need to split
    if (num_data <= 0) { return 0; }
    SparseBinIterator<VAL_T> iterator(this, data_indices[0]);
    data_size_t lte_count = 0;
    data_size_t gt_count = 0;
    for (data_size_t i = 0; i < num_data; ++i) {
      const data_size_t idx = data_indices[i];
      VAL_T bin = iterator.InnerGet(idx);
      if (bin > threshold) {
        gt_indices[gt_count++] = idx;
      } else {
        lte_indices[lte_count++] = idx;
      }
    }
    return lte_count;
  }

  data_size_t num_data() const override { return num_data_; }

  void FinishLoad() override {
    // get total non zero size
    size_t pair_cnt = 0;
    for (size_t i = 0; i < push_buffers_.size(); ++i) {
      pair_cnt += push_buffers_[i].size();
    }
<<<<<<< HEAD
    std::vector<std::pair<data_size_t, VAL_T>> idx_val_pairs(pair_cnt);
    for (size_t i = 0; i < push_buffers_.size(); ++i) {
      idx_val_pairs.insert(idx_val_pairs.end(), push_buffers_[i].begin(), push_buffers_[i].end());
=======
    std::vector<std::pair<data_size_t, VAL_T>> non_zero_pair;
    // merge
    non_zero_pair.reserve(non_zero_size);
    for (size_t i = 0; i < push_buffers_.size(); ++i) {
      non_zero_pair.insert(non_zero_pair.end(), push_buffers_[i].begin(), push_buffers_[i].end());
>>>>>>> 3489607f
      push_buffers_[i].clear();
      push_buffers_[i].shrink_to_fit();
    }
    push_buffers_.clear();
    push_buffers_.shrink_to_fit();
    // sort by data index
<<<<<<< HEAD
    std::sort(idx_val_pairs.begin(), idx_val_pairs.end(),
=======
    std::sort(non_zero_pair.begin(), non_zero_pair.end(),
>>>>>>> 3489607f
      [](const std::pair<data_size_t, VAL_T>& a, const std::pair<data_size_t, VAL_T>& b) {
      return a.first < b.first;
    });
    // load detla array
<<<<<<< HEAD
    LoadFromPair(idx_val_pairs);
    // free memory
    idx_val_pairs.clear();
    idx_val_pairs.shrink_to_fit();
=======
    LoadFromPair(non_zero_pair);
>>>>>>> 3489607f
  }

  void LoadFromPair(const std::vector<std::pair<data_size_t, VAL_T>>& idx_val_pair) {
    deltas_.clear();
    vals_.clear();
    const VAL_T not_data_flag = std::numeric_limits<VAL_T>::max();
    // transform to delta array
    data_size_t last_idx = 0;
    for (size_t i = 0; i < idx_val_pair.size(); ++i) {
      const data_size_t cur_idx = idx_val_pair[i].first;
      const VAL_T bin = idx_val_pair[i].second;
      data_size_t cur_delta = cur_idx - last_idx;
      while (cur_delta > kMaxDelta) {
        deltas_.push_back(cur_delta %  kMaxDelta);
        vals_.push_back(not_data_flag);
        cur_delta /= kMaxDelta;
      }
      deltas_.push_back(static_cast<uint8_t>(cur_delta));
      vals_.push_back(bin);
      last_idx = cur_idx;
    }
    // avoid out of range
    deltas_.push_back(0);
    num_vals_ = static_cast<data_size_t>(vals_.size());

    // reduce memory cost
    deltas_.shrink_to_fit();
    vals_.shrink_to_fit();

    // generate fast index
    GetFastIndex();
  }

  void GetFastIndex() {

    fast_index_.clear();
    // get shift cnt
    data_size_t mod_size = (num_data_ + kNumFastIndex - 1) / kNumFastIndex;
    data_size_t pow2_mod_size = 1;
    fast_index_shift_ = 0;
    while (pow2_mod_size < mod_size) {
      pow2_mod_size <<= 1;
      ++fast_index_shift_;
    }
    // build fast index
    data_size_t i_delta = -1;
    data_size_t cur_pos = 0;
    data_size_t next_threshold = 0;
    while (NextNonzero(&i_delta, &cur_pos)) {
      while (next_threshold <= cur_pos) {
        fast_index_.emplace_back(i_delta, cur_pos);
        next_threshold += pow2_mod_size;
      }
    }
    // avoid out of range
    while (next_threshold < num_data_) {
      fast_index_.emplace_back(num_vals_ - 1, cur_pos);
      next_threshold += pow2_mod_size;
    }
    fast_index_.shrink_to_fit();
  }

  void SaveBinaryToFile(FILE* file) const override {
    fwrite(&num_vals_, sizeof(num_vals_), 1, file);
    fwrite(deltas_.data(), sizeof(uint8_t), num_vals_ + 1, file);
    fwrite(vals_.data(), sizeof(VAL_T), num_vals_, file);
  }

  size_t SizesInByte() const override {
    return sizeof(num_vals_) + sizeof(uint8_t) * (num_vals_ + 1)
      + sizeof(VAL_T) * num_vals_;
  }

  void LoadFromMemory(const void* memory, const std::vector<data_size_t>& local_used_indices) override {
    const char* mem_ptr = reinterpret_cast<const char*>(memory);
    data_size_t tmp_num_vals = *(reinterpret_cast<const data_size_t*>(mem_ptr));
    mem_ptr += sizeof(tmp_num_vals);
    const uint8_t* tmp_delta = reinterpret_cast<const uint8_t*>(mem_ptr);
    mem_ptr += sizeof(uint8_t) * (tmp_num_vals + 1);
    const VAL_T* tmp_vals = reinterpret_cast<const VAL_T*>(mem_ptr);

    deltas_.clear();
    vals_.clear();
    num_vals_ = tmp_num_vals;
    for (data_size_t i = 0; i < num_vals_; ++i) {
      deltas_.push_back(tmp_delta[i]);
      vals_.push_back(tmp_vals[i]);
    }
    deltas_.push_back(0);
    // reduce memory cost
    deltas_.shrink_to_fit();
    vals_.shrink_to_fit();

    if (local_used_indices.empty()) {
      // generate fast index
      GetFastIndex();
    } else {
      std::vector<std::pair<data_size_t, VAL_T>> tmp_pair;
      data_size_t cur_pos = 0;
      data_size_t j = -1;
      for (data_size_t i = 0; i < static_cast<data_size_t>(local_used_indices.size()); ++i) {
        const data_size_t idx = local_used_indices[i];
        while (cur_pos < idx && j < num_vals_) {
          NextNonzero(&j, &cur_pos);
        }
        if (cur_pos == idx && j < num_vals_) {
          // new row index is i
          tmp_pair.emplace_back(i, vals_[j]);
        }
      }
      LoadFromPair(tmp_pair);
    }
  }

  void CopySubset(const Bin* full_bin, const data_size_t* used_indices, data_size_t num_used_indices) override {
    auto other_bin = reinterpret_cast<const SparseBin<VAL_T>*>(full_bin);
    SparseBinIterator<VAL_T> iterator(other_bin, used_indices[0]);
    std::vector<std::pair<data_size_t, VAL_T>> tmp_pair;
    for (data_size_t i = 0; i < num_used_indices; ++i) {
      VAL_T bin = iterator.InnerGet(used_indices[i]);
      if (bin > 0) {
        tmp_pair.emplace_back(i, bin);
      }
    }
    LoadFromPair(tmp_pair);
  }

protected:
  data_size_t num_data_;
  std::vector<uint8_t> deltas_;
  std::vector<VAL_T> vals_;
  data_size_t num_vals_;
  int num_threads_;
  std::vector<std::vector<std::pair<data_size_t, VAL_T>>> push_buffers_;
  std::vector<std::pair<data_size_t, data_size_t>> fast_index_;
  data_size_t fast_index_shift_;
  VAL_T default_bin_;
  VAL_T max_heavy_bin_;
};

template <typename VAL_T>
inline VAL_T SparseBinIterator<VAL_T>::InnerGet(data_size_t idx) {
  while (cur_pos_ < idx && i_delta_ < bin_data_->num_vals_) {
    bin_data_->NextNonzero(&i_delta_, &cur_pos_);
  }
  if (cur_pos_ == idx && i_delta_ < bin_data_->num_vals_ && i_delta_ >= 0) {
    return bin_data_->vals_[i_delta_];
  } else {
    return bin_data_->default_bin_;
  }
}

template <typename VAL_T>
inline void SparseBinIterator<VAL_T>::Reset(data_size_t start_idx) {
  const auto fast_pair = bin_data_->fast_index_[start_idx >> bin_data_->fast_index_shift_];
  i_delta_ = fast_pair.first;
  cur_pos_ = fast_pair.second;
}

template <typename VAL_T>
BinIterator* SparseBin<VAL_T>::GetIterator(data_size_t start_idx) const {
  return new SparseBinIterator<VAL_T>(this, start_idx);
}


template <typename VAL_T>
class SparseCategoricalBin: public SparseBin<VAL_T> {
public:
  SparseCategoricalBin(data_size_t num_data, uint32_t default_bin, uint32_t max_heavy_bin)
    : SparseBin<VAL_T>(num_data, default_bin, max_heavy_bin) {
  }

  virtual data_size_t Split(unsigned int threshold, data_size_t* data_indices, data_size_t num_data,
    data_size_t* lte_indices, data_size_t* gt_indices) const override {
    // not need to split
    if (num_data <= 0) { return 0; }
    SparseBinIterator<VAL_T> iterator(this, data_indices[0]);
    data_size_t lte_count = 0;
    data_size_t gt_count = 0;
    for (data_size_t i = 0; i < num_data; ++i) {
      const data_size_t idx = data_indices[i];
      VAL_T bin = iterator.InnerGet(idx);
      if (bin != threshold) {
        gt_indices[gt_count++] = idx;
      } else {
        lte_indices[lte_count++] = idx;
      }
    }
    return lte_count;
  }
};


}  // namespace LightGBM
#endif   // LightGBM_IO_SPARSE_BIN_HPP_<|MERGE_RESOLUTION|>--- conflicted
+++ resolved
@@ -128,40 +128,21 @@
     for (size_t i = 0; i < push_buffers_.size(); ++i) {
       pair_cnt += push_buffers_[i].size();
     }
-<<<<<<< HEAD
     std::vector<std::pair<data_size_t, VAL_T>> idx_val_pairs(pair_cnt);
     for (size_t i = 0; i < push_buffers_.size(); ++i) {
       idx_val_pairs.insert(idx_val_pairs.end(), push_buffers_[i].begin(), push_buffers_[i].end());
-=======
-    std::vector<std::pair<data_size_t, VAL_T>> non_zero_pair;
-    // merge
-    non_zero_pair.reserve(non_zero_size);
-    for (size_t i = 0; i < push_buffers_.size(); ++i) {
-      non_zero_pair.insert(non_zero_pair.end(), push_buffers_[i].begin(), push_buffers_[i].end());
->>>>>>> 3489607f
       push_buffers_[i].clear();
       push_buffers_[i].shrink_to_fit();
     }
     push_buffers_.clear();
     push_buffers_.shrink_to_fit();
     // sort by data index
-<<<<<<< HEAD
     std::sort(idx_val_pairs.begin(), idx_val_pairs.end(),
-=======
-    std::sort(non_zero_pair.begin(), non_zero_pair.end(),
->>>>>>> 3489607f
       [](const std::pair<data_size_t, VAL_T>& a, const std::pair<data_size_t, VAL_T>& b) {
       return a.first < b.first;
     });
     // load detla array
-<<<<<<< HEAD
     LoadFromPair(idx_val_pairs);
-    // free memory
-    idx_val_pairs.clear();
-    idx_val_pairs.shrink_to_fit();
-=======
-    LoadFromPair(non_zero_pair);
->>>>>>> 3489607f
   }
 
   void LoadFromPair(const std::vector<std::pair<data_size_t, VAL_T>>& idx_val_pair) {
