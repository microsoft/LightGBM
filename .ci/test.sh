#!/bin/bash

if [[ $OS_NAME == "macos" ]] && [[ $COMPILER == "gcc" ]]; then
    export CXX=g++-11
    export CC=gcc-11
elif [[ $OS_NAME == "linux" ]] && [[ $COMPILER == "clang" ]]; then
    export CXX=clang++
    export CC=clang
fi

if [[ $IN_UBUNTU_BASE_CONTAINER == "true" ]]; then
    export LANG="en_US.UTF-8"
    export LC_ALL="en_US.UTF-8"
fi

if [[ "${TASK}" == "r-package" ]] || [[ "${TASK}" == "r-rchk" ]]; then
    bash ${BUILD_DIRECTORY}/.ci/test_r_package.sh || exit -1
    exit 0
fi

if [[ "$TASK" == "cpp-tests" ]]; then
    mkdir $BUILD_DIRECTORY/build && cd $BUILD_DIRECTORY/build
    if [[ $METHOD == "with-sanitizers" ]]; then
        extra_cmake_opts="-DUSE_SANITIZER=ON"
        if [[ -n $SANITIZERS ]]; then
            extra_cmake_opts="$extra_cmake_opts -DENABLED_SANITIZERS=$SANITIZERS"
        fi
    else
        extra_cmake_opts=""
    fi
    cmake -DBUILD_CPP_TEST=ON -DUSE_OPENMP=OFF -DUSE_DEBUG=ON $extra_cmake_opts ..
    make testlightgbm -j4 || exit -1
    ./../testlightgbm || exit -1
    exit 0
fi

CONDA_PYTHON_REQUIREMENT="python=$PYTHON_VERSION[build=*cpython]"

if [[ $TASK == "if-else" ]]; then
    conda create -q -y -n $CONDA_ENV ${CONDA_PYTHON_REQUIREMENT} numpy
    source activate $CONDA_ENV
    mkdir $BUILD_DIRECTORY/build && cd $BUILD_DIRECTORY/build && cmake .. && make lightgbm -j4 || exit -1
    cd $BUILD_DIRECTORY/tests/cpp_tests && ../../lightgbm config=train.conf convert_model_language=cpp convert_model=../../src/boosting/gbdt_prediction.cpp && ../../lightgbm config=predict.conf output_result=origin.pred || exit -1
    cd $BUILD_DIRECTORY/build && make lightgbm -j4 || exit -1
    cd $BUILD_DIRECTORY/tests/cpp_tests && ../../lightgbm config=predict.conf output_result=ifelse.pred && python test.py || exit -1
    exit 0
fi

if [[ $TASK == "swig" ]]; then
    mkdir $BUILD_DIRECTORY/build && cd $BUILD_DIRECTORY/build
    if [[ $OS_NAME == "macos" ]]; then
        cmake -DUSE_SWIG=ON -DAPPLE_OUTPUT_DYLIB=ON ..
    else
        cmake -DUSE_SWIG=ON ..
    fi
    make -j4 || exit -1
    if [[ $OS_NAME == "linux" ]] && [[ $COMPILER == "gcc" ]]; then
        objdump -T $BUILD_DIRECTORY/lib_lightgbm.so > $BUILD_DIRECTORY/objdump.log || exit -1
        objdump -T $BUILD_DIRECTORY/lib_lightgbm_swig.so >> $BUILD_DIRECTORY/objdump.log || exit -1
        python $BUILD_DIRECTORY/helpers/check_dynamic_dependencies.py $BUILD_DIRECTORY/objdump.log || exit -1
    fi
    if [[ $PRODUCES_ARTIFACTS == "true" ]]; then
        cp $BUILD_DIRECTORY/build/lightgbmlib.jar $BUILD_ARTIFACTSTAGINGDIRECTORY/lightgbmlib_$OS_NAME.jar
    fi
    exit 0
fi

if [[ $TASK == "lint" ]]; then
    # including lightgbm's dependencies to improve the ability of type checkers like mypy to find bugs
    # (excluding plotting dependencies because those cause conflicts in conda solves)
    LIGHTGBM_DEPS="dask-core datatable distributed numpy pandas psutil scikit-learn scipy"
    cd ${BUILD_DIRECTORY}
    conda create -q -y -n $CONDA_ENV \
        ${CONDA_PYTHON_REQUIREMENT} \
        cmakelint \
        cpplint \
        flake8 \
        isort \
        mypy \
        pydocstyle \
        "r-lintr>=3.0" || exit -1
    source activate $CONDA_ENV
    echo "Linting Python code"
<<<<<<< HEAD
    pip install ${LIGHTGBM_DEPS}
    sh ${BUILD_DIRECTORY}/.ci/lint-python.sh ${BUILD_DIRECTORY} || exit -1
=======
    sh ${BUILD_DIRECTORY}/.ci/lint-python.sh || exit -1
>>>>>>> 0957ab72
    echo "Linting R code"
    Rscript ${BUILD_DIRECTORY}/.ci/lint_r_code.R ${BUILD_DIRECTORY} || exit -1
    echo "Linting C++ code"
    sh ${BUILD_DIRECTORY}/.ci/lint-cpp.sh || exit -1
    exit 0
fi

if [[ $TASK == "check-docs" ]] || [[ $TASK == "check-links" ]]; then
    cd $BUILD_DIRECTORY/docs
    conda env create \
        -n $CONDA_ENV \
        --file ./env.yml || exit -1
    conda install \
        -q \
        -y \
        -n $CONDA_ENV \
            doxygen \
            'rstcheck>=6.0.0' || exit -1
    source activate $CONDA_ENV
    # check reStructuredText formatting
    cd $BUILD_DIRECTORY/python-package
    rstcheck --report-level warning $(find . -type f -name "*.rst") || exit -1
    cd $BUILD_DIRECTORY/docs
    rstcheck --report-level warning --ignore-directives=autoclass,autofunction,autosummary,doxygenfile $(find . -type f -name "*.rst") || exit -1
    # build docs
    make html || exit -1
    if [[ $TASK == "check-links" ]]; then
        # check docs for broken links
        pip install --user linkchecker
        linkchecker --config=.linkcheckerrc ./_build/html/*.html || exit -1
        exit 0
    fi
    # check the consistency of parameters' descriptions and other stuff
    cp $BUILD_DIRECTORY/docs/Parameters.rst $BUILD_DIRECTORY/docs/Parameters-backup.rst
    cp $BUILD_DIRECTORY/src/io/config_auto.cpp $BUILD_DIRECTORY/src/io/config_auto-backup.cpp
    python $BUILD_DIRECTORY/helpers/parameter_generator.py || exit -1
    diff $BUILD_DIRECTORY/docs/Parameters-backup.rst $BUILD_DIRECTORY/docs/Parameters.rst || exit -1
    diff $BUILD_DIRECTORY/src/io/config_auto-backup.cpp $BUILD_DIRECTORY/src/io/config_auto.cpp || exit -1
    exit 0
fi

# including python=version[build=*cpython] to ensure that conda doesn't fall back to pypy
conda create -q -y -n $CONDA_ENV \
    cloudpickle \
    dask-core \
    distributed \
    joblib \
    matplotlib \
    numpy \
    pandas \
    psutil \
    pytest \
    ${CONDA_PYTHON_REQUIREMENT} \
    python-graphviz \
    scikit-learn \
    scipy || exit -1

source activate $CONDA_ENV

cd $BUILD_DIRECTORY

if [[ $OS_NAME == "macos" ]] && [[ $COMPILER == "clang" ]]; then
    # fix "OMP: Error #15: Initializing libiomp5.dylib, but found libomp.dylib already initialized." (OpenMP library conflict due to conda's MKL)
    for LIBOMP_ALIAS in libgomp.dylib libiomp5.dylib libomp.dylib; do sudo ln -sf "$(brew --cellar libomp)"/*/lib/libomp.dylib $CONDA_PREFIX/lib/$LIBOMP_ALIAS || exit -1; done
fi

if [[ $TASK == "sdist" ]]; then
    cd $BUILD_DIRECTORY && sh ./build-python.sh sdist || exit -1
    sh $BUILD_DIRECTORY/.ci/check_python_dists.sh $BUILD_DIRECTORY/dist || exit -1
    pip install --user $BUILD_DIRECTORY/dist/lightgbm-$LGB_VER.tar.gz -v || exit -1
    if [[ $PRODUCES_ARTIFACTS == "true" ]]; then
        cp $BUILD_DIRECTORY/dist/lightgbm-$LGB_VER.tar.gz $BUILD_ARTIFACTSTAGINGDIRECTORY || exit -1
    fi
    pytest $BUILD_DIRECTORY/tests/python_package_test || exit -1
    exit 0
elif [[ $TASK == "bdist" ]]; then
    if [[ $OS_NAME == "macos" ]]; then
        cd $BUILD_DIRECTORY && sh ./build-python.sh bdist_wheel || exit -1
        sh $BUILD_DIRECTORY/.ci/check_python_dists.sh $BUILD_DIRECTORY/dist || exit -1
        mv \
            ./dist/*.whl \
            dist/lightgbm-$LGB_VER-py3-none-macosx_10_15_x86_64.macosx_11_6_x86_64.macosx_12_5_x86_64.whl || exit -1
        if [[ $PRODUCES_ARTIFACTS == "true" ]]; then
            cp dist/lightgbm-$LGB_VER-py3-none-macosx*.whl $BUILD_ARTIFACTSTAGINGDIRECTORY || exit -1
        fi
    else
        ARCH=$(uname -m)
        if [[ $ARCH == "x86_64" ]]; then
            PLATFORM="manylinux_2_28_x86_64"
        else
            PLATFORM="manylinux2014_$ARCH"
        fi
        cd $BUILD_DIRECTORY && sh ./build-python.sh bdist_wheel --integrated-opencl || exit -1
        mv \
            ./dist/*.whl \
            ./dist/lightgbm-$LGB_VER-py3-none-$PLATFORM.whl || exit -1
        sh $BUILD_DIRECTORY/.ci/check_python_dists.sh $BUILD_DIRECTORY/dist || exit -1
        if [[ $PRODUCES_ARTIFACTS == "true" ]]; then
            cp dist/lightgbm-$LGB_VER-py3-none-$PLATFORM.whl $BUILD_ARTIFACTSTAGINGDIRECTORY || exit -1
        fi
        # Make sure we can do both CPU and GPU; see tests/python_package_test/test_dual.py
        export LIGHTGBM_TEST_DUAL_CPU_GPU=1
    fi
    pip install --user $BUILD_DIRECTORY/dist/*.whl || exit -1
    pytest $BUILD_DIRECTORY/tests || exit -1
    exit 0
fi

# temporarily pin pip to versions that support 'pip install --install-option'
# ref: https://github.com/microsoft/LightGBM/issues/5061#issuecomment-1510642287
if [[ $METHOD == "pip" ]]; then
    pip install 'pip<23.1'
fi

if [[ $TASK == "gpu" ]]; then
    sed -i'.bak' 's/std::string device_type = "cpu";/std::string device_type = "gpu";/' $BUILD_DIRECTORY/include/LightGBM/config.h
    grep -q 'std::string device_type = "gpu"' $BUILD_DIRECTORY/include/LightGBM/config.h || exit -1  # make sure that changes were really done
    if [[ $METHOD == "pip" ]]; then
        cd $BUILD_DIRECTORY && sh ./build-python.sh sdist || exit -1
        sh $BUILD_DIRECTORY/.ci/check_python_dists.sh $BUILD_DIRECTORY/dist || exit -1
        pip install --user $BUILD_DIRECTORY/dist/lightgbm-$LGB_VER.tar.gz -v --install-option=--gpu || exit -1
        pytest $BUILD_DIRECTORY/tests/python_package_test || exit -1
        exit 0
    elif [[ $METHOD == "wheel" ]]; then
        cd $BUILD_DIRECTORY && sh ./build-python.sh bdist_wheel --gpu || exit -1
        sh $BUILD_DIRECTORY/.ci/check_python_dists.sh $BUILD_DIRECTORY/dist || exit -1
        pip install --user $BUILD_DIRECTORY/dist/lightgbm-$LGB_VER*.whl -v || exit -1
        pytest $BUILD_DIRECTORY/tests || exit -1
        exit 0
    elif [[ $METHOD == "source" ]]; then
        mkdir $BUILD_DIRECTORY/build
        cd $BUILD_DIRECTORY/build
        cmake -DUSE_GPU=ON ..
    fi
elif [[ $TASK == "cuda" ]]; then
    sed -i'.bak' 's/std::string device_type = "cpu";/std::string device_type = "cuda";/' $BUILD_DIRECTORY/include/LightGBM/config.h
    grep -q 'std::string device_type = "cuda"' $BUILD_DIRECTORY/include/LightGBM/config.h || exit -1  # make sure that changes were really done
    # by default ``gpu_use_dp=false`` for efficiency. change to ``true`` here for exact results in ci tests
    sed -i'.bak' 's/gpu_use_dp = false;/gpu_use_dp = true;/' $BUILD_DIRECTORY/include/LightGBM/config.h
    grep -q 'gpu_use_dp = true' $BUILD_DIRECTORY/include/LightGBM/config.h || exit -1  # make sure that changes were really done
    if [[ $METHOD == "pip" ]]; then
        cd $BUILD_DIRECTORY && sh ./build-python.sh sdist || exit -1
        sh $BUILD_DIRECTORY/.ci/check_python_dists.sh $BUILD_DIRECTORY/dist || exit -1
        pip install --user $BUILD_DIRECTORY/dist/lightgbm-$LGB_VER.tar.gz -v --install-option=--cuda || exit -1
        pytest $BUILD_DIRECTORY/tests/python_package_test || exit -1
        exit 0
    elif [[ $METHOD == "wheel" ]]; then
        cd $BUILD_DIRECTORY && sh ./build-python.sh bdist_wheel --cuda || exit -1
        sh $BUILD_DIRECTORY/.ci/check_python_dists.sh $BUILD_DIRECTORY/dist || exit -1
        pip install --user $BUILD_DIRECTORY/dist/lightgbm-$LGB_VER*.whl -v || exit -1
        pytest $BUILD_DIRECTORY/tests || exit -1
        exit 0
    elif [[ $METHOD == "source" ]]; then
        mkdir $BUILD_DIRECTORY/build
        cd $BUILD_DIRECTORY/build
        cmake -DUSE_CUDA=ON ..
    fi
elif [[ $TASK == "mpi" ]]; then
    if [[ $METHOD == "pip" ]]; then
        cd $BUILD_DIRECTORY && sh ./build-python.sh sdist || exit -1
        sh $BUILD_DIRECTORY/.ci/check_python_dists.sh $BUILD_DIRECTORY/dist || exit -1
        pip install --user $BUILD_DIRECTORY/dist/lightgbm-$LGB_VER.tar.gz -v --install-option=--mpi || exit -1
        pytest $BUILD_DIRECTORY/tests/python_package_test || exit -1
        exit 0
    elif [[ $METHOD == "wheel" ]]; then
        cd $BUILD_DIRECTORY && sh ./build-python.sh bdist_wheel --mpi || exit -1
        sh $BUILD_DIRECTORY/.ci/check_python_dists.sh $BUILD_DIRECTORY/dist || exit -1
        pip install --user $BUILD_DIRECTORY/dist/lightgbm-$LGB_VER*.whl -v || exit -1
        pytest $BUILD_DIRECTORY/tests || exit -1
        exit 0
    elif [[ $METHOD == "source" ]]; then
        mkdir $BUILD_DIRECTORY/build
        cd $BUILD_DIRECTORY/build
        cmake -DUSE_MPI=ON -DUSE_DEBUG=ON ..
    fi
else
    mkdir $BUILD_DIRECTORY/build
    cd $BUILD_DIRECTORY/build
    cmake ..
fi

make _lightgbm -j4 || exit -1

cd $BUILD_DIRECTORY && sh ./build-python.sh install --precompile --user || exit -1
pytest $BUILD_DIRECTORY/tests || exit -1

if [[ $TASK == "regular" ]]; then
    if [[ $PRODUCES_ARTIFACTS == "true" ]]; then
        if [[ $OS_NAME == "macos" ]]; then
            cp $BUILD_DIRECTORY/lib_lightgbm.so $BUILD_ARTIFACTSTAGINGDIRECTORY/lib_lightgbm.dylib
        else
            if [[ $COMPILER == "gcc" ]]; then
                objdump -T $BUILD_DIRECTORY/lib_lightgbm.so > $BUILD_DIRECTORY/objdump.log || exit -1
                python $BUILD_DIRECTORY/helpers/check_dynamic_dependencies.py $BUILD_DIRECTORY/objdump.log || exit -1
            fi
            cp $BUILD_DIRECTORY/lib_lightgbm.so $BUILD_ARTIFACTSTAGINGDIRECTORY/lib_lightgbm.so
        fi
    fi
    cd $BUILD_DIRECTORY/examples/python-guide
    sed -i'.bak' '/import lightgbm as lgb/a\
import matplotlib\
matplotlib.use\(\"Agg\"\)\
' plot_example.py  # prevent interactive window mode
    sed -i'.bak' 's/graph.render(view=True)/graph.render(view=False)/' plot_example.py
    # requirements for examples
    conda install -q -y -n $CONDA_ENV \
        h5py \
        ipywidgets \
        notebook
    for f in *.py **/*.py; do python $f || exit -1; done  # run all examples
    cd $BUILD_DIRECTORY/examples/python-guide/notebooks
    sed -i'.bak' 's/INTERACTIVE = False/assert False, \\"Interactive mode disabled\\"/' interactive_plot_example.ipynb
    jupyter nbconvert --ExecutePreprocessor.timeout=180 --to notebook --execute --inplace *.ipynb || exit -1  # run all notebooks

    # importing the library should succeed even if all optional dependencies are not present
    conda uninstall --force --yes \
        dask \
        distributed \
        joblib \
        matplotlib \
        psutil \
        python-graphviz \
        scikit-learn || exit -1
    python -c "import lightgbm" || exit -1
fi<|MERGE_RESOLUTION|>--- conflicted
+++ resolved
@@ -81,12 +81,8 @@
         "r-lintr>=3.0" || exit -1
     source activate $CONDA_ENV
     echo "Linting Python code"
-<<<<<<< HEAD
     pip install ${LIGHTGBM_DEPS}
-    sh ${BUILD_DIRECTORY}/.ci/lint-python.sh ${BUILD_DIRECTORY} || exit -1
-=======
     sh ${BUILD_DIRECTORY}/.ci/lint-python.sh || exit -1
->>>>>>> 0957ab72
     echo "Linting R code"
     Rscript ${BUILD_DIRECTORY}/.ci/lint_r_code.R ${BUILD_DIRECTORY} || exit -1
     echo "Linting C++ code"
