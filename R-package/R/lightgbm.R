--- conflicted
+++ resolved
@@ -91,19 +91,13 @@
 #' @description Simple interface for training a LightGBM model.
 #' @inheritParams lgb_shared_params
 #' @param label Vector of labels, used if \code{data} is not an \code{\link{lgb.Dataset}}
-<<<<<<< HEAD
 #' @param weights Sample / observation weights for rows in the input data. If `NULL`, will assume that all
 #'                observations / rows have the same importance / weight.
-#' @param save_name File name to use when writing the trained model to disk. Should end in ".model".
-#'                  If passing `NULL`, will not save the trained model to disk.
-=======
-#' @param weight vector of response values. If not NULL, will set to dataset
 #' @param objective Optimization objective (e.g. `"regression"`, `"binary"`, etc.).
 #'                  For a list of accepted objectives, see
 #'                  \href{https://lightgbm.readthedocs.io/en/latest/Parameters.html#objective}{
 #'                  the "objective" item of the "Parameters" section of the documentation}.
 #' @param init_score initial score is the base prediction lightgbm will boost from
->>>>>>> 6b56a90c
 #' @param ... Additional arguments passed to \code{\link{lgb.train}}. For example
 #'     \itemize{
 #'        \item{\code{valids}: a list of \code{lgb.Dataset} objects, used for validation}
@@ -147,11 +141,7 @@
 
   # Check whether data is lgb.Dataset, if not then create lgb.Dataset manually
   if (!lgb.is.Dataset(x = dtrain)) {
-<<<<<<< HEAD
-    dtrain <- lgb.Dataset(data = data, label = label, weight = weights)
-=======
-    dtrain <- lgb.Dataset(data = data, label = label, weight = weight, init_score = init_score)
->>>>>>> 6b56a90c
+    dtrain <- lgb.Dataset(data = data, label = label, weight = weights, init_score = init_score)
   }
 
   train_args <- list(
