# coding: utf-8
"""Distributed training with LightGBM and Dask.distributed.

This module enables you to perform distributed training with LightGBM on
Dask.Array and Dask.DataFrame collections.

It is based on dask-lightgbm, which was based on dask-xgboost.
"""
import socket
from collections import defaultdict
from copy import deepcopy
from typing import Any, Dict, Iterable, List, Optional, Type, Union
from urllib.parse import urlparse

import numpy as np
import scipy.sparse as ss

from .basic import _choose_param_value, _ConfigAliases, _LIB, _log_warning, _safe_call, LightGBMError
from .compat import (PANDAS_INSTALLED, pd_DataFrame, pd_Series, concat,
                     SKLEARN_INSTALLED,
                     DASK_INSTALLED, dask_DataFrame, dask_Array, dask_Series, delayed, Client, default_client, get_worker, wait)
from .sklearn import LGBMClassifier, LGBMModel, LGBMRegressor, LGBMRanker

_DaskCollection = Union[dask_Array, dask_DataFrame, dask_Series]
_DaskMatrixLike = Union[dask_Array, dask_DataFrame]
_DaskPart = Union[np.ndarray, pd_DataFrame, pd_Series, ss.spmatrix]
_PredictionDtype = Union[Type[np.float32], Type[np.float64], Type[np.int32], Type[np.int64]]


def _find_open_port(worker_ip: str, local_listen_port: int, ports_to_skip: Iterable[int]) -> int:
    """Find an open port.

    This function tries to find a free port on the machine it's run on. It is intended to
    be run once on each Dask worker, sequentially.

    Parameters
    ----------
    worker_ip : str
        IP address for the Dask worker.
    local_listen_port : int
        First port to try when searching for open ports.
    ports_to_skip: Iterable[int]
        An iterable of integers referring to ports that should be skipped. Since multiple Dask
        workers can run on the same physical machine, this method may be called multiple times
        on the same machine. ``ports_to_skip`` is used to ensure that LightGBM doesn't try to use
        the same port for two worker processes running on the same machine.

    Returns
    -------
    port : int
        A free port on the machine referenced by ``worker_ip``.
    """
    max_tries = 1000
    out_port = None
    found_port = False
    for i in range(max_tries):
        out_port = local_listen_port + i
        if out_port in ports_to_skip:
            continue
        try:
            with socket.socket(socket.AF_INET, socket.SOCK_STREAM) as s:
                s.bind((worker_ip, out_port))
            found_port = True
            break
        # if unavailable, you'll get OSError: Address already in use
        except OSError:
            continue
    if not found_port:
        msg = "LightGBM tried %s:%d-%d and could not create a connection. Try setting local_listen_port to a different value."
        raise RuntimeError(msg % (worker_ip, local_listen_port, out_port))
    return out_port


def _find_ports_for_workers(client: Client, worker_addresses: Iterable[str], local_listen_port: int) -> Dict[str, int]:
    """Find an open port on each worker.

    LightGBM distributed training uses TCP sockets by default, and this method is used to
    identify open ports on each worker so LightGBM can reliable create those sockets.

    Parameters
    ----------
    client : dask.distributed.Client
        Dask client.
    worker_addresses : Iterable[str]
        An iterable of addresses for workers in the cluster. These are strings of the form ``<protocol>://<host>:port``.
    local_listen_port : int
        First port to try when searching for open ports.

    Returns
    -------
    result : Dict[str, int]
        Dictionary where keys are worker addresses and values are an open port for LightGBM to use.
    """
    lightgbm_ports = set()
    worker_ip_to_port = {}
    for worker_address in worker_addresses:
        port = client.submit(
            func=_find_open_port,
            workers=[worker_address],
            worker_ip=urlparse(worker_address).hostname,
            local_listen_port=local_listen_port,
            ports_to_skip=lightgbm_ports
        ).result()
        lightgbm_ports.add(port)
        worker_ip_to_port[worker_address] = port

    return worker_ip_to_port


def _concat(seq: List[_DaskPart]) -> _DaskPart:
    if isinstance(seq[0], np.ndarray):
        return np.concatenate(seq, axis=0)
    elif isinstance(seq[0], (pd_DataFrame, pd_Series)):
        return concat(seq, axis=0)
    elif isinstance(seq[0], ss.spmatrix):
        return ss.vstack(seq, format='csr')
    else:
        raise TypeError('Data must be one of: numpy arrays, pandas dataframes, sparse matrices (from scipy). Got %s.' % str(type(seq[0])))


def _train_part(
    params: Dict[str, Any],
    model_factory: Type[LGBMModel],
    list_of_parts: List[Dict[str, _DaskPart]],
    worker_address_to_port: Dict[str, int],
    return_model: bool,
    time_out: int = 120,
    **kwargs: Any
) -> Optional[LGBMModel]:
    local_worker_address = get_worker().address
    machine_list = ','.join([
        '%s:%d' % (urlparse(worker_address).hostname, port)
        for worker_address, port
        in worker_address_to_port.items()
    ])
    network_params = {
        'machines': machine_list,
        'local_listen_port': worker_address_to_port[local_worker_address],
        'time_out': time_out,
        'num_machines': len(worker_address_to_port)
    }
    params.update(network_params)

    is_ranker = issubclass(model_factory, LGBMRanker)

    # Concatenate many parts into one
    data = _concat([x['data'] for x in list_of_parts])
    label = _concat([x['label'] for x in list_of_parts])

    if 'weight' in list_of_parts[0]:
        weight = _concat([x['weight'] for x in list_of_parts])
    else:
        weight = None

    if 'group' in list_of_parts[0]:
        group = _concat([x['group'] for x in list_of_parts])
    else:
        group = None

    try:
        model = model_factory(**params)
        if is_ranker:
            model.fit(data, label, sample_weight=weight, group=group, **kwargs)
        else:
            model.fit(data, label, sample_weight=weight, **kwargs)

    finally:
        _safe_call(_LIB.LGBM_NetworkFree())

    return model if return_model else None


def _split_to_parts(data: _DaskCollection, is_matrix: bool) -> List[_DaskPart]:
    parts = data.to_delayed()
    if isinstance(parts, np.ndarray):
        if is_matrix:
            assert parts.shape[1] == 1
        else:
            assert parts.ndim == 1 or parts.shape[1] == 1
        parts = parts.flatten().tolist()
    return parts


def _train(
    client: Client,
    data: _DaskMatrixLike,
    label: _DaskCollection,
    params: Dict[str, Any],
    model_factory: Type[LGBMModel],
    sample_weight: Optional[_DaskCollection] = None,
    group: Optional[_DaskCollection] = None,
    **kwargs: Any
) -> LGBMModel:
    """Inner train routine.

    Parameters
    ----------
    client : dask.distributed.Client
        Dask client.
    data : dask Array or dask DataFrame of shape = [n_samples, n_features]
        Input feature matrix.
    label : dask Array, dask DataFrame, or dask Series of shape = [n_samples]
        The target values (class labels in classification, real numbers in regression).
    params : dict
        Parameters passed to constructor of the local underlying model.
    model_factory : lightgbm.LGBMClassifier, lightgbm.LGBMRegressor, or lightgbm.LGBMRanker class
        Class of the local underlying model.
    sample_weight : dask Array, dask DataFrame, Dask Series of shape = [n_samples] or None, optional (default=None)
        Weights of training data.
    group : dask Array, dask DataFrame, Dask Series of shape = [n_samples] or None, optional (default=None)
        Group/query data.
        Only used in the learning-to-rank task.
        sum(group) = n_samples.
        For example, if you have a 100-document dataset with ``group = [10, 20, 40, 10, 10, 10]``, that means that you have 6 groups,
        where the first 10 records are in the first group, records 11-30 are in the second group, records 31-70 are in the third group, etc.
    **kwargs
        Other parameters passed to ``fit`` method of the local underlying model.

    Returns
    -------
    model : lightgbm.LGBMClassifier, lightgbm.LGBMRegressor, or lightgbm.LGBMRanker class
        Returns fitted underlying model.
    """
    params = deepcopy(params)

    params = _choose_param_value(
        main_param_name="local_listen_port",
        params=params,
        default_value=12400
    )

    params = _choose_param_value(
        main_param_name="tree_learner",
        params=params,
        default_value="data"
    )
    allowed_tree_learners = {
        'data',
        'data_parallel',
        'feature',
        'feature_parallel',
        'voting',
        'voting_parallel'
    }
    if params["tree_learner"] not in allowed_tree_learners:
        _log_warning('Parameter tree_learner set to %s, which is not allowed. Using "data" as default' % params['tree_learner'])
        params['tree_learner'] = 'data'

    if params['tree_learner'] not in {'data', 'data_parallel'}:
        _log_warning(
            'Support for tree_learner %s in lightgbm.dask is experimental and may break in a future release. \n'
            'Use "data" for a stable, well-tested interface.' % params['tree_learner']
        )

    # Some passed-in parameters can be removed:
    #   * 'machines': constructed automatically from Dask worker list
    #   * 'num_machines': set automatically from Dask worker list
    #   * 'num_threads': overridden to match nthreads on each Dask process
    for param_alias in _ConfigAliases.get('machines', 'num_machines', 'num_threads'):
        params.pop(param_alias, None)

    # Split arrays/dataframes into parts. Arrange parts into dicts to enforce co-locality
    data_parts = _split_to_parts(data=data, is_matrix=True)
    label_parts = _split_to_parts(data=label, is_matrix=False)
    parts = [{'data': x, 'label': y} for (x, y) in zip(data_parts, label_parts)]

    if sample_weight is not None:
        weight_parts = _split_to_parts(data=sample_weight, is_matrix=False)
        for i in range(len(parts)):
            parts[i]['weight'] = weight_parts[i]

    if group is not None:
        group_parts = _split_to_parts(data=group, is_matrix=False)
        for i in range(len(parts)):
            parts[i]['group'] = group_parts[i]

    # Start computation in the background
    parts = list(map(delayed, parts))
    parts = client.compute(parts)
    wait(parts)

    for part in parts:
        if part.status == 'error':
            return part  # trigger error locally

    # Find locations of all parts and map them to particular Dask workers
    key_to_part_dict = {part.key: part for part in parts}
    who_has = client.who_has(parts)
    worker_map = defaultdict(list)
    for key, workers in who_has.items():
        worker_map[next(iter(workers))].append(key_to_part_dict[key])

    master_worker = next(iter(worker_map))
    worker_ncores = client.ncores()

    # find an open port on each worker. note that multiple workers can run
    # on the same machine, so this needs to ensure that each one gets its
    # own port
    worker_address_to_port = _find_ports_for_workers(
        client=client,
        worker_addresses=worker_map.keys(),
        local_listen_port=params["local_listen_port"]
    )

    # Tell each worker to train on the parts that it has locally
    futures_classifiers = [
        client.submit(
            _train_part,
            model_factory=model_factory,
            params={**params, 'num_threads': worker_ncores[worker]},
            list_of_parts=list_of_parts,
            worker_address_to_port=worker_address_to_port,
            time_out=params.get('time_out', 120),
            return_model=(worker == master_worker),
            **kwargs
        )
        for worker, list_of_parts in worker_map.items()
    ]

    results = client.gather(futures_classifiers)
    results = [v for v in results if v]
    return results[0]


def _predict_part(
    part: _DaskPart,
    model: LGBMModel,
    raw_score: bool,
    pred_proba: bool,
    pred_leaf: bool,
    pred_contrib: bool,
    **kwargs: Any
) -> _DaskPart:
    data = part.values if isinstance(part, pd_DataFrame) else part

    if data.shape[0] == 0:
        result = np.array([])
    elif pred_proba:
        result = model.predict_proba(
            data,
            raw_score=raw_score,
            pred_leaf=pred_leaf,
            pred_contrib=pred_contrib,
            **kwargs
        )
    else:
        result = model.predict(
            data,
            raw_score=raw_score,
            pred_leaf=pred_leaf,
            pred_contrib=pred_contrib,
            **kwargs
        )

    if isinstance(part, pd_DataFrame):
        if pred_proba or pred_contrib:
            result = pd_DataFrame(result, index=part.index)
        else:
            result = pd_Series(result, index=part.index, name='predictions')

    return result


def _predict(
    model: LGBMModel,
    data: _DaskMatrixLike,
    raw_score: bool = False,
    pred_proba: bool = False,
    pred_leaf: bool = False,
    pred_contrib: bool = False,
    dtype: _PredictionDtype = np.float32,
    **kwargs: Any
) -> _DaskCollection:
    """Inner predict routine.

    Parameters
    ----------
    model : lightgbm.LGBMClassifier, lightgbm.LGBMRegressor, or lightgbm.LGBMRanker class
        Fitted underlying model.
    data : dask Array or dask DataFrame of shape = [n_samples, n_features]
        Input feature matrix.
    raw_score : bool, optional (default=False)
        Whether to predict raw scores.
    pred_proba : bool, optional (default=False)
        Should method return results of ``predict_proba`` (``pred_proba=True``) or ``predict`` (``pred_proba=False``).
    pred_leaf : bool, optional (default=False)
        Whether to predict leaf index.
    pred_contrib : bool, optional (default=False)
        Whether to predict feature contributions.
    dtype : np.dtype, optional (default=np.float32)
        Dtype of the output.
    **kwargs
        Other parameters passed to ``predict`` or ``predict_proba`` method.

    Returns
    -------
    predicted_result : dask Array of shape = [n_samples] or shape = [n_samples, n_classes]
        The predicted values.
    X_leaves : dask Array of shape = [n_samples, n_trees] or shape = [n_samples, n_trees * n_classes]
        If ``pred_leaf=True``, the predicted leaf of every tree for each sample.
    X_SHAP_values : dask Array of shape = [n_samples, n_features + 1] or shape = [n_samples, (n_features + 1) * n_classes] or list with n_classes length of such objects
        If ``pred_contrib=True``, the feature contributions for each sample.
    """
    if not all((DASK_INSTALLED, PANDAS_INSTALLED, SKLEARN_INSTALLED)):
        raise LightGBMError('dask, pandas and scikit-learn are required for lightgbm.dask')
    if isinstance(data, dask_DataFrame):
        return data.map_partitions(
            _predict_part,
            model=model,
            raw_score=raw_score,
            pred_proba=pred_proba,
            pred_leaf=pred_leaf,
            pred_contrib=pred_contrib,
            **kwargs
        ).values
    elif isinstance(data, dask_Array):
        if pred_proba:
            kwargs['chunks'] = (data.chunks[0], (model.n_classes_,))
        else:
            kwargs['drop_axis'] = 1
        return data.map_blocks(
            _predict_part,
            model=model,
            raw_score=raw_score,
            pred_proba=pred_proba,
            pred_leaf=pred_leaf,
            pred_contrib=pred_contrib,
            dtype=dtype,
            **kwargs
        )
    else:
        raise TypeError('Data must be either dask Array or dask DataFrame. Got %s.' % str(type(data)))


class _DaskLGBMModel:

    def _fit(
        self,
        model_factory: Type[LGBMModel],
        X: _DaskMatrixLike,
        y: _DaskCollection,
        sample_weight: Optional[_DaskCollection] = None,
        group: Optional[_DaskCollection] = None,
        client: Optional[Client] = None,
        **kwargs: Any
    ) -> "_DaskLGBMModel":
        if not all((DASK_INSTALLED, PANDAS_INSTALLED, SKLEARN_INSTALLED)):
            raise LightGBMError('dask, pandas and scikit-learn are required for lightgbm.dask')
        if client is None:
            client = default_client()

        params = self.get_params(True)

        model = _train(
            client=client,
            data=X,
            label=y,
            params=params,
            model_factory=model_factory,
            sample_weight=sample_weight,
            group=group,
            **kwargs
        )

        self.set_params(**model.get_params())
        self._copy_extra_params(model, self)

        return self

    def _to_local(self, model_factory: Type[LGBMModel]) -> LGBMModel:
        model = model_factory(**self.get_params())
        self._copy_extra_params(self, model)
        return model

    @staticmethod
    def _copy_extra_params(source: Union["_DaskLGBMModel", LGBMModel], dest: Union["_DaskLGBMModel", LGBMModel]) -> None:
        params = source.get_params()
        attributes = source.__dict__
        extra_param_names = set(attributes.keys()).difference(params.keys())
        for name in extra_param_names:
            setattr(dest, name, attributes[name])


class DaskLGBMClassifier(LGBMClassifier, _DaskLGBMModel):
    """Distributed version of lightgbm.LGBMClassifier."""

    def fit(
        self,
        X: _DaskMatrixLike,
        y: _DaskCollection,
        sample_weight: Optional[_DaskCollection] = None,
        client: Optional[Client] = None,
        **kwargs: Any
    ) -> "DaskLGBMClassifier":
        """Docstring is inherited from the lightgbm.LGBMClassifier.fit."""
        return self._fit(
            model_factory=LGBMClassifier,
            X=X,
            y=y,
            sample_weight=sample_weight,
            client=client,
            **kwargs
        )

    _base_doc = LGBMClassifier.fit.__doc__
    _before_init_score, _init_score, _after_init_score = _base_doc.partition('init_score :')
    fit.__doc__ = (_before_init_score
                   + 'client : dask.distributed.Client or None, optional (default=None)\n'
                   + ' ' * 12 + 'Dask client.\n'
                   + ' ' * 8 + _init_score + _after_init_score)

<<<<<<< HEAD
    def predict(self, X: _DaskMatrixLike, **kwargs: Any) -> _DaskCollection:
=======
    def predict(self, X: _DaskCollection, **kwargs: Any) -> dask_Array:
>>>>>>> b3c2d58b
        """Docstring is inherited from the lightgbm.LGBMClassifier.predict."""
        return _predict(
            model=self.to_local(),
            data=X,
            dtype=self.classes_.dtype,
            **kwargs
        )

    predict.__doc__ = LGBMClassifier.predict.__doc__

    def predict_proba(self, X: _DaskCollection, **kwargs: Any) -> dask_Array:
        """Docstring is inherited from the lightgbm.LGBMClassifier.predict_proba."""
        return _predict(
            model=self.to_local(),
            data=X,
            pred_proba=True,
            **kwargs
        )

    predict_proba.__doc__ = LGBMClassifier.predict_proba.__doc__

    def to_local(self) -> LGBMClassifier:
        """Create regular version of lightgbm.LGBMClassifier from the distributed version.

        Returns
        -------
        model : lightgbm.LGBMClassifier
            Local underlying model.
        """
        return self._to_local(LGBMClassifier)


class DaskLGBMRegressor(LGBMRegressor, _DaskLGBMModel):
    """Distributed version of lightgbm.LGBMRegressor."""

    def fit(
        self,
        X: _DaskMatrixLike,
        y: _DaskCollection,
        sample_weight: Optional[_DaskCollection] = None,
        client: Optional[Client] = None,
        **kwargs: Any
    ) -> "DaskLGBMRegressor":
        """Docstring is inherited from the lightgbm.LGBMRegressor.fit."""
        return self._fit(
            model_factory=LGBMRegressor,
            X=X,
            y=y,
            sample_weight=sample_weight,
            client=client,
            **kwargs
        )

    _base_doc = LGBMRegressor.fit.__doc__
    _before_init_score, _init_score, _after_init_score = _base_doc.partition('init_score :')
    fit.__doc__ = (_before_init_score
                   + 'client : dask.distributed.Client or None, optional (default=None)\n'
                   + ' ' * 12 + 'Dask client.\n'
                   + ' ' * 8 + _init_score + _after_init_score)

<<<<<<< HEAD
    def predict(self, X: _DaskMatrixLike, **kwargs) -> _DaskCollection:
=======
    def predict(self, X: _DaskCollection, **kwargs) -> dask_Array:
>>>>>>> b3c2d58b
        """Docstring is inherited from the lightgbm.LGBMRegressor.predict."""
        return _predict(
            model=self.to_local(),
            data=X,
            **kwargs
        )

    predict.__doc__ = LGBMRegressor.predict.__doc__

    def to_local(self) -> LGBMRegressor:
        """Create regular version of lightgbm.LGBMRegressor from the distributed version.

        Returns
        -------
        model : lightgbm.LGBMRegressor
            Local underlying model.
        """
        return self._to_local(LGBMRegressor)


class DaskLGBMRanker(LGBMRanker, _DaskLGBMModel):
    """Distributed version of lightgbm.LGBMRanker."""

    def fit(
        self,
        X: _DaskMatrixLike,
        y: _DaskCollection,
        sample_weight: Optional[_DaskCollection] = None,
        init_score: Optional[_DaskCollection] = None,
        group: Optional[_DaskCollection] = None,
        client: Optional[Client] = None,
        **kwargs: Any
    ) -> "DaskLGBMRanker":
        """Docstring is inherited from the lightgbm.LGBMRanker.fit."""
        if init_score is not None:
            raise RuntimeError('init_score is not currently supported in lightgbm.dask')

        return self._fit(
            model_factory=LGBMRanker,
            X=X,
            y=y,
            sample_weight=sample_weight,
            group=group,
            client=client,
            **kwargs
        )

    _base_doc = LGBMRanker.fit.__doc__
    _before_eval_set, _eval_set, _after_eval_set = _base_doc.partition('eval_set :')
    fit.__doc__ = (_before_eval_set
                   + 'client : dask.distributed.Client or None, optional (default=None)\n'
                   + ' ' * 12 + 'Dask client.\n'
                   + ' ' * 8 + _eval_set + _after_eval_set)

<<<<<<< HEAD
    def predict(self, X: _DaskMatrixLike, **kwargs: Any) -> _DaskCollection:
=======
    def predict(self, X: _DaskCollection, **kwargs: Any) -> dask_Array:
>>>>>>> b3c2d58b
        """Docstring is inherited from the lightgbm.LGBMRanker.predict."""
        return _predict(self.to_local(), X, **kwargs)

    predict.__doc__ = LGBMRanker.predict.__doc__

    def to_local(self) -> LGBMRanker:
        """Create regular version of lightgbm.LGBMRanker from the distributed version.

        Returns
        -------
        model : lightgbm.LGBMRanker
            Local underlying model.
        """
        return self._to_local(LGBMRanker)<|MERGE_RESOLUTION|>--- conflicted
+++ resolved
@@ -509,11 +509,7 @@
                    + ' ' * 12 + 'Dask client.\n'
                    + ' ' * 8 + _init_score + _after_init_score)
 
-<<<<<<< HEAD
-    def predict(self, X: _DaskMatrixLike, **kwargs: Any) -> _DaskCollection:
-=======
-    def predict(self, X: _DaskCollection, **kwargs: Any) -> dask_Array:
->>>>>>> b3c2d58b
+    def predict(self, X: _DaskMatrixLike, **kwargs: Any) -> dask_Array:
         """Docstring is inherited from the lightgbm.LGBMClassifier.predict."""
         return _predict(
             model=self.to_local(),
@@ -574,11 +570,7 @@
                    + ' ' * 12 + 'Dask client.\n'
                    + ' ' * 8 + _init_score + _after_init_score)
 
-<<<<<<< HEAD
-    def predict(self, X: _DaskMatrixLike, **kwargs) -> _DaskCollection:
-=======
-    def predict(self, X: _DaskCollection, **kwargs) -> dask_Array:
->>>>>>> b3c2d58b
+    def predict(self, X: _DaskMatrixLike, **kwargs) -> dask_Array
         """Docstring is inherited from the lightgbm.LGBMRegressor.predict."""
         return _predict(
             model=self.to_local(),
@@ -633,11 +625,7 @@
                    + ' ' * 12 + 'Dask client.\n'
                    + ' ' * 8 + _eval_set + _after_eval_set)
 
-<<<<<<< HEAD
-    def predict(self, X: _DaskMatrixLike, **kwargs: Any) -> _DaskCollection:
-=======
-    def predict(self, X: _DaskCollection, **kwargs: Any) -> dask_Array:
->>>>>>> b3c2d58b
+    def predict(self, X: _DaskMatrixLike, **kwargs: Any) -> dask_Array:
         """Docstring is inherited from the lightgbm.LGBMRanker.predict."""
         return _predict(self.to_local(), X, **kwargs)
 
