--- conflicted
+++ resolved
@@ -123,29 +123,17 @@
   Predictor* predictor = nullptr;
   // need to continue training
   if (boosting_->NumberOfSubModels() > 0) {
-<<<<<<< HEAD
-    predictor = new Predictor(boosting_, config_.io_config.is_sigmoid, config_.predict_leaf_index, -1);
-=======
     predictor = new Predictor(boosting_, config_.io_config.is_sigmoid, config_.predict_leaf_index);
->>>>>>> 0241d323
     if (config_.io_config.num_class == 1){
       predict_fun =
         [&predictor](const std::vector<std::pair<int, double>>& features) {
         return predictor->PredictRawOneLine(features);
-<<<<<<< HEAD
-      };    
-=======
       };
->>>>>>> 0241d323
     } else {
       predict_fun =
         [&predictor](const std::vector<std::pair<int, double>>& features) {
         return predictor->PredictMulticlassOneLine(features);
-<<<<<<< HEAD
-      };  
-=======
       };
->>>>>>> 0241d323
     }
   }
   // sync up random seed for data partition
