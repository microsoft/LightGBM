--- conflicted
+++ resolved
@@ -194,11 +194,8 @@
         data = dtrain
         , params = params
         , nrounds = nround_value
-<<<<<<< HEAD
         , nthreads = 1L
         , save_name = tempfile(fileext = ".model")
-=======
->>>>>>> 6b56a90c
       )
     }, "nrounds should be greater than zero")
   }
@@ -311,27 +308,6 @@
   expect_true(abs(bst$record_evals[["valid2"]][["binary_error"]][["eval"]][[1L]] - 0.02226317) < TOLERANCE)
 })
 
-<<<<<<< HEAD
-test_that("lightgbm() does not write model to disk if save_name=NULL", {
-  files_before <- list.files(getwd())
-
-  model <- lightgbm(
-    data = train$data
-    , label = train$label
-    , nrounds = 5L
-    , nthreads = 1L
-    , params = list(objective = "binary")
-    , verbose = 0L
-    , save_name = NULL
-  )
-
-  files_after <- list.files(getwd())
-
-  expect_equal(files_before, files_after)
-})
-
-=======
->>>>>>> 6b56a90c
 test_that("training continuation works", {
   dtrain <- lgb.Dataset(
     train$data
