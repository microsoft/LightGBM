--- conflicted
+++ resolved
@@ -1091,11 +1091,7 @@
                               int is_row_major,
                               const char* parameters,
                               const char** mapping,
-<<<<<<< HEAD
-                              int32_t len_mapping,
-=======
                               int len_mapping,
->>>>>>> 89171c96
                               const DatasetHandle reference,
                               DatasetHandle* out) {
   return LGBM_DatasetCreateFromMats(1,
@@ -1119,11 +1115,7 @@
                                int is_row_major,
                                const char* parameters,
                                const char** mapping,
-<<<<<<< HEAD
-                               int32_t len_mapping,
-=======
                                int len_mapping,
->>>>>>> 89171c96
                                const DatasetHandle reference,
                                DatasetHandle* out) {
   API_BEGIN();
@@ -1145,12 +1137,6 @@
   for (int i = 0; i < len_mapping; ++i) {
     mapping_str.emplace_back(mapping[i]);
   }
-
-  std::vector<std::string> mapping_str;
-  for (int i = 0; i < len_mapping; ++i) {
-    mapping_str.emplace_back(mapping[i]);
-  }
-  ret->load_mapping(mapping_str);
 
   if (reference == nullptr) {
     // sample data first
