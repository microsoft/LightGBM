--- conflicted
+++ resolved
@@ -1,13 +1,10 @@
 #!/bin/bash
 
-<<<<<<< HEAD
 set -e -E -u -o pipefail
 
 # defaults
+ARCH=$(uname -m)
 INSTALL_CMAKE_FROM_RELEASES=${INSTALL_CMAKE_FROM_RELEASES:-"false"}
-=======
-ARCH=$(uname -m)
->>>>>>> f6ecd4de
 
 # set up R environment
 CRAN_MIRROR="https://cran.rstudio.com"
