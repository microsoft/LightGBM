--- conflicted
+++ resolved
@@ -160,11 +160,7 @@
   * \param data_filename Filename of data
   * \param result_filename Filename of output result
   */
-<<<<<<< HEAD
-  virtual void Predict(const char* data_filename, const char* result_filename, bool header, bool disable_shape_check) {
-=======
-  void Predict(const char* data_filename, const char* result_filename, bool header, bool disable_shape_check, bool precise_float_parser) {
->>>>>>> 86bda6f0
+  virtual void Predict(const char* data_filename, const char* result_filename, bool header, bool disable_shape_check, bool precise_float_parser) {
     auto writer = VirtualFileWriter::Make(result_filename);
     if (!writer->Init()) {
       Log::Fatal("Prediction results file %s cannot be created", result_filename);
