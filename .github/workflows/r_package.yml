name: R-package

on:
  push:
    branches:
    - master
  pull_request:
    branches:
    - master

# automatically cancel in-progress builds if another commit is pushed
concurrency:
  group: ${{ github.workflow }}-${{ github.ref }}
  cancel-in-progress: true

env:
  # https://github.com/actions/checkout/issues/1590#issuecomment-2207052044
  #
  # this could be removed (hopefully) when R 3.6 support is removed
  ACTIONS_ALLOW_USE_UNSECURE_NODE_VERSION: true
  # in CMake-driven builds, parallelize compilation
  CMAKE_BUILD_PARALLEL_LEVEL: 4
  # on Debian-based images, avoid interactive prompts
  DEBIAN_FRONTEND: noninteractive
  # parallelize compilation (extra important for Linux, where CRAN doesn't supply pre-compiled binaries)
  MAKEFLAGS: "-j4"
  # hack to get around this:
  # https://stat.ethz.ch/pipermail/r-package-devel/2020q3/005930.html
  _R_CHECK_SYSTEM_CLOCK_: 0
  # ignore R CMD CHECK NOTE checking how long it has
  # been since the last submission
  _R_CHECK_CRAN_INCOMING_REMOTE_: 0
  # CRAN ignores the "installed size is too large" NOTE,
  # so our CI can too. Setting to a large value here just
  # to catch extreme problems
  _R_CHECK_PKG_SIZES_THRESHOLD_: 100

jobs:
  test:
    name: ${{ matrix.task }} (${{ matrix.os }}, ${{ matrix.compiler }}, R ${{ matrix.r_version }}, ${{ matrix.build_type }})
    runs-on: ${{ matrix.os }}
    container: ${{ matrix.container }}
    timeout-minutes: 60
    strategy:
      fail-fast: false
      matrix:
        include:
          ################
          # CMake builds #
          ################
          - os: ubuntu-latest
            task: r-package
            compiler: gcc
            r_version: 3.6
            build_type: cmake
            container: 'ubuntu:18.04'
          - os: ubuntu-latest
            task: r-package
            compiler: gcc
            r_version: 4.3
            build_type: cmake
            container: 'ubuntu:22.04'
          - os: ubuntu-latest
            task: r-package
            compiler: clang
<<<<<<< HEAD
            r_version: 3.6
            build_type: cmake
            container: 'ubuntu:18.04'
=======
            r_version: 4.3
            build_type: cmake
            container: 'ubuntu:22.04'
>>>>>>> 2bc3ab86
          - os: macos-13
            task: r-package
            compiler: gcc
            r_version: 4.3
            build_type: cmake
            container: null
          - os: macos-13
            task: r-package
            compiler: clang
            r_version: 4.3
            build_type: cmake
            container: null
          - os: windows-latest
            task: r-package
            compiler: MINGW
            toolchain: MINGW
            r_version: 3.6
            build_type: cmake
            container: null
          - os: windows-latest
            task: r-package
            compiler: MINGW
            toolchain: MSYS
            r_version: 4.3
            build_type: cmake
            container: null
          # Visual Studio 2019
          - os: windows-2019
            task: r-package
            compiler: MSVC
            toolchain: MSVC
            r_version: 3.6
            build_type: cmake
            container: null
          # Visual Studio 2022
          - os: windows-2022
            task: r-package
            compiler: MSVC
            toolchain: MSVC
            r_version: 4.3
            build_type: cmake
            container: null
          ###############
          # CRAN builds #
          ###############
          - os: windows-latest
            task: r-package
            compiler: MINGW
            toolchain: MINGW
            r_version: 3.6
            build_type: cran
            container: null
          - os: windows-latest
            task: r-package
            compiler: MINGW
            toolchain: MSYS
            r_version: 4.3
            build_type: cran
            container: null
          - os: ubuntu-latest
            task: r-package
            compiler: gcc
            r_version: 4.3
            build_type: cran
            container: 'ubuntu:22.04'
          - os: macos-13
            task: r-package
            compiler: clang
            r_version: 4.3
            build_type: cran
            container: null
          # macos-14 = arm64
          - os: macos-14
            task: r-package
            compiler: clang
            r_version: 4.3
            build_type: cran
            container: null
    steps:
      - name: Prevent conversion of line endings on Windows
        if: startsWith(matrix.os, 'windows')
        shell: pwsh
        run: git config --global core.autocrlf false
      - name: Install packages used by third-party actions
        if: startsWith(matrix.os, 'ubuntu')
        shell: bash
        run: |
          apt-get update -y
          apt-get install --no-install-recommends -y \
            ca-certificates \
            dirmngr \
            gpg \
            gpg-agent \
            software-properties-common \
            sudo
          # install newest version of git
          # ref:
          #     - https://unix.stackexchange.com/a/170831/550004
          #     - https://git-scm.com/download/linux
          add-apt-repository ppa:git-core/ppa -y
          apt-get update -y
          apt-get install --no-install-recommends -y \
            git
      - name: Trust git cloning LightGBM
        if: startsWith(matrix.os, 'ubuntu')
        run: |
          git config --global --add safe.directory "${GITHUB_WORKSPACE}"
      - name: Checkout repository
        uses: actions/checkout@v3
        with:
          fetch-depth: 5
          submodules: true
      - name: Install pandoc
        uses: r-lib/actions/setup-pandoc@v2
        if: matrix.container != 'ubuntu:18.04'
      # R 3.6 binary isn't easily available on buntu 18.04,
      # but setup-pandoc>=2.7.1 is uses a too-new glibc for it.
      # ref: https://github.com/microsoft/LightGBM/issues/6298
      - name: Install pandoc
        uses: r-lib/actions/setup-pandoc@v2.6.0
        if: matrix.container == 'ubuntu:18.04'
      - name: install tinytex
        if: startsWith(matrix.os, 'windows')
        uses: r-lib/actions/setup-tinytex@v2
        env:
          CTAN_MIRROR: https://ctan.math.illinois.edu/systems/win32/miktex
          TINYTEX_INSTALLER: TinyTeX
      - name: Setup and run tests on Linux and macOS
        if: startsWith(matrix.os, 'macos') || startsWith(matrix.os, 'ubuntu')
        shell: bash
        run: |
          export TASK="${{ matrix.task }}"
          export COMPILER="${{ matrix.compiler }}"
          if [[ "${{ matrix.os }}" =~ ^macos ]]; then
              export OS_NAME="macos"
          elif [[ "${{ matrix.os }}" == "ubuntu-latest" ]]; then
              export OS_NAME="linux"
              export IN_UBUNTU_BASE_CONTAINER="true"
              # the default version of cmake provided on Ubuntu 18.04 (v3.10.2), is not supported by LightGBM
              # see https://github.com/microsoft/LightGBM/issues/5642
              if [[ "${{ matrix.container }}" == "ubuntu:18.04" ]]; then
                export INSTALL_CMAKE_FROM_RELEASES="true"
              fi
          fi
          export BUILD_DIRECTORY="$GITHUB_WORKSPACE"
          export R_VERSION="${{ matrix.r_version }}"
          export R_BUILD_TYPE="${{ matrix.build_type }}"
          $GITHUB_WORKSPACE/.ci/setup.sh
          $GITHUB_WORKSPACE/.ci/test.sh
      - name: Setup and run tests on Windows
        if: startsWith(matrix.os, 'windows')
        shell: pwsh -command ". {0}"
        run: |
          $env:BUILD_SOURCESDIRECTORY = $env:GITHUB_WORKSPACE
          $env:LGB_VER = (Get-Content -TotalCount 1 $env:BUILD_SOURCESDIRECTORY\VERSION.txt).trim().replace('rc', '-')
          $env:TOOLCHAIN = "${{ matrix.toolchain }}"
          $env:R_VERSION = "${{ matrix.r_version }}"
          $env:R_BUILD_TYPE = "${{ matrix.build_type }}"
          $env:COMPILER = "${{ matrix.compiler }}"
          $env:TASK = "${{ matrix.task }}"
          & "$env:GITHUB_WORKSPACE/.ci/test_windows.ps1"
  test-r-sanitizers:
    name: r-sanitizers (ubuntu-latest, R-devel, ${{ matrix.compiler }} ASAN/UBSAN)
    timeout-minutes: 60
    runs-on: ubuntu-latest
    container: wch1/r-debug
    strategy:
      fail-fast: false
      matrix:
        include:
          - r_customization: san
            compiler: gcc
          - r_customization: csan
            compiler: clang
    steps:
      - name: Trust git cloning LightGBM
        run: |
          git config --global --add safe.directory "${GITHUB_WORKSPACE}"
      - name: Checkout repository
        uses: actions/checkout@v4
        with:
          fetch-depth: 5
          submodules: true
      - name: Install packages
        shell: bash
        run: |
          RDscript${{ matrix.r_customization }} -e "install.packages(c('R6', 'data.table', 'jsonlite', 'knitr', 'markdown', 'Matrix', 'RhpcBLASctl', 'testthat'), repos = 'https://cran.rstudio.com', Ncpus = parallel::detectCores())"
          sh build-cran-package.sh --r-executable=RD${{ matrix.r_customization }}
          RD${{ matrix.r_customization }} CMD INSTALL lightgbm_*.tar.gz || exit 1
      - name: Run tests with sanitizers
        shell: bash
        run: |
          cd R-package/tests
          exit_code=0
          RDscript${{ matrix.r_customization }} testthat.R >> tests.log 2>&1 || exit_code=-1
          cat ./tests.log
          exit ${exit_code}
  test-r-extra-checks:
    name: r-package (${{ matrix.image }}, R-devel)
    timeout-minutes: 60
    strategy:
      fail-fast: false
      matrix:
        # references:
        #   * CRAN "additional checks": https://cran.r-project.org/web/checks/check_issue_kinds.html
        #   * images: https://r-hub.github.io/containers/containers.html
        image:
          - clang16
          - clang17
          - clang18
          - clang19
          - gcc14
          - intel
    runs-on: ubuntu-latest
    container: ghcr.io/r-hub/containers/${{ matrix.image }}:latest
    steps:
      - name: Checkout repository
        uses: actions/checkout@v4
        with:
          fetch-depth: 5
          submodules: true
      - name: Install pandoc
        uses: r-lib/actions/setup-pandoc@v2
      - name: Install LaTeX
        shell: bash
        run: |
          if type -f apt 2>&1 > /dev/null; then
            apt-get update
            apt-get install --no-install-recommends -y \
                devscripts \
                texinfo \
                texlive-latex-extra \
                texlive-latex-recommended \
                texlive-fonts-recommended \
                texlive-fonts-extra \
                tidy \
                qpdf
          else
            yum update -y
            yum install -y \
                devscripts \
                qpdf \
                texinfo \
                texinfo-tex \
                texlive-latex \
                tidy
          fi
      - name: Install packages and run tests
        shell: bash
        run: |
          Rscript -e "install.packages(c('R6', 'data.table', 'jsonlite', 'knitr', 'markdown', 'Matrix', 'RhpcBLASctl', 'testthat'), repos = 'https://cran.rstudio.com', Ncpus = parallel::detectCores())"
          sh build-cran-package.sh
          # allowing the following NOTEs (produced by default in the clang images):
          #
          #   * checking compilation flags used ... NOTE
          #       Compilation used the following non-portable flag(s):
          #       ‘-Wp,-D_FORTIFY_SOURCE=3’
          #
          # even though CRAN itself sets that:
          # https://www.stats.ox.ac.uk/pub/bdr/Rconfig/r-devel-linux-x86_64-fedora-clang
          #
          declare -i allowed_notes=1
          bash .ci/run-r-cmd-check.sh \
            "$(echo lightgbm_*.tar.gz)" \
            "${allowed_notes}"
  all-r-package-jobs-successful:
    if: always()
    runs-on: ubuntu-latest
    needs: [test, test-r-sanitizers, test-r-extra-checks]
    steps:
    - name: Note that all tests succeeded
      uses: re-actors/alls-green@v1.2.2
      with:
        jobs: ${{ toJSON(needs) }}<|MERGE_RESOLUTION|>--- conflicted
+++ resolved
@@ -63,15 +63,9 @@
           - os: ubuntu-latest
             task: r-package
             compiler: clang
-<<<<<<< HEAD
-            r_version: 3.6
-            build_type: cmake
-            container: 'ubuntu:18.04'
-=======
             r_version: 4.3
             build_type: cmake
             container: 'ubuntu:22.04'
->>>>>>> 2bc3ab86
           - os: macos-13
             task: r-package
             compiler: gcc
