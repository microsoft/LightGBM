--- conflicted
+++ resolved
@@ -452,115 +452,7 @@
   void FuncForCategoricalL1();
 
   template <bool USE_RAND, bool USE_MC, bool USE_SMOOTHING>
-<<<<<<< HEAD
-  void FuncForCategoricalL2() {
-    if (meta_->config->use_quantized_grad) {
-#define LAMBDA_PARAMS_INT \
-      int64_t int_sum_gradient_and_hessian, \
-      const double grad_scale, const double hess_scale, \
-      const uint8_t hist_bits_bin, const uint8_t hist_bits_acc, \
-      data_size_t num_data, \
-      const FeatureConstraint* constraints, \
-      double parent_output, \
-      SplitInfo* output
-
-#define ARGUMENTS_INT \
-      int_sum_gradient_and_hessian, grad_scale, hess_scale, num_data, constraints, parent_output, output
-
-      if (meta_->config->lambda_l1 > 0) {
-        if (meta_->config->max_delta_step > 0) {
-          int_find_best_threshold_fun_ = [=] (LAMBDA_PARAMS_INT) {
-            if (hist_bits_acc <= 16) {
-              CHECK_LE(hist_bits_bin, 16);
-              FindBestThresholdCategoricalIntInner<USE_RAND, USE_MC, true, true, USE_SMOOTHING, int32_t, int32_t, int16_t, int16_t, 16, 16>(ARGUMENTS_INT);
-            } else {
-              if (hist_bits_bin <= 16) {
-                FindBestThresholdCategoricalIntInner<USE_RAND, USE_MC, true, true, USE_SMOOTHING, int32_t, int64_t, int16_t, int32_t, 16, 32>(ARGUMENTS_INT);
-              } else {
-                FindBestThresholdCategoricalIntInner<USE_RAND, USE_MC, true, true, USE_SMOOTHING, int64_t, int64_t, int32_t, int32_t, 32, 32>(ARGUMENTS_INT);
-              }
-            }
-          };
-        } else {
-          int_find_best_threshold_fun_ = [=] (LAMBDA_PARAMS_INT) {
-            if (hist_bits_acc <= 16) {
-              CHECK_LE(hist_bits_bin, 16);
-              FindBestThresholdCategoricalIntInner<USE_RAND, USE_MC, true, false, USE_SMOOTHING, int32_t, int32_t, int16_t, int16_t, 16, 16>(ARGUMENTS_INT);
-            } else {
-              if (hist_bits_bin <= 16) {
-                FindBestThresholdCategoricalIntInner<USE_RAND, USE_MC, true, false, USE_SMOOTHING, int32_t, int64_t, int16_t, int32_t, 16, 32>(ARGUMENTS_INT);
-              } else {
-                FindBestThresholdCategoricalIntInner<USE_RAND, USE_MC, true, false, USE_SMOOTHING, int64_t, int64_t, int32_t, int32_t, 32, 32>(ARGUMENTS_INT);
-              }
-            }
-          };
-        }
-      } else {
-        if (meta_->config->max_delta_step > 0) {
-          int_find_best_threshold_fun_ = [=] (LAMBDA_PARAMS_INT) {
-            if (hist_bits_acc <= 16) {
-              CHECK_LE(hist_bits_bin, 16);
-              FindBestThresholdCategoricalIntInner<USE_RAND, USE_MC, false, true, USE_SMOOTHING, int32_t, int32_t, int16_t, int16_t, 16, 16>(ARGUMENTS_INT);
-            } else {
-              if (hist_bits_bin <= 16) {
-                FindBestThresholdCategoricalIntInner<USE_RAND, USE_MC, false, true, USE_SMOOTHING, int32_t, int64_t, int16_t, int32_t, 16, 32>(ARGUMENTS_INT);
-              } else {
-                FindBestThresholdCategoricalIntInner<USE_RAND, USE_MC, false, true, USE_SMOOTHING, int64_t, int64_t, int32_t, int32_t, 32, 32>(ARGUMENTS_INT);
-              }
-            }
-          };
-        } else {
-          int_find_best_threshold_fun_ = [=] (LAMBDA_PARAMS_INT) {
-            if (hist_bits_acc <= 16) {
-              CHECK_LE(hist_bits_bin, 16);
-              FindBestThresholdCategoricalIntInner<USE_RAND, USE_MC, false, false, USE_SMOOTHING, int32_t, int32_t, int16_t, int16_t, 16, 16>(ARGUMENTS_INT);
-            } else {
-              if (hist_bits_bin <= 16) {
-                FindBestThresholdCategoricalIntInner<USE_RAND, USE_MC, false, false, USE_SMOOTHING, int32_t, int64_t, int16_t, int32_t, 16, 32>(ARGUMENTS_INT);
-              } else {
-                FindBestThresholdCategoricalIntInner<USE_RAND, USE_MC, false, false, USE_SMOOTHING, int64_t, int64_t, int32_t, int32_t, 32, 32>(ARGUMENTS_INT);
-              }
-            }
-          };
-        }
-      }
-#undef LAMBDA_ARGUMENTS_INT
-#undef ARGUMENTS_INT
-    } else {
-#define ARGUMENTS                                                      \
-    std::placeholders::_1, std::placeholders::_2, std::placeholders::_3, \
-        std::placeholders::_4, std::placeholders::_5, std::placeholders::_6
-      if (meta_->config->lambda_l1 > 0) {
-        if (meta_->config->max_delta_step > 0) {
-          find_best_threshold_fun_ =
-              std::bind(&FeatureHistogram::FindBestThresholdCategoricalInner<
-                            USE_RAND, USE_MC, true, true, USE_SMOOTHING>,
-                        this, ARGUMENTS);
-        } else {
-          find_best_threshold_fun_ =
-              std::bind(&FeatureHistogram::FindBestThresholdCategoricalInner<
-                            USE_RAND, USE_MC, true, false, USE_SMOOTHING>,
-                        this, ARGUMENTS);
-        }
-      } else {
-        if (meta_->config->max_delta_step > 0) {
-          find_best_threshold_fun_ =
-              std::bind(&FeatureHistogram::FindBestThresholdCategoricalInner<
-                            USE_RAND, USE_MC, false, true, USE_SMOOTHING>,
-                        this, ARGUMENTS);
-        } else {
-          find_best_threshold_fun_ =
-              std::bind(&FeatureHistogram::FindBestThresholdCategoricalInner<
-                            USE_RAND, USE_MC, false, false, USE_SMOOTHING>,
-                        this, ARGUMENTS);
-        }
-      }
-#undef ARGUMENTS
-    }
-  }
-=======
   void FuncForCategoricalL2();
->>>>>>> 776c5c3c
 
   template <bool USE_RAND, bool USE_MC, bool USE_L1, bool USE_MAX_OUTPUT, bool USE_SMOOTHING>
   void FindBestThresholdCategoricalInner(double sum_gradient,
@@ -578,361 +470,6 @@
                                             const FeatureConstraint* constraints,
                                             double parent_output,
                                             SplitInfo* output);
-
-  template <bool USE_RAND, bool USE_MC, bool USE_L1, bool USE_MAX_OUTPUT, bool USE_SMOOTHING, typename PACKED_HIST_BIN_T, typename PACKED_HIST_ACC_T,
-          typename HIST_BIN_T, typename HIST_ACC_T, int HIST_BITS_BIN, int HIST_BITS_ACC>
-  void FindBestThresholdCategoricalIntInner(int64_t int_sum_gradient_and_hessian,
-                                            const double grad_scale, const double hess_scale,
-                                            data_size_t num_data,
-                                            const FeatureConstraint* constraints,
-                                            double parent_output,
-                                            SplitInfo* output) {
-    is_splittable_ = false;
-    output->default_left = false;
-    double best_gain = kMinScore;
-    PACKED_HIST_ACC_T best_sum_left_gradient_and_hessian = 0;
-    double gain_shift;
-    if (USE_MC) {
-      constraints->InitCumulativeConstraints(true);
-    }
-
-    PACKED_HIST_ACC_T local_int_sum_gradient_and_hessian =
-      HIST_BITS_ACC == 16 ?
-      ((static_cast<int32_t>(int_sum_gradient_and_hessian >> 32) << 16) | static_cast<int32_t>(int_sum_gradient_and_hessian & 0x0000ffff)) :
-      int_sum_gradient_and_hessian;
-
-    // recover sum of gradient and hessian from the sum of quantized gradient and hessian
-    double sum_gradient = static_cast<double>(static_cast<int32_t>(int_sum_gradient_and_hessian >> 32)) * grad_scale;
-    double sum_hessian = static_cast<double>(static_cast<uint32_t>(int_sum_gradient_and_hessian & 0x00000000ffffffff)) * hess_scale;
-    if (USE_SMOOTHING) {
-      gain_shift = GetLeafGainGivenOutput<USE_L1>(
-          sum_gradient, sum_hessian, meta_->config->lambda_l1, meta_->config->lambda_l2, parent_output);
-    } else {
-      // Need special case for no smoothing to preserve existing behaviour. If no smoothing, the parent output is calculated
-      // with the larger categorical l2, whereas min_split_gain uses the original l2.
-      gain_shift = GetLeafGain<USE_L1, USE_MAX_OUTPUT, false>(sum_gradient, sum_hessian,
-          meta_->config->lambda_l1, meta_->config->lambda_l2, meta_->config->max_delta_step, 0,
-          num_data, 0);
-    }
-
-    double min_gain_shift = gain_shift + meta_->config->min_gain_to_split;
-    const int8_t offset = meta_->offset;
-    const int bin_start = 1 - offset;
-    const int bin_end = meta_->num_bin - offset;
-    int used_bin = -1;
-
-    std::vector<int> sorted_idx;
-    double l2 = meta_->config->lambda_l2;
-    bool use_onehot = meta_->num_bin <= meta_->config->max_cat_to_onehot;
-    int best_threshold = -1;
-    int best_dir = 1;
-    const double cnt_factor = static_cast<double>(num_data) /
-      static_cast<double>(static_cast<uint32_t>(int_sum_gradient_and_hessian & 0x00000000ffffffff));
-    int rand_threshold = 0;
-
-    const PACKED_HIST_BIN_T* data_ptr = nullptr;
-    if (HIST_BITS_BIN == 16) {
-      data_ptr = reinterpret_cast<const PACKED_HIST_BIN_T*>(data_int16_);
-    } else {
-      data_ptr = reinterpret_cast<const PACKED_HIST_BIN_T*>(data_);
-    }
-
-    if (use_onehot) {
-      if (USE_RAND) {
-        if (bin_end - bin_start > 0) {
-          rand_threshold = meta_->rand.NextInt(bin_start, bin_end);
-        }
-      }
-      for (int t = bin_start; t < bin_end; ++t) {
-        const PACKED_HIST_BIN_T grad_and_hess = data_ptr[t];
-        const uint32_t int_hess = HIST_BITS_BIN == 16 ?
-          static_cast<uint32_t>(grad_and_hess & 0x0000ffff) :
-          static_cast<uint32_t>(grad_and_hess & 0x00000000ffffffff);
-        data_size_t cnt =
-            static_cast<data_size_t>(Common::RoundInt(int_hess * cnt_factor));
-        const double hess = int_hess * hess_scale;
-        // if data not enough, or sum hessian too small
-        if (cnt < meta_->config->min_data_in_leaf ||
-            hess < meta_->config->min_sum_hessian_in_leaf) {
-          continue;
-        }
-        data_size_t other_count = num_data - cnt;
-        // if data not enough
-        if (other_count < meta_->config->min_data_in_leaf) {
-          continue;
-        }
-
-        const PACKED_HIST_ACC_T grad_and_hess_acc = HIST_BITS_ACC != HIST_BITS_BIN ?
-          ((static_cast<PACKED_HIST_ACC_T>(static_cast<HIST_BIN_T>(grad_and_hess >> HIST_BITS_BIN)) << HIST_BITS_ACC) |
-          (static_cast<PACKED_HIST_ACC_T>(grad_and_hess & 0x0000ffff))) :
-          grad_and_hess;
-        const PACKED_HIST_ACC_T sum_other_grad_and_hess = local_int_sum_gradient_and_hessian - grad_and_hess_acc;
-        const uint32_t sum_other_hess_int = HIST_BITS_ACC == 16 ?
-          static_cast<uint32_t>(sum_other_grad_and_hess & 0x0000ffff) :
-          static_cast<uint32_t>(sum_other_grad_and_hess & 0x00000000ffffffff);
-        double sum_other_hessian = sum_other_hess_int * hess_scale;
-        // if sum hessian too small
-        if (sum_other_hessian < meta_->config->min_sum_hessian_in_leaf) {
-          continue;
-        }
-
-        const int32_t int_grad = HIST_BITS_ACC == 16 ?
-          static_cast<int32_t>(static_cast<int16_t>(grad_and_hess_acc >> 16)) :
-          static_cast<int32_t>(grad_and_hess_acc >> 32);
-        const double grad = int_grad * grad_scale;
-
-        const int32_t sum_other_grad_int = HIST_BITS_ACC == 16 ?
-          static_cast<int32_t>(static_cast<int16_t>(sum_other_grad_and_hess >> 16)) :
-          static_cast<int32_t>(sum_other_grad_and_hess >> 32);
-        const double sum_other_gradient = sum_other_grad_int * grad_scale;
-
-        if (USE_RAND) {
-          if (t != rand_threshold) {
-            continue;
-          }
-        }
-        // current split gain
-        double current_gain = GetSplitGains<USE_MC, USE_L1, USE_MAX_OUTPUT, USE_SMOOTHING>(
-            sum_other_gradient, sum_other_hessian, grad, hess,
-            meta_->config->lambda_l1, l2, meta_->config->max_delta_step,
-            constraints, 0, meta_->config->path_smooth, other_count, cnt, parent_output);
-        // gain with split is worse than without split
-        if (current_gain <= min_gain_shift) {
-          continue;
-        }
-
-        // mark as able to be split
-        is_splittable_ = true;
-        // better split point
-        if (current_gain > best_gain) {
-          best_threshold = t;
-          best_sum_left_gradient_and_hessian = grad_and_hess_acc;
-          best_gain = current_gain;
-        }
-      }
-    } else {
-      for (int i = bin_start; i < bin_end; ++i) {
-        const PACKED_HIST_BIN_T int_grad_and_hess = data_ptr[i];
-        const uint32_t int_hess = HIST_BITS_BIN == 16 ?
-          static_cast<uint32_t>(int_grad_and_hess & 0x0000ffff) :
-          static_cast<uint32_t>(int_grad_and_hess & 0x00000000ffffffff);
-        const int cnt = Common::RoundInt(int_hess * cnt_factor);
-        if (cnt >= meta_->config->cat_smooth) {
-          sorted_idx.push_back(i);
-        }
-      }
-      used_bin = static_cast<int>(sorted_idx.size());
-
-      l2 += meta_->config->cat_l2;
-
-      auto ctr_fun = [this](double sum_grad, double sum_hess) {
-        return (sum_grad) / (sum_hess + meta_->config->cat_smooth);
-      };
-      std::stable_sort(
-          sorted_idx.begin(), sorted_idx.end(), [data_ptr, &ctr_fun, grad_scale, hess_scale](int i, int j) {
-            const PACKED_HIST_BIN_T int_grad_and_hess_i = data_ptr[i];
-            const PACKED_HIST_BIN_T int_grad_and_hess_j = data_ptr[j];
-            const int32_t int_grad_i = HIST_BITS_BIN == 16 ?
-              static_cast<int32_t>(static_cast<int16_t>(int_grad_and_hess_i >> 16)) :
-              static_cast<int32_t>(int_grad_and_hess_i >> 32);
-            const uint32_t int_hess_i = HIST_BITS_BIN == 16 ?
-              static_cast<int32_t>(int_grad_and_hess_i & 0x0000ffff) :
-              static_cast<int32_t>(int_grad_and_hess_i & 0x00000000ffffffff);
-            const int32_t int_grad_j = HIST_BITS_BIN == 16 ?
-              static_cast<int32_t>(static_cast<int16_t>(int_grad_and_hess_j >> 16)) :
-              static_cast<int32_t>(int_grad_and_hess_j >> 32);
-            const uint32_t int_hess_j = HIST_BITS_BIN == 16 ?
-              static_cast<int32_t>(int_grad_and_hess_j & 0x0000ffff) :
-              static_cast<int32_t>(int_grad_and_hess_j & 0x00000000ffffffff);
-
-            const double grad_i = int_grad_i * grad_scale;
-            const double hess_i = int_hess_i * hess_scale;
-            const double grad_j = int_grad_j * grad_scale;
-            const double hess_j = int_hess_j * hess_scale;
-
-            return ctr_fun(grad_i, hess_i) < ctr_fun(grad_j, hess_j);
-          });
-
-      std::vector<int> find_direction(1, 1);
-      std::vector<int> start_position(1, 0);
-      find_direction.push_back(-1);
-      start_position.push_back(used_bin - 1);
-      const int max_num_cat =
-          std::min(meta_->config->max_cat_threshold, (used_bin + 1) / 2);
-      int max_threshold = std::max(std::min(max_num_cat, used_bin) - 1, 0);
-      if (USE_RAND) {
-        if (max_threshold > 0) {
-          rand_threshold = meta_->rand.NextInt(0, max_threshold);
-        }
-      }
-
-      is_splittable_ = false;
-      for (size_t out_i = 0; out_i < find_direction.size(); ++out_i) {
-        auto dir = find_direction[out_i];
-        auto start_pos = start_position[out_i];
-        data_size_t min_data_per_group = meta_->config->min_data_per_group;
-        data_size_t cnt_cur_group = 0;
-        PACKED_HIST_ACC_T int_sum_left_gradient_and_hessian = 0;
-        data_size_t left_count = 0;
-        for (int i = 0; i < used_bin && i < max_num_cat; ++i) {
-          auto t = sorted_idx[start_pos];
-          start_pos += dir;
-          PACKED_HIST_BIN_T int_grad_and_hess = data_ptr[t];
-
-          uint32_t int_hess = HIST_BITS_BIN == 16 ?
-            static_cast<uint32_t>(int_grad_and_hess & 0x0000ffff) :
-            static_cast<uint32_t>(int_grad_and_hess & 0x00000000ffffffff);
-          data_size_t cnt =
-              static_cast<data_size_t>(Common::RoundInt(int_hess * cnt_factor));
-
-          if (HIST_BITS_ACC != HIST_BITS_BIN) {
-            PACKED_HIST_ACC_T int_grad_and_hess_acc =
-              (static_cast<PACKED_HIST_ACC_T>(int_grad_and_hess & 0xffff0000) << HIST_BITS_ACC) |
-              (static_cast<PACKED_HIST_ACC_T>(int_grad_and_hess & 0x0000ffff));
-            int_sum_left_gradient_and_hessian += int_grad_and_hess_acc;
-          } else {
-            int_sum_left_gradient_and_hessian += int_grad_and_hess;
-          }
-
-          left_count += cnt;
-          cnt_cur_group += cnt;
-
-          const uint32_t int_left_sum_hessian = HIST_BITS_ACC == 16 ?
-            static_cast<uint32_t>(int_sum_left_gradient_and_hessian & 0x0000ffff) :
-            static_cast<uint32_t>(int_sum_left_gradient_and_hessian & 0x00000000ffffffff);
-          const double sum_left_hessian = int_left_sum_hessian * hess_scale;
-
-          if (left_count < meta_->config->min_data_in_leaf ||
-              sum_left_hessian < meta_->config->min_sum_hessian_in_leaf) {
-            continue;
-          }
-          data_size_t right_count = num_data - left_count;
-          if (right_count < meta_->config->min_data_in_leaf ||
-              right_count < min_data_per_group) {
-            break;
-          }
-
-          const PACKED_HIST_ACC_T int_sum_right_gradient_and_hessian = local_int_sum_gradient_and_hessian - int_sum_left_gradient_and_hessian;
-          const uint32_t int_right_sum_hessian = HIST_BITS_ACC == 16 ?
-            static_cast<uint32_t>(int_sum_right_gradient_and_hessian & 0x0000ffff) :
-            static_cast<uint32_t>(int_sum_right_gradient_and_hessian & 0x00000000ffffffff);
-          const double sum_right_hessian = int_right_sum_hessian * hess_scale;
-
-          if (sum_right_hessian < meta_->config->min_sum_hessian_in_leaf) {
-            break;
-          }
-
-          if (cnt_cur_group < min_data_per_group) {
-            continue;
-          }
-
-          cnt_cur_group = 0;
-
-          const int32_t int_sum_left_gradient = HIST_BITS_ACC == 16 ?
-            static_cast<int32_t>(static_cast<int16_t>(int_sum_left_gradient_and_hessian >> 16)) :
-            static_cast<int32_t>(int_sum_left_gradient_and_hessian >> 32);
-          const double sum_left_gradient = int_sum_left_gradient * grad_scale;
-
-          const int32_t int_sum_right_gradient = HIST_BITS_ACC == 16 ?
-            static_cast<int32_t>(static_cast<int16_t>(int_sum_right_gradient_and_hessian >> 16)) :
-            static_cast<int32_t>(int_sum_right_gradient_and_hessian >> 32);
-          const double sum_right_gradient = int_sum_right_gradient * grad_scale;
-
-          if (USE_RAND) {
-            if (i != rand_threshold) {
-              continue;
-            }
-          }
-          double current_gain = GetSplitGains<USE_MC, USE_L1, USE_MAX_OUTPUT, USE_SMOOTHING>(
-              sum_left_gradient, sum_left_hessian, sum_right_gradient,
-              sum_right_hessian, meta_->config->lambda_l1, l2,
-              meta_->config->max_delta_step, constraints, 0, meta_->config->path_smooth,
-              left_count, right_count, parent_output);
-          if (current_gain <= min_gain_shift) {
-            continue;
-          }
-          is_splittable_ = true;
-          if (current_gain > best_gain) {
-            best_sum_left_gradient_and_hessian = int_sum_left_gradient_and_hessian;
-            best_threshold = i;
-            best_gain = current_gain;
-            best_dir = dir;
-          }
-        }
-      }
-    }
-
-    if (is_splittable_) {
-      const int32_t int_best_sum_left_gradient = HIST_BITS_ACC == 16 ?
-        static_cast<int32_t>(static_cast<int16_t>(best_sum_left_gradient_and_hessian >> 16)) :
-        static_cast<int32_t>(best_sum_left_gradient_and_hessian >> 32);
-      const uint32_t int_best_sum_left_hessian = HIST_BITS_ACC == 16 ?
-        static_cast<uint32_t>(best_sum_left_gradient_and_hessian & 0x0000ffff) :
-        static_cast<uint32_t>(best_sum_left_gradient_and_hessian & 0x00000000ffffffff);
-      const double best_sum_left_gradient = int_best_sum_left_gradient * grad_scale;
-      const double best_sum_left_hessian = int_best_sum_left_hessian * hess_scale;
-
-      const PACKED_HIST_ACC_T best_sum_right_gradient_and_hessian = local_int_sum_gradient_and_hessian - best_sum_left_gradient_and_hessian;
-      const int32_t int_best_sum_right_gradient = HIST_BITS_ACC == 16 ?
-        static_cast<int32_t>(static_cast<int16_t>(best_sum_right_gradient_and_hessian >> 16)) :
-        static_cast<int32_t>(best_sum_right_gradient_and_hessian >> 32);
-      const uint32_t int_best_sum_right_hessian = HIST_BITS_ACC == 16 ?
-        static_cast<uint32_t>(best_sum_right_gradient_and_hessian & 0x0000ffff) :
-        static_cast<uint32_t>(best_sum_right_gradient_and_hessian & 0x00000000ffffffff);
-      const double best_sum_right_gradient = int_best_sum_right_gradient * grad_scale;
-      const double best_sum_right_hessian = int_best_sum_right_hessian * hess_scale;
-
-      const data_size_t best_left_count = Common::RoundInt(static_cast<double>(int_best_sum_left_hessian) * cnt_factor);
-      const data_size_t best_right_count = Common::RoundInt(static_cast<double>(int_best_sum_right_hessian) * cnt_factor);
-
-      const int64_t best_sum_left_gradient_and_hessian_int64 = HIST_BITS_ACC == 16 ?
-          ((static_cast<int64_t>(static_cast<int16_t>(best_sum_left_gradient_and_hessian >> 16)) << 32) |
-          static_cast<int64_t>(best_sum_left_gradient_and_hessian & 0x0000ffff)) :
-          best_sum_left_gradient_and_hessian;
-      const int64_t best_sum_right_gradient_and_hessian_int64 = int_sum_gradient_and_hessian - best_sum_left_gradient_and_hessian_int64;
-
-      output->left_output = CalculateSplittedLeafOutput<USE_MC, USE_L1, USE_MAX_OUTPUT, USE_SMOOTHING>(
-          best_sum_left_gradient, best_sum_left_hessian,
-          meta_->config->lambda_l1, l2, meta_->config->max_delta_step,
-          constraints->LeftToBasicConstraint(), meta_->config->path_smooth, best_left_count, parent_output);
-      output->left_count = best_left_count;
-      output->left_sum_gradient = best_sum_left_gradient;
-      output->left_sum_hessian = best_sum_left_hessian;
-      output->right_output = CalculateSplittedLeafOutput<USE_MC, USE_L1, USE_MAX_OUTPUT, USE_SMOOTHING>(
-          best_sum_right_gradient,
-          best_sum_right_hessian, meta_->config->lambda_l1, l2,
-          meta_->config->max_delta_step, constraints->RightToBasicConstraint(), meta_->config->path_smooth,
-          best_right_count, parent_output);
-      output->right_count = best_right_count;
-      output->right_sum_gradient = best_sum_right_gradient;
-      output->right_sum_hessian = best_sum_right_hessian;
-      output->gain = best_gain - min_gain_shift;
-
-      output->left_sum_gradient_and_hessian = best_sum_left_gradient_and_hessian_int64;
-      output->right_sum_gradient_and_hessian = best_sum_right_gradient_and_hessian_int64;
-      if (use_onehot) {
-        output->num_cat_threshold = 1;
-        output->cat_threshold =
-            std::vector<uint32_t>(1, static_cast<uint32_t>(best_threshold + offset));
-      } else {
-        output->num_cat_threshold = best_threshold + 1;
-        output->cat_threshold =
-            std::vector<uint32_t>(output->num_cat_threshold);
-        if (best_dir == 1) {
-          for (int i = 0; i < output->num_cat_threshold; ++i) {
-            auto t = sorted_idx[i] + offset;
-            output->cat_threshold[i] = t;
-          }
-        } else {
-          for (int i = 0; i < output->num_cat_threshold; ++i) {
-            auto t = sorted_idx[used_bin - 1 - i] + offset;
-            output->cat_threshold[i] = t;
-          }
-        }
-      }
-      output->monotone_type = 0;
-    }
-  }
 
   void GatherInfoForThreshold(double sum_gradient, double sum_hessian,
                               uint32_t threshold, data_size_t num_data,
