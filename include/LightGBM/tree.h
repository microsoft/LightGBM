--- conflicted
+++ resolved
@@ -249,11 +249,7 @@
   std::string ToIfElse(int index, bool predict_leaf_index) const;
 
   /*! \brief [tinygbdt] Serialize this object to an array, representing fully grown tree*/
-<<<<<<< HEAD
-  std::vector<std::vector<int>> ToArrayPointer(std::vector<uint32_t> features, std::vector<float> thresholds, uint8_t decimals);
-=======
-  void ToArrayPointer(std::vector<u_int32_t> features, std::vector<double> thresholds_, u_int8_t decimals);
->>>>>>> 3d788bf4
+  void ToArrayPointer(std::vector<uint32_t> features, std::vector<double> thresholds_, uint8_t decimals);
 
   /*! \brief [tinygbdt] Serialize this object to an array, representing fully grown tree*/
   std::vector<int> ToFullArray() const;
