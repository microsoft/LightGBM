--- conflicted
+++ resolved
@@ -196,7 +196,6 @@
     """
     params = deepcopy(params)
 
-<<<<<<< HEAD
     params = _choose_param_value(
         main_param_name="local_listen_port",
         params=params,
@@ -234,10 +233,7 @@
         for param_alias in _ConfigAliases.get(param_name):
             params.pop(param_alias, None)
 
-    # Split arrays/dataframes into parts. Arrange parts into tuples to enforce co-locality
-=======
     # Split arrays/dataframes into parts. Arrange parts into dicts to enforce co-locality
->>>>>>> 439c721a
     data_parts = _split_to_parts(data=data, is_matrix=True)
     label_parts = _split_to_parts(data=label, is_matrix=False)
     parts = [{'data': x, 'label': y} for (x, y) in zip(data_parts, label_parts)]
