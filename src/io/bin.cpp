#include <LightGBM/utils/common.h>
#include <LightGBM/bin.h>

#include "dense_bin.hpp"
#include "dense_nbits_bin.hpp"
#include "sparse_bin.hpp"
#include "ordered_sparse_bin.hpp"

#include <cmath>
#include <cstring>
#include <cstdint>

#include <limits>
#include <vector>
#include <algorithm>

namespace LightGBM {

BinMapper::BinMapper() {
}

// deep copy function for BinMapper
BinMapper::BinMapper(const BinMapper& other) {
  num_bin_ = other.num_bin_;
  is_trival_ = other.is_trival_;
  sparse_rate_ = other.sparse_rate_;
  bin_type_ = other.bin_type_;
  if (bin_type_ == BinType::NumericalBin) {
    bin_upper_bound_ = other.bin_upper_bound_;
  } else {
    bin_2_categorical_ = other.bin_2_categorical_;
    categorical_2_bin_ = other.categorical_2_bin_;
  }
  min_val_ = other.min_val_;
  max_val_ = other.max_val_;
  default_bin_ = other.default_bin_;
}

BinMapper::BinMapper(const void* memory) {
  CopyFrom(reinterpret_cast<const char*>(memory));
}

BinMapper::~BinMapper() {

}

bool NeedFilter(std::vector<int>& cnt_in_bin, int total_cnt, int filter_cnt, BinType bin_type) {
  if (bin_type == BinType::NumericalBin) {
    int sum_left = 0;
    for (size_t i = 0; i < cnt_in_bin.size() - 1; ++i) {
      sum_left += cnt_in_bin[i];
      if (sum_left >= filter_cnt && total_cnt - sum_left >= filter_cnt) {
        return false;
      }
    }
  } else {
    for (size_t i = 0; i < cnt_in_bin.size() - 1; ++i) {
      int sum_left = cnt_in_bin[i];
      if (sum_left >= filter_cnt && total_cnt - sum_left >= filter_cnt) {
        return false;
      }
    }
  }
  return true;
}

void BinMapper::FindBin(double* values, int num_sample_values, size_t total_sample_cnt,
  int max_bin, int min_data_in_bin, int min_split_data, BinType bin_type) {
  bin_type_ = bin_type;
  default_bin_ = 0;
  int zero_cnt = static_cast<int>(total_sample_cnt - num_sample_values);
  // find distinct_values first
  std::vector<double> distinct_values;
  std::vector<int> counts;

  std::sort(values, values + num_sample_values);

  // push zero in the front
  if (num_sample_values == 0 || (values[0] > 0.0f && zero_cnt > 0)) {
    distinct_values.push_back(0.0f);
    counts.push_back(zero_cnt);
  }

  if (num_sample_values > 0) {
    distinct_values.push_back(values[0]);
    counts.push_back(1);
  }

  for (int i = 1; i < num_sample_values; ++i) {
    if (values[i] != values[i - 1]) {
      if (values[i - 1] < 0.0f && values[i] > 0.0f) {
        distinct_values.push_back(0.0f);
        counts.push_back(zero_cnt);
      }
      distinct_values.push_back(values[i]);
      counts.push_back(1);
    } else {
      ++counts.back();
    }
  }

  // push zero in the back
  if (num_sample_values > 0 && values[num_sample_values - 1] < 0.0f && zero_cnt > 0) {
    distinct_values.push_back(0.0f);
    counts.push_back(zero_cnt);
  }
  min_val_ = distinct_values.front();
  max_val_ = distinct_values.back();
  std::vector<int> cnt_in_bin;
  int num_distinct_values = static_cast<int>(distinct_values.size());
  if (bin_type_ == BinType::NumericalBin) {
    if (num_distinct_values <= max_bin) {
      // use distinct value is enough
      bin_upper_bound_.clear();
      int cur_cnt_inbin = 0;
      for (int i = 0; i < num_distinct_values - 1; ++i) {
        cur_cnt_inbin += counts[i];
        if (cur_cnt_inbin >= min_data_in_bin) {
          bin_upper_bound_.push_back((distinct_values[i] + distinct_values[i + 1]) / 2);
          cnt_in_bin.push_back(cur_cnt_inbin);
          cur_cnt_inbin = 0;
        }
      }
      cur_cnt_inbin += counts.back();
      cnt_in_bin.push_back(cur_cnt_inbin);
      bin_upper_bound_.push_back(std::numeric_limits<double>::infinity());
      num_bin_ = static_cast<int>(bin_upper_bound_.size());
    } else {
      if (min_data_in_bin > 0) {
        max_bin = std::min(max_bin, static_cast<int>(total_sample_cnt / min_data_in_bin));
        max_bin = std::max(max_bin, 1);
      }
      double mean_bin_size = static_cast<double>(total_sample_cnt) / max_bin;
      if (zero_cnt > mean_bin_size) {
        int non_zero_cnt = num_sample_values;
        max_bin = std::min(max_bin, 1 + static_cast<int>(non_zero_cnt / min_data_in_bin));
      }
      // mean size for one bin
      int rest_bin_cnt = max_bin;
      int rest_sample_cnt = static_cast<int>(total_sample_cnt);
      std::vector<bool> is_big_count_value(num_distinct_values, false);
      for (int i = 0; i < num_distinct_values; ++i) {
        if (counts[i] >= mean_bin_size) {
          is_big_count_value[i] = true;
          --rest_bin_cnt;
          rest_sample_cnt -= counts[i];
        }
      }
      mean_bin_size = static_cast<double>(rest_sample_cnt) / rest_bin_cnt;
      std::vector<double> upper_bounds(max_bin, std::numeric_limits<double>::infinity());
      std::vector<double> lower_bounds(max_bin, std::numeric_limits<double>::infinity());

      int bin_cnt = 0;
      lower_bounds[bin_cnt] = distinct_values[0];
      int cur_cnt_inbin = 0;
      for (int i = 0; i < num_distinct_values - 1; ++i) {
        if (!is_big_count_value[i]) {
          rest_sample_cnt -= counts[i];
        }
        cur_cnt_inbin += counts[i];
        // need a new bin
        if (is_big_count_value[i] || cur_cnt_inbin >= mean_bin_size ||
          (is_big_count_value[i + 1] && cur_cnt_inbin >= std::max(1.0, mean_bin_size * 0.5f))) {
          upper_bounds[bin_cnt] = distinct_values[i];
          cnt_in_bin.push_back(cur_cnt_inbin);
          ++bin_cnt;
          lower_bounds[bin_cnt] = distinct_values[i + 1];
          if (bin_cnt >= max_bin - 1) { break; }
          cur_cnt_inbin = 0;
          if (!is_big_count_value[i]) {
            --rest_bin_cnt;
            mean_bin_size = rest_sample_cnt / static_cast<double>(rest_bin_cnt);
          }
        }
      }
      cur_cnt_inbin += counts.back();
      cnt_in_bin.push_back(cur_cnt_inbin);
      ++bin_cnt;
      // update bin upper bound
      bin_upper_bound_ = std::vector<double>(bin_cnt);
      num_bin_ = bin_cnt;
      for (int i = 0; i < bin_cnt - 1; ++i) {
        bin_upper_bound_[i] = (upper_bounds[i] + lower_bounds[i + 1]) / 2.0f;
      }
      // last bin upper bound
      bin_upper_bound_[bin_cnt - 1] = std::numeric_limits<double>::infinity();
    }
    CHECK(num_bin_ <= max_bin);
  } else {
    // convert to int type first
    std::vector<int> distinct_values_int;
    std::vector<int> counts_int;
    distinct_values_int.push_back(static_cast<int>(distinct_values[0]));
    counts_int.push_back(counts[0]);
    for (size_t i = 1; i < distinct_values.size(); ++i) {
      if (static_cast<int>(distinct_values[i]) != distinct_values_int.back()) {
        distinct_values_int.push_back(static_cast<int>(distinct_values[i]));
        counts_int.push_back(counts[i]);
      } else {
        counts_int.back() += counts[i];
      }
    }
    // sort by counts
    Common::SortForPair<int, int>(counts_int, distinct_values_int, 0, true);
    // will ignore the categorical of small counts
    const int cut_cnt = static_cast<int>(total_sample_cnt * 0.98f);
    categorical_2_bin_.clear();
    bin_2_categorical_.clear();
    num_bin_ = 0;
    int used_cnt = 0;
    max_bin = std::min(static_cast<int>(distinct_values_int.size()), max_bin);
    while (used_cnt < cut_cnt || num_bin_ < max_bin) {
      bin_2_categorical_.push_back(distinct_values_int[num_bin_]);
      categorical_2_bin_[distinct_values_int[num_bin_]] = static_cast<unsigned int>(num_bin_);
      used_cnt += counts_int[num_bin_];
      ++num_bin_;
    }
    cnt_in_bin = counts_int;
    counts_int.resize(num_bin_);
    counts_int.back() += static_cast<int>(total_sample_cnt - used_cnt);
  }

  // check trival(num_bin_ == 1) feature
  if (num_bin_ <= 1) {
    is_trival_ = true;
  } else {
    is_trival_ = false;
  }
  // check useless bin
  if (!is_trival_ && NeedFilter(cnt_in_bin, static_cast<int>(total_sample_cnt), min_split_data, bin_type_)) {
    is_trival_ = true;
  }

  if (!is_trival_) {
    default_bin_ = ValueToBin(0);
  }
  // calculate sparse rate
  sparse_rate_ = static_cast<double>(cnt_in_bin[default_bin_]) / static_cast<double>(total_sample_cnt);
}


int BinMapper::SizeForSpecificBin(int bin) {
  int size = 0;
  size += sizeof(int);
  size += sizeof(bool);
  size += sizeof(double);
  size += sizeof(BinType);
  size += 2 * sizeof(double);
  size += bin * sizeof(double);
  size += sizeof(uint32_t);
  return size;
}

void BinMapper::CopyTo(char * buffer) {
  std::memcpy(buffer, &num_bin_, sizeof(num_bin_));
  buffer += sizeof(num_bin_);
  std::memcpy(buffer, &is_trival_, sizeof(is_trival_));
  buffer += sizeof(is_trival_);
  std::memcpy(buffer, &sparse_rate_, sizeof(sparse_rate_));
  buffer += sizeof(sparse_rate_);
  std::memcpy(buffer, &bin_type_, sizeof(bin_type_));
  buffer += sizeof(bin_type_);
  std::memcpy(&min_val_, buffer, sizeof(min_val_));
  buffer += sizeof(min_val_);
  std::memcpy(&max_val_, buffer, sizeof(max_val_));
  buffer += sizeof(max_val_);
  std::memcpy(&default_bin_, buffer, sizeof(default_bin_));
  buffer += sizeof(default_bin_);
  if (bin_type_ == BinType::NumericalBin) {
    std::memcpy(buffer, bin_upper_bound_.data(), num_bin_ * sizeof(double));
  } else {
    std::memcpy(buffer, bin_2_categorical_.data(), num_bin_ * sizeof(int));
  }
}

void BinMapper::CopyFrom(const char * buffer) {
  std::memcpy(&num_bin_, buffer, sizeof(num_bin_));
  buffer += sizeof(num_bin_);
  std::memcpy(&is_trival_, buffer, sizeof(is_trival_));
  buffer += sizeof(is_trival_);
  std::memcpy(&sparse_rate_, buffer, sizeof(sparse_rate_));
  buffer += sizeof(sparse_rate_);
  std::memcpy(&bin_type_, buffer, sizeof(bin_type_));
  buffer += sizeof(bin_type_);
  std::memcpy(&min_val_, buffer, sizeof(min_val_));
  buffer += sizeof(min_val_);
  std::memcpy(&max_val_, buffer, sizeof(max_val_));
  buffer += sizeof(max_val_);
  std::memcpy(&default_bin_, buffer, sizeof(default_bin_));
  buffer += sizeof(default_bin_);
  if (bin_type_ == BinType::NumericalBin) {
    bin_upper_bound_ = std::vector<double>(num_bin_);
    std::memcpy(bin_upper_bound_.data(), buffer, num_bin_ * sizeof(double));
  } else {
    bin_2_categorical_ = std::vector<int>(num_bin_);
    std::memcpy(bin_2_categorical_.data(), buffer, num_bin_ * sizeof(int));
    categorical_2_bin_.clear();
    for (int i = 0; i < num_bin_; ++i) {
      categorical_2_bin_[bin_2_categorical_[i]] = static_cast<unsigned int>(i);
    }
  }
}

void BinMapper::SaveBinaryToFile(FILE* file) const {
  fwrite(&num_bin_, sizeof(num_bin_), 1, file);
  fwrite(&is_trival_, sizeof(is_trival_), 1, file);
  fwrite(&sparse_rate_, sizeof(sparse_rate_), 1, file);
  fwrite(&bin_type_, sizeof(bin_type_), 1, file);
  fwrite(&min_val_, sizeof(min_val_), 1, file);
  fwrite(&max_val_, sizeof(max_val_), 1, file);
  fwrite(&default_bin_, sizeof(default_bin_), 1, file);
  if (bin_type_ == BinType::NumericalBin) {
    fwrite(bin_upper_bound_.data(), sizeof(double), num_bin_, file);
  } else {
    fwrite(bin_2_categorical_.data(), sizeof(int), num_bin_, file);
  }
}

size_t BinMapper::SizesInByte() const {
  size_t ret = sizeof(num_bin_) + sizeof(is_trival_) + sizeof(sparse_rate_)
    + sizeof(bin_type_) + sizeof(min_val_) + sizeof(max_val_) + sizeof(default_bin_);
  if (bin_type_ == BinType::NumericalBin) {
    ret += sizeof(double) *  num_bin_;
  } else {
    ret += sizeof(int) * num_bin_;
  }
  return ret;
}

template class DenseBin<uint8_t>;
template class DenseBin<uint16_t>;
template class DenseBin<uint32_t>;

template class SparseBin<uint8_t>;
template class SparseBin<uint16_t>;
template class SparseBin<uint32_t>;

template class OrderedSparseBin<uint8_t>;
template class OrderedSparseBin<uint16_t>;
template class OrderedSparseBin<uint32_t>;

<<<<<<< HEAD
double BinMapper::kSparseThreshold = 0.8f;

Bin* Bin::CreateBin(data_size_t num_data, int num_bin, double sparse_rate, 
  bool is_enable_sparse, bool* is_sparse) {
  // sparse threshold
  if (sparse_rate >= BinMapper::kSparseThreshold && is_enable_sparse) {
=======
Bin* Bin::CreateBin(data_size_t num_data, int num_bin, double sparse_rate, 
  bool is_enable_sparse, double sparse_threshold, bool* is_sparse) {
  // sparse threshold
  if (sparse_rate >= sparse_threshold && is_enable_sparse) {
>>>>>>> 56fe2cc4
    *is_sparse = true;
    return CreateSparseBin(num_data, num_bin);
  } else {
    *is_sparse = false;
    return CreateDenseBin(num_data, num_bin);
  }
}

Bin* Bin::CreateDenseBin(data_size_t num_data, int num_bin) {
  if (num_bin <= 16) {
    return new Dense4bitsBin(num_data);
  } else if (num_bin <= 256) {
    return new DenseBin<uint8_t>(num_data);
  } else if (num_bin <= 65536) {
    return new DenseBin<uint16_t>(num_data);
  } else {
    return new DenseBin<uint32_t>(num_data);
  }
}

Bin* Bin::CreateSparseBin(data_size_t num_data, int num_bin) {
  if (num_bin <= 256) {
    return new SparseBin<uint8_t>(num_data);
  } else if (num_bin <= 65536) {
    return new SparseBin<uint16_t>(num_data);
  } else {
    return new SparseBin<uint32_t>(num_data);
  }
}

}  // namespace LightGBM<|MERGE_RESOLUTION|>--- conflicted
+++ resolved
@@ -339,19 +339,10 @@
 template class OrderedSparseBin<uint16_t>;
 template class OrderedSparseBin<uint32_t>;
 
-<<<<<<< HEAD
-double BinMapper::kSparseThreshold = 0.8f;
-
-Bin* Bin::CreateBin(data_size_t num_data, int num_bin, double sparse_rate, 
-  bool is_enable_sparse, bool* is_sparse) {
-  // sparse threshold
-  if (sparse_rate >= BinMapper::kSparseThreshold && is_enable_sparse) {
-=======
 Bin* Bin::CreateBin(data_size_t num_data, int num_bin, double sparse_rate, 
   bool is_enable_sparse, double sparse_threshold, bool* is_sparse) {
   // sparse threshold
   if (sparse_rate >= sparse_threshold && is_enable_sparse) {
->>>>>>> 56fe2cc4
     *is_sparse = true;
     return CreateSparseBin(num_data, num_bin);
   } else {
