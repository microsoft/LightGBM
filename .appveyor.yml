<<<<<<< HEAD
﻿version: 2.3.0.{build}
=======
﻿version: 2.2.4.{build}
>>>>>>> aee92f63

image: Visual Studio 2015
platform: x64
configuration:  # a trick to construct a build matrix with multiple Python versions
  - 3.6

environment:
  matrix:
    - COMPILER: MSVC
    - COMPILER: MINGW

clone_depth: 50

install:
  - git submodule update --init --recursive  # get `compute` folder
  - set PATH=%PATH:C:\Program Files\Git\usr\bin;=%  # delete sh.exe from PATH (mingw32-make fix)
  - set PATH=C:\mingw-w64\x86_64-8.1.0-posix-seh-rt_v6-rev0\mingw64\bin;%PATH%
  - set PYTHON_VERSION=%CONFIGURATION%
  - ps: >-
      switch ($env:PYTHON_VERSION) {
          "2.7" {$env:MINICONDA = """C:\Miniconda-x64"""}
          "3.5" {$env:MINICONDA = """C:\Miniconda35-x64"""}
          "3.6" {$env:MINICONDA = """C:\Miniconda36-x64"""}
          "3.7" {$env:MINICONDA = """C:\Miniconda37-x64"""}
          default {$env:MINICONDA = """C:\Miniconda37-x64"""}
      }
  - set PATH=%MINICONDA%;%MINICONDA%\Scripts;%PATH%
  - ps: $env:LGB_VER = (Get-Content VERSION.txt).trim()
  - activate
  - conda config --set always_yes yes --set changeps1 no
  - conda update -q -y conda
  - conda create -q -y -n test-env python=%PYTHON_VERSION% matplotlib numpy pandas psutil pytest python-graphviz scikit-learn scipy
  - activate test-env
  - set PATH=%CONDA_PREFIX%\Library\bin\graphviz;%PATH%  # temp graphviz hotfix

build_script:
  - cd %APPVEYOR_BUILD_FOLDER%\python-package
  - IF "%COMPILER%"=="MINGW" (
    python setup.py install --mingw)
    ELSE (
    python setup.py install)

test_script:
  - pytest %APPVEYOR_BUILD_FOLDER%\tests\python_package_test
  - cd %APPVEYOR_BUILD_FOLDER%\examples\python-guide
  - ps: >-
      @("import matplotlib", "matplotlib.use('Agg')") + (Get-Content "plot_example.py") | Set-Content "plot_example.py"  # prevent interactive window mode
      (Get-Content "plot_example.py").replace('graph.render(view=True)', 'graph.render(view=False)') | Set-Content "plot_example.py"
  - ps: >-
      foreach ($file in @(Get-ChildItem *.py)) {
        @("import sys, warnings", "warnings.showwarning = lambda message, category, filename, lineno, file=None, line=None: sys.stdout.write(warnings.formatwarning(message, category, filename, lineno, line))") + (Get-Content $file) | Set-Content $file
        python $file
        if (!$?) { $host.SetShouldExit(-1) }
      }  # run all examples
  - cd %APPVEYOR_BUILD_FOLDER%\examples\python-guide\notebooks
  - conda install -q -y -n test-env ipywidgets notebook
  - jupyter nbconvert --ExecutePreprocessor.timeout=180 --to notebook --execute --inplace *.ipynb  # run all notebooks<|MERGE_RESOLUTION|>--- conflicted
+++ resolved
@@ -1,8 +1,4 @@
-<<<<<<< HEAD
-﻿version: 2.3.0.{build}
-=======
-﻿version: 2.2.4.{build}
->>>>>>> aee92f63
+version: 2.3.0.{build}
 
 image: Visual Studio 2015
 platform: x64
