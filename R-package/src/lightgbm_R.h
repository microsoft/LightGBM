/*!
 * Copyright (c) 2017 Microsoft Corporation. All rights reserved.
 * Licensed under the MIT License. See LICENSE file in the project root for license information.
 */
#ifndef LIGHTGBM_R_H_
#define LIGHTGBM_R_H_

#include <LightGBM/c_api.h>

#define R_NO_REMAP
#define R_USE_C99_IN_CXX
#include <Rinternals.h>

#include "R_object_helper.h"

/*!
* \brief get string message of the last error
*  all functions in this file will return 0 on success
*  and -1 when an error occurred
* \return err_msg error information
* \return error information
*/
LIGHTGBM_C_EXPORT SEXP LGBM_GetLastError_R();

// --- start Dataset interface

/*!
* \brief load data set from file like the command_line LightGBM does
* \param filename the name of the file
* \param parameters additional parameters
* \param reference used to align bin mapper with other dataset, nullptr means not used
* \param out created dataset
* \return 0 when succeed, -1 when failure happens
*/
LIGHTGBM_C_EXPORT SEXP LGBM_DatasetCreateFromFile_R(
  LGBM_SE filename,
  LGBM_SE parameters,
  LGBM_SE reference,
  LGBM_SE out
);

/*!
* \brief create a dataset from CSC format
* \param indptr pointer to row headers
* \param indices findex
* \param data fvalue
* \param num_indptr number of cols in the matrix + 1
* \param nelem number of nonzero elements in the matrix
* \param num_row number of rows
* \param parameters additional parameters
* \param reference used to align bin mapper with other dataset, nullptr means not used
* \param out created dataset
* \return 0 when succeed, -1 when failure happens
*/
LIGHTGBM_C_EXPORT SEXP LGBM_DatasetCreateFromCSC_R(
<<<<<<< HEAD
  SEXP indptr,
  SEXP indices,
  SEXP data,
  LGBM_SE nindptr,
  LGBM_SE nelem,
  LGBM_SE num_row,
=======
  LGBM_SE indptr,
  LGBM_SE indices,
  LGBM_SE data,
  SEXP num_indptr,
  SEXP nelem,
  SEXP num_row,
>>>>>>> aedfdd0d
  LGBM_SE parameters,
  LGBM_SE reference,
  LGBM_SE out
);

/*!
* \brief create dataset from dense matrix
* \param data matric data
* \param num_row number of rows
* \param num_col number columns
* \param parameters additional parameters
* \param reference used to align bin mapper with other dataset, nullptr means not used
* \param out created dataset
* \return 0 when succeed, -1 when failure happens
*/
LIGHTGBM_C_EXPORT SEXP LGBM_DatasetCreateFromMat_R(
<<<<<<< HEAD
  SEXP data,
  LGBM_SE nrow,
  LGBM_SE ncol,
=======
  LGBM_SE data,
  SEXP num_row,
  SEXP num_col,
>>>>>>> aedfdd0d
  LGBM_SE parameters,
  LGBM_SE reference,
  LGBM_SE out
);

/*!
* \brief Create subset of a data
* \param handle handle of full dataset
* \param used_row_indices Indices used in subset
* \param len_used_row_indices length of Indices used in subset
* \param parameters additional parameters
* \param out created dataset
* \return 0 when succeed, -1 when failure happens
*/
LIGHTGBM_C_EXPORT SEXP LGBM_DatasetGetSubset_R(
  LGBM_SE handle,
<<<<<<< HEAD
  SEXP used_row_indices,
  LGBM_SE len_used_row_indices,
=======
  LGBM_SE used_row_indices,
  SEXP len_used_row_indices,
>>>>>>> aedfdd0d
  LGBM_SE parameters,
  LGBM_SE out
);

/*!
* \brief save feature names to Dataset
* \param handle handle
* \param feature_names feature names
* \return 0 when succeed, -1 when failure happens
*/
LIGHTGBM_C_EXPORT SEXP LGBM_DatasetSetFeatureNames_R(
  LGBM_SE handle,
  LGBM_SE feature_names
);

/*!
* \brief save feature names to Dataset
* \param handle handle
* \param feature_names feature names
* \return 0 when succeed, -1 when failure happens
*/
LIGHTGBM_C_EXPORT SEXP LGBM_DatasetGetFeatureNames_R(
  LGBM_SE handle,
<<<<<<< HEAD
  LGBM_SE buf_len,
  SEXP actual_len,
=======
  SEXP buf_len,
  LGBM_SE actual_len,
>>>>>>> aedfdd0d
  LGBM_SE feature_names
);

/*!
* \brief save dataset to binary file
* \param handle an instance of dataset
* \param filename file name
* \return 0 when succeed, -1 when failure happens
*/
LIGHTGBM_C_EXPORT SEXP LGBM_DatasetSaveBinary_R(
  LGBM_SE handle,
  LGBM_SE filename
);

/*!
* \brief free dataset
* \param handle an instance of dataset
* \return 0 when succeed, -1 when failure happens
*/
LIGHTGBM_C_EXPORT SEXP LGBM_DatasetFree_R(
  LGBM_SE handle
);

/*!
* \brief set vector to a content in info
*        Note: group and group_id only work for C_API_DTYPE_INT32
*              label and weight only work for C_API_DTYPE_FLOAT32
* \param handle an instance of dataset
* \param field_name field name, can be label, weight, group, group_id
* \param field_data pointer to vector
* \param num_element number of element in field_data
* \return 0 when succeed, -1 when failure happens
*/
LIGHTGBM_C_EXPORT SEXP LGBM_DatasetSetField_R(
  LGBM_SE handle,
  LGBM_SE field_name,
<<<<<<< HEAD
  SEXP field_data,
  LGBM_SE num_element
=======
  LGBM_SE field_data,
  SEXP num_element
>>>>>>> aedfdd0d
);

/*!
* \brief get size of info vector from dataset
* \param handle an instance of dataset
* \param field_name field name
* \param out size of info vector from dataset
* \return 0 when succeed, -1 when failure happens
*/
LIGHTGBM_C_EXPORT SEXP LGBM_DatasetGetFieldSize_R(
  LGBM_SE handle,
  LGBM_SE field_name,
  SEXP out
);

/*!
* \brief get info vector from dataset
* \param handle an instance of dataset
* \param field_name field name
* \param field_data pointer to vector
* \return 0 when succeed, -1 when failure happens
*/
LIGHTGBM_C_EXPORT SEXP LGBM_DatasetGetField_R(
  LGBM_SE handle,
  LGBM_SE field_name,
  SEXP field_data
);

/*!
 * \brief Raise errors for attempts to update dataset parameters
 * \param old_params Current dataset parameters
 * \param new_params New dataset parameters
 * \return 0 when succeed, -1 when failure happens
 */
LIGHTGBM_C_EXPORT SEXP LGBM_DatasetUpdateParamChecking_R(
  LGBM_SE old_params,
  LGBM_SE new_params
);

/*!
* \brief get number of data.
* \param handle the handle to the dataset
* \param out The address to hold number of data
* \return 0 when succeed, -1 when failure happens
*/
LIGHTGBM_C_EXPORT SEXP LGBM_DatasetGetNumData_R(
  LGBM_SE handle,
  SEXP out
);

/*!
* \brief get number of features
* \param handle the handle to the dataset
* \param out The output of number of features
* \return 0 when succeed, -1 when failure happens
*/
LIGHTGBM_C_EXPORT SEXP LGBM_DatasetGetNumFeature_R(
  LGBM_SE handle,
  SEXP out
);

// --- start Booster interfaces

/*!
* \brief create a new boosting learner
* \param train_data training data set
* \param parameters format: 'key1=value1 key2=value2'
* \param out handle of created Booster
* \return 0 when succeed, -1 when failure happens
*/
LIGHTGBM_C_EXPORT SEXP LGBM_BoosterCreate_R(
  LGBM_SE train_data,
  LGBM_SE parameters,
  LGBM_SE out
);

/*!
* \brief free obj in handle
* \param handle handle to be freed
* \return 0 when succeed, -1 when failure happens
*/
LIGHTGBM_C_EXPORT SEXP LGBM_BoosterFree_R(
  LGBM_SE handle
);

/*!
* \brief load an existing boosting from model file
* \param filename filename of model
* \param out handle of created Booster
* \return 0 when succeed, -1 when failure happens
*/
LIGHTGBM_C_EXPORT SEXP LGBM_BoosterCreateFromModelfile_R(
  LGBM_SE filename,
  LGBM_SE out
);

/*!
* \brief load an existing boosting from model_str
* \param model_str string containing the model
* \param out handle of created Booster
* \return 0 when succeed, -1 when failure happens
*/
LIGHTGBM_C_EXPORT SEXP LGBM_BoosterLoadModelFromString_R(
  LGBM_SE model_str,
  LGBM_SE out
);

/*!
* \brief Merge model in two boosters to first handle
* \param handle handle, will merge other handle to this
* \param other_handle
* \return 0 when succeed, -1 when failure happens
*/
LIGHTGBM_C_EXPORT SEXP LGBM_BoosterMerge_R(
  LGBM_SE handle,
  LGBM_SE other_handle
);

/*!
* \brief Add new validation to booster
* \param handle handle
* \param valid_data validation data set
* \return 0 when succeed, -1 when failure happens
*/
LIGHTGBM_C_EXPORT SEXP LGBM_BoosterAddValidData_R(
  LGBM_SE handle,
  LGBM_SE valid_data
);

/*!
* \brief Reset training data for booster
* \param handle handle
* \param train_data training data set
* \return 0 when succeed, -1 when failure happens
*/
LIGHTGBM_C_EXPORT SEXP LGBM_BoosterResetTrainingData_R(
  LGBM_SE handle,
  LGBM_SE train_data
);

/*!
* \brief Reset config for current booster
* \param handle handle
* \param parameters format: 'key1=value1 key2=value2'
* \return 0 when succeed, -1 when failure happens
*/
LIGHTGBM_C_EXPORT SEXP LGBM_BoosterResetParameter_R(
  LGBM_SE handle,
  LGBM_SE parameters
);

/*!
* \brief Get number of classes
* \param handle handle
* \param out number of classes
* \return 0 when succeed, -1 when failure happens
*/
LIGHTGBM_C_EXPORT SEXP LGBM_BoosterGetNumClasses_R(
  LGBM_SE handle,
  SEXP out
);

/*!
* \brief update the model in one round
* \param handle handle
* \return 0 when succeed, -1 when failure happens
*/
LIGHTGBM_C_EXPORT SEXP LGBM_BoosterUpdateOneIter_R(
  LGBM_SE handle
);

/*!
* \brief update the model, by directly specify gradient and second order gradient,
*       this can be used to support customized loss function
* \param handle handle
* \param grad gradient statistics
* \param hess second order gradient statistics
* \param len length of grad/hess
* \return 0 when succeed, -1 when failure happens
*/
LIGHTGBM_C_EXPORT SEXP LGBM_BoosterUpdateOneIterCustom_R(
  LGBM_SE handle,
<<<<<<< HEAD
  SEXP grad,
  SEXP hess,
  LGBM_SE len
=======
  LGBM_SE grad,
  LGBM_SE hess,
  SEXP len
>>>>>>> aedfdd0d
);

/*!
* \brief Rollback one iteration
* \param handle handle
* \return 0 when succeed, -1 when failure happens
*/
LIGHTGBM_C_EXPORT SEXP LGBM_BoosterRollbackOneIter_R(
  LGBM_SE handle
);

/*!
* \brief Get iteration of current boosting rounds
* \param out iteration of boosting rounds
* \return 0 when succeed, -1 when failure happens
*/
LIGHTGBM_C_EXPORT SEXP LGBM_BoosterGetCurrentIteration_R(
  LGBM_SE handle,
  SEXP out
);

/*!
* \brief Get model upper bound value.
* \param handle Handle of booster
* \param[out] out_results Result pointing to max value
* \return 0 when succeed, -1 when failure happens
*/
LIGHTGBM_C_EXPORT SEXP LGBM_BoosterGetUpperBoundValue_R(
    LGBM_SE handle,
    SEXP out_result
);

/*!
* \brief Get model lower bound value.
* \param handle Handle of booster
* \param[out] out_results Result pointing to min value
* \return 0 when succeed, -1 when failure happens
*/
LIGHTGBM_C_EXPORT SEXP LGBM_BoosterGetLowerBoundValue_R(
    LGBM_SE handle,
    SEXP out_result
);

/*!
* \brief Get Name of eval
* \param eval_names eval names
* \return 0 when succeed, -1 when failure happens
*/
LIGHTGBM_C_EXPORT SEXP LGBM_BoosterGetEvalNames_R(
  LGBM_SE handle,
<<<<<<< HEAD
  LGBM_SE buf_len,
  SEXP actual_len,
=======
  SEXP buf_len,
  LGBM_SE actual_len,
>>>>>>> aedfdd0d
  LGBM_SE eval_names
);

/*!
* \brief get evaluation for training data and validation data
* \param handle handle
* \param data_idx 0:training data, 1: 1st valid data, 2:2nd valid data ...
* \param out_result float array contains result
* \return 0 when succeed, -1 when failure happens
*/
LIGHTGBM_C_EXPORT SEXP LGBM_BoosterGetEval_R(
  LGBM_SE handle,
<<<<<<< HEAD
  LGBM_SE data_idx,
  SEXP out_result
=======
  SEXP data_idx,
  LGBM_SE out_result
>>>>>>> aedfdd0d
);

/*!
* \brief Get number of prediction for training data and validation data
* \param handle handle
* \param data_idx 0:training data, 1: 1st valid data, 2:2nd valid data ...
* \param out size of predict
* \return 0 when succeed, -1 when failure happens
*/
LIGHTGBM_C_EXPORT SEXP LGBM_BoosterGetNumPredict_R(
  LGBM_SE handle,
<<<<<<< HEAD
  LGBM_SE data_idx,
  SEXP out
=======
  SEXP data_idx,
  LGBM_SE out
>>>>>>> aedfdd0d
);

/*!
* \brief Get prediction for training data and validation data.
*        This can be used to support customized eval function
* \param handle handle
* \param data_idx 0:training data, 1: 1st valid data, 2:2nd valid data ...
* \param out_result, used to store predict result, should pre-allocate memory
* \return 0 when succeed, -1 when failure happens
*/
LIGHTGBM_C_EXPORT SEXP LGBM_BoosterGetPredict_R(
  LGBM_SE handle,
<<<<<<< HEAD
  LGBM_SE data_idx,
  SEXP out_result
=======
  SEXP data_idx,
  LGBM_SE out_result
>>>>>>> aedfdd0d
);

/*!
* \brief make prediction for file
* \param handle handle
* \param data_filename filename of data file
* \param data_has_header data file has header or not
* \param is_rawscore
* \param is_leafidx
* \param num_iteration number of iteration for prediction, <= 0 means no limit
* \return 0 when succeed, -1 when failure happens
* \return 0 when succeed, -1 when failure happens
*/
LIGHTGBM_C_EXPORT SEXP LGBM_BoosterPredictForFile_R(
  LGBM_SE handle,
  LGBM_SE data_filename,
  SEXP data_has_header,
  SEXP is_rawscore,
  SEXP is_leafidx,
  SEXP is_predcontrib,
  SEXP start_iteration,
  SEXP num_iteration,
  LGBM_SE parameter,
  LGBM_SE result_filename
);

/*!
* \brief Get number of prediction
* \param handle handle
* \param num_row
* \param is_rawscore
* \param is_leafidx
* \param num_iteration number of iteration for prediction, <= 0 means no limit
* \param out_len length of prediction
* \return 0 when succeed, -1 when failure happens
*/
LIGHTGBM_C_EXPORT SEXP LGBM_BoosterCalcNumPredict_R(
  LGBM_SE handle,
<<<<<<< HEAD
  LGBM_SE num_row,
  LGBM_SE is_rawscore,
  LGBM_SE is_leafidx,
  LGBM_SE is_predcontrib,
  LGBM_SE start_iteration,
  LGBM_SE num_iteration,
  SEXP out_len
=======
  SEXP num_row,
  SEXP is_rawscore,
  SEXP is_leafidx,
  SEXP is_predcontrib,
  SEXP start_iteration,
  SEXP num_iteration,
  LGBM_SE out_len
>>>>>>> aedfdd0d
);

/*!
* \brief make prediction for a new data set
*        Note:  should pre-allocate memory for out_result,
*               for normal and raw score: its length is equal to num_class * num_data
*               for leaf index, its length is equal to num_class * num_data * num_iteration
* \param handle handle
* \param indptr pointer to row headers
* \param indices findex
* \param data fvalue
* \param num_indptr number of cols in the matrix + 1
* \param nelem number of non-zero elements in the matrix
* \param num_row number of rows
* \param is_rawscore
* \param is_leafidx
* \param num_iteration number of iteration for prediction, <= 0 means no limit
* \param out prediction result
* \return 0 when succeed, -1 when failure happens
*/
LIGHTGBM_C_EXPORT SEXP LGBM_BoosterPredictForCSC_R(
  LGBM_SE handle,
<<<<<<< HEAD
  SEXP indptr,
  SEXP indices,
  SEXP data,
  LGBM_SE nindptr,
  LGBM_SE nelem,
  LGBM_SE num_row,
  LGBM_SE is_rawscore,
  LGBM_SE is_leafidx,
  LGBM_SE is_predcontrib,
  LGBM_SE start_iteration,
  LGBM_SE num_iteration,
=======
  LGBM_SE indptr,
  LGBM_SE indices,
  LGBM_SE data,
  SEXP num_indptr,
  SEXP nelem,
  SEXP num_row,
  SEXP is_rawscore,
  SEXP is_leafidx,
  SEXP is_predcontrib,
  SEXP start_iteration,
  SEXP num_iteration,
>>>>>>> aedfdd0d
  LGBM_SE parameter,
  SEXP out_result
);

/*!
* \brief make prediction for a new data set
*        Note:  should pre-allocate memory for out_result,
*               for normal and raw score: its length is equal to num_class * num_data
*               for leaf index, its length is equal to num_class * num_data * num_iteration
* \param handle handle
* \param data pointer to the data space
* \param num_row number of rows
* \param num_col number columns
* \param is_rawscore
* \param is_leafidx
* \param num_iteration number of iteration for prediction, <= 0 means no limit
* \param out prediction result
* \return 0 when succeed, -1 when failure happens
*/
LIGHTGBM_C_EXPORT SEXP LGBM_BoosterPredictForMat_R(
  LGBM_SE handle,
<<<<<<< HEAD
  SEXP data,
  LGBM_SE nrow,
  LGBM_SE ncol,
  LGBM_SE is_rawscore,
  LGBM_SE is_leafidx,
  LGBM_SE is_predcontrib,
  LGBM_SE start_iteration,
  LGBM_SE num_iteration,
=======
  LGBM_SE data,
  SEXP num_row,
  SEXP num_col,
  SEXP is_rawscore,
  SEXP is_leafidx,
  SEXP is_predcontrib,
  SEXP start_iteration,
  SEXP num_iteration,
>>>>>>> aedfdd0d
  LGBM_SE parameter,
  SEXP out_result
);

/*!
* \brief save model into file
* \param handle handle
* \param num_iteration, <= 0 means save all
* \param filename file name
* \return 0 when succeed, -1 when failure happens
*/
LIGHTGBM_C_EXPORT SEXP LGBM_BoosterSaveModel_R(
  LGBM_SE handle,
  SEXP num_iteration,
  SEXP feature_importance_type,
  LGBM_SE filename
);

/*!
* \brief create string containing model
* \param handle handle
* \param num_iteration, <= 0 means save all
* \param out_str string of model
* \return 0 when succeed, -1 when failure happens
*/
LIGHTGBM_C_EXPORT SEXP LGBM_BoosterSaveModelToString_R(
  LGBM_SE handle,
<<<<<<< HEAD
  LGBM_SE num_iteration,
  LGBM_SE feature_importance_type,
  LGBM_SE buffer_len,
  SEXP actual_len,
=======
  SEXP num_iteration,
  SEXP feature_importance_type,
  SEXP buffer_len,
  LGBM_SE actual_len,
>>>>>>> aedfdd0d
  LGBM_SE out_str
);

/*!
* \brief dump model to json
* \param handle handle
* \param num_iteration, <= 0 means save all
* \param out_str json format string of model
* \return 0 when succeed, -1 when failure happens
*/
LIGHTGBM_C_EXPORT SEXP LGBM_BoosterDumpModel_R(
  LGBM_SE handle,
<<<<<<< HEAD
  LGBM_SE num_iteration,
  LGBM_SE feature_importance_type,
  LGBM_SE buffer_len,
  SEXP actual_len,
=======
  SEXP num_iteration,
  SEXP feature_importance_type,
  SEXP buffer_len,
  LGBM_SE actual_len,
>>>>>>> aedfdd0d
  LGBM_SE out_str
);

#endif  // LIGHTGBM_R_H_<|MERGE_RESOLUTION|>--- conflicted
+++ resolved
@@ -53,21 +53,12 @@
 * \return 0 when succeed, -1 when failure happens
 */
 LIGHTGBM_C_EXPORT SEXP LGBM_DatasetCreateFromCSC_R(
-<<<<<<< HEAD
   SEXP indptr,
   SEXP indices,
   SEXP data,
-  LGBM_SE nindptr,
-  LGBM_SE nelem,
-  LGBM_SE num_row,
-=======
-  LGBM_SE indptr,
-  LGBM_SE indices,
-  LGBM_SE data,
   SEXP num_indptr,
   SEXP nelem,
   SEXP num_row,
->>>>>>> aedfdd0d
   LGBM_SE parameters,
   LGBM_SE reference,
   LGBM_SE out
@@ -84,15 +75,9 @@
 * \return 0 when succeed, -1 when failure happens
 */
 LIGHTGBM_C_EXPORT SEXP LGBM_DatasetCreateFromMat_R(
-<<<<<<< HEAD
   SEXP data,
-  LGBM_SE nrow,
-  LGBM_SE ncol,
-=======
-  LGBM_SE data,
   SEXP num_row,
   SEXP num_col,
->>>>>>> aedfdd0d
   LGBM_SE parameters,
   LGBM_SE reference,
   LGBM_SE out
@@ -109,13 +94,8 @@
 */
 LIGHTGBM_C_EXPORT SEXP LGBM_DatasetGetSubset_R(
   LGBM_SE handle,
-<<<<<<< HEAD
   SEXP used_row_indices,
-  LGBM_SE len_used_row_indices,
-=======
-  LGBM_SE used_row_indices,
   SEXP len_used_row_indices,
->>>>>>> aedfdd0d
   LGBM_SE parameters,
   LGBM_SE out
 );
@@ -139,13 +119,8 @@
 */
 LIGHTGBM_C_EXPORT SEXP LGBM_DatasetGetFeatureNames_R(
   LGBM_SE handle,
-<<<<<<< HEAD
-  LGBM_SE buf_len,
+  SEXP buf_len,
   SEXP actual_len,
-=======
-  SEXP buf_len,
-  LGBM_SE actual_len,
->>>>>>> aedfdd0d
   LGBM_SE feature_names
 );
 
@@ -182,13 +157,8 @@
 LIGHTGBM_C_EXPORT SEXP LGBM_DatasetSetField_R(
   LGBM_SE handle,
   LGBM_SE field_name,
-<<<<<<< HEAD
   SEXP field_data,
-  LGBM_SE num_element
-=======
-  LGBM_SE field_data,
   SEXP num_element
->>>>>>> aedfdd0d
 );
 
 /*!
@@ -371,15 +341,9 @@
 */
 LIGHTGBM_C_EXPORT SEXP LGBM_BoosterUpdateOneIterCustom_R(
   LGBM_SE handle,
-<<<<<<< HEAD
   SEXP grad,
   SEXP hess,
-  LGBM_SE len
-=======
-  LGBM_SE grad,
-  LGBM_SE hess,
   SEXP len
->>>>>>> aedfdd0d
 );
 
 /*!
@@ -430,13 +394,8 @@
 */
 LIGHTGBM_C_EXPORT SEXP LGBM_BoosterGetEvalNames_R(
   LGBM_SE handle,
-<<<<<<< HEAD
-  LGBM_SE buf_len,
+  SEXP buf_len,
   SEXP actual_len,
-=======
-  SEXP buf_len,
-  LGBM_SE actual_len,
->>>>>>> aedfdd0d
   LGBM_SE eval_names
 );
 
@@ -449,13 +408,8 @@
 */
 LIGHTGBM_C_EXPORT SEXP LGBM_BoosterGetEval_R(
   LGBM_SE handle,
-<<<<<<< HEAD
-  LGBM_SE data_idx,
+  SEXP data_idx,
   SEXP out_result
-=======
-  SEXP data_idx,
-  LGBM_SE out_result
->>>>>>> aedfdd0d
 );
 
 /*!
@@ -467,13 +421,8 @@
 */
 LIGHTGBM_C_EXPORT SEXP LGBM_BoosterGetNumPredict_R(
   LGBM_SE handle,
-<<<<<<< HEAD
-  LGBM_SE data_idx,
+  SEXP data_idx,
   SEXP out
-=======
-  SEXP data_idx,
-  LGBM_SE out
->>>>>>> aedfdd0d
 );
 
 /*!
@@ -486,13 +435,8 @@
 */
 LIGHTGBM_C_EXPORT SEXP LGBM_BoosterGetPredict_R(
   LGBM_SE handle,
-<<<<<<< HEAD
-  LGBM_SE data_idx,
+  SEXP data_idx,
   SEXP out_result
-=======
-  SEXP data_idx,
-  LGBM_SE out_result
->>>>>>> aedfdd0d
 );
 
 /*!
@@ -531,23 +475,13 @@
 */
 LIGHTGBM_C_EXPORT SEXP LGBM_BoosterCalcNumPredict_R(
   LGBM_SE handle,
-<<<<<<< HEAD
-  LGBM_SE num_row,
-  LGBM_SE is_rawscore,
-  LGBM_SE is_leafidx,
-  LGBM_SE is_predcontrib,
-  LGBM_SE start_iteration,
-  LGBM_SE num_iteration,
-  SEXP out_len
-=======
   SEXP num_row,
   SEXP is_rawscore,
   SEXP is_leafidx,
   SEXP is_predcontrib,
   SEXP start_iteration,
   SEXP num_iteration,
-  LGBM_SE out_len
->>>>>>> aedfdd0d
+  SEXP out_len
 );
 
 /*!
@@ -570,22 +504,9 @@
 */
 LIGHTGBM_C_EXPORT SEXP LGBM_BoosterPredictForCSC_R(
   LGBM_SE handle,
-<<<<<<< HEAD
   SEXP indptr,
   SEXP indices,
   SEXP data,
-  LGBM_SE nindptr,
-  LGBM_SE nelem,
-  LGBM_SE num_row,
-  LGBM_SE is_rawscore,
-  LGBM_SE is_leafidx,
-  LGBM_SE is_predcontrib,
-  LGBM_SE start_iteration,
-  LGBM_SE num_iteration,
-=======
-  LGBM_SE indptr,
-  LGBM_SE indices,
-  LGBM_SE data,
   SEXP num_indptr,
   SEXP nelem,
   SEXP num_row,
@@ -594,7 +515,6 @@
   SEXP is_predcontrib,
   SEXP start_iteration,
   SEXP num_iteration,
->>>>>>> aedfdd0d
   LGBM_SE parameter,
   SEXP out_result
 );
@@ -616,17 +536,7 @@
 */
 LIGHTGBM_C_EXPORT SEXP LGBM_BoosterPredictForMat_R(
   LGBM_SE handle,
-<<<<<<< HEAD
   SEXP data,
-  LGBM_SE nrow,
-  LGBM_SE ncol,
-  LGBM_SE is_rawscore,
-  LGBM_SE is_leafidx,
-  LGBM_SE is_predcontrib,
-  LGBM_SE start_iteration,
-  LGBM_SE num_iteration,
-=======
-  LGBM_SE data,
   SEXP num_row,
   SEXP num_col,
   SEXP is_rawscore,
@@ -634,7 +544,6 @@
   SEXP is_predcontrib,
   SEXP start_iteration,
   SEXP num_iteration,
->>>>>>> aedfdd0d
   LGBM_SE parameter,
   SEXP out_result
 );
@@ -662,17 +571,10 @@
 */
 LIGHTGBM_C_EXPORT SEXP LGBM_BoosterSaveModelToString_R(
   LGBM_SE handle,
-<<<<<<< HEAD
-  LGBM_SE num_iteration,
-  LGBM_SE feature_importance_type,
-  LGBM_SE buffer_len,
-  SEXP actual_len,
-=======
   SEXP num_iteration,
   SEXP feature_importance_type,
   SEXP buffer_len,
-  LGBM_SE actual_len,
->>>>>>> aedfdd0d
+  SEXP actual_len,
   LGBM_SE out_str
 );
 
@@ -685,17 +587,10 @@
 */
 LIGHTGBM_C_EXPORT SEXP LGBM_BoosterDumpModel_R(
   LGBM_SE handle,
-<<<<<<< HEAD
-  LGBM_SE num_iteration,
-  LGBM_SE feature_importance_type,
-  LGBM_SE buffer_len,
-  SEXP actual_len,
-=======
   SEXP num_iteration,
   SEXP feature_importance_type,
   SEXP buffer_len,
-  LGBM_SE actual_len,
->>>>>>> aedfdd0d
+  SEXP actual_len,
   LGBM_SE out_str
 );
 
