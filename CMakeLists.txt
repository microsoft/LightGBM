--- conflicted
+++ resolved
@@ -143,7 +143,6 @@
     ADD_DEFINITIONS(-DUSE_GPU)
 endif(USE_GPU)
 
-<<<<<<< HEAD
 if(__INTEGRATE_OPENCL)
     if(WIN32)
         include(CMakeIntegratedOpenCL.cmake)
@@ -152,7 +151,7 @@
         message(FATAL_ERROR "Integrated OpenCL build is available only for Windows")
     endif(WIN32)
 endif(__INTEGRATE_OPENCL)
-=======
+
 if(USE_CUDA)
     find_package(CUDA REQUIRED)
     include_directories(${CUDA_INCLUDE_DIRS})
@@ -213,7 +212,6 @@
       add_histogram("${hsize}" "-fulldata_sp" "True" "0" "${FULLDATA_DEFINES}")
     endforeach()
 endif(USE_CUDA)
->>>>>>> eff287e9
 
 if(USE_HDFS)
     find_package(JNI REQUIRED)
@@ -398,7 +396,6 @@
   TARGET_LINK_LIBRARIES(_lightgbm ${OpenCL_LIBRARY} ${Boost_LIBRARIES})
 endif(USE_GPU)
 
-<<<<<<< HEAD
 if(__INTEGRATE_OPENCL)
   # targets OpenCL and Boost are added in CMakeIntegratedOpenCL.cmake
   add_dependencies(lightgbm OpenCL Boost)
@@ -411,7 +408,7 @@
   target_link_libraries(lightgbm PRIVATE ${INTEGRATED_OPENCL_LIBRARIES})
   target_link_libraries(_lightgbm PRIVATE ${INTEGRATED_OPENCL_LIBRARIES})
 endif()
-=======
+
 if(USE_CUDA)
   set_target_properties(lightgbm PROPERTIES CUDA_RESOLVE_DEVICE_SYMBOLS ON)
   TARGET_LINK_LIBRARIES(
@@ -424,7 +421,6 @@
     ${histograms}
   )
 endif(USE_CUDA)
->>>>>>> eff287e9
 
 if(USE_HDFS)
   TARGET_LINK_LIBRARIES(lightgbm ${HDFS_CXX_LIBRARIES})
