--- conflicted
+++ resolved
@@ -1,10 +1,9 @@
 #!/bin/bash
 
-<<<<<<< HEAD
+set -e -E -o pipefail
+
 ARCH=$(uname -m)
-=======
-set -e -E -o pipefail
->>>>>>> 0901aa64
+
 
 if [[ $OS_NAME == "macos" ]]; then
     if  [[ $COMPILER == "clang" ]]; then
