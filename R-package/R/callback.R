--- conflicted
+++ resolved
@@ -173,11 +173,8 @@
 
         # Check if message is existing
         if (nchar(msg) > 0L) {
-<<<<<<< HEAD
-          print(merge.eval.string(env))
-=======
+          print(merge.eval.string(env = env))
           cat(merge.eval.string(env = env), "\n")
->>>>>>> 0fc4c5c4
         }
 
       }
