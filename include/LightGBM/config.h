--- conflicted
+++ resolved
@@ -506,19 +506,11 @@
   double path_smooth = 0;
 
   // desc = controls which features can appear in the same branch
-<<<<<<< HEAD
-  // desc = for CLI, specify as lists separated by commas, e.g. ``[0,1,2],[2,3]``
-  // desc = for Python, specify as list of lists, e.g. ``[[0, 1, 2], [2, 3]]``
-  // desc = for R, specify as a list of character or numeric vectors, e.g. ``list(c("var1", "var2", "var3"), c("var3", "var4"))`` or ``list(c(1L, 2L, 3L), c(3L, 4L))``
-  // descl2 = numeric vectors should use 1-based indexing, where ``1L`` is the first feature, ``2L`` is the second feature, etc
-  // desc = any two features can only appear in the same branch only if there exists a constraint containing both feaures
-=======
   // desc = by default interaction constraints are disabled, to enable them you can specify
   // descl2 = for CLI, lists separated by commas, e.g. ``[0,1,2],[2,3]``
   // descl2 = for Python-package, list of lists, e.g. ``[[0, 1, 2], [2, 3]]``
-  // descl2 = for R-package, **not yet supported**
+  // descl2 = for R-package, list of character or numeric vectors, e.g. ``list(c("var1", "var2", "var3"), c("var3", "var4"))`` or ``list(c(1L, 2L, 3L), c(3L, 4L))``. Numeric vectors should use 1-based indexing, where ``1L`` is the first feature, ``2L`` is the second feature, etc
   // desc = any two features can only appear in the same branch only if there exists a constraint containing both features
->>>>>>> be85f56f
   std::string interaction_constraints = "";
 
   // alias = verbose
