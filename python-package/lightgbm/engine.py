# coding: utf-8
# pylint: disable = invalid-name, W0105
"""Training Library containing training routines of LightGBM."""
from __future__ import absolute_import

import collections
import numpy as np
from .basic import LightGBMError, Predictor, Dataset, Booster, is_str
from . import callback

def _construct_dataset(X_y, reference=None,
                       params=None, other_fields=None,
                       feature_name=None, categorical_feature=None,
                       predictor=None):
    if 'max_bin' in params:
        max_bin = int(params['max_bin'])
    else:
        max_bin = 255
    weight = None
    group = None
    init_score = None
    if other_fields is not None:
        if not isinstance(other_fields, dict):
<<<<<<< HEAD
            raise TypeError("type of other filed data should be dict")
=======
            raise TypeError("other filed data should be dict type")
>>>>>>> 2cd024e9
        weight = other_fields.get('weight', None)
        group = other_fields.get('group', None)
        init_score = other_fields.get('init_score', None)
    if is_str(X_y):
        data = X_y
        label = None
    else:
        if len(X_y) != 2:
            raise TypeError("should pass (data, label) tuple for dataset")
        data = X_y[0]
        label = X_y[1]
    if reference is None:
        ret = Dataset(data, label=label, max_bin=max_bin,
                      weight=weight, group=group,
                      predictor=predictor,
                      feature_name=feature_name,
                      categorical_feature=categorical_feature,
                      params=params)
    else:
        ret = reference.create_valid(data, label=label, weight=weight,
                                     group=group, params=params)
    if init_score is not None:
        ret.set_init_score(init_score)
    return ret

def train(params, train_data, num_boost_round=100,
          valid_datas=None, valid_names=None,
          fobj=None, feval=None, init_model=None,
          train_fields=None, valid_fields=None,
          feature_name=None, categorical_feature=None,
          early_stopping_rounds=None, evals_result=None,
          verbose_eval=True, learning_rates=None, callbacks=None):
    """Train with given parameters.

    Parameters
    ----------
    params : dict
        Parameters for training.
    train_data : Dataset, tuple (X, y) or filename of data
        Data to be trained.
    num_boost_round: int
        Number of boosting iterations.
    valid_datas: list of Datasets, tuples (valid_X, valid_y) or filenames of data
        List of data to be evaluated during training
    valid_names: list of string
        Names of valid_datas
    fobj : function
        Customized objective function.
    feval : function
        Customized evaluation function.
        Note: should return (eval_name, eval_result, is_higher_better) of list of this
    init_model : file name of lightgbm model or 'Booster' instance
        model used for continued train
    train_fields : dict
        Other data file in training data. e.g. train_fields['weight'] is weight data
        Support fields: weight, group, init_score
    valid_fields : dict
        Other data file in training data. \
        e.g. valid_fields[0]['weight'] is weight data for first valid data
        Support fields: weight, group, init_score
    feature_name : list of str
        Feature names
    categorical_feature : list of str or int
        Categorical features, type int represents index, \
        type str represents feature names (need to specify feature_name as well)
    early_stopping_rounds: int
        Activates early stopping.
        Requires at least one validation data and one metric
        If there's more than one, will check all of them
        Returns the model with (best_iter + early_stopping_rounds)
        If early stopping occurs, the model will add 'best_iteration' field
    evals_result: dict or None
        This dictionary used to store all evaluation results of all the items in valid_datas.
        Example: with a valid_datas containing [valid_set, train_set] \
        and valid_names containing ['eval', 'train'] and a paramater containing ('metric':'logloss')
        Returns: {'train': {'logloss': ['0.48253', '0.35953', ...]},
                  'eval': {'logloss': ['0.480385', '0.357756', ...]}}
        passed with None means no using this function
    verbose_eval : bool or int
        Requires at least one item in evals.
        If `verbose_eval` is True then the evaluation metric on the validation set is \
        printed at each boosting stage.
        If `verbose_eval` is an integer then the evaluation metric on the validation set \
        is printed at every given `verbose_eval` boosting stage. The last boosting stage \
        / the boosting stage found by using `early_stopping_rounds` is also printed.
        Example: with verbose_eval=4 and at least one item in evals, an evaluation metric \
        is printed every 4 boosting stages, instead of every boosting stage.
    learning_rates: list or function
        List of learning rate for each boosting round \
        or a customized function that calculates learning_rate in terms of \
        current number of round and the total number of boosting round \
        (e.g. yields learning rate decay)
        - list l: learning_rate = l[current_round]
        - function f: learning_rate = f(current_round, total_boost_round)
    callbacks : list of callback functions
        List of callback functions that are applied at end of each iteration.

    Returns
    -------
    booster : a trained booster model
    """
    """create predictor first"""
    if is_str(init_model):
        predictor = Predictor(model_file=init_model)
    elif isinstance(init_model, Booster):
        predictor = init_model.to_predictor()
    elif isinstance(init_model, Predictor):
        predictor = init_model
    else:
        predictor = None
    init_iteration = predictor.num_total_iteration if predictor else 0
    """create dataset"""
    if isinstance(train_data, Dataset):
        train_set = train_data
        if train_fields is not None:
            for field, data in train_fields.items():
                train_set.set_field(field, data)
    else:
        train_set = _construct_dataset(train_data, None, params,
                                       other_fields=train_fields,
                                       feature_name=feature_name,
                                       categorical_feature=categorical_feature,
                                       predictor=predictor)
    is_valid_contain_train = False
    train_data_name = "training"
    valid_sets = []
    name_valid_sets = []
    if valid_datas:
        if isinstance(valid_datas, (Dataset, tuple)):
            valid_datas = [valid_datas]
        if isinstance(valid_names, str):
            valid_names = [valid_names]
        for i, valid_data in enumerate(valid_datas):
            other_fields = None if valid_fields is None else valid_fields.get(i, None)
            """reduce cost for prediction training data"""
            if valid_data[0] is train_data[0] and valid_data[1] is train_data[1]:
                is_valid_contain_train = True
                if valid_names is not None:
                    train_data_name = valid_names[i]
                continue
            if isinstance(valid_data, Dataset):
                valid_set = valid_data
                if other_fields is not None:
                    for field, data in other_fields.items():
                        valid_set.set_field(field, data)
            else:
                valid_set = _construct_dataset(
                    valid_data,
                    train_set,
                    params,
                    other_fields=other_fields,
                    feature_name=feature_name,
                    categorical_feature=categorical_feature,
                    predictor=predictor)
            valid_sets.append(valid_set)
            if valid_names is not None and len(valid_names) > i:
                name_valid_sets.append(valid_names[i])
            else:
                name_valid_sets.append('valid_'+str(i))
    """process callbacks"""
    if not callbacks:
        callbacks = set()
    else:
        for i, cb in enumerate(callbacks):
            cb.__dict__.setdefault('order', i - len(callbacks))
        callbacks = set(callbacks)

    # Most of legacy advanced options becomes callbacks
<<<<<<< HEAD
    if verbose_eval is True:
        callbacks.add(callback.print_evaluation())
    elif isinstance(verbose_eval, int):
        callbacks.add(callback.print_evaluation(verbose_eval))

    if early_stopping_rounds:
        callbacks.add(callback.early_stop(early_stopping_rounds,
                                          verbose=bool(verbose_eval)))

=======
    if isinstance(verbose_eval, bool) and verbose_eval:
        callbacks.append(callback.print_evaluation())
    elif isinstance(verbose_eval, int):
        callbacks.append(callback.print_evaluation(verbose_eval))

    if early_stopping_rounds is not None:
        callbacks.append(callback.early_stop(early_stopping_rounds,
                                             verbose=bool(verbose_eval)))

>>>>>>> 2cd024e9
    if learning_rates is not None:
        callbacks.add(callback.reset_learning_rate(learning_rates))

    if evals_result is not None:
        callbacks.add(callback.record_evaluation(evals_result))

    callbacks_before_iter = {cb for cb in callbacks if cb.__dict__.get('before_iteration', False)}
    callbacks_after_iter = callbacks - callbacks_before_iter
    """construct booster"""
    booster = Booster(params=params, train_set=train_set)
    if is_valid_contain_train:
        booster.set_train_data_name(train_data_name)
    for valid_set, name_valid_set in zip(valid_sets, name_valid_sets):
        booster.add_valid(valid_set, name_valid_set)
    """start training"""
    for i in range(init_iteration, init_iteration + num_boost_round):
<<<<<<< HEAD
        for cb in sorted(callbacks_before_iter, key=lambda x: x.__dict__.get('order', 0)):
=======
        for cb in callbacks_before_iter:
>>>>>>> 2cd024e9
            cb(callback.CallbackEnv(model=booster,
                                    cvfolds=None,
                                    iteration=i,
                                    begin_iteration=init_iteration,
                                    end_iteration=init_iteration + num_boost_round,
                                    evaluation_result_list=None))

        booster.update(fobj=fobj)

        evaluation_result_list = []
        # check evaluation result.
        if valid_sets:
            if is_valid_contain_train:
                evaluation_result_list.extend(booster.eval_train(feval))
            evaluation_result_list.extend(booster.eval_valid(feval))
        try:
            for cb in sorted(callbacks_after_iter, key=lambda x: x.__dict__.get('order', 0)):
                cb(callback.CallbackEnv(model=booster,
                                        cvfolds=None,
                                        iteration=i,
                                        begin_iteration=init_iteration,
                                        end_iteration=init_iteration + num_boost_round,
                                        evaluation_result_list=evaluation_result_list))
        except callback.EarlyStopException:
            break
    if booster.attr('best_iteration') is not None:
        booster.best_iteration = int(booster.attr('best_iteration')) + 1
    else:
        booster.best_iteration = num_boost_round
    return booster


class CVBooster(object):
    """"Auxiliary datastruct to hold one fold of CV."""
    def __init__(self, train_set, valid_test, params):
        """"Initialize the CVBooster"""
        self.train_set = train_set
        self.valid_test = valid_test
        self.booster = Booster(params=params, train_set=train_set)
        self.booster.add_valid(valid_test, 'valid')

    def update(self, fobj):
        """"Update the boosters for one iteration"""
        self.booster.update(fobj=fobj)

    def eval(self, feval):
        """"Evaluate the CVBooster for one iteration."""
        return self.booster.eval_valid(feval)

try:
    from sklearn.model_selection import StratifiedKFold
    SKLEARN_StratifiedKFold = True
except ImportError:
    try:
        from sklearn.cross_validation import StratifiedKFold
        SKLEARN_StratifiedKFold = True
    except ImportError:
        SKLEARN_StratifiedKFold = False

def _make_n_folds(full_data, nfold, param, seed, fpreproc=None, stratified=False):
    """
    Make an n-fold list of CVBooster from random indices.
    """
    np.random.seed(seed)
    if stratified:
        if SKLEARN_StratifiedKFold:
            sfk = StratifiedKFold(n_splits=nfold, shuffle=True, random_state=seed)
            idset = [x[1] for x in sfk.split(X=full_data.get_label(), y=full_data.get_label())]
        else:
            raise LightGBMError('sklearn needs to be installed in order to use stratified cv')
    else:
        randidx = np.random.permutation(full_data.num_data())
        kstep = int(len(randidx) / nfold)
        idset = [randidx[(i * kstep): min(len(randidx), (i + 1) * kstep)] for i in range(nfold)]

    ret = []
    for k in range(nfold):
        train_set = full_data.subset(np.concatenate([idset[i] for i in range(nfold) if k != i]))
        valid_set = full_data.subset(idset[k])
        # run preprocessing on the data set if needed
        if fpreproc is not None:
            train_set, valid_set, tparam = fpreproc(train_set, valid_set, param.copy())
        else:
            tparam = param
        ret.append(CVBooster(train_set, valid_set, tparam))
    return ret

def _agg_cv_result(raw_results):
    """
    Aggregate cross-validation results.
    """
    cvmap = collections.defaultdict(list)
    metric_type = {}
    for one_result in raw_results:
        for one_line in one_result:
            metric_type[one_line[1]] = one_line[3]
            cvmap[one_line[1]].append(one_line[2])
    return [('cv_agg', k, np.mean(v), metric_type[k], np.std(v)) for k, v in cvmap.items()]

def cv(params, train_data, num_boost_round=10, nfold=5, stratified=False,
       metrics=(), fobj=None, feval=None, train_fields=None,
       feature_name=None, categorical_feature=None,
       early_stopping_rounds=None, fpreproc=None,
       verbose_eval=None, show_stdv=True, seed=0,
       callbacks=None):
    """Cross-validation with given paramaters.

    Parameters
    ----------
    params : dict
        Booster params.
    train_data : tuple (X, y) or filename of data
        Data to be trained.
    num_boost_round : int
        Number of boosting iterations.
    nfold : int
        Number of folds in CV.
    stratified : bool
        Perform stratified sampling.
    folds : a KFold or StratifiedKFold instance
        Sklearn KFolds or StratifiedKFolds.
    metrics : string or list of strings
        Evaluation metrics to be watched in CV.
    fobj : function
        Custom objective function.
    feval : function
        Custom evaluation function.
    train_fields : dict
        Other data file in training data. e.g. train_fields['weight'] is weight data
        Support fields: weight, group, init_score
    feature_name : list of str
        Feature names
    categorical_feature : list of str or int
        Categorical features, type int represents index, \
        type str represents feature names (need to specify feature_name as well)
    early_stopping_rounds: int
        Activates early stopping. CV error needs to decrease at least \
        every <early_stopping_rounds> round(s) to continue.
        Last entry in evaluation history is the one from best iteration.
    fpreproc : function
        Preprocessing function that takes (dtrain, dtest, param) and returns \
        transformed versions of those.
    verbose_eval : bool, int, or None, default None
        Whether to display the progress. If None, progress will be displayed \
        when np.ndarray is returned. If True, progress will be displayed at \
        boosting stage. If an integer is given, progress will be displayed \
        at every given `verbose_eval` boosting stage.
    show_stdv : bool, default True
        Whether to display the standard deviation in progress.
        Results are not affected, and always contains std.
    seed : int
        Seed used to generate the folds (passed to numpy.random.seed).
    callbacks : list of callback functions
        List of callback functions that are applied at end of each iteration.

    Returns
    -------
    evaluation history : list(string)
    """
    if metrics:
        params.setdefault('metric', [])
        if is_str(metrics):
            params['metric'].append(metrics)
        else:
            params['metric'].extend(metrics)

    train_set = _construct_dataset(train_data, None, params,
								   other_fields=train_fields,
                                   feature_name=feature_name,
                                   categorical_feature=categorical_feature)

    results = collections.defaultdict(list)
    cvfolds = _make_n_folds(train_set, nfold, params, seed, fpreproc, stratified)

    # setup callbacks
<<<<<<< HEAD
    if not callbacks:
        callbacks = set()
    else:
        for i, cb in enumerate(callbacks):
            cb.__dict__.setdefault('order', i - len(callbacks))
        callbacks = set(callbacks)
    if early_stopping_rounds:
        callbacks.add(callback.early_stop(early_stopping_rounds, verbose=False))
    if verbose_eval is True:
        callbacks.add(callback.print_evaluation(show_stdv=show_stdv))
    elif isinstance(verbose_eval, int):
        callbacks.add(callback.print_evaluation(verbose_eval, show_stdv=show_stdv))

    callbacks_before_iter = {cb for cb in callbacks if cb.__dict__.get('before_iteration', False)}
    callbacks_after_iter = callbacks - callbacks_before_iter
=======
    callbacks = [] if callbacks is None else callbacks
    if early_stopping_rounds is not None:
        callbacks.append(callback.early_stop(early_stopping_rounds,
                                             verbose=False))
    if isinstance(verbose_eval, bool) and verbose_eval:
        callbacks.append(callback.print_evaluation(show_stdv=show_stdv))
    elif isinstance(verbose_eval, int):
        callbacks.append(callback.print_evaluation(verbose_eval, show_stdv=show_stdv))

    callbacks_before_iter = [
        cb for cb in callbacks if cb.__dict__.get('before_iteration', False)]
    callbacks_after_iter = [
        cb for cb in callbacks if not cb.__dict__.get('before_iteration', False)]
>>>>>>> 2cd024e9

    for i in range(num_boost_round):
        for cb in sorted(callbacks_before_iter, key=lambda x: x.__dict__.get('order', 0)):
            cb(callback.CallbackEnv(model=None,
                                    cvfolds=cvfolds,
                                    iteration=i,
                                    begin_iteration=0,
                                    end_iteration=num_boost_round,
                                    evaluation_result_list=None))
        for fold in cvfolds:
            fold.update(fobj)
        res = _agg_cv_result([f.eval(feval) for f in cvfolds])
        for _, key, mean, _, std in res:
            results[key + '-mean'].append(mean)
            results[key + '-std'].append(std)
        try:
            for cb in sorted(callbacks_after_iter, key=lambda x: x.__dict__.get('order', 0)):
                cb(callback.CallbackEnv(model=None,
                                        cvfolds=cvfolds,
                                        iteration=i,
                                        begin_iteration=0,
                                        end_iteration=num_boost_round,
                                        evaluation_result_list=res))
        except callback.EarlyStopException as e:
            for k in results:
                results[k] = results[k][:e.best_iteration + 1]
            break
    return dict(results)<|MERGE_RESOLUTION|>--- conflicted
+++ resolved
@@ -4,6 +4,7 @@
 from __future__ import absolute_import
 
 import collections
+from operator import attrgetter
 import numpy as np
 from .basic import LightGBMError, Predictor, Dataset, Booster, is_str
 from . import callback
@@ -21,11 +22,7 @@
     init_score = None
     if other_fields is not None:
         if not isinstance(other_fields, dict):
-<<<<<<< HEAD
             raise TypeError("type of other filed data should be dict")
-=======
-            raise TypeError("other filed data should be dict type")
->>>>>>> 2cd024e9
         weight = other_fields.get('weight', None)
         group = other_fields.get('group', None)
         init_score = other_fields.get('init_score', None)
@@ -119,7 +116,8 @@
         current number of round and the total number of boosting round \
         (e.g. yields learning rate decay)
         - list l: learning_rate = l[current_round]
-        - function f: learning_rate = f(current_round, total_boost_round)
+        - function f: learning_rate = f(current_round, total_boost_round) \
+        or learning_rate = f(current_round)
     callbacks : list of callback functions
         List of callback functions that are applied at end of each iteration.
 
@@ -185,6 +183,7 @@
                 name_valid_sets.append(valid_names[i])
             else:
                 name_valid_sets.append('valid_'+str(i))
+
     """process callbacks"""
     if not callbacks:
         callbacks = set()
@@ -194,7 +193,6 @@
         callbacks = set(callbacks)
 
     # Most of legacy advanced options becomes callbacks
-<<<<<<< HEAD
     if verbose_eval is True:
         callbacks.add(callback.print_evaluation())
     elif isinstance(verbose_eval, int):
@@ -204,38 +202,27 @@
         callbacks.add(callback.early_stop(early_stopping_rounds,
                                           verbose=bool(verbose_eval)))
 
-=======
-    if isinstance(verbose_eval, bool) and verbose_eval:
-        callbacks.append(callback.print_evaluation())
-    elif isinstance(verbose_eval, int):
-        callbacks.append(callback.print_evaluation(verbose_eval))
-
-    if early_stopping_rounds is not None:
-        callbacks.append(callback.early_stop(early_stopping_rounds,
-                                             verbose=bool(verbose_eval)))
-
->>>>>>> 2cd024e9
     if learning_rates is not None:
         callbacks.add(callback.reset_learning_rate(learning_rates))
 
     if evals_result is not None:
         callbacks.add(callback.record_evaluation(evals_result))
 
-    callbacks_before_iter = {cb for cb in callbacks if cb.__dict__.get('before_iteration', False)}
+    callbacks_before_iter = {cb for cb in callbacks if getattr(cb, 'before_iteration', False)}
     callbacks_after_iter = callbacks - callbacks_before_iter
+    callbacks_before_iter = sorted(callbacks_before_iter, key=attrgetter('order'))
+    callbacks_after_iter = sorted(callbacks_after_iter, key=attrgetter('order'))
+
     """construct booster"""
     booster = Booster(params=params, train_set=train_set)
     if is_valid_contain_train:
         booster.set_train_data_name(train_data_name)
     for valid_set, name_valid_set in zip(valid_sets, name_valid_sets):
         booster.add_valid(valid_set, name_valid_set)
+
     """start training"""
     for i in range(init_iteration, init_iteration + num_boost_round):
-<<<<<<< HEAD
-        for cb in sorted(callbacks_before_iter, key=lambda x: x.__dict__.get('order', 0)):
-=======
         for cb in callbacks_before_iter:
->>>>>>> 2cd024e9
             cb(callback.CallbackEnv(model=booster,
                                     cvfolds=None,
                                     iteration=i,
@@ -252,7 +239,7 @@
                 evaluation_result_list.extend(booster.eval_train(feval))
             evaluation_result_list.extend(booster.eval_valid(feval))
         try:
-            for cb in sorted(callbacks_after_iter, key=lambda x: x.__dict__.get('order', 0)):
+            for cb in callbacks_after_iter:
                 cb(callback.CallbackEnv(model=booster,
                                         cvfolds=None,
                                         iteration=i,
@@ -295,7 +282,7 @@
     except ImportError:
         SKLEARN_StratifiedKFold = False
 
-def _make_n_folds(full_data, nfold, param, seed, fpreproc=None, stratified=False):
+def _make_n_folds(full_data, nfold, params, seed, fpreproc=None, stratified=False):
     """
     Make an n-fold list of CVBooster from random indices.
     """
@@ -317,9 +304,9 @@
         valid_set = full_data.subset(idset[k])
         # run preprocessing on the data set if needed
         if fpreproc is not None:
-            train_set, valid_set, tparam = fpreproc(train_set, valid_set, param.copy())
+            train_set, valid_set, tparam = fpreproc(train_set, valid_set, params.copy())
         else:
-            tparam = param
+            tparam = params
         ret.append(CVBooster(train_set, valid_set, tparam))
     return ret
 
@@ -411,7 +398,6 @@
     cvfolds = _make_n_folds(train_set, nfold, params, seed, fpreproc, stratified)
 
     # setup callbacks
-<<<<<<< HEAD
     if not callbacks:
         callbacks = set()
     else:
@@ -425,26 +411,13 @@
     elif isinstance(verbose_eval, int):
         callbacks.add(callback.print_evaluation(verbose_eval, show_stdv=show_stdv))
 
-    callbacks_before_iter = {cb for cb in callbacks if cb.__dict__.get('before_iteration', False)}
+    callbacks_before_iter = {cb for cb in callbacks if getattr(cb, 'before_iteration', False)}
     callbacks_after_iter = callbacks - callbacks_before_iter
-=======
-    callbacks = [] if callbacks is None else callbacks
-    if early_stopping_rounds is not None:
-        callbacks.append(callback.early_stop(early_stopping_rounds,
-                                             verbose=False))
-    if isinstance(verbose_eval, bool) and verbose_eval:
-        callbacks.append(callback.print_evaluation(show_stdv=show_stdv))
-    elif isinstance(verbose_eval, int):
-        callbacks.append(callback.print_evaluation(verbose_eval, show_stdv=show_stdv))
-
-    callbacks_before_iter = [
-        cb for cb in callbacks if cb.__dict__.get('before_iteration', False)]
-    callbacks_after_iter = [
-        cb for cb in callbacks if not cb.__dict__.get('before_iteration', False)]
->>>>>>> 2cd024e9
+    callbacks_before_iter = sorted(callbacks_before_iter, key=attrgetter('order'))
+    callbacks_after_iter = sorted(callbacks_after_iter, key=attrgetter('order'))
 
     for i in range(num_boost_round):
-        for cb in sorted(callbacks_before_iter, key=lambda x: x.__dict__.get('order', 0)):
+        for cb in callbacks_before_iter:
             cb(callback.CallbackEnv(model=None,
                                     cvfolds=cvfolds,
                                     iteration=i,
@@ -456,9 +429,9 @@
         res = _agg_cv_result([f.eval(feval) for f in cvfolds])
         for _, key, mean, _, std in res:
             results[key + '-mean'].append(mean)
-            results[key + '-std'].append(std)
+            results[key + '-stdv'].append(std)
         try:
-            for cb in sorted(callbacks_after_iter, key=lambda x: x.__dict__.get('order', 0)):
+            for cb in callbacks_after_iter:
                 cb(callback.CallbackEnv(model=None,
                                         cvfolds=cvfolds,
                                         iteration=i,
