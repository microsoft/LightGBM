--- conflicted
+++ resolved
@@ -77,15 +77,9 @@
 
     def worker_train(self, i: int) -> subprocess.CompletedProcess:
         """Start the training process on the `i`-th worker."""
-<<<<<<< HEAD
-        config_path = TESTS_DIR / f'train{i}.conf'
-        cmd = [self.executable, f'config={config_path}']
-        return subprocess.run(cmd, check=True)
-=======
         config_path = TESTS_DIR / f"train{i}.conf"
         cmd = [self.executable, f"config={config_path}"]
-        return subprocess.run(cmd)
->>>>>>> 1b792e71
+        return subprocess.run(cmd, check=True)
 
     def _set_ports(self) -> None:
         """Randomly assign a port for training to each worker and save all ports to mlist.txt."""
@@ -150,13 +144,8 @@
         config_path = TESTS_DIR / "predict.conf"
         with open(config_path, "wt") as file:
             _write_dict(self.predict_config, file)
-<<<<<<< HEAD
-        cmd = [self.executable, f'config={config_path}']
+        cmd = [self.executable, f"config={config_path}"]
         result = subprocess.run(cmd, check=True)
-=======
-        cmd = [self.executable, f"config={config_path}"]
-        result = subprocess.run(cmd)
->>>>>>> 1b792e71
         if result.returncode != 0:
             raise RuntimeError("Error in prediction")
         return np.loadtxt(str(TESTS_DIR / "predictions.txt"))
