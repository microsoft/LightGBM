name: R-package

on:
  push:
    branches:
    - master
  pull_request:
    branches:
    - master

env:
  # hack to get around this:
  # https://stat.ethz.ch/pipermail/r-package-devel/2020q3/005930.html
  _R_CHECK_SYSTEM_CLOCK_: 0
  # ignore R CMD CHECK NOTE checking how long it has
  # been since the last submission
  _R_CHECK_CRAN_INCOMING_REMOTE_: 0
  # CRAN ignores the "installed size is too large" NOTE,
  # so our CI can too. Setting to a large value here just
  # to catch extreme problems
  _R_CHECK_PKG_SIZES_THRESHOLD_: 100

jobs:
  test:
    name: ${{ matrix.task }} (${{ matrix.os }}, ${{ matrix.compiler }}, R ${{ matrix.r_version }}, ${{ matrix.build_type }})
    runs-on: ${{ matrix.os }}
    timeout-minutes: 60
    strategy:
      fail-fast: false
      matrix:
        include:
          # ################
          # # CMake builds #
          # ################
          # - os: ubuntu-latest
          #   task: r-package
          #   compiler: gcc
          #   r_version: 3.6
          #   build_type: cmake
          # - os: ubuntu-latest
          #   task: r-package
          #   compiler: gcc
          #   r_version: 4.1
          #   build_type: cmake
          # - os: ubuntu-latest
          #   task: r-package
          #   compiler: clang
          #   r_version: 3.6
          #   build_type: cmake
          # - os: ubuntu-latest
          #   task: r-package
          #   compiler: clang
          #   r_version: 4.1
          #   build_type: cmake
          # - os: macOS-latest
          #   task: r-package
          #   compiler: gcc
          #   r_version: 3.6
          #   build_type: cmake
          # - os: macOS-latest
          #   task: r-package
          #   compiler: gcc
          #   r_version: 4.1
          #   build_type: cmake
          # - os: macOS-latest
          #   task: r-package
          #   compiler: clang
          #   r_version: 3.6
          #   build_type: cmake
          # - os: macOS-latest
          #   task: r-package
          #   compiler: clang
          #   r_version: 4.1
          #   build_type: cmake
          # - os: windows-latest
          #   task: r-package
          #   compiler: MINGW
          #   toolchain: MINGW
          #   r_version: 3.6
          #   build_type: cmake
          # - os: windows-latest
          #   task: r-package
          #   compiler: MINGW
          #   toolchain: MSYS
          #   r_version: 4.1
          #   build_type: cmake
          # # Visual Studio 2019
          # - os: windows-2019
          #   task: r-package
          #   compiler: MSVC
          #   toolchain: MSVC
          #   r_version: 3.6
          #   build_type: cmake
          # # Visual Studio 2022
          # - os: windows-2022
          #   task: r-package
          #   compiler: MSVC
          #   toolchain: MSVC
          #   r_version: 4.1
          #   build_type: cmake
          ###############
          # CRAN builds #
          ###############
          - os: windows-latest
            task: r-package
            compiler: MINGW
            toolchain: MINGW
            r_version: 3.6
            build_type: cran
          - os: windows-latest
            task: r-package
            compiler: MINGW
            toolchain: MSYS
            r_version: 4.1
            build_type: cran
          # - os: ubuntu-latest
          #   task: r-package
          #   compiler: gcc
          #   r_version: 4.1
          #   build_type: cran
          # - os: macOS-latest
          #   task: r-package
          #   compiler: clang
          #   r_version: 4.1
          #   build_type: cran
          # ################
          # # Other checks #
          # ################
          # - os: ubuntu-latest
          #   task: r-rchk
          #   compiler: gcc
          #   r_version: 4.1
          #   build_type: cran
    steps:
      - name: Prevent conversion of line endings on Windows
        if: startsWith(matrix.os, 'windows')
        shell: pwsh
        run: git config --global core.autocrlf false
      - name: Checkout repository
        uses: actions/checkout@v2.4.0
        with:
          fetch-depth: 5
          submodules: true
      - name: Install pandoc
        uses: r-lib/actions/setup-pandoc@v1
      - name: Setup and run tests on Linux and macOS
        if: matrix.os == 'macOS-latest' || matrix.os == 'ubuntu-latest'
        shell: bash
        run: |
          export TASK="${{ matrix.task }}"
          export COMPILER="${{ matrix.compiler }}"
          export GITHUB_ACTIONS="true"
          if [[ "${{ matrix.os }}" == "macOS-latest" ]]; then
              export OS_NAME="macos"
          elif [[ "${{ matrix.os }}" == "ubuntu-latest" ]]; then
              export OS_NAME="linux"
          fi
          export BUILD_DIRECTORY="$GITHUB_WORKSPACE"
          export R_VERSION="${{ matrix.r_version }}"
          export R_BUILD_TYPE="${{ matrix.build_type }}"
          $GITHUB_WORKSPACE/.ci/setup.sh
          $GITHUB_WORKSPACE/.ci/test.sh
      - name: Setup and run tests on Windows
        if: startsWith(matrix.os, 'windows')
        shell: pwsh -command ". {0}"
        run: |
          $env:BUILD_SOURCESDIRECTORY = $env:GITHUB_WORKSPACE
          $env:TOOLCHAIN = "${{ matrix.toolchain }}"
          $env:R_VERSION = "${{ matrix.r_version }}"
          $env:R_BUILD_TYPE = "${{ matrix.build_type }}"
          $env:COMPILER = "${{ matrix.compiler }}"
          $env:GITHUB_ACTIONS = "true"
          $env:TASK = "${{ matrix.task }}"
          & "$env:GITHUB_WORKSPACE/.ci/test_windows.ps1"
<<<<<<< HEAD
  # test-r-sanitizers:
  #   name: r-sanitizers (ubuntu-latest, R-devel, ${{ matrix.compiler }} ASAN/UBSAN)
  #   timeout-minutes: 60
  #   runs-on: ubuntu-latest
  #   container: wch1/r-debug
  #   strategy:
  #     fail-fast: false
  #     matrix:
  #       include:
  #         - r_customization: san
  #           compiler: gcc
  #         - r_customization: csan
  #           compiler: clang
  #   steps:
  #     - name: Checkout repository
  #       uses: actions/checkout@v2.4.0
  #       with:
  #         fetch-depth: 5
  #         submodules: true
  #     - name: Install packages
  #       shell: bash
  #       run: |
  #         RDscript${{ matrix.r_customization }} -e "install.packages(c('R6', 'data.table', 'jsonlite', 'knitr', 'Matrix', 'RhpcBLASctl', 'rmarkdown', 'testthat'), repos = 'https://cran.r-project.org', Ncpus = parallel::detectCores())"
  #         sh build-cran-package.sh --r-executable=RD${{ matrix.r_customization }}
  #         RD${{ matrix.r_customization }} CMD INSTALL lightgbm_*.tar.gz || exit -1
  #     - name: Run tests with sanitizers
  #       shell: bash
  #       run: |
  #         cd R-package/tests
  #         exit_code=0
  #         RDscript${{ matrix.r_customization }} testthat.R >> tests.log 2>&1 || exit_code=-1
  #         cat ./tests.log
  #         exit ${exit_code}
  # test-r-debian-clang:
  #   name: r-package (debian, R-devel, clang)
  #   timeout-minutes: 60
  #   runs-on: ubuntu-latest
  #   container: rhub/debian-clang-devel
  #   steps:
  #     - name: Install Git before checkout
  #       shell: bash
  #       run: |
  #         apt-get update --allow-releaseinfo-change
  #         apt-get install --no-install-recommends -y git
  #     - name: Checkout repository
  #       uses: actions/checkout@v2.4.0
  #       with:
  #         fetch-depth: 5
  #         submodules: true
  #     - name: Install packages and run tests
  #       shell: bash
  #       run: |
  #         export PATH=/opt/R-devel/bin/:${PATH}
  #         Rscript -e "install.packages(c('R6', 'data.table', 'jsonlite', 'knitr', 'Matrix', 'RhpcBLASctl', 'rmarkdown', 'testthat'), repos = 'https://cran.r-project.org', Ncpus = parallel::detectCores())"
  #         sh build-cran-package.sh
  #         R CMD check --as-cran --run-donttest lightgbm_*.tar.gz || exit -1
  #         if grep -q -E "NOTE|WARNING|ERROR" lightgbm.Rcheck/00check.log; then
  #             echo "NOTEs, WARNINGs, or ERRORs have been found by R CMD check"
  #             exit -1
  #         fi
=======
  test-r-sanitizers:
    name: r-sanitizers (ubuntu-latest, R-devel, ${{ matrix.compiler }} ASAN/UBSAN)
    timeout-minutes: 60
    runs-on: ubuntu-latest
    container: wch1/r-debug
    strategy:
      fail-fast: false
      matrix:
        include:
          - r_customization: san
            compiler: gcc
          - r_customization: csan
            compiler: clang
    steps:
      - name: Trust git cloning LightGBM
        run: |
          git config --global --add safe.directory "${GITHUB_WORKSPACE}"
      - name: Checkout repository
        uses: actions/checkout@v2.4.0
        with:
          fetch-depth: 5
          submodules: true
      - name: Install packages
        shell: bash
        run: |
          RDscript${{ matrix.r_customization }} -e "install.packages(c('R6', 'data.table', 'jsonlite', 'knitr', 'Matrix', 'RhpcBLASctl', 'rmarkdown', 'testthat'), repos = 'https://cran.rstudio.com', Ncpus = parallel::detectCores())"
          sh build-cran-package.sh --r-executable=RD${{ matrix.r_customization }}
          RD${{ matrix.r_customization }} CMD INSTALL lightgbm_*.tar.gz || exit -1
      - name: Run tests with sanitizers
        shell: bash
        run: |
          cd R-package/tests
          exit_code=0
          RDscript${{ matrix.r_customization }} testthat.R >> tests.log 2>&1 || exit_code=-1
          cat ./tests.log
          exit ${exit_code}
  test-r-debian-clang:
    name: r-package (debian, R-devel, clang)
    timeout-minutes: 60
    runs-on: ubuntu-latest
    container: rhub/debian-clang-devel
    steps:
      - name: Install Git before checkout
        shell: bash
        run: |
          apt-get update --allow-releaseinfo-change
          apt-get install --no-install-recommends -y git
      - name: Trust git cloning LightGBM
        run: |
          git config --global --add safe.directory "${GITHUB_WORKSPACE}"
      - name: Checkout repository
        uses: actions/checkout@v2.4.0
        with:
          fetch-depth: 5
          submodules: true
      - name: Install packages and run tests
        shell: bash
        run: |
          export PATH=/opt/R-devel/bin/:${PATH}
          Rscript -e "install.packages(c('R6', 'data.table', 'jsonlite', 'knitr', 'Matrix', 'RhpcBLASctl', 'rmarkdown', 'testthat'), repos = 'https://cran.rstudio.com', Ncpus = parallel::detectCores())"
          sh build-cran-package.sh
          R CMD check --as-cran --run-donttest lightgbm_*.tar.gz || exit -1
          if grep -q -E "NOTE|WARNING|ERROR" lightgbm.Rcheck/00check.log; then
              echo "NOTEs, WARNINGs, or ERRORs have been found by R CMD check"
              exit -1
          fi
>>>>>>> f94050a4
  all-successful:
    # https://github.community/t/is-it-possible-to-require-all-github-actions-tasks-to-pass-without-enumerating-them/117957/4?u=graingert
    runs-on: ubuntu-latest
    needs: [test]
    steps:
    - name: Note that all tests succeeded
      run: echo "🎉"<|MERGE_RESOLUTION|>--- conflicted
+++ resolved
@@ -29,75 +29,75 @@
       fail-fast: false
       matrix:
         include:
-          # ################
-          # # CMake builds #
-          # ################
-          # - os: ubuntu-latest
-          #   task: r-package
-          #   compiler: gcc
-          #   r_version: 3.6
-          #   build_type: cmake
-          # - os: ubuntu-latest
-          #   task: r-package
-          #   compiler: gcc
-          #   r_version: 4.1
-          #   build_type: cmake
-          # - os: ubuntu-latest
-          #   task: r-package
-          #   compiler: clang
-          #   r_version: 3.6
-          #   build_type: cmake
-          # - os: ubuntu-latest
-          #   task: r-package
-          #   compiler: clang
-          #   r_version: 4.1
-          #   build_type: cmake
-          # - os: macOS-latest
-          #   task: r-package
-          #   compiler: gcc
-          #   r_version: 3.6
-          #   build_type: cmake
-          # - os: macOS-latest
-          #   task: r-package
-          #   compiler: gcc
-          #   r_version: 4.1
-          #   build_type: cmake
-          # - os: macOS-latest
-          #   task: r-package
-          #   compiler: clang
-          #   r_version: 3.6
-          #   build_type: cmake
-          # - os: macOS-latest
-          #   task: r-package
-          #   compiler: clang
-          #   r_version: 4.1
-          #   build_type: cmake
-          # - os: windows-latest
-          #   task: r-package
-          #   compiler: MINGW
-          #   toolchain: MINGW
-          #   r_version: 3.6
-          #   build_type: cmake
-          # - os: windows-latest
-          #   task: r-package
-          #   compiler: MINGW
-          #   toolchain: MSYS
-          #   r_version: 4.1
-          #   build_type: cmake
-          # # Visual Studio 2019
-          # - os: windows-2019
-          #   task: r-package
-          #   compiler: MSVC
-          #   toolchain: MSVC
-          #   r_version: 3.6
-          #   build_type: cmake
-          # # Visual Studio 2022
-          # - os: windows-2022
-          #   task: r-package
-          #   compiler: MSVC
-          #   toolchain: MSVC
-          #   r_version: 4.1
-          #   build_type: cmake
+          ################
+          # CMake builds #
+          ################
+          - os: ubuntu-latest
+            task: r-package
+            compiler: gcc
+            r_version: 3.6
+            build_type: cmake
+          - os: ubuntu-latest
+            task: r-package
+            compiler: gcc
+            r_version: 4.1
+            build_type: cmake
+          - os: ubuntu-latest
+            task: r-package
+            compiler: clang
+            r_version: 3.6
+            build_type: cmake
+          - os: ubuntu-latest
+            task: r-package
+            compiler: clang
+            r_version: 4.1
+            build_type: cmake
+          - os: macOS-latest
+            task: r-package
+            compiler: gcc
+            r_version: 3.6
+            build_type: cmake
+          - os: macOS-latest
+            task: r-package
+            compiler: gcc
+            r_version: 4.1
+            build_type: cmake
+          - os: macOS-latest
+            task: r-package
+            compiler: clang
+            r_version: 3.6
+            build_type: cmake
+          - os: macOS-latest
+            task: r-package
+            compiler: clang
+            r_version: 4.1
+            build_type: cmake
+          - os: windows-latest
+            task: r-package
+            compiler: MINGW
+            toolchain: MINGW
+            r_version: 3.6
+            build_type: cmake
+          - os: windows-latest
+            task: r-package
+            compiler: MINGW
+            toolchain: MSYS
+            r_version: 4.1
+            build_type: cmake
+          # Visual Studio 2019
+          - os: windows-2019
+            task: r-package
+            compiler: MSVC
+            toolchain: MSVC
+            r_version: 3.6
+            build_type: cmake
+          # Visual Studio 2022
+          - os: windows-2022
+            task: r-package
+            compiler: MSVC
+            toolchain: MSVC
+            r_version: 4.1
+            build_type: cmake
           ###############
           # CRAN builds #
           ###############
@@ -113,24 +113,24 @@
             toolchain: MSYS
             r_version: 4.1
             build_type: cran
-          # - os: ubuntu-latest
-          #   task: r-package
-          #   compiler: gcc
-          #   r_version: 4.1
-          #   build_type: cran
-          # - os: macOS-latest
-          #   task: r-package
-          #   compiler: clang
-          #   r_version: 4.1
-          #   build_type: cran
-          # ################
-          # # Other checks #
-          # ################
-          # - os: ubuntu-latest
-          #   task: r-rchk
-          #   compiler: gcc
-          #   r_version: 4.1
-          #   build_type: cran
+          - os: ubuntu-latest
+            task: r-package
+            compiler: gcc
+            r_version: 4.1
+            build_type: cran
+          - os: macOS-latest
+            task: r-package
+            compiler: clang
+            r_version: 4.1
+            build_type: cran
+          ################
+          # Other checks #
+          ################
+          - os: ubuntu-latest
+            task: r-rchk
+            compiler: gcc
+            r_version: 4.1
+            build_type: cran
     steps:
       - name: Prevent conversion of line endings on Windows
         if: startsWith(matrix.os, 'windows')
@@ -172,68 +172,6 @@
           $env:GITHUB_ACTIONS = "true"
           $env:TASK = "${{ matrix.task }}"
           & "$env:GITHUB_WORKSPACE/.ci/test_windows.ps1"
-<<<<<<< HEAD
-  # test-r-sanitizers:
-  #   name: r-sanitizers (ubuntu-latest, R-devel, ${{ matrix.compiler }} ASAN/UBSAN)
-  #   timeout-minutes: 60
-  #   runs-on: ubuntu-latest
-  #   container: wch1/r-debug
-  #   strategy:
-  #     fail-fast: false
-  #     matrix:
-  #       include:
-  #         - r_customization: san
-  #           compiler: gcc
-  #         - r_customization: csan
-  #           compiler: clang
-  #   steps:
-  #     - name: Checkout repository
-  #       uses: actions/checkout@v2.4.0
-  #       with:
-  #         fetch-depth: 5
-  #         submodules: true
-  #     - name: Install packages
-  #       shell: bash
-  #       run: |
-  #         RDscript${{ matrix.r_customization }} -e "install.packages(c('R6', 'data.table', 'jsonlite', 'knitr', 'Matrix', 'RhpcBLASctl', 'rmarkdown', 'testthat'), repos = 'https://cran.r-project.org', Ncpus = parallel::detectCores())"
-  #         sh build-cran-package.sh --r-executable=RD${{ matrix.r_customization }}
-  #         RD${{ matrix.r_customization }} CMD INSTALL lightgbm_*.tar.gz || exit -1
-  #     - name: Run tests with sanitizers
-  #       shell: bash
-  #       run: |
-  #         cd R-package/tests
-  #         exit_code=0
-  #         RDscript${{ matrix.r_customization }} testthat.R >> tests.log 2>&1 || exit_code=-1
-  #         cat ./tests.log
-  #         exit ${exit_code}
-  # test-r-debian-clang:
-  #   name: r-package (debian, R-devel, clang)
-  #   timeout-minutes: 60
-  #   runs-on: ubuntu-latest
-  #   container: rhub/debian-clang-devel
-  #   steps:
-  #     - name: Install Git before checkout
-  #       shell: bash
-  #       run: |
-  #         apt-get update --allow-releaseinfo-change
-  #         apt-get install --no-install-recommends -y git
-  #     - name: Checkout repository
-  #       uses: actions/checkout@v2.4.0
-  #       with:
-  #         fetch-depth: 5
-  #         submodules: true
-  #     - name: Install packages and run tests
-  #       shell: bash
-  #       run: |
-  #         export PATH=/opt/R-devel/bin/:${PATH}
-  #         Rscript -e "install.packages(c('R6', 'data.table', 'jsonlite', 'knitr', 'Matrix', 'RhpcBLASctl', 'rmarkdown', 'testthat'), repos = 'https://cran.r-project.org', Ncpus = parallel::detectCores())"
-  #         sh build-cran-package.sh
-  #         R CMD check --as-cran --run-donttest lightgbm_*.tar.gz || exit -1
-  #         if grep -q -E "NOTE|WARNING|ERROR" lightgbm.Rcheck/00check.log; then
-  #             echo "NOTEs, WARNINGs, or ERRORs have been found by R CMD check"
-  #             exit -1
-  #         fi
-=======
   test-r-sanitizers:
     name: r-sanitizers (ubuntu-latest, R-devel, ${{ matrix.compiler }} ASAN/UBSAN)
     timeout-minutes: 60
@@ -300,11 +238,10 @@
               echo "NOTEs, WARNINGs, or ERRORs have been found by R CMD check"
               exit -1
           fi
->>>>>>> f94050a4
   all-successful:
     # https://github.community/t/is-it-possible-to-require-all-github-actions-tasks-to-pass-without-enumerating-them/117957/4?u=graingert
     runs-on: ubuntu-latest
-    needs: [test]
+    needs: [test, test-r-sanitizers, test-r-debian-clang]
     steps:
     - name: Note that all tests succeeded
       run: echo "🎉"