--- conflicted
+++ resolved
@@ -50,17 +50,12 @@
 ax = lgb.plot_importance(gbm, max_num_features=10)
 plt.show()
 
-<<<<<<< HEAD
 print('Plotting split value histogram...')
 ax = lgb.plot_split_value_histogram(gbm, feature='f26', bins='auto')
 plt.show()
 
-print('Plotting 84th tree...')  # one tree use categorical feature to split
-ax = lgb.plot_tree(gbm, tree_index=83, figsize=(20, 8), show_info=['split_gain'])
-=======
 print('Plotting 54th tree...')  # one tree use categorical feature to split
 ax = lgb.plot_tree(gbm, tree_index=53, figsize=(15, 15), show_info=['split_gain'])
->>>>>>> b020a25d
 plt.show()
 
 print('Plotting 54th tree with graphviz...')
