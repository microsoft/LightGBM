--- conflicted
+++ resolved
@@ -129,11 +129,8 @@
 
 # including python=version[build=*cpython] to ensure that conda doesn't fall back to pypy
 conda create -q -y -n $CONDA_ENV \
-<<<<<<< HEAD
+    ${CONSTRAINED_DEPENDENCIES} \
     cffi \
-=======
-    ${CONSTRAINED_DEPENDENCIES} \
->>>>>>> fe838d88
     cloudpickle \
     joblib \
     matplotlib \
