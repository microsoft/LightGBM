--- conflicted
+++ resolved
@@ -9,13 +9,8 @@
     }
 
     /* Collapse specified sections in the installation guide */
-<<<<<<< HEAD
-    if(window.location.pathname.toLocaleLowerCase().indexOf('installation-guide') != -1) {
+    if(window.location.pathname.toLocaleLowerCase().indexOf('installation-guide') !== -1) {
         $('<style>.closed, .opened {cursor: pointer;} .closed:before, .opened:before {font-family: FontAwesome; display: inline-block; padding-right: 6px;} .closed:before {content: "\\f054";} .opened:before {content: "\\f078";}</style>').appendTo('body');
-=======
-    if(window.location.pathname.toLocaleLowerCase().indexOf('installation-guide') !== -1) {
-        $('<style>.closed, .opened {cursor: pointer;} .closed:before, .opened:before {font-family: FontAwesome; display: inline-block; padding-right: 6px;} .closed:before {content: "\\f078";} .opened:before {content: "\\f077";}</style>').appendTo('body');
->>>>>>> 9b351e6e
         var collapsable = [
             '#build-threadless-version-not-recommended',
             '#build-mpi-version',
