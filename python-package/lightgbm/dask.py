# coding: utf-8
"""Distributed training with LightGBM and Dask.distributed.

This module enables you to perform distributed training with LightGBM on
Dask.Array and Dask.DataFrame collections.

It is based on dask-lightgbm, which was based on dask-xgboost.
"""
import socket
from collections import defaultdict
from copy import deepcopy
from typing import Any, Dict, Iterable, List, Optional, Type, Union
from urllib.parse import urlparse

import numpy as np
import scipy.sparse as ss

<<<<<<< HEAD
from dask import array as da
from dask import dataframe as dd
from dask import delayed
from dask.distributed import Client, default_client, get_worker, wait

from .basic import _ConfigAliases, _LIB, _log_warning, _safe_call, LightGBMError
from .compat import DASK_INSTALLED, PANDAS_INSTALLED, SKLEARN_INSTALLED
from .sklearn import LGBMClassifier, LGBMModel, LGBMRegressor, LGBMRanker
=======
from .basic import _choose_param_value, _ConfigAliases, _LIB, _log_warning, _safe_call, LightGBMError
from .compat import (PANDAS_INSTALLED, pd_DataFrame, pd_Series, concat,
                     SKLEARN_INSTALLED,
                     DASK_INSTALLED, dask_Frame, dask_Array, delayed, Client, default_client, get_worker, wait)
from .sklearn import LGBMClassifier, LGBMRegressor, LGBMRanker
>>>>>>> 066720ef

_1DArrayLike = Union[List, "np.ndarray"]
_DaskCollection = Union[da.Array, dd.DataFrame, dd.Series]
_DaskPart = Union["np.ndarray", "pd.DataFrame", "pd.Series", "ss.spmatrix"]


def _expect_type(obj: Any, obj_name: str, types: List[Type]) -> None:
    if not isinstance(obj, types):
        type_str = ""
        msg = "'%s' must be one of ()"

def _find_open_port(worker_ip: str, local_listen_port: int, ports_to_skip: Iterable[int]) -> int:
    """Find an open port.

    This function tries to find a free port on the machine it's run on. It is intended to
    be run once on each Dask worker, sequentially.

    Parameters
    ----------
    worker_ip : str
        IP address for the Dask worker.
    local_listen_port : int
        First port to try when searching for open ports.
    ports_to_skip: Iterable[int]
        An iterable of integers referring to ports that should be skipped. Since multiple Dask
        workers can run on the same physical machine, this method may be called multiple times
        on the same machine. ``ports_to_skip`` is used to ensure that LightGBM doesn't try to use
        the same port for two worker processes running on the same machine.

    Returns
    -------
    port : int
        A free port on the machine referenced by ``worker_ip``.
    """
    max_tries = 1000
    out_port = None
    found_port = False
    for i in range(max_tries):
        out_port = local_listen_port + i
        if out_port in ports_to_skip:
            continue
        try:
            with socket.socket(socket.AF_INET, socket.SOCK_STREAM) as s:
                s.bind((worker_ip, out_port))
            found_port = True
            break
        # if unavailable, you'll get OSError: Address already in use
        except OSError:
            continue
    if not found_port:
        msg = "LightGBM tried %s:%d-%d and could not create a connection. Try setting local_listen_port to a different value."
        raise RuntimeError(msg % (worker_ip, local_listen_port, out_port))
    return out_port


def _find_ports_for_workers(client: Client, worker_addresses: Iterable[str], local_listen_port: int) -> Dict[str, int]:
    """Find an open port on each worker.

    LightGBM distributed training uses TCP sockets by default, and this method is used to
    identify open ports on each worker so LightGBM can reliable create those sockets.

    Parameters
    ----------
    client : dask.distributed.Client
        Dask client.
    worker_addresses : Iterable[str]
        An iterable of addresses for workers in the cluster. These are strings of the form ``<protocol>://<host>:port``.
    local_listen_port : int
        First port to try when searching for open ports.

    Returns
    -------
    result : Dict[str, int]
        Dictionary where keys are worker addresses and values are an open port for LightGBM to use.
    """
    lightgbm_ports = set()
    worker_ip_to_port = {}
    for worker_address in worker_addresses:
        port = client.submit(
            func=_find_open_port,
            workers=[worker_address],
            worker_ip=urlparse(worker_address).hostname,
            local_listen_port=local_listen_port,
            ports_to_skip=lightgbm_ports
        ).result()
        lightgbm_ports.add(port)
        worker_ip_to_port[worker_address] = port

    return worker_ip_to_port


def _concat(seq: Iterable[_DaskPart]) -> _DaskPart:
    if isinstance(seq[0], np.ndarray):
        return np.concatenate(seq, axis=0)
    elif isinstance(seq[0], (pd_DataFrame, pd_Series)):
        return concat(seq, axis=0)
    elif isinstance(seq[0], ss.spmatrix):
        return ss.vstack(seq, format='csr')
    else:
        raise TypeError('Data must be one of: numpy arrays, pandas dataframes, sparse matrices (from scipy). Got %s.' % str(type(seq[0])))


def _train_part(
    params: Dict[str, Any],
    model_factory: Type[LGBMModel],
    list_of_parts: List[Dict[str, _DaskPart]],
    worker_address_to_port: Dict[str, int],
    return_model: bool,
    time_out: int = 120,
    **kwargs: Any
) -> Optional[LGBMModel]:
    local_worker_address = get_worker().address
    machine_list = ','.join([
        '%s:%d' % (urlparse(worker_address).hostname, port)
        for worker_address, port
        in worker_address_to_port.items()
    ])
    network_params = {
        'machines': machine_list,
        'local_listen_port': worker_address_to_port[local_worker_address],
        'time_out': time_out,
        'num_machines': len(worker_address_to_port)
    }
    params.update(network_params)

    is_ranker = issubclass(model_factory, LGBMRanker)

    # Concatenate many parts into one
    data = _concat([x['data'] for x in list_of_parts])
    label = _concat([x['label'] for x in list_of_parts])

    if 'weight' in list_of_parts[0]:
        weight = _concat([x['weight'] for x in list_of_parts])
    else:
        weight = None

    if 'group' in list_of_parts[0]:
        group = _concat([x['group'] for x in list_of_parts])
    else:
        group = None

    try:
        model = model_factory(**params)
        if is_ranker:
            model.fit(data, label, sample_weight=weight, group=group, **kwargs)
        else:
            model.fit(data, label, sample_weight=weight, **kwargs)

    finally:
        _safe_call(_LIB.LGBM_NetworkFree())

    return model if return_model else None


def _split_to_parts(data: _DaskCollection, is_matrix: bool) -> List[_DaskPart]:
    parts = data.to_delayed()
    if isinstance(parts, np.ndarray):
        if is_matrix:
            assert parts.shape[1] == 1
        else:
            assert parts.ndim == 1 or parts.shape[1] == 1
        parts = parts.flatten().tolist()
    return parts


def _train(
    client: Client,
    data: _DaskCollection,
    label:_DaskCollection,
    params: Dict[str, Any],
    model_factory: Type[LGBMModel],
    sample_weight: Optional[_DaskCollection] = None,
    group: Optional[_1DArrayLike] = None,
    **kwargs: Any
) -> LGBMModel:
    """Inner train routine.

    Parameters
    ----------
    client : dask.distributed.Client
        Dask client.
    data : dask array of shape = [n_samples, n_features]
        Input feature matrix.
    label : dask array of shape = [n_samples]
        The target values (class labels in classification, real numbers in regression).
    params : dict
        Parameters passed to constructor of the local underlying model.
    model_factory : lightgbm.LGBMClassifier, lightgbm.LGBMRegressor, or lightgbm.LGBMRanker class
        Class of the local underlying model.
    sample_weight : array-like of shape = [n_samples] or None, optional (default=None)
        Weights of training data.
    group : array-like or None, optional (default=None)
        Group/query data.
        Only used in the learning-to-rank task.
        sum(group) = n_samples.
        For example, if you have a 100-document dataset with ``group = [10, 20, 40, 10, 10, 10]``, that means that you have 6 groups,
        where the first 10 records are in the first group, records 11-30 are in the second group, records 31-70 are in the third group, etc.
    **kwargs
        Other parameters passed to ``fit`` method of the local underlying model.

    Returns
    -------
    model : lightgbm.LGBMClassifier, lightgbm.LGBMRegressor, or lightgbm.LGBMRanker class
        Returns fitted underlying model.
    """
    params = deepcopy(params)

    params = _choose_param_value(
        main_param_name="local_listen_port",
        params=params,
        default_value=12400
    )

    params = _choose_param_value(
        main_param_name="tree_learner",
        params=params,
        default_value="data"
    )
    allowed_tree_learners = {
        'data',
        'data_parallel',
        'feature',
        'feature_parallel',
        'voting',
        'voting_parallel'
    }
    if params["tree_learner"] not in allowed_tree_learners:
        _log_warning('Parameter tree_learner set to %s, which is not allowed. Using "data" as default' % tree_learner)
        params['tree_learner'] = 'data'

    if params['tree_learner'] not in {'data', 'data_parallel'}:
        _log_warning(
            'Support for tree_learner %s in lightgbm.dask is experimental and may break in a future release. \n'
            'Use "data" for a stable, well-tested interface.' % params['tree_learner']
        )

    # Some passed-in parameters can be removed:
    #   * 'machines': constructed automatically from Dask worker list
    #   * 'machine_list_filename': not relevant for the Dask interface
    #   * 'num_machines': set automatically from Dask worker list
    #   * 'num_threads': overridden to match nthreads on each Dask process
    for param_name in ['machines', 'machine_list_filename', 'num_machines', 'num_threads']:
        for param_alias in _ConfigAliases.get(param_name):
            params.pop(param_alias, None)

    # Split arrays/dataframes into parts. Arrange parts into dicts to enforce co-locality
    data_parts = _split_to_parts(data=data, is_matrix=True)
    label_parts = _split_to_parts(data=label, is_matrix=False)
    parts = [{'data': x, 'label': y} for (x, y) in zip(data_parts, label_parts)]

    if sample_weight is not None:
        weight_parts = _split_to_parts(data=sample_weight, is_matrix=False)
        for i in range(len(parts)):
            parts[i]['weight'] = weight_parts[i]

    if group is not None:
        group_parts = _split_to_parts(data=group, is_matrix=False)
        for i in range(len(parts)):
            parts[i]['group'] = group_parts[i]

    # Start computation in the background
    parts = list(map(delayed, parts))
    parts = client.compute(parts)
    wait(parts)

    for part in parts:
        if part.status == 'error':
            return part  # trigger error locally

    # Find locations of all parts and map them to particular Dask workers
    key_to_part_dict = {part.key: part for part in parts}
    who_has = client.who_has(parts)
    worker_map = defaultdict(list)
    for key, workers in who_has.items():
        worker_map[next(iter(workers))].append(key_to_part_dict[key])

    master_worker = next(iter(worker_map))
    worker_ncores = client.ncores()

    # find an open port on each worker. note that multiple workers can run
    # on the same machine, so this needs to ensure that each one gets its
    # own port
    worker_address_to_port = _find_ports_for_workers(
        client=client,
        worker_addresses=worker_map.keys(),
        local_listen_port=params["local_listen_port"]
    )

    # Tell each worker to train on the parts that it has locally
    futures_classifiers = [
        client.submit(
            _train_part,
            model_factory=model_factory,
            params={**params, 'num_threads': worker_ncores[worker]},
            list_of_parts=list_of_parts,
            worker_address_to_port=worker_address_to_port,
            time_out=params.get('time_out', 120),
            return_model=(worker == master_worker),
            **kwargs
        )
        for worker, list_of_parts in worker_map.items()
    ]

    results = client.gather(futures_classifiers)
    results = [v for v in results if v]
    return results[0]


<<<<<<< HEAD
def _predict_part(
    part: _DaskPart,
    model: LGBMModel,
    raw_score: bool,
    pred_proba: bool,
    pred_leaf: bool,
    pred_contrib: bool,
    **kwargs: Any
) -> _DaskPart:
    data = part.values if isinstance(part, pd.DataFrame) else part
=======
def _predict_part(part, model, raw_score, pred_proba, pred_leaf, pred_contrib, **kwargs):
    data = part.values if isinstance(part, pd_DataFrame) else part
>>>>>>> 066720ef

    if data.shape[0] == 0:
        result = np.array([])
    elif pred_proba:
        result = model.predict_proba(
            data,
            raw_score=raw_score,
            pred_leaf=pred_leaf,
            pred_contrib=pred_contrib,
            **kwargs
        )
    else:
        result = model.predict(
            data,
            raw_score=raw_score,
            pred_leaf=pred_leaf,
            pred_contrib=pred_contrib,
            **kwargs
        )

    if isinstance(part, pd_DataFrame):
        if pred_proba or pred_contrib:
            result = pd_DataFrame(result, index=part.index)
        else:
            result = pd_Series(result, index=part.index, name='predictions')

    return result


def _predict(
    model: LGBMModel,
    data: _DaskCollection,
    raw_score: bool = False,
    pred_proba: bool = False,
    pred_leaf: bool = False,
    pred_contrib: bool = False,
    dtype: Union[Type[np.float32], Type[np.float64]] = np.float32,
    **kwargs: Any
) -> _DaskCollection:
    """Inner predict routine.

    Parameters
    ----------
    model : lightgbm.LGBMClassifier, lightgbm.LGBMRegressor, or lightgbm.LGBMRanker class
        Fitted underlying model.
    data : dask array of shape = [n_samples, n_features]
        Input feature matrix.
    raw_score : bool, optional (default=False)
        Whether to predict raw scores.
    pred_proba : bool, optional (default=False)
        Should method return results of ``predict_proba`` (``pred_proba=True``) or ``predict`` (``pred_proba=False``).
    pred_leaf : bool, optional (default=False)
        Whether to predict leaf index.
    pred_contrib : bool, optional (default=False)
        Whether to predict feature contributions.
    dtype : np.dtype, optional (default=np.float32)
        Dtype of the output.
    **kwargs
        Other parameters passed to ``predict`` or ``predict_proba`` method.

    Returns
    -------
    predicted_result : dask array of shape = [n_samples] or shape = [n_samples, n_classes]
        The predicted values.
    X_leaves : dask array of shape = [n_samples, n_trees] or shape = [n_samples, n_trees * n_classes]
        If ``pred_leaf=True``, the predicted leaf of every tree for each sample.
    X_SHAP_values : dask array of shape = [n_samples, n_features + 1] or shape = [n_samples, (n_features + 1) * n_classes] or list with n_classes length of such objects
        If ``pred_contrib=True``, the feature contributions for each sample.
    """
    if not all((DASK_INSTALLED, PANDAS_INSTALLED, SKLEARN_INSTALLED)):
        raise LightGBMError('dask, pandas and scikit-learn are required for lightgbm.dask')
    if isinstance(data, dask_Frame):
        return data.map_partitions(
            _predict_part,
            model=model,
            raw_score=raw_score,
            pred_proba=pred_proba,
            pred_leaf=pred_leaf,
            pred_contrib=pred_contrib,
            **kwargs
        ).values
    elif isinstance(data, dask_Array):
        if pred_proba:
            kwargs['chunks'] = (data.chunks[0], (model.n_classes_,))
        else:
            kwargs['drop_axis'] = 1
        return data.map_blocks(
            _predict_part,
            model=model,
            raw_score=raw_score,
            pred_proba=pred_proba,
            pred_leaf=pred_leaf,
            pred_contrib=pred_contrib,
            dtype=dtype,
            **kwargs
        )
    else:
        raise TypeError('Data must be either Dask array or dataframe. Got %s.' % str(type(data)))


class _DaskLGBMModel:
<<<<<<< HEAD
    def __init__(self):
        if not all((DASK_INSTALLED, PANDAS_INSTALLED, SKLEARN_INSTALLED)):
            raise LightGBMError('dask, pandas and scikit-learn are required for lightgbm.dask')

    def _fit(
        self,
        model_factory: Type[LGBMModel],
        X: _DaskCollection,
        y: _DaskCollection,
        sample_weight: Optional[_DaskCollection] = None,
        group: Optional[_DaskCollection] = None,
        client: Optional[Client] = None,
        **kwargs: Any
    ) -> "_DaskLGBMModel":
        """Docstring is inherited from the LGBMModel."""
=======
    def _fit(self, model_factory, X, y, sample_weight=None, group=None, client=None, **kwargs):
        if not all((DASK_INSTALLED, PANDAS_INSTALLED, SKLEARN_INSTALLED)):
            raise LightGBMError('dask, pandas and scikit-learn are required for lightgbm.dask')
>>>>>>> 066720ef
        if client is None:
            client = default_client()

        params = self.get_params(True)

        model = _train(
            client=client,
            data=X,
            label=y,
            params=params,
            model_factory=model_factory,
            sample_weight=sample_weight,
            group=group,
            **kwargs
        )

        self.set_params(**model.get_params())
        self._copy_extra_params(model, self)

        return self

    def _to_local(self, model_factory: Type[LGBMModel]) -> LGBMModel:
        model = model_factory(**self.get_params())
        self._copy_extra_params(self, model)
        return model

    @staticmethod
    def _copy_extra_params(source: "_DaskLGBMModel", dest: "_DaskLGBMModel") -> None:
        params = source.get_params()
        attributes = source.__dict__
        extra_param_names = set(attributes.keys()).difference(params.keys())
        for name in extra_param_names:
            setattr(dest, name, attributes[name])


class DaskLGBMClassifier(LGBMClassifier, _DaskLGBMModel):
    """Distributed version of lightgbm.LGBMClassifier."""

<<<<<<< HEAD
    def fit(
        self,
        X: _DaskCollection,
        y: _DaskCollection,
        sample_weight: Optional[_DaskCollection] = None,
        client: Optional[Client] = None,
        **kwargs: Any
    ) -> "DaskLGBMClassifier":
=======
    def fit(self, X, y, sample_weight=None, client=None, **kwargs):
>>>>>>> 066720ef
        """Docstring is inherited from the lightgbm.LGBMClassifier.fit."""
        return self._fit(
            model_factory=LGBMClassifier,
            X=X,
            y=y,
            sample_weight=sample_weight,
            client=client,
            **kwargs
        )

    _base_doc = LGBMClassifier.fit.__doc__
    _before_init_score, _init_score, _after_init_score = _base_doc.partition('init_score :')
    fit.__doc__ = (_before_init_score
                   + 'client : dask.distributed.Client or None, optional (default=None)\n'
                   + ' ' * 12 + 'Dask client.\n'
                   + ' ' * 8 + _init_score + _after_init_score)

    def predict(self, X: _DaskCollection, **kwargs: Any) -> _DaskCollection:
        """Docstring is inherited from the lightgbm.LGBMClassifier.predict."""
        return _predict(
            model=self.to_local(),
            data=X,
            dtype=self.classes_.dtype,
            **kwargs
        )

    predict.__doc__ = LGBMClassifier.predict.__doc__

    def predict_proba(self, X: _DaskCollection, **kwargs: Any) -> _DaskCollection:
        """Docstring is inherited from the lightgbm.LGBMClassifier.predict_proba."""
        return _predict(
            model=self.to_local(),
            data=X,
            pred_proba=True,
            **kwargs
        )

    predict_proba.__doc__ = LGBMClassifier.predict_proba.__doc__

    def to_local(self) -> LGBMClassifier:
        """Create regular version of lightgbm.LGBMClassifier from the distributed version.

        Returns
        -------
        model : lightgbm.LGBMClassifier
            Local underlying model.
        """
        return self._to_local(LGBMClassifier)


class DaskLGBMRegressor(LGBMRegressor, _DaskLGBMModel):
<<<<<<< HEAD
    """Docstring is inherited from the lightgbm.LGBMRegressor."""

    def fit(
        self,
        X: _DaskCollection,
        y: _DaskCollection,
        sample_weight: Optional[_DaskCollection] = None,
        client: Optional[Client] = None,
        **kwargs: Any
    ) -> "DaskLGBMRegressor":
=======
    """Distributed version of lightgbm.LGBMRegressor."""

    def fit(self, X, y, sample_weight=None, client=None, **kwargs):
>>>>>>> 066720ef
        """Docstring is inherited from the lightgbm.LGBMRegressor.fit."""
        return self._fit(
            model_factory=LGBMRegressor,
            X=X,
            y=y,
            sample_weight=sample_weight,
            client=client,
            **kwargs
        )

    _base_doc = LGBMRegressor.fit.__doc__
    _before_init_score, _init_score, _after_init_score = _base_doc.partition('init_score :')
    fit.__doc__ = (_before_init_score
                   + 'client : dask.distributed.Client or None, optional (default=None)\n'
                   + ' ' * 12 + 'Dask client.\n'
                   + ' ' * 8 + _init_score + _after_init_score)

    def predict(self, X: _DaskCollection, **kwargs) -> _DaskCollection:
        """Docstring is inherited from the lightgbm.LGBMRegressor.predict."""
        return _predict(
            model=self.to_local(),
            data=X,
            **kwargs
        )

    predict.__doc__ = LGBMRegressor.predict.__doc__

    def to_local(self) -> LGBMRegressor:
        """Create regular version of lightgbm.LGBMRegressor from the distributed version.

        Returns
        -------
        model : lightgbm.LGBMRegressor
            Local underlying model.
        """
        return self._to_local(LGBMRegressor)


class DaskLGBMRanker(LGBMRanker, _DaskLGBMModel):
<<<<<<< HEAD
    """Docstring is inherited from the lightgbm.LGBMRanker."""

    def fit(
        self,
        X: _DaskCollection,
        y: _DaskCollection,
        sample_weight: Optional[_DaskCollection] = None,
        init_score: Optional[_DaskCollection] = None,
        group: Optional[_1DArrayLike] = None,
        client: Optional[Client] = None,
        **kwargs: Any
    ) -> "DaskLGBMRanker":
=======
    """Distributed version of lightgbm.LGBMRanker."""

    def fit(self, X, y, sample_weight=None, init_score=None, group=None, client=None, **kwargs):
>>>>>>> 066720ef
        """Docstring is inherited from the lightgbm.LGBMRanker.fit."""
        if init_score is not None:
            raise RuntimeError('init_score is not currently supported in lightgbm.dask')

        return self._fit(
            model_factory=LGBMRanker,
            X=X,
            y=y,
            sample_weight=sample_weight,
            group=group,
            client=client,
            **kwargs
        )

    _base_doc = LGBMRanker.fit.__doc__
    _before_eval_set, _eval_set, _after_eval_set = _base_doc.partition('eval_set :')
    fit.__doc__ = (_before_eval_set
                   + 'client : dask.distributed.Client or None, optional (default=None)\n'
                   + ' ' * 12 + 'Dask client.\n'
                   + ' ' * 8 + _eval_set + _after_eval_set)

    def predict(self, X: _DaskCollection, **kwargs: Any) -> _DaskCollection:
        """Docstring is inherited from the lightgbm.LGBMRanker.predict."""
        return _predict(self.to_local(), X, **kwargs)

    predict.__doc__ = LGBMRanker.predict.__doc__

    def to_local(self) -> LGBMRanker:
        """Create regular version of lightgbm.LGBMRanker from the distributed version.

        Returns
        -------
        model : lightgbm.LGBMRanker
            Local underlying model.
        """
        return self._to_local(LGBMRanker)<|MERGE_RESOLUTION|>--- conflicted
+++ resolved
@@ -15,32 +15,22 @@
 import numpy as np
 import scipy.sparse as ss
 
-<<<<<<< HEAD
-from dask import array as da
-from dask import dataframe as dd
-from dask import delayed
-from dask.distributed import Client, default_client, get_worker, wait
-
-from .basic import _ConfigAliases, _LIB, _log_warning, _safe_call, LightGBMError
-from .compat import DASK_INSTALLED, PANDAS_INSTALLED, SKLEARN_INSTALLED
-from .sklearn import LGBMClassifier, LGBMModel, LGBMRegressor, LGBMRanker
-=======
 from .basic import _choose_param_value, _ConfigAliases, _LIB, _log_warning, _safe_call, LightGBMError
 from .compat import (PANDAS_INSTALLED, pd_DataFrame, pd_Series, concat,
                      SKLEARN_INSTALLED,
                      DASK_INSTALLED, dask_Frame, dask_Array, delayed, Client, default_client, get_worker, wait)
-from .sklearn import LGBMClassifier, LGBMRegressor, LGBMRanker
->>>>>>> 066720ef
+from .sklearn import LGBMClassifier, LGBMModel, LGBMRegressor, LGBMRanker
 
 _1DArrayLike = Union[List, "np.ndarray"]
-_DaskCollection = Union[da.Array, dd.DataFrame, dd.Series]
-_DaskPart = Union["np.ndarray", "pd.DataFrame", "pd.Series", "ss.spmatrix"]
+_DaskCollection = Union[dask_Array, dask_Frame]
+_DaskPart = Union[np.ndarray, pd_DataFrame, pd_Series, ss.spmatrix]
 
 
 def _expect_type(obj: Any, obj_name: str, types: List[Type]) -> None:
     if not isinstance(obj, types):
         type_str = ""
         msg = "'%s' must be one of ()"
+
 
 def _find_open_port(worker_ip: str, local_listen_port: int, ports_to_skip: Iterable[int]) -> int:
     """Find an open port.
@@ -339,7 +329,6 @@
     return results[0]
 
 
-<<<<<<< HEAD
 def _predict_part(
     part: _DaskPart,
     model: LGBMModel,
@@ -349,11 +338,7 @@
     pred_contrib: bool,
     **kwargs: Any
 ) -> _DaskPart:
-    data = part.values if isinstance(part, pd.DataFrame) else part
-=======
-def _predict_part(part, model, raw_score, pred_proba, pred_leaf, pred_contrib, **kwargs):
     data = part.values if isinstance(part, pd_DataFrame) else part
->>>>>>> 066720ef
 
     if data.shape[0] == 0:
         result = np.array([])
@@ -455,10 +440,6 @@
 
 
 class _DaskLGBMModel:
-<<<<<<< HEAD
-    def __init__(self):
-        if not all((DASK_INSTALLED, PANDAS_INSTALLED, SKLEARN_INSTALLED)):
-            raise LightGBMError('dask, pandas and scikit-learn are required for lightgbm.dask')
 
     def _fit(
         self,
@@ -470,12 +451,9 @@
         client: Optional[Client] = None,
         **kwargs: Any
     ) -> "_DaskLGBMModel":
-        """Docstring is inherited from the LGBMModel."""
-=======
-    def _fit(self, model_factory, X, y, sample_weight=None, group=None, client=None, **kwargs):
         if not all((DASK_INSTALLED, PANDAS_INSTALLED, SKLEARN_INSTALLED)):
             raise LightGBMError('dask, pandas and scikit-learn are required for lightgbm.dask')
->>>>>>> 066720ef
+
         if client is None:
             client = default_client()
 
@@ -514,7 +492,6 @@
 class DaskLGBMClassifier(LGBMClassifier, _DaskLGBMModel):
     """Distributed version of lightgbm.LGBMClassifier."""
 
-<<<<<<< HEAD
     def fit(
         self,
         X: _DaskCollection,
@@ -523,9 +500,6 @@
         client: Optional[Client] = None,
         **kwargs: Any
     ) -> "DaskLGBMClassifier":
-=======
-    def fit(self, X, y, sample_weight=None, client=None, **kwargs):
->>>>>>> 066720ef
         """Docstring is inherited from the lightgbm.LGBMClassifier.fit."""
         return self._fit(
             model_factory=LGBMClassifier,
@@ -577,8 +551,6 @@
 
 
 class DaskLGBMRegressor(LGBMRegressor, _DaskLGBMModel):
-<<<<<<< HEAD
-    """Docstring is inherited from the lightgbm.LGBMRegressor."""
 
     def fit(
         self,
@@ -588,11 +560,6 @@
         client: Optional[Client] = None,
         **kwargs: Any
     ) -> "DaskLGBMRegressor":
-=======
-    """Distributed version of lightgbm.LGBMRegressor."""
-
-    def fit(self, X, y, sample_weight=None, client=None, **kwargs):
->>>>>>> 066720ef
         """Docstring is inherited from the lightgbm.LGBMRegressor.fit."""
         return self._fit(
             model_factory=LGBMRegressor,
@@ -632,8 +599,6 @@
 
 
 class DaskLGBMRanker(LGBMRanker, _DaskLGBMModel):
-<<<<<<< HEAD
-    """Docstring is inherited from the lightgbm.LGBMRanker."""
 
     def fit(
         self,
@@ -645,11 +610,6 @@
         client: Optional[Client] = None,
         **kwargs: Any
     ) -> "DaskLGBMRanker":
-=======
-    """Distributed version of lightgbm.LGBMRanker."""
-
-    def fit(self, X, y, sample_weight=None, init_score=None, group=None, client=None, **kwargs):
->>>>>>> 066720ef
         """Docstring is inherited from the lightgbm.LGBMRanker.fit."""
         if init_score is not None:
             raise RuntimeError('init_score is not currently supported in lightgbm.dask')
