# coding: utf-8
"""Tests for lightgbm.dask module"""

import itertools
import os
import socket
import sys

import pytest
if not sys.platform.startswith('linux'):
    pytest.skip('lightgbm.dask is currently supported in Linux environments', allow_module_level=True)

import dask.array as da
import dask.dataframe as dd
import numpy as np
import pandas as pd
from scipy.stats import spearmanr
import scipy.sparse
from dask.array.utils import assert_eq
from dask_ml.metrics import accuracy_score, r2_score
from distributed.utils_test import client, cluster_fixture, gen_cluster, loop
from sklearn.datasets import make_blobs, make_regression
from sklearn.utils import check_random_state

import lightgbm
import lightgbm.dask as dlgbm

data_output = ['array', 'scipy_csr_matrix', 'dataframe']
data_centers = [[[-4, -4], [4, 4]], [[-4, -4], [4, 4], [-4, 4]]]
group_sizes = [5, 5, 5, 10, 10, 10, 20, 20, 20, 50, 50]

pytestmark = [
    pytest.mark.skipif(os.getenv('TASK', '') == 'mpi', reason='Fails to run with MPI interface'),
    pytest.mark.skipif(os.getenv('TASK', '') == 'gpu', reason='Fails to run with GPU interface')
]


@pytest.fixture()
def listen_port():
    listen_port.port += 10
    return listen_port.port


listen_port.port = 13000


def _make_ranking(n_samples=100, n_features=20, n_informative=5, gmax=2,
                  group=None, random_gs=False, avg_gs=10, random_state=0):
    """Generate a learning-to-rank dataset - feature vectors grouped together with
    integer-valued graded relevance scores. Replace this with a sklearn.datasets function
    if ranking objective becomes supported in sklearn.datasets module.

    Parameters
    ----------
    n_samples : int, optional (default=100)
        Total number of documents (records) in the dataset.
    n_features : int, optional (default=20)
        Total number of features in the dataset.
    n_informative : int, optional (default=5)
        Number of features that are "informative" for ranking, as they are bias + beta * y
        where bias and beta are standard normal variates. If this is greater than n_features, the dataset will have
        n_features features, all will be informative.
    group : array-like, optional (default=None)
        1-d array or list of group sizes. When `group` is specified, this overrides n_samples, random_gs, and
        avg_gs by simply creating groups with sizes group[0], ..., group[-1].
    gmax : int, optional (default=2)
        Maximum graded relevance value for creating relevance/target vector. If you set this to 2, for example, all
        documents in a group will have relevance scores of either 0, 1, or 2.
    random_gs : bool, optional (default=False)
        True will make group sizes ~ Poisson(avg_gs), False will make group sizes == avg_gs.
    avg_gs : int, optional (default=10)
        Average number of documents (records) in each group.

    Returns
    -------
    X : 2-d np.ndarray of shape = [n_samples (or np.sum(group)), n_features]
        Input feature matrix for ranking objective.
    y : 1-d np.array of shape = [n_samples (or np.sum(group))]
        Integer-graded relevance scores.
    group_ids : 1-d np.array of shape = [n_samples (or np.sum(group))]
        Array of group ids, each value indicates to which group each record belongs.
    """
    rnd_generator = check_random_state(random_state)

    y_vec, group_id_vec = np.empty((0,), dtype=int), np.empty((0,), dtype=int)
    gid = 0

    # build target, group ID vectors.
    relvalues = range(gmax + 1)

    # build y/target and group-id vectors with user-specified group sizes.
    if group is not None and hasattr(group, '__len__'):
        n_samples = np.sum(group)

        for i, gsize in enumerate(group):
            y_vec = np.concatenate((y_vec, rnd_generator.choice(relvalues, size=gsize, replace=True)))
            group_id_vec = np.concatenate((group_id_vec, [i] * gsize))

    # build y/target and group-id vectors according to n_samples, avg_gs, and random_gs.
    else:
        while len(y_vec) < n_samples:
            gsize = avg_gs if not random_gs else rnd_generator.poisson(avg_gs)

            # groups should contain > 1 element for pairwise learning objective.
            if gsize < 1:
                continue

            y_vec = np.append(y_vec, rnd_generator.choice(relvalues, size=gsize, replace=True))
            group_id_vec = np.append(group_id_vec, [gid] * gsize)
            gid += 1

        y_vec, group_id_vec = y_vec[:n_samples], group_id_vec[:n_samples]

    # build feature data, X. Transform first few into informative features.
    n_informative = max(min(n_features, n_informative), 0)
    X = rnd_generator.uniform(size=(n_samples, n_features))

    for j in range(n_informative):
        bias, coef = rnd_generator.normal(size=2)
        X[:, j] = bias + coef * y_vec

    return X, y_vec, group_id_vec


def _create_ranking_data(n_samples=100, output='array', chunk_size=50, **kwargs):
    X, y, g = _make_ranking(n_samples=n_samples, random_state=42, **kwargs)
    rnd = np.random.RandomState(42)
    w = rnd.rand(X.shape[0]) * 0.01
    g_rle = np.array([len(list(grp)) for _, grp in itertools.groupby(g)])

    if output == 'dataframe':

        # add target, weight, and group to DataFrame so that partitions abide by group boundaries.
        X_df = pd.DataFrame(X, columns=[f'feature_{i}' for i in range(X.shape[1])])
        X = X_df.copy()
        X_df = X_df.assign(y=y, g=g, w=w)

        # set_index ensures partitions are based on group id.
        # See https://stackoverflow.com/questions/49532824/dask-dataframe-split-partitions-based-on-a-column-or-function.
        X_df.set_index('g', inplace=True)
        dX = dd.from_pandas(X_df, chunksize=chunk_size)

        # separate target, weight from features.
        dy = dX['y']
        dw = dX['w']
        dX = dX.drop(columns=['y', 'w'])
        dg = dX.index.to_series()

        # encode group identifiers into run-length encoding, the format LightGBMRanker is expecting
        # so that within each partition, sum(g) = n_samples.
        dg = dg.map_partitions(lambda p: p.groupby('g', sort=False).apply(lambda z: z.shape[0]))

    elif output == 'array':

        # ranking arrays: one chunk per group. Each chunk must include all columns.
        p = X.shape[1]
        dX, dy, dw, dg = [], [], [], []
        for g_idx, rhs in enumerate(np.cumsum(g_rle)):
            lhs = rhs - g_rle[g_idx]
            dX.append(da.from_array(X[lhs:rhs, :], chunks=(rhs - lhs, p)))
            dy.append(da.from_array(y[lhs:rhs]))
            dw.append(da.from_array(w[lhs:rhs]))
            dg.append(da.from_array(np.array([g_rle[g_idx]])))

        dX = da.concatenate(dX, axis=0)
        dy = da.concatenate(dy, axis=0)
        dw = da.concatenate(dw, axis=0)
        dg = da.concatenate(dg, axis=0)

    else:
        raise ValueError('Ranking data creation only supported for Dask arrays and dataframes')

    return X, y, w, g_rle, dX, dy, dw, dg


def _create_data(objective, n_samples=100, centers=2, output='array', chunk_size=50):
    if objective == 'classification':
        X, y = make_blobs(n_samples=n_samples, centers=centers, random_state=42)
    elif objective == 'regression':
        X, y = make_regression(n_samples=n_samples, random_state=42)
    else:
        raise ValueError(objective)
    rnd = np.random.RandomState(42)
    weights = rnd.random(X.shape[0]) * 0.01

    if output == 'array':
        dX = da.from_array(X, (chunk_size, X.shape[1]))
        dy = da.from_array(y, chunk_size)
        dw = da.from_array(weights, chunk_size)
    elif output == 'dataframe':
        X_df = pd.DataFrame(X, columns=['feature_%d' % i for i in range(X.shape[1])])
        y_df = pd.Series(y, name='target')
        dX = dd.from_pandas(X_df, chunksize=chunk_size)
        dy = dd.from_pandas(y_df, chunksize=chunk_size)
        dw = dd.from_array(weights, chunksize=chunk_size)
    elif output == 'scipy_csr_matrix':
        dX = da.from_array(X, chunks=(chunk_size, X.shape[1])).map_blocks(scipy.sparse.csr_matrix)
        dy = da.from_array(y, chunks=chunk_size)
        dw = da.from_array(weights, chunk_size)
    else:
        raise ValueError("Unknown output type %s" % output)

    return X, y, weights, dX, dy, dw


@pytest.mark.parametrize('output', data_output)
@pytest.mark.parametrize('centers', data_centers)
def test_classifier(output, centers, client, listen_port):
<<<<<<< HEAD
    X, y, w, dX, dy, dw = _create_data(
        objective='classification',
        output=output,
        centers=centers
    )

    dask_classifier = dlgbm.DaskLGBMClassifier(
        time_out=5,
        local_listen_port=listen_port
=======
    X, y, w, dX, dy, dw = _create_data('classification', output=output, centers=centers)

    dask_classifier = dlgbm.DaskLGBMClassifier(
        time_out=5,
        local_listen_port=listen_port,
        n_estimators=10,
        num_leaves=10
>>>>>>> 3c7e7e0b
    )
    dask_classifier = dask_classifier.fit(dX, dy, sample_weight=dw, client=client)
    p1 = dask_classifier.predict(dX)
    p1_proba = dask_classifier.predict_proba(dX).compute()
    s1 = accuracy_score(dy, p1)
    p1 = p1.compute()

    local_classifier = lightgbm.LGBMClassifier(n_estimators=10, num_leaves=10)
    local_classifier.fit(X, y, sample_weight=w)
    p2 = local_classifier.predict(X)
    p2_proba = local_classifier.predict_proba(X)
    s2 = local_classifier.score(X, y)

    assert_eq(s1, s2)
    assert_eq(p1, p2)
    assert_eq(y, p1)
    assert_eq(y, p2)
    assert_eq(p1_proba, p2_proba, atol=0.3)

    client.close()

<<<<<<< HEAD
@pytest.mark.parametrize('output', data_output)
@pytest.mark.parametrize('centers', data_centers)
def test_classifier_proba(output, centers, client, listen_port):
    X, y, w, dX, dy, dw = _create_data(
        objective='classification',
        output=output,
        centers=centers
    )

    dask_classifier = dlgbm.DaskLGBMClassifier(
        time_out=5,
        local_listen_port=listen_port
    )
    dask_classifier = dask_classifier.fit(dX, dy, sample_weight=dw, client=client)
    p1 = dask_classifier.predict_proba(dX)
    p1 = p1.compute()
=======

def test_training_does_not_fail_on_port_conflicts(client):
    _, _, _, dX, dy, dw = _create_data('classification', output='array')
>>>>>>> 3c7e7e0b

    with socket.socket(socket.AF_INET, socket.SOCK_STREAM) as s:
        s.bind(('127.0.0.1', 12400))

        dask_classifier = dlgbm.DaskLGBMClassifier(
            time_out=5,
            local_listen_port=12400,
            n_estimators=5,
            num_leaves=5
        )
        for _ in range(5):
            dask_classifier.fit(
                X=dX,
                y=dy,
                sample_weight=dw,
                client=client
            )
            assert dask_classifier.booster_

    client.close()


def test_classifier_local_predict(client, listen_port):
<<<<<<< HEAD
    X, y, w, dX, dy, dw = _create_data(
        objective='classification',
        output='array'
    )

    dask_classifier = dlgbm.DaskLGBMClassifier(
        time_out=5,
        local_listen_port=listen_port
=======
    X, y, w, dX, dy, dw = _create_data('classification', output='array')

    dask_classifier = dlgbm.DaskLGBMClassifier(
        time_out=5,
        local_port=listen_port,
        n_estimators=10,
        num_leaves=10
>>>>>>> 3c7e7e0b
    )
    dask_classifier = dask_classifier.fit(dX, dy, sample_weight=dw, client=client)
    p1 = dask_classifier.to_local().predict(dX)

    local_classifier = lightgbm.LGBMClassifier(n_estimators=10, num_leaves=10)
    local_classifier.fit(X, y, sample_weight=w)
    p2 = local_classifier.predict(X)

    assert_eq(p1, p2)
    assert_eq(y, p1)
    assert_eq(y, p2)

    client.close()


@pytest.mark.parametrize('output', data_output)
def test_regressor(output, client, listen_port):
<<<<<<< HEAD
    X, y, w, dX, dy, dw = _create_data(
        objective='regression',
        output=output
    )
=======
    X, y, w, dX, dy, dw = _create_data('regression', output=output)
>>>>>>> 3c7e7e0b

    dask_regressor = dlgbm.DaskLGBMRegressor(
        time_out=5,
        local_listen_port=listen_port,
<<<<<<< HEAD
        seed=42
=======
        seed=42,
        num_leaves=10,
        tree='data'
>>>>>>> 3c7e7e0b
    )
    dask_regressor = dask_regressor.fit(dX, dy, client=client, sample_weight=dw)
    p1 = dask_regressor.predict(dX)
    if output != 'dataframe':
        s1 = r2_score(dy, p1)
    p1 = p1.compute()

    local_regressor = lightgbm.LGBMRegressor(seed=42, num_leaves=10)
    local_regressor.fit(X, y, sample_weight=w)
    s2 = local_regressor.score(X, y)
    p2 = local_regressor.predict(X)

    # Scores should be the same
    if output != 'dataframe':
        assert_eq(s1, s2, atol=.01)

    # Predictions should be roughly the same
    assert_eq(y, p1, rtol=1., atol=100.)
    assert_eq(y, p2, rtol=1., atol=50.)

    client.close()


@pytest.mark.parametrize('output', data_output)
@pytest.mark.parametrize('alpha', [.1, .5, .9])
def test_regressor_quantile(output, client, listen_port, alpha):
<<<<<<< HEAD
    X, y, w, dX, dy, dw = _create_data(
        objective='regression',
        output=output
    )
=======
    X, y, w, dX, dy, dw = _create_data('regression', output=output)
>>>>>>> 3c7e7e0b

    dask_regressor = dlgbm.DaskLGBMRegressor(
        local_listen_port=listen_port,
        seed=42,
        objective='quantile',
<<<<<<< HEAD
        alpha=alpha
=======
        alpha=alpha,
        n_estimators=10,
        num_leaves=10,
        tree_learner_type='data_parallel'
>>>>>>> 3c7e7e0b
    )
    dask_regressor = dask_regressor.fit(dX, dy, client=client, sample_weight=dw)
    p1 = dask_regressor.predict(dX).compute()
    q1 = np.count_nonzero(y < p1) / y.shape[0]

    local_regressor = lightgbm.LGBMRegressor(
        seed=42,
        objective='quantile',
<<<<<<< HEAD
        alpha=alpha
=======
        alpha=alpha,
        n_estimatores=10,
        num_leaves=10
>>>>>>> 3c7e7e0b
    )
    local_regressor.fit(X, y, sample_weight=w)
    p2 = local_regressor.predict(X)
    q2 = np.count_nonzero(y < p2) / y.shape[0]

    # Quantiles should be right
    np.testing.assert_allclose(q1, alpha, atol=0.2)
    np.testing.assert_allclose(q2, alpha, atol=0.2)

    client.close()

<<<<<<< HEAD
def test_regressor_local_predict(client, listen_port):
    X, y, w, dX, dy, dw = _create_data(
        objective='regression',
        output='array'
    )

    dask_regressor = dlgbm.DaskLGBMRegressor(
        local_listen_port=listen_port,
        seed=42
=======

def test_regressor_local_predict(client, listen_port):
    X, y, _, dX, dy, dw = _create_data('regression', output='array')

    dask_regressor = dlgbm.DaskLGBMRegressor(
        local_listen_port=listen_port,
        seed=42,
        n_estimators=10,
        num_leaves=10,
        tree_type='data'
>>>>>>> 3c7e7e0b
    )
    dask_regressor = dask_regressor.fit(dX, dy, sample_weight=dw, client=client)
    p1 = dask_regressor.predict(dX)
    p2 = dask_regressor.to_local().predict(X)
    s1 = r2_score(dy, p1)
    p1 = p1.compute()
    s2 = dask_regressor.to_local().score(X, y)

    # Predictions and scores should be the same
    assert_eq(p1, p2)
    assert_eq(s1, s2)

    client.close()


@pytest.mark.parametrize('output', ['array', 'dataframe'])
@pytest.mark.parametrize('group', [None, group_sizes])
def test_ranker(output, client, listen_port, group):

    X, y, w, g, dX, dy, dw, dg = _create_ranking_data(output=output, group=group)

    # use many trees + leaves to overfit, help ensure that dask data-parallel strategy matches that of
    # serial learner. See https://github.com/microsoft/LightGBM/issues/3292#issuecomment-671288210.
    dask_ranker = dlgbm.DaskLGBMRanker(time_out=5, local_listen_port=listen_port, tree_learner_type='data_parallel',
                                       n_estimators=50, num_leaves=20, seed=42, min_child_samples=1)
    dask_ranker = dask_ranker.fit(dX, dy, sample_weight=dw, group=dg, client=client)
    rnkvec_dask = dask_ranker.predict(dX)
    rnkvec_dask = rnkvec_dask.compute()

    local_ranker = lightgbm.LGBMRanker(n_estimators=50, num_leaves=20, seed=42, min_child_samples=1)
    local_ranker.fit(X, y, sample_weight=w, group=g)
    rnkvec_local = local_ranker.predict(X)

    # distributed ranker should be able to rank decently well and should
    # have high rank correlation with scores from serial ranker.
    dcor = spearmanr(rnkvec_dask, y).correlation
    assert dcor > 0.6
    assert spearmanr(rnkvec_dask, rnkvec_local).correlation > 0.9

    client.close()


@pytest.mark.parametrize('output', ['array', 'dataframe'])
@pytest.mark.parametrize('group', [None, group_sizes])
def test_ranker_local_predict(output, client, listen_port, group):

    X, y, w, g, dX, dy, dw, dg = _create_ranking_data(output=output, group=group)

    dask_ranker = dlgbm.DaskLGBMRanker(time_out=5, local_listen_port=listen_port, tree_learner='data',
                                       n_estimators=10, num_leaves=10, seed=42, min_child_samples=1)
    dask_ranker = dask_ranker.fit(dX, dy, group=dg, client=client)
    rnkvec_dask = dask_ranker.predict(dX)
    rnkvec_dask = rnkvec_dask.compute()
    rnkvec_local = dask_ranker.to_local().predict(X)

    # distributed and to-local scores should be the same.
    assert_eq(rnkvec_dask, rnkvec_local)

    client.close()


def test_find_open_port_works():
    worker_ip = '127.0.0.1'
    with socket.socket(socket.AF_INET, socket.SOCK_STREAM) as s:
        s.bind((worker_ip, 12400))
        new_port = dlgbm._find_open_port(
            worker_ip=worker_ip,
            local_listen_port=12400,
            ports_to_skip=set()
        )
        assert new_port == 12401

<<<<<<< HEAD
def test_build_network_params():
    workers_ips = [
        'tcp://192.168.0.1:34545',
        'tcp://192.168.0.2:34346',
        'tcp://192.168.0.3:34347'
    ]
    params = dlgbm._build_network_params(
        workers_addresses=workers_ips,
        local_worker_ip='tcp://192.168.0.2:34346',
        local_listen_port=12400,
        time_out=120
    )
    exp_params = {
        'machines': '192.168.0.1:12400,192.168.0.2:12401,192.168.0.3:12402',
        'local_listen_port': 12401,
        'num_machines': len(workers_ips),
        'time_out': 120
    }
    assert exp_params == params
=======
    with socket.socket(socket.AF_INET, socket.SOCK_STREAM) as s_1:
        s_1.bind((worker_ip, 12400))
        with socket.socket(socket.AF_INET, socket.SOCK_STREAM) as s_2:
            s_2.bind((worker_ip, 12401))
            new_port = dlgbm._find_open_port(
                worker_ip=worker_ip,
                local_listen_port=12400,
                ports_to_skip=set()
            )
            assert new_port == 12402
>>>>>>> 3c7e7e0b


@gen_cluster(client=True, timeout=None)
def test_errors(c, s, a, b):
    def f(part):
        raise Exception('foo')

    df = dd.demo.make_timeseries()
    df = df.map_partitions(f, meta=df._meta)
    with pytest.raises(Exception) as info:
        yield dlgbm._train(
            client=c,
            data=df,
            label=df.x,
            params={},
            model_factory=lightgbm.LGBMClassifier
        )
        assert 'foo' in str(info.value)<|MERGE_RESOLUTION|>--- conflicted
+++ resolved
@@ -206,25 +206,17 @@
 @pytest.mark.parametrize('output', data_output)
 @pytest.mark.parametrize('centers', data_centers)
 def test_classifier(output, centers, client, listen_port):
-<<<<<<< HEAD
     X, y, w, dX, dy, dw = _create_data(
         objective='classification',
         output=output,
         centers=centers
     )
-
-    dask_classifier = dlgbm.DaskLGBMClassifier(
-        time_out=5,
-        local_listen_port=listen_port
-=======
-    X, y, w, dX, dy, dw = _create_data('classification', output=output, centers=centers)
 
     dask_classifier = dlgbm.DaskLGBMClassifier(
         time_out=5,
         local_listen_port=listen_port,
         n_estimators=10,
         num_leaves=10
->>>>>>> 3c7e7e0b
     )
     dask_classifier = dask_classifier.fit(dX, dy, sample_weight=dw, client=client)
     p1 = dask_classifier.predict(dX)
@@ -246,28 +238,9 @@
 
     client.close()
 
-<<<<<<< HEAD
-@pytest.mark.parametrize('output', data_output)
-@pytest.mark.parametrize('centers', data_centers)
-def test_classifier_proba(output, centers, client, listen_port):
-    X, y, w, dX, dy, dw = _create_data(
-        objective='classification',
-        output=output,
-        centers=centers
-    )
-
-    dask_classifier = dlgbm.DaskLGBMClassifier(
-        time_out=5,
-        local_listen_port=listen_port
-    )
-    dask_classifier = dask_classifier.fit(dX, dy, sample_weight=dw, client=client)
-    p1 = dask_classifier.predict_proba(dX)
-    p1 = p1.compute()
-=======
 
 def test_training_does_not_fail_on_port_conflicts(client):
     _, _, _, dX, dy, dw = _create_data('classification', output='array')
->>>>>>> 3c7e7e0b
 
     with socket.socket(socket.AF_INET, socket.SOCK_STREAM) as s:
         s.bind(('127.0.0.1', 12400))
@@ -291,24 +264,16 @@
 
 
 def test_classifier_local_predict(client, listen_port):
-<<<<<<< HEAD
     X, y, w, dX, dy, dw = _create_data(
         objective='classification',
         output='array'
     )
-
-    dask_classifier = dlgbm.DaskLGBMClassifier(
-        time_out=5,
-        local_listen_port=listen_port
-=======
-    X, y, w, dX, dy, dw = _create_data('classification', output='array')
 
     dask_classifier = dlgbm.DaskLGBMClassifier(
         time_out=5,
         local_port=listen_port,
         n_estimators=10,
         num_leaves=10
->>>>>>> 3c7e7e0b
     )
     dask_classifier = dask_classifier.fit(dX, dy, sample_weight=dw, client=client)
     p1 = dask_classifier.to_local().predict(dX)
@@ -326,25 +291,17 @@
 
 @pytest.mark.parametrize('output', data_output)
 def test_regressor(output, client, listen_port):
-<<<<<<< HEAD
     X, y, w, dX, dy, dw = _create_data(
         objective='regression',
         output=output
     )
-=======
-    X, y, w, dX, dy, dw = _create_data('regression', output=output)
->>>>>>> 3c7e7e0b
 
     dask_regressor = dlgbm.DaskLGBMRegressor(
         time_out=5,
         local_listen_port=listen_port,
-<<<<<<< HEAD
-        seed=42
-=======
         seed=42,
         num_leaves=10,
         tree='data'
->>>>>>> 3c7e7e0b
     )
     dask_regressor = dask_regressor.fit(dX, dy, client=client, sample_weight=dw)
     p1 = dask_regressor.predict(dX)
@@ -371,27 +328,19 @@
 @pytest.mark.parametrize('output', data_output)
 @pytest.mark.parametrize('alpha', [.1, .5, .9])
 def test_regressor_quantile(output, client, listen_port, alpha):
-<<<<<<< HEAD
     X, y, w, dX, dy, dw = _create_data(
         objective='regression',
         output=output
     )
-=======
-    X, y, w, dX, dy, dw = _create_data('regression', output=output)
->>>>>>> 3c7e7e0b
 
     dask_regressor = dlgbm.DaskLGBMRegressor(
         local_listen_port=listen_port,
         seed=42,
         objective='quantile',
-<<<<<<< HEAD
-        alpha=alpha
-=======
         alpha=alpha,
         n_estimators=10,
         num_leaves=10,
         tree_learner_type='data_parallel'
->>>>>>> 3c7e7e0b
     )
     dask_regressor = dask_regressor.fit(dX, dy, client=client, sample_weight=dw)
     p1 = dask_regressor.predict(dX).compute()
@@ -400,13 +349,9 @@
     local_regressor = lightgbm.LGBMRegressor(
         seed=42,
         objective='quantile',
-<<<<<<< HEAD
-        alpha=alpha
-=======
         alpha=alpha,
         n_estimatores=10,
         num_leaves=10
->>>>>>> 3c7e7e0b
     )
     local_regressor.fit(X, y, sample_weight=w)
     p2 = local_regressor.predict(X)
@@ -418,17 +363,6 @@
 
     client.close()
 
-<<<<<<< HEAD
-def test_regressor_local_predict(client, listen_port):
-    X, y, w, dX, dy, dw = _create_data(
-        objective='regression',
-        output='array'
-    )
-
-    dask_regressor = dlgbm.DaskLGBMRegressor(
-        local_listen_port=listen_port,
-        seed=42
-=======
 
 def test_regressor_local_predict(client, listen_port):
     X, y, _, dX, dy, dw = _create_data('regression', output='array')
@@ -439,7 +373,6 @@
         n_estimators=10,
         num_leaves=10,
         tree_type='data'
->>>>>>> 3c7e7e0b
     )
     dask_regressor = dask_regressor.fit(dX, dy, sample_weight=dw, client=client)
     p1 = dask_regressor.predict(dX)
@@ -459,17 +392,32 @@
 @pytest.mark.parametrize('group', [None, group_sizes])
 def test_ranker(output, client, listen_port, group):
 
-    X, y, w, g, dX, dy, dw, dg = _create_ranking_data(output=output, group=group)
+    X, y, w, g, dX, dy, dw, dg = _create_ranking_data(
+        output=output,
+        group=group
+    )
 
     # use many trees + leaves to overfit, help ensure that dask data-parallel strategy matches that of
     # serial learner. See https://github.com/microsoft/LightGBM/issues/3292#issuecomment-671288210.
-    dask_ranker = dlgbm.DaskLGBMRanker(time_out=5, local_listen_port=listen_port, tree_learner_type='data_parallel',
-                                       n_estimators=50, num_leaves=20, seed=42, min_child_samples=1)
+    dask_ranker = dlgbm.DaskLGBMRanker(
+        time_out=5,
+        local_listen_port=listen_port,
+        tree_learner_type='data_parallel',
+        n_estimators=50,
+        num_leaves=20,
+        seed=42,
+        min_child_samples=1
+    )
     dask_ranker = dask_ranker.fit(dX, dy, sample_weight=dw, group=dg, client=client)
     rnkvec_dask = dask_ranker.predict(dX)
     rnkvec_dask = rnkvec_dask.compute()
 
-    local_ranker = lightgbm.LGBMRanker(n_estimators=50, num_leaves=20, seed=42, min_child_samples=1)
+    local_ranker = lightgbm.LGBMRanker(
+        n_estimators=50,
+        num_leaves=20,
+        seed=42,
+        min_child_samples=1
+    )
     local_ranker.fit(X, y, sample_weight=w, group=g)
     rnkvec_local = local_ranker.predict(X)
 
@@ -486,10 +434,20 @@
 @pytest.mark.parametrize('group', [None, group_sizes])
 def test_ranker_local_predict(output, client, listen_port, group):
 
-    X, y, w, g, dX, dy, dw, dg = _create_ranking_data(output=output, group=group)
-
-    dask_ranker = dlgbm.DaskLGBMRanker(time_out=5, local_listen_port=listen_port, tree_learner='data',
-                                       n_estimators=10, num_leaves=10, seed=42, min_child_samples=1)
+    X, y, w, g, dX, dy, dw, dg = _create_ranking_data(
+        output=output,
+        group=group
+    )
+
+    dask_ranker = dlgbm.DaskLGBMRanker(
+        time_out=5,
+        local_listen_port=listen_port,
+        tree_learner='data',
+        n_estimators=10,
+        num_leaves=10,
+        seed=42,
+        min_child_samples=1
+    )
     dask_ranker = dask_ranker.fit(dX, dy, group=dg, client=client)
     rnkvec_dask = dask_ranker.predict(dX)
     rnkvec_dask = rnkvec_dask.compute()
@@ -512,27 +470,6 @@
         )
         assert new_port == 12401
 
-<<<<<<< HEAD
-def test_build_network_params():
-    workers_ips = [
-        'tcp://192.168.0.1:34545',
-        'tcp://192.168.0.2:34346',
-        'tcp://192.168.0.3:34347'
-    ]
-    params = dlgbm._build_network_params(
-        workers_addresses=workers_ips,
-        local_worker_ip='tcp://192.168.0.2:34346',
-        local_listen_port=12400,
-        time_out=120
-    )
-    exp_params = {
-        'machines': '192.168.0.1:12400,192.168.0.2:12401,192.168.0.3:12402',
-        'local_listen_port': 12401,
-        'num_machines': len(workers_ips),
-        'time_out': 120
-    }
-    assert exp_params == params
-=======
     with socket.socket(socket.AF_INET, socket.SOCK_STREAM) as s_1:
         s_1.bind((worker_ip, 12400))
         with socket.socket(socket.AF_INET, socket.SOCK_STREAM) as s_2:
@@ -543,7 +480,6 @@
                 ports_to_skip=set()
             )
             assert new_port == 12402
->>>>>>> 3c7e7e0b
 
 
 @gen_cluster(client=True, timeout=None)
