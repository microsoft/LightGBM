--- conflicted
+++ resolved
@@ -4,13 +4,10 @@
  */
 #include "parser.hpp"
 
-<<<<<<< HEAD
 #include <LightGBM/c_api.h>
 #include <LightGBM/parser_base.h>
 
-=======
 #include <functional>
->>>>>>> b0137deb
 #include <string>
 #include <algorithm>
 #include <map>
@@ -320,7 +317,6 @@
   return ret.release();
 }
 
-<<<<<<< HEAD
 template <typename T1, typename T2>
 std::function<std::pair<int, double>(int idx)> IterateFunctionFromCSC_helper(const void* col_ptr, const int32_t* indices, const void* data, int col_idx) {
   const T1* data_ptr = reinterpret_cast<const T1*>(data);
@@ -394,7 +390,6 @@
   }
 }
 
-=======
 Parser* Parser::CreateParser(const char* filename, bool header, int num_features, int label_idx, bool precise_float_parser, std::string parser_config_str) {
   // customized parser add-on.
   if (!parser_config_str.empty()) {
@@ -425,5 +420,4 @@
   }
   return parser_config_str;
 }
->>>>>>> b0137deb
 }  // namespace LightGBM