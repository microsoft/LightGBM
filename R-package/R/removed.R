--- conflicted
+++ resolved
@@ -1,12 +1,8 @@
 #' @title removed functions
 #' @name lgb.prepare
 #' @description removed functions
-<<<<<<< HEAD
-#' @param ... catch-all too match old calls
+#' @param ... catch-all to match old calls
 #' @return Nothing. This function always raises an exception
-=======
-#' @param ... catch-all to match old calls
->>>>>>> 788f3a1a
 #' @export
 lgb.prepare <- function(...) {
     stop("lgb.prepare() was removed in LightGBM 3.0.0. Please use lgb.convert_with_rules()")
@@ -15,12 +11,8 @@
 #' @title removed functions
 #' @name lgb.prepare2
 #' @description removed functions
-<<<<<<< HEAD
-#' @param ... catch-all too match old calls
+#' @param ... catch-all to match old calls
 #' @return Nothing. This function always raises an exception
-=======
-#' @param ... catch-all to match old calls
->>>>>>> 788f3a1a
 #' @export
 lgb.prepare2 <- function(...) {
     stop("lgb.prepare2() was removed in LightGBM 3.0.0. Please use lgb.convert_with_rules()")
@@ -30,10 +22,7 @@
 #' @name lgb.prepare_rules
 #' @description removed functions
 #' @param ... catch-all to match old calls
-<<<<<<< HEAD
 #' @return Nothing. This function always raises an exception
-=======
->>>>>>> 788f3a1a
 #' @export
 lgb.prepare_rules <- function(...) {
     stop("lgb.prepare_rules() was removed in LightGBM 3.0.0. Please use lgb.convert_with_rules()")
@@ -43,10 +32,7 @@
 #' @name lgb.prepare_rules2
 #' @description removed functions
 #' @param ... catch-all to match old calls
-<<<<<<< HEAD
 #' @return Nothing. This function always raises an exception
-=======
->>>>>>> 788f3a1a
 #' @export
 lgb.prepare_rules2 <- function(...) {
     stop("lgb.prepare_rules2() was removed in LightGBM 3.0.0. Please use lgb.convert_with_rules()")
