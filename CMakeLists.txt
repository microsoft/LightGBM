option(USE_MPI "Enable MPI-based distributed learning" OFF)
option(USE_OPENMP "Enable OpenMP" ON)
option(USE_GPU "Enable GPU-accelerated training" OFF)
option(USE_SWIG "Enable SWIG to generate Java API" OFF)
option(USE_TIMETAG "Set to ON to output time costs" OFF)
option(USE_CUDA "Enable CUDA-accelerated training " OFF)
option(USE_ROCM "Enable ROCM-accelerated training " OFF)
option(USE_DEBUG "Set to ON for Debug mode" OFF)
option(USE_SANITIZER "Use santizer flags" OFF)
set(
  ENABLED_SANITIZERS
  "address" "leak" "undefined"
  CACHE
  STRING
  "Semicolon separated list of sanitizer names, e.g., 'address;leak'. \
Supported sanitizers are address, leak, undefined and thread."
)
option(USE_HOMEBREW_FALLBACK "(macOS-only) also look in 'brew --prefix' for libraries (e.g. OpenMP)" ON)
option(BUILD_CLI "Build the 'lightgbm' command-line interface in addition to lib_lightgbm" ON)
option(BUILD_CPP_TEST "Build C++ tests with Google Test" OFF)
option(BUILD_STATIC_LIB "Build static library" OFF)
option(INSTALL_HEADERS "Install headers to CMAKE_INSTALL_PREFIX (e.g. '/usr/local/include')" ON)
option(__BUILD_FOR_PYTHON "Set to ON if building lib_lightgbm for use with the Python-package" OFF)
option(__BUILD_FOR_R "Set to ON if building lib_lightgbm for use with the R-package" OFF)
option(__INTEGRATE_OPENCL "Set to ON if building LightGBM with the OpenCL ICD Loader and its dependencies included" OFF)

cmake_minimum_required(VERSION 3.28)

<<<<<<< HEAD
if(__INTEGRATE_OPENCL)
  cmake_minimum_required(VERSION 3.11)
elseif(USE_SWIG)
  cmake_minimum_required(VERSION 3.8)
elseif(USE_GPU OR APPLE)
  cmake_minimum_required(VERSION 3.2)
elseif(USE_CUDA)
  cmake_minimum_required(VERSION 3.16)
elseif(USE_ROCM)
    cmake_minimum_required(VERSION 3.21)
else()
  cmake_minimum_required(VERSION 3.0)
=======
# If using Visual Studio generators, always target v10.x of the Windows SDK.
# Doing this avoids lookups that could fall back to very old versions, e.g. by finding
# outdated registry entries.
# ref: https://cmake.org/cmake/help/latest/variable/CMAKE_VS_WINDOWS_TARGET_PLATFORM_VERSION.html
if(CMAKE_GENERATOR MATCHES "Visual Studio")
    set(CMAKE_SYSTEM_VERSION 10.0 CACHE INTERNAL "target Windows SDK version" FORCE)
>>>>>>> c9d1ac7b
endif()

project(lightgbm LANGUAGES C CXX)

if(BUILD_CPP_TEST)
  set(CMAKE_CXX_STANDARD 14)
else()
  set(CMAKE_CXX_STANDARD 11)
endif()
set(CMAKE_CXX_STANDARD_REQUIRED ON)

list(APPEND CMAKE_MODULE_PATH "${PROJECT_SOURCE_DIR}/cmake/modules")

#-- Sanitizer
if(USE_SANITIZER)
  if(MSVC)
    message(FATAL_ERROR "Sanitizers are not supported with MSVC.")
  endif()
  include(cmake/Sanitizer.cmake)
  enable_sanitizers("${ENABLED_SANITIZERS}")
endif()

if(__INTEGRATE_OPENCL)
  set(__INTEGRATE_OPENCL ON CACHE BOOL "" FORCE)
  set(USE_GPU OFF CACHE BOOL "" FORCE)
  message(STATUS "Building library with integrated OpenCL components")
endif()

if(__BUILD_FOR_PYTHON OR __BUILD_FOR_R OR USE_SWIG)
    # the SWIG wrapper, the Python and R packages don't require the CLI
    set(BUILD_CLI OFF)
    # installing the SWIG wrapper, the R and Python packages shouldn't place LightGBM's headers
    # outside of where the package is installed
    set(INSTALL_HEADERS OFF)
endif()

if(CMAKE_CXX_COMPILER_ID STREQUAL "GNU")
  if(CMAKE_CXX_COMPILER_VERSION VERSION_LESS "4.8.2")
    message(FATAL_ERROR "Insufficient gcc version")
  endif()
elseif(CMAKE_CXX_COMPILER_ID STREQUAL "Clang")
  if(CMAKE_CXX_COMPILER_VERSION VERSION_LESS "3.8")
    message(FATAL_ERROR "Insufficient Clang version")
  endif()
elseif(CMAKE_CXX_COMPILER_ID STREQUAL "AppleClang")
  if(CMAKE_CXX_COMPILER_VERSION VERSION_LESS "8.1.0")
    message(FATAL_ERROR "Insufficient AppleClang version")
  endif()
elseif(MSVC)
  if(MSVC_VERSION LESS 1900)
    message(
      FATAL_ERROR
      "The compiler ${CMAKE_CXX_COMPILER} doesn't support required C++11 features. Please use a newer MSVC."
    )
  endif()
endif()

if(USE_SWIG)
  find_package(SWIG REQUIRED)
  find_package(Java REQUIRED)
  find_package(JNI REQUIRED)
  include(UseJava)
  include(UseSWIG)
  set(SWIG_CXX_EXTENSION "cxx")
  set(SWIG_EXTRA_LIBRARIES "")
  set(SWIG_JAVA_EXTRA_FILE_EXTENSIONS ".java" "JNI.java")
  set(SWIG_MODULE_JAVA_LANGUAGE "JAVA")
  set(SWIG_MODULE_JAVA_SWIG_LANGUAGE_FLAG "java")
  set(CMAKE_SWIG_OUTDIR "${CMAKE_CURRENT_BINARY_DIR}/java")
  include_directories(Java_INCLUDE_DIRS)
  include_directories(JNI_INCLUDE_DIRS)
  include_directories($ENV{JAVA_HOME}/include)
  if(WIN32)
      set(LGBM_SWIG_DESTINATION_DIR "${CMAKE_CURRENT_BINARY_DIR}/com/microsoft/ml/lightgbm/windows/x86_64")
      include_directories($ENV{JAVA_HOME}/include/win32)
  elseif(APPLE)
      set(LGBM_SWIG_DESTINATION_DIR "${CMAKE_CURRENT_BINARY_DIR}/com/microsoft/ml/lightgbm/osx/x86_64")
      include_directories($ENV{JAVA_HOME}/include/darwin)
  else()
      set(LGBM_SWIG_DESTINATION_DIR "${CMAKE_CURRENT_BINARY_DIR}/com/microsoft/ml/lightgbm/linux/x86_64")
      include_directories($ENV{JAVA_HOME}/include/linux)
  endif()
  file(MAKE_DIRECTORY "${LGBM_SWIG_DESTINATION_DIR}")
endif()

set(EIGEN_DIR "${PROJECT_SOURCE_DIR}/external_libs/eigen")
include_directories(${EIGEN_DIR})

# See https://gitlab.com/libeigen/eigen/-/blob/master/COPYING.README
add_definitions(-DEIGEN_MPL2_ONLY)
add_definitions(-DEIGEN_DONT_PARALLELIZE)

set(FAST_DOUBLE_PARSER_INCLUDE_DIR "${PROJECT_SOURCE_DIR}/external_libs/fast_double_parser/include")
include_directories(${FAST_DOUBLE_PARSER_INCLUDE_DIR})

set(FMT_INCLUDE_DIR "${PROJECT_SOURCE_DIR}/external_libs/fmt/include")
include_directories(${FMT_INCLUDE_DIR})

if(__BUILD_FOR_R)
    find_package(LibR REQUIRED)
    message(STATUS "LIBR_EXECUTABLE: ${LIBR_EXECUTABLE}")
    message(STATUS "LIBR_INCLUDE_DIRS: ${LIBR_INCLUDE_DIRS}")
    message(STATUS "LIBR_LIBS_DIR: ${LIBR_LIBS_DIR}")
    message(STATUS "LIBR_CORE_LIBRARY: ${LIBR_CORE_LIBRARY}")
    include_directories(${LIBR_INCLUDE_DIRS})
    add_definitions(-DLGB_R_BUILD)
endif()

if(USE_TIMETAG)
    add_definitions(-DTIMETAG)
endif()

if(USE_DEBUG)
    add_definitions(-DDEBUG)
endif()

if(USE_MPI)
    find_package(MPI REQUIRED)
    add_definitions(-DUSE_MPI)
else()
    add_definitions(-DUSE_SOCKET)
endif()

if(USE_CUDA)
    set(CMAKE_CUDA_HOST_COMPILER "${CMAKE_CXX_COMPILER}")
    enable_language(CUDA)
    set(USE_OPENMP ON CACHE BOOL "CUDA requires OpenMP" FORCE)
endif()

if(USE_ROCM)
    enable_language(HIP)
    set(USE_OPENMP ON CACHE BOOL "ROCM requires OpenMP" FORCE)
endif()

if(USE_OPENMP)
    if(APPLE)
        find_package(OpenMP)
        if(NOT OpenMP_FOUND)
            if(USE_HOMEBREW_FALLBACK)
                # libomp 15.0+ from brew is keg-only, so have to search in other locations.
                # See https://github.com/Homebrew/homebrew-core/issues/112107#issuecomment-1278042927.
                execute_process(COMMAND brew --prefix libomp
                            OUTPUT_VARIABLE HOMEBREW_LIBOMP_PREFIX
                            OUTPUT_STRIP_TRAILING_WHITESPACE)
                set(OpenMP_C_FLAGS "-Xpreprocessor -fopenmp -I${HOMEBREW_LIBOMP_PREFIX}/include")
                set(OpenMP_CXX_FLAGS "-Xpreprocessor -fopenmp -I${HOMEBREW_LIBOMP_PREFIX}/include")
                set(OpenMP_C_LIB_NAMES omp)
                set(OpenMP_CXX_LIB_NAMES omp)
                set(OpenMP_omp_LIBRARY ${HOMEBREW_LIBOMP_PREFIX}/lib/libomp.dylib)
            endif()
            find_package(OpenMP REQUIRED)
        endif()
    else()
        find_package(OpenMP REQUIRED)
    endif()
    set(CMAKE_CXX_FLAGS "${CMAKE_CXX_FLAGS} ${OpenMP_CXX_FLAGS}")
endif()

if(USE_GPU)
    set(BOOST_COMPUTE_HEADER_DIR ${PROJECT_SOURCE_DIR}/external_libs/compute/include)
    include_directories(${BOOST_COMPUTE_HEADER_DIR})
    find_package(OpenCL REQUIRED)
    include_directories(${OpenCL_INCLUDE_DIRS})
    message(STATUS "OpenCL include directory: " ${OpenCL_INCLUDE_DIRS})
    if(WIN32)
        set(Boost_USE_STATIC_LIBS ON)
    endif()
    find_package(Boost 1.56.0 COMPONENTS filesystem system REQUIRED)
    if(WIN32)
        # disable autolinking in boost
        add_definitions(-DBOOST_ALL_NO_LIB)
    endif()
    include_directories(${Boost_INCLUDE_DIRS})
    add_definitions(-DUSE_GPU)
endif()

if(__INTEGRATE_OPENCL)
    if(APPLE)
        message(FATAL_ERROR "Integrated OpenCL build is not available on macOS")
    else()
        include(cmake/IntegratedOpenCL.cmake)
        add_definitions(-DUSE_GPU)
    endif()
endif()

if(BUILD_CPP_TEST AND MSVC)
  # Use /MT flag to statically link the C runtime
  set(CMAKE_MSVC_RUNTIME_LIBRARY "MultiThreaded$<$<CONFIG:Debug>:Debug>")
endif()

if(USE_CUDA)
    find_package(CUDAToolkit 11.0 REQUIRED)
    include_directories(${CUDAToolkit_INCLUDE_DIRS})
    set(CMAKE_CUDA_FLAGS "${CMAKE_CUDA_FLAGS} -Xcompiler=${OpenMP_CXX_FLAGS} -Xcompiler=-fPIC -Xcompiler=-Wall")

    # reference for mapping of CUDA toolkit component versions to supported architectures ("compute capabilities"):
    # https://en.wikipedia.org/wiki/CUDA#GPUs_supported
    set(CUDA_ARCHS "60" "61" "62" "70" "75")
    if(CUDA_VERSION VERSION_GREATER_EQUAL "110")
        list(APPEND CUDA_ARCHS "80")
    endif()
    if(CUDA_VERSION VERSION_GREATER_EQUAL "111")
        list(APPEND CUDA_ARCHS "86")
    endif()
    if(CUDA_VERSION VERSION_GREATER_EQUAL "115")
        list(APPEND CUDA_ARCHS "87")
    endif()
    if(CUDA_VERSION VERSION_GREATER_EQUAL "118")
        list(APPEND CUDA_ARCHS "89")
        list(APPEND CUDA_ARCHS "90")
    endif()
    list(POP_BACK CUDA_ARCHS CUDA_LAST_SUPPORTED_ARCH)
    list(APPEND CUDA_ARCHS "${CUDA_LAST_SUPPORTED_ARCH}+PTX")
    if(USE_DEBUG)
      set(CMAKE_CUDA_FLAGS "${CMAKE_CUDA_FLAGS} -g")
    else()
      set(CMAKE_CUDA_FLAGS "${CMAKE_CUDA_FLAGS} -O3 -lineinfo")
    endif()
    message(STATUS "CMAKE_CUDA_FLAGS: ${CMAKE_CUDA_FLAGS}")

    add_definitions(-DUSE_CUDA)

    if(NOT DEFINED CMAKE_CUDA_STANDARD)
      set(CMAKE_CUDA_STANDARD 11)
      set(CMAKE_CUDA_STANDARD_REQUIRED ON)
    endif()

    set(
      BASE_DEFINES
      -DPOWER_FEATURE_WORKGROUPS=12
      -DUSE_CONSTANT_BUF=0
    )
    set(
      ALLFEATS_DEFINES
      ${BASE_DEFINES}
      -DENABLE_ALL_FEATURES
    )
    set(
      FULLDATA_DEFINES
      ${ALLFEATS_DEFINES}
      -DIGNORE_INDICES
    )

    message(STATUS "ALLFEATS_DEFINES: ${ALLFEATS_DEFINES}")
    message(STATUS "FULLDATA_DEFINES: ${FULLDATA_DEFINES}")

    function(add_histogram hsize hname hadd hconst hdir)
      add_library(histo${hsize}${hname} OBJECT src/treelearner/kernels/histogram${hsize}.cu)
      set_target_properties(
        histo${hsize}${hname}
        PROPERTIES
          CUDA_SEPARABLE_COMPILATION ON
          CUDA_ARCHITECTURES ${CUDA_ARCHS}
      )
      if(hadd)
        list(APPEND histograms histo${hsize}${hname})
        set(histograms ${histograms} PARENT_SCOPE)
      endif()
      target_compile_definitions(
        histo${hsize}${hname}
        PRIVATE
        -DCONST_HESSIAN=${hconst}
        ${hdir}
      )
    endfunction()

    foreach(hsize _16_64_256)
      add_histogram("${hsize}" "_sp_const" "True" "1" "${BASE_DEFINES}")
      add_histogram("${hsize}" "_sp" "True" "0" "${BASE_DEFINES}")
      add_histogram("${hsize}" "-allfeats_sp_const" "False" "1" "${ALLFEATS_DEFINES}")
      add_histogram("${hsize}" "-allfeats_sp" "False" "0" "${ALLFEATS_DEFINES}")
      add_histogram("${hsize}" "-fulldata_sp_const" "True" "1" "${FULLDATA_DEFINES}")
      add_histogram("${hsize}" "-fulldata_sp" "True" "0" "${FULLDATA_DEFINES}")
    endforeach()
endif()

<<<<<<< HEAD
if(USE_ROCM)
    find_package(HIP)
    include_directories(${HIP_INCLUDE_DIRS})
    set(CMAKE_CXX_FLAGS "${CMAKE_CXX_FLAGS} -D__HIP_PLATFORM_AMD__")
    set(CMAKE_HIP_FLAGS "${CMAKE_HIP_FLAGS} ${OpenMP_CXX_FLAGS} -fPIC -Wall")

    # avoid warning: unused variable 'mask' due to __shfl_down_sync work-around
    set(DISABLED_WARNINGS "${DISABLED_WARNINGS} -Wno-unused-variable")
    # avoid warning: 'hipHostAlloc' is deprecated: use hipHostMalloc instead
    set(DISABLED_WARNINGS "${DISABLED_WARNINGS} -Wno-deprecated-declarations")
    # avoid many warnings about missing overrides
    set(DISABLED_WARNINGS "${DISABLED_WARNINGS} -Wno-inconsistent-missing-override")
    # avoid warning: shift count >= width of type in feature_histogram.hpp
    set(DISABLED_WARNINGS "${DISABLED_WARNINGS} -Wno-shift-count-overflow")

    set(CMAKE_CXX_FLAGS "${CMAKE_CXX_FLAGS} ${DISABLED_WARNINGS}")
    set(CMAKE_HIP_FLAGS "${CMAKE_HIP_FLAGS} ${DISABLED_WARNINGS}")

    if(USE_DEBUG)
      set(CMAKE_HIP_FLAGS "${CMAKE_HIP_FLAGS} -g -O0")
    else()
      set(CMAKE_HIP_FLAGS "${CMAKE_HIP_FLAGS} -O3")
    endif()
    message(STATUS "CMAKE_HIP_FLAGS: ${CMAKE_HIP_FLAGS}")

    add_definitions(-DUSE_CUDA)

    set(
      BASE_DEFINES
      -DPOWER_FEATURE_WORKGROUPS=12
      -DUSE_CONSTANT_BUF=0
    )
    set(
      ALLFEATS_DEFINES
      ${BASE_DEFINES}
      -DENABLE_ALL_FEATURES
    )
    set(
      FULLDATA_DEFINES
      ${ALLFEATS_DEFINES}
      -DIGNORE_INDICES
    )

    message(STATUS "ALLFEATS_DEFINES: ${ALLFEATS_DEFINES}")
    message(STATUS "FULLDATA_DEFINES: ${FULLDATA_DEFINES}")

    function(add_histogram hsize hname hadd hconst hdir)
      add_library(histo${hsize}${hname} OBJECT src/treelearner/kernels/histogram${hsize}.cu)
      if(hadd)
        list(APPEND histograms histo${hsize}${hname})
        set(histograms ${histograms} PARENT_SCOPE)
      endif()
      target_compile_definitions(
        histo${hsize}${hname}
        PRIVATE
        -DCONST_HESSIAN=${hconst}
        ${hdir}
      )
    endfunction()

    foreach(hsize _16_64_256)
      add_histogram("${hsize}" "_sp_const" "True" "1" "${BASE_DEFINES}")
      add_histogram("${hsize}" "_sp" "True" "0" "${BASE_DEFINES}")
      add_histogram("${hsize}" "-allfeats_sp_const" "False" "1" "${ALLFEATS_DEFINES}")
      add_histogram("${hsize}" "-allfeats_sp" "False" "0" "${ALLFEATS_DEFINES}")
      add_histogram("${hsize}" "-fulldata_sp_const" "True" "1" "${FULLDATA_DEFINES}")
      add_histogram("${hsize}" "-fulldata_sp" "True" "0" "${FULLDATA_DEFINES}")
    endforeach()
endif()

if(USE_HDFS)
    find_package(JNI REQUIRED)
    find_path(HDFS_INCLUDE_DIR hdfs.h REQUIRED)
    find_library(HDFS_LIB NAMES hdfs REQUIRED)
    include_directories(${HDFS_INCLUDE_DIR})
    add_definitions(-DUSE_HDFS)
    set(HDFS_CXX_LIBRARIES ${HDFS_LIB} ${JAVA_JVM_LIBRARY})
endif()

=======
>>>>>>> c9d1ac7b
include(CheckCXXSourceCompiles)
check_cxx_source_compiles("
#include <xmmintrin.h>
int main() {
  int a = 0;
  _mm_prefetch(&a, _MM_HINT_NTA);
  return 0;
}
" MM_PREFETCH)

if(${MM_PREFETCH})
  message(STATUS "Using _mm_prefetch")
  add_definitions(-DMM_PREFETCH)
endif()

include(CheckCXXSourceCompiles)
check_cxx_source_compiles("
#include <mm_malloc.h>
int main() {
  char *a = (char*)_mm_malloc(8, 16);
  _mm_free(a);
  return 0;
}
" MM_MALLOC)

if(${MM_MALLOC})
  message(STATUS "Using _mm_malloc")
  add_definitions(-DMM_MALLOC)
endif()

if(UNIX OR MINGW OR CYGWIN)
  set(
    CMAKE_CXX_FLAGS
    "${CMAKE_CXX_FLAGS} -pthread -Wextra -Wall -Wno-ignored-attributes -Wno-unknown-pragmas -Wno-return-type"
  )
  if(MINGW)
    # ignore this warning: https://gcc.gnu.org/bugzilla/show_bug.cgi?id=95353
    set(
      CMAKE_CXX_FLAGS
      "${CMAKE_CXX_FLAGS} -Wno-stringop-overflow"
    )
  endif()
  if(USE_DEBUG)
      set(CMAKE_CXX_FLAGS "${CMAKE_CXX_FLAGS} -g -O0")
  else()
      set(CMAKE_CXX_FLAGS "${CMAKE_CXX_FLAGS} -O3")
  endif()
  if(USE_SWIG)
      set(CMAKE_CXX_FLAGS "${CMAKE_CXX_FLAGS} -fno-strict-aliasing")
  endif()
  if(NOT USE_OPENMP)
      set(CMAKE_CXX_FLAGS "${CMAKE_CXX_FLAGS} -Wno-unknown-pragmas -Wno-unused-private-field")
  endif()
  if(__BUILD_FOR_R AND CMAKE_CXX_COMPILER_ID STREQUAL "GNU")
      set(CMAKE_CXX_FLAGS "${CMAKE_CXX_FLAGS} -Wno-cast-function-type")
  endif()
endif()

if(WIN32 AND MINGW)
    set(CMAKE_CXX_FLAGS "${CMAKE_CXX_FLAGS} -static-libstdc++")
endif()

# Check if inet_pton is already available, to avoid conflicts with the implementation in LightGBM.
# As of 2022, MinGW started including a definition of inet_pton.
if(WIN32)
  include(CheckSymbolExists)
  list(APPEND CMAKE_REQUIRED_LIBRARIES "ws2_32")
  check_symbol_exists(inet_pton "ws2tcpip.h" WIN_INET_PTON_FOUND)
  if(WIN_INET_PTON_FOUND)
    add_definitions(-DWIN_HAS_INET_PTON)
  endif()
  list(REMOVE_ITEM CMAKE_REQUIRED_LIBRARIES "ws2_32")
endif()

if(MSVC)
    set(CMAKE_CXX_FLAGS "${CMAKE_CXX_FLAGS} /W4 /MP")
    if(__BUILD_FOR_R)
        # MSVC does not like this commit:
        # https://github.com/wch/r-source/commit/fb52ac1a610571fcb8ac92d886b9fefcffaa7d48
        #
        # and raises "error C3646: 'private_data_c': unknown override specifier"
        add_definitions(-DR_LEGACY_RCOMPLEX)
    endif()
    if(USE_DEBUG)
        set(CMAKE_CXX_FLAGS "${CMAKE_CXX_FLAGS} /Od")
    else()
        set(CMAKE_CXX_FLAGS "${CMAKE_CXX_FLAGS} /O2 /Ob2 /Oi /Ot /Oy")
    endif()
else()
    if(NOT BUILD_STATIC_LIB)
      set(CMAKE_CXX_FLAGS "${CMAKE_CXX_FLAGS} -fPIC")
    endif()
    if(NOT USE_DEBUG)
      set(CMAKE_CXX_FLAGS "${CMAKE_CXX_FLAGS} -funroll-loops")
    endif()
endif()

set(LightGBM_HEADER_DIR ${PROJECT_SOURCE_DIR}/include)

set(EXECUTABLE_OUTPUT_PATH ${PROJECT_SOURCE_DIR})
set(LIBRARY_OUTPUT_PATH ${PROJECT_SOURCE_DIR})

include_directories(${LightGBM_HEADER_DIR})

if(USE_MPI)
  include_directories(${MPI_CXX_INCLUDE_PATH})
endif()

<<<<<<< HEAD
list(
    APPEND
    SOURCES
      src/boosting/boosting.cpp
      src/boosting/gbdt.cpp
      src/boosting/gbdt_model_text.cpp
      src/boosting/gbdt_prediction.cpp
      src/boosting/prediction_early_stop.cpp
      src/boosting/sample_strategy.cpp
      src/io/bin.cpp
      src/io/config.cpp
      src/io/config_auto.cpp
      src/io/dataset.cpp
      src/io/dataset_loader.cpp
=======
set(
    LGBM_SOURCES
      src/boosting/boosting.cpp
      src/boosting/gbdt_model_text.cpp
      src/boosting/gbdt_prediction.cpp
      src/boosting/gbdt.cpp
      src/boosting/prediction_early_stop.cpp
      src/boosting/sample_strategy.cpp
      src/io/bin.cpp
      src/io/config_auto.cpp
      src/io/config.cpp
      src/io/dataset_loader.cpp
      src/io/dataset.cpp
>>>>>>> c9d1ac7b
      src/io/file_io.cpp
      src/io/json11.cpp
      src/io/metadata.cpp
      src/io/parser.cpp
      src/io/train_share_states.cpp
      src/io/tree.cpp
      src/metric/dcg_calculator.cpp
      src/metric/metric.cpp
      src/network/linker_topo.cpp
      src/network/linkers_mpi.cpp
      src/network/linkers_socket.cpp
      src/network/network.cpp
      src/objective/objective_function.cpp
      src/treelearner/data_parallel_tree_learner.cpp
<<<<<<< HEAD
=======
      src/treelearner/feature_histogram.cpp
>>>>>>> c9d1ac7b
      src/treelearner/feature_parallel_tree_learner.cpp
      src/treelearner/gpu_tree_learner.cpp
      src/treelearner/gradient_discretizer.cpp
      src/treelearner/linear_tree_learner.cpp
      src/treelearner/serial_tree_learner.cpp
      src/treelearner/tree_learner.cpp
      src/treelearner/voting_parallel_tree_learner.cpp
<<<<<<< HEAD
)

list(
    APPEND
    CUDA_SOURCES
      src/boosting/cuda/cuda_score_updater.cpp
      src/boosting/cuda/cuda_score_updater.cu
      src/cuda/cuda_algorithms.cu
      src/cuda/cuda_utils.cpp
      src/io/cuda/cuda_column_data.cpp
      src/io/cuda/cuda_column_data.cu
      src/io/cuda/cuda_metadata.cpp
      src/io/cuda/cuda_row_data.cpp
      src/io/cuda/cuda_tree.cpp
      src/io/cuda/cuda_tree.cu
      src/metric/cuda/cuda_binary_metric.cpp
      src/metric/cuda/cuda_pointwise_metric.cpp
      src/metric/cuda/cuda_pointwise_metric.cu
      src/metric/cuda/cuda_regression_metric.cpp
      src/objective/cuda/cuda_binary_objective.cpp
      src/objective/cuda/cuda_binary_objective.cu
      src/objective/cuda/cuda_multiclass_objective.cpp
      src/objective/cuda/cuda_multiclass_objective.cu
      src/objective/cuda/cuda_rank_objective.cpp
      src/objective/cuda/cuda_rank_objective.cu
      src/objective/cuda/cuda_regression_objective.cpp
      src/objective/cuda/cuda_regression_objective.cu
      src/treelearner/cuda/cuda_best_split_finder.cpp
      src/treelearner/cuda/cuda_best_split_finder.cu
      src/treelearner/cuda/cuda_data_partition.cpp
      src/treelearner/cuda/cuda_data_partition.cu
      src/treelearner/cuda/cuda_histogram_constructor.cpp
      src/treelearner/cuda/cuda_histogram_constructor.cu
      src/treelearner/cuda/cuda_leaf_splits.cpp
      src/treelearner/cuda/cuda_leaf_splits.cu
      src/treelearner/cuda/cuda_single_gpu_tree_learner.cpp
      src/treelearner/cuda/cuda_single_gpu_tree_learner.cu
)

if(USE_CUDA)
    list(APPEND SOURCES ${CUDA_SOURCES})
endif()

set(ROCM_SOURCES ${CUDA_SOURCES})
if(USE_ROCM)
    foreach(f ${CUDA_SOURCES})
        if(f MATCHES ".*\\.cu$")
            set_source_files_properties(${f} PROPERTIES LANGUAGE HIP)
        endif()
    endforeach()
    list(APPEND SOURCES ${ROCM_SOURCES})
=======
      src/utils/openmp_wrapper.cpp
)
set(
    LGBM_CUDA_SOURCES
      src/boosting/cuda/cuda_score_updater.cpp
      src/boosting/cuda/cuda_score_updater.cu
      src/metric/cuda/cuda_binary_metric.cpp
      src/metric/cuda/cuda_pointwise_metric.cpp
      src/metric/cuda/cuda_regression_metric.cpp
      src/metric/cuda/cuda_pointwise_metric.cu
      src/objective/cuda/cuda_binary_objective.cpp
      src/objective/cuda/cuda_multiclass_objective.cpp
      src/objective/cuda/cuda_rank_objective.cpp
      src/objective/cuda/cuda_regression_objective.cpp
      src/objective/cuda/cuda_binary_objective.cu
      src/objective/cuda/cuda_multiclass_objective.cu
      src/objective/cuda/cuda_rank_objective.cu
      src/objective/cuda/cuda_regression_objective.cu
      src/treelearner/cuda/cuda_best_split_finder.cpp
      src/treelearner/cuda/cuda_data_partition.cpp
      src/treelearner/cuda/cuda_histogram_constructor.cpp
      src/treelearner/cuda/cuda_leaf_splits.cpp
      src/treelearner/cuda/cuda_single_gpu_tree_learner.cpp
      src/treelearner/cuda/cuda_best_split_finder.cu
      src/treelearner/cuda/cuda_data_partition.cu
      src/treelearner/cuda/cuda_gradient_discretizer.cu
      src/treelearner/cuda/cuda_histogram_constructor.cu
      src/treelearner/cuda/cuda_leaf_splits.cu
      src/treelearner/cuda/cuda_single_gpu_tree_learner.cu
      src/io/cuda/cuda_column_data.cu
      src/io/cuda/cuda_tree.cu
      src/io/cuda/cuda_column_data.cpp
      src/io/cuda/cuda_metadata.cpp
      src/io/cuda/cuda_row_data.cpp
      src/io/cuda/cuda_tree.cpp
      src/cuda/cuda_utils.cpp
      src/cuda/cuda_algorithms.cu
)

if(USE_CUDA)
  list(APPEND LGBM_SOURCES ${LGBM_CUDA_SOURCES})
>>>>>>> c9d1ac7b
endif()

add_library(lightgbm_objs OBJECT ${LGBM_SOURCES})

if(BUILD_CLI)
    add_executable(lightgbm src/main.cpp src/application/application.cpp)
    target_link_libraries(lightgbm PRIVATE lightgbm_objs)
endif()

set(API_SOURCES "src/c_api.cpp")
# Only build the R part of the library if building for
# use with the R-package
if(__BUILD_FOR_R)
  list(APPEND API_SOURCES "src/lightgbm_R.cpp")
endif()

add_library(lightgbm_capi_objs OBJECT ${API_SOURCES})

if(BUILD_STATIC_LIB)
  add_library(_lightgbm STATIC)
else()
  add_library(_lightgbm SHARED)
endif()

# R expects libraries of the form <project>.{dll,dylib,so}, not lib_<project>.{dll,dylib,so}
if(__BUILD_FOR_R)
  set_target_properties(
    _lightgbm
    PROPERTIES
      PREFIX ""
      OUTPUT_NAME "lightgbm"
  )
endif()

# LightGBM headers include openmp, cuda, R etc. headers,
# thus PUBLIC is required for building _lightgbm_swig target.
target_link_libraries(_lightgbm PUBLIC lightgbm_capi_objs lightgbm_objs)

if(MSVC AND NOT __BUILD_FOR_R)
  set_target_properties(_lightgbm PROPERTIES OUTPUT_NAME "lib_lightgbm")
endif()

if(USE_SWIG)
  set_property(SOURCE swig/lightgbmlib.i PROPERTY CPLUSPLUS ON)
  list(APPEND swig_options -package com.microsoft.ml.lightgbm)
  set_property(SOURCE swig/lightgbmlib.i PROPERTY SWIG_FLAGS "${swig_options}")
  swig_add_library(_lightgbm_swig LANGUAGE java SOURCES swig/lightgbmlib.i)
  swig_link_libraries(_lightgbm_swig _lightgbm)
  set_target_properties(
    _lightgbm_swig
    PROPERTIES
      # needed to ensure Linux build does not have lib prefix specified twice, e.g. liblib_lightgbm_swig
      PREFIX ""
      # needed in some versions of CMake for VS and MinGW builds to ensure output dll has lib prefix
      OUTPUT_NAME "lib_lightgbm_swig"
  )
  if(WIN32)
    set(LGBM_SWIG_LIB_DESTINATION_PATH "${LGBM_SWIG_DESTINATION_DIR}/lib_lightgbm_swig.dll")
    if(MINGW OR CYGWIN)
        set(LGBM_LIB_SOURCE_PATH "${PROJECT_SOURCE_DIR}/lib_lightgbm.dll")
        set(LGBM_SWIG_LIB_SOURCE_PATH "${PROJECT_SOURCE_DIR}/lib_lightgbm_swig.dll")
    else()
        set(LGBM_LIB_SOURCE_PATH "${PROJECT_SOURCE_DIR}/Release/lib_lightgbm.dll")
        set(LGBM_SWIG_LIB_SOURCE_PATH "${PROJECT_SOURCE_DIR}/Release/lib_lightgbm_swig.dll")
    endif()
  elseif(APPLE)
    set(LGBM_LIB_SOURCE_PATH "${PROJECT_SOURCE_DIR}/lib_lightgbm.dylib")
    set(LGBM_SWIG_LIB_SOURCE_PATH "${PROJECT_SOURCE_DIR}/lib_lightgbm_swig.jnilib")
    set(LGBM_SWIG_LIB_DESTINATION_PATH "${LGBM_SWIG_DESTINATION_DIR}/lib_lightgbm_swig.dylib")
  else()
    set(LGBM_LIB_SOURCE_PATH "${PROJECT_SOURCE_DIR}/lib_lightgbm.so")
    set(LGBM_SWIG_LIB_SOURCE_PATH "${PROJECT_SOURCE_DIR}/lib_lightgbm_swig.so")
    set(LGBM_SWIG_LIB_DESTINATION_PATH "${LGBM_SWIG_DESTINATION_DIR}/lib_lightgbm_swig.so")
  endif()
  add_custom_command(
      TARGET _lightgbm_swig
      POST_BUILD
      COMMAND "${Java_JAVAC_EXECUTABLE}" -d . java/*.java
      COMMAND
        "${CMAKE_COMMAND}"
        -E
        copy_if_different
        "${LGBM_LIB_SOURCE_PATH}"
        "${LGBM_SWIG_DESTINATION_DIR}"
      COMMAND
        "${CMAKE_COMMAND}"
        -E
        copy_if_different
        "${LGBM_SWIG_LIB_SOURCE_PATH}"
        "${LGBM_SWIG_LIB_DESTINATION_PATH}"
      COMMAND "${Java_JAR_EXECUTABLE}" -cf lightgbmlib.jar com
    )
endif()

if(USE_MPI)
  target_link_libraries(lightgbm_objs PUBLIC ${MPI_CXX_LIBRARIES})
endif()

if(USE_OPENMP)
  if(CMAKE_CXX_COMPILER_ID MATCHES "Clang")
    target_link_libraries(lightgbm_objs PUBLIC OpenMP::OpenMP_CXX)
    # c_api headers also includes OpenMP headers, thus compiling
    # lightgbm_capi_objs needs include directory for OpenMP.
    # Specifying OpenMP in target_link_libraries will get include directory
    # requirements for compilation.
    # This uses CMake's Transitive Usage Requirements. Refer to CMake doc:
    # https://cmake.org/cmake/help/v3.16/manual/cmake-buildsystem.7.html#transitive-usage-requirements
    target_link_libraries(lightgbm_capi_objs PUBLIC OpenMP::OpenMP_CXX)
  endif()
endif()

if(USE_GPU)
  target_link_libraries(lightgbm_objs PUBLIC ${OpenCL_LIBRARY} ${Boost_LIBRARIES})
endif()

if(__INTEGRATE_OPENCL)
  # targets OpenCL and Boost are added in IntegratedOpenCL.cmake
  add_dependencies(lightgbm_objs OpenCL Boost)
  # variables INTEGRATED_OPENCL_* are set in IntegratedOpenCL.cmake
  target_include_directories(lightgbm_objs PRIVATE ${INTEGRATED_OPENCL_INCLUDES})
  target_compile_definitions(lightgbm_objs PRIVATE ${INTEGRATED_OPENCL_DEFINITIONS})
  target_link_libraries(lightgbm_objs PUBLIC ${INTEGRATED_OPENCL_LIBRARIES} ${CMAKE_DL_LIBS})
endif()

if(USE_CUDA)

  set_target_properties(
    lightgbm_objs
    PROPERTIES
      CUDA_ARCHITECTURES ${CUDA_ARCHS}
      CUDA_SEPARABLE_COMPILATION ON
  )

  set_target_properties(
    _lightgbm
    PROPERTIES
      CUDA_ARCHITECTURES ${CUDA_ARCHS}
      CUDA_RESOLVE_DEVICE_SYMBOLS ON
  )

  if(BUILD_CLI)
    set_target_properties(
      lightgbm
      PROPERTIES
        CUDA_ARCHITECTURES ${CUDA_ARCHS}
        CUDA_RESOLVE_DEVICE_SYMBOLS ON
    )
  endif()

  # histograms are list of object libraries. Linking object library to other
  # object libraries only gets usage requirements, the linked objects won't be
  # used. Thus we have to call target_link_libraries on final targets here.
  if(BUILD_CLI)
    target_link_libraries(lightgbm PRIVATE ${histograms})
  endif()
  target_link_libraries(_lightgbm PRIVATE ${histograms})
endif()

<<<<<<< HEAD
if(USE_ROCM)
  # histograms are list of object libraries. Linking object library to other
  # object libraries only gets usage requirements, the linked objects won't be
  # used. Thus we have to call target_link_libraries on final targets here.
  if(BUILD_CLI)
    target_link_libraries(lightgbm PRIVATE ${histograms})
  endif()
  target_link_libraries(_lightgbm PRIVATE ${histograms})
endif()

if(USE_HDFS)
  target_link_libraries(lightgbm_objs PUBLIC ${HDFS_CXX_LIBRARIES})
endif()

=======
>>>>>>> c9d1ac7b
if(WIN32)
    if(MINGW OR CYGWIN)
      target_link_libraries(lightgbm_objs PUBLIC ws2_32 iphlpapi)
    endif()
endif()

if(__BUILD_FOR_R)
  # utils/log.h and capi uses R headers, thus both object libraries need to link
  # with R lib.
  if(MSVC)
    set(R_LIB ${LIBR_MSVC_CORE_LIBRARY})
  else()
    set(R_LIB ${LIBR_CORE_LIBRARY})
  endif()
  target_link_libraries(lightgbm_objs PUBLIC ${R_LIB})
  target_link_libraries(lightgbm_capi_objs PUBLIC ${R_LIB})
endif()

#-- Google C++ tests
if(BUILD_CPP_TEST)
  find_package(GTest CONFIG)
  if(NOT GTEST_FOUND)
    message(STATUS "Did not find Google Test in the system root. Fetching Google Test now...")
    include(FetchContent)
    FetchContent_Declare(
      googletest
      GIT_REPOSITORY https://github.com/google/googletest.git
      GIT_TAG        v1.14.0
    )
    FetchContent_MakeAvailable(googletest)
    add_library(GTest::GTest ALIAS gtest)
  endif()

  set(LightGBM_TEST_HEADER_DIR ${PROJECT_SOURCE_DIR}/tests/cpp_tests)
  include_directories(${LightGBM_TEST_HEADER_DIR})

  set(
    CPP_TEST_SOURCES
      tests/cpp_tests/test_array_args.cpp
      tests/cpp_tests/test_arrow.cpp
      tests/cpp_tests/test_byte_buffer.cpp
      tests/cpp_tests/test_chunked_array.cpp
      tests/cpp_tests/test_common.cpp
      tests/cpp_tests/test_main.cpp
      tests/cpp_tests/test_serialize.cpp
      tests/cpp_tests/test_single_row.cpp
      tests/cpp_tests/test_stream.cpp
      tests/cpp_tests/testutils.cpp
    )
  if(MSVC)
    set(CMAKE_CXX_FLAGS "${CMAKE_CXX_FLAGS} /permissive-")
  endif()
  add_executable(testlightgbm ${CPP_TEST_SOURCES})
  target_link_libraries(testlightgbm PRIVATE lightgbm_objs lightgbm_capi_objs GTest::GTest)
endif()

if(BUILD_CLI)
    install(
      TARGETS lightgbm
      RUNTIME DESTINATION ${CMAKE_INSTALL_PREFIX}/bin
    )
endif()

if(__BUILD_FOR_PYTHON)
    set(CMAKE_INSTALL_PREFIX "lightgbm")
endif()

# The macOS linker puts an absolute path to linked libraries in lib_lightgbm.dylib.
# This block overrides that information for LightGBM's OpenMP dependency, to allow
# finding that library in more places.
#
# This reduces the risk of runtime issues resulting from multiple {libgomp,libiomp,libomp}.dylib being loaded.
#
if(APPLE AND USE_OPENMP AND NOT BUILD_STATIC_LIB)
  # store path to {libgomp,libiomp,libomp}.dylib found at build time in a variable
  get_target_property(
    OpenMP_LIBRARY_LOCATION
    OpenMP::OpenMP_CXX
    INTERFACE_LINK_LIBRARIES
  )
  # get just the filename of that path
  # (to deal with the possibility that it might be 'libomp.dylib' or 'libgomp.dylib' or 'libiomp.dylib')
  get_filename_component(
    OpenMP_LIBRARY_NAME
    ${OpenMP_LIBRARY_LOCATION}
    NAME
  )
  # get directory of that path
  get_filename_component(
    OpenMP_LIBRARY_DIR
    ${OpenMP_LIBRARY_LOCATION}
    DIRECTORY
  )
  # get exact name of the library in a variable
  get_target_property(
    __LIB_LIGHTGBM_OUTPUT_NAME
    _lightgbm
    OUTPUT_NAME
  )
  if(NOT __LIB_LIGHTGBM_OUTPUT_NAME)
    set(__LIB_LIGHTGBM_OUTPUT_NAME "lib_lightgbm")
  endif()

  if(CMAKE_SHARED_LIBRARY_SUFFIX_CXX)
    set(
      __LIB_LIGHTGBM_FILENAME "${__LIB_LIGHTGBM_OUTPUT_NAME}${CMAKE_SHARED_LIBRARY_SUFFIX_CXX}"
      CACHE INTERNAL "lightgbm shared library filename"
    )
  else()
    set(
      __LIB_LIGHTGBM_FILENAME "${__LIB_LIGHTGBM_OUTPUT_NAME}.dylib"
      CACHE INTERNAL "lightgbm shared library filename"
    )
  endif()

  # Override the absolute path to OpenMP with a relative one using @rpath.
  #
  # This also ensures that if a {libgomp,libiomp,libomp}.dylib has already been loaded, it'll just use that.
  add_custom_command(
    TARGET _lightgbm
    POST_BUILD
      COMMAND
        install_name_tool
        -change
        ${OpenMP_LIBRARY_LOCATION}
        "@rpath/${OpenMP_LIBRARY_NAME}"
        "${__LIB_LIGHTGBM_FILENAME}"
      WORKING_DIRECTORY ${CMAKE_CURRENT_SOURCE_DIR}
      COMMENT "Replacing hard-coded OpenMP install_name with '@rpath/${OpenMP_LIBRARY_NAME}'..."
  )
  # add RPATH entries to ensure the loader looks in the following, in the following order:
  #
  #   - (R-only) ${LIBR_LIBS_DIR}    (wherever R for macOS stores vendored third-party libraries)
  #   - ${OpenMP_LIBRARY_DIR}        (wherever find_package(OpenMP) found OpenMP at build time)
  #   - /opt/homebrew/opt/libomp/lib (where 'brew install' / 'brew link' puts libomp.dylib)
  #   - /opt/local/lib/libomp        (where 'port install' puts libomp.dylib)
  #

  # with some compilers, OpenMP ships with the compiler (e.g. libgomp with gcc)
  list(APPEND __omp_install_rpaths "${OpenMP_LIBRARY_DIR}")

  # with clang, libomp doesn't ship with the compiler and might be supplied separately
  if(CMAKE_CXX_COMPILER_ID MATCHES "Clang")
      list(
        APPEND __omp_install_rpaths
          "/opt/homebrew/opt/libomp/lib"
          "/opt/local/lib/libomp"
      )
      # It appears that CRAN's macOS binaries compiled with -fopenmp have install names
      # of the form:
      #
      #   /Library/Frameworks/R.framework/Versions/4.3-arm64/Resources/lib/libomp.dylib
      #
      # That corresponds to the libomp.dylib that ships with the R framework for macOS, available
      # from https://cran.r-project.org/bin/macosx/.
      #
      # That absolute-path install name leads to that library being loaded unconditionally.
      #
      # That can result in e.g. 'library(data.table)' loading R's libomp.dylib and 'library(lightgbm)' loading
      # Homebrew's. Having 2 loaded in the same process can lead to segfaults and unpredictable behavior.
      #
      # This can't be easily avoided by forcing R-package builds in LightGBM to use R's libomp.dylib
      # at build time... LightGBM's CMake uses find_package(OpenMP), and R for macOS only provides the
      # library, not CMake config files for it.
      #
      # Best we can do, to allow CMake-based builds of the R-package here to continue to work
      # alongside CRAN-prepared binaries of other packages with OpenMP dependencies, is to
      # ensure that R's library directory is the first place the loader searches for
      # libomp.dylib when clang is used.
      #
      # ref: https://github.com/microsoft/LightGBM/issues/6628
      #
      if(__BUILD_FOR_R)
        list(PREPEND __omp_install_rpaths "${LIBR_LIBS_DIR}")
      endif()
  endif()
  set_target_properties(
    _lightgbm
    PROPERTIES
      BUILD_WITH_INSTALL_RPATH TRUE
      INSTALL_RPATH "${__omp_install_rpaths}"
      INSTALL_RPATH_USE_LINK_PATH FALSE
  )
endif()

install(
  TARGETS _lightgbm
  RUNTIME DESTINATION ${CMAKE_INSTALL_PREFIX}/bin
  LIBRARY DESTINATION ${CMAKE_INSTALL_PREFIX}/lib
  ARCHIVE DESTINATION ${CMAKE_INSTALL_PREFIX}/lib
)

if(INSTALL_HEADERS)
    install(
      DIRECTORY ${LightGBM_HEADER_DIR}/LightGBM
      DESTINATION ${CMAKE_INSTALL_PREFIX}/include
    )
    install(
      FILES ${FAST_DOUBLE_PARSER_INCLUDE_DIR}/fast_double_parser.h
      DESTINATION ${CMAKE_INSTALL_PREFIX}/include/LightGBM/utils
    )
    install(
      DIRECTORY ${FMT_INCLUDE_DIR}/
      DESTINATION ${CMAKE_INSTALL_PREFIX}/include/LightGBM/utils
      FILES_MATCHING PATTERN "*.h"
    )
endif()<|MERGE_RESOLUTION|>--- conflicted
+++ resolved
@@ -26,7 +26,6 @@
 
 cmake_minimum_required(VERSION 3.28)
 
-<<<<<<< HEAD
 if(__INTEGRATE_OPENCL)
   cmake_minimum_required(VERSION 3.11)
 elseif(USE_SWIG)
@@ -39,14 +38,14 @@
     cmake_minimum_required(VERSION 3.21)
 else()
   cmake_minimum_required(VERSION 3.0)
-=======
+endif()
+
 # If using Visual Studio generators, always target v10.x of the Windows SDK.
 # Doing this avoids lookups that could fall back to very old versions, e.g. by finding
 # outdated registry entries.
 # ref: https://cmake.org/cmake/help/latest/variable/CMAKE_VS_WINDOWS_TARGET_PLATFORM_VERSION.html
 if(CMAKE_GENERATOR MATCHES "Visual Studio")
     set(CMAKE_SYSTEM_VERSION 10.0 CACHE INTERNAL "target Windows SDK version" FORCE)
->>>>>>> c9d1ac7b
 endif()
 
 project(lightgbm LANGUAGES C CXX)
@@ -323,7 +322,6 @@
     endforeach()
 endif()
 
-<<<<<<< HEAD
 if(USE_ROCM)
     find_package(HIP)
     include_directories(${HIP_INCLUDE_DIRS})
@@ -403,8 +401,6 @@
     set(HDFS_CXX_LIBRARIES ${HDFS_LIB} ${JAVA_JVM_LIBRARY})
 endif()
 
-=======
->>>>>>> c9d1ac7b
 include(CheckCXXSourceCompiles)
 check_cxx_source_compiles("
 #include <xmmintrin.h>
@@ -513,22 +509,6 @@
   include_directories(${MPI_CXX_INCLUDE_PATH})
 endif()
 
-<<<<<<< HEAD
-list(
-    APPEND
-    SOURCES
-      src/boosting/boosting.cpp
-      src/boosting/gbdt.cpp
-      src/boosting/gbdt_model_text.cpp
-      src/boosting/gbdt_prediction.cpp
-      src/boosting/prediction_early_stop.cpp
-      src/boosting/sample_strategy.cpp
-      src/io/bin.cpp
-      src/io/config.cpp
-      src/io/config_auto.cpp
-      src/io/dataset.cpp
-      src/io/dataset_loader.cpp
-=======
 set(
     LGBM_SOURCES
       src/boosting/boosting.cpp
@@ -542,7 +522,6 @@
       src/io/config.cpp
       src/io/dataset_loader.cpp
       src/io/dataset.cpp
->>>>>>> c9d1ac7b
       src/io/file_io.cpp
       src/io/json11.cpp
       src/io/metadata.cpp
@@ -557,10 +536,7 @@
       src/network/network.cpp
       src/objective/objective_function.cpp
       src/treelearner/data_parallel_tree_learner.cpp
-<<<<<<< HEAD
-=======
       src/treelearner/feature_histogram.cpp
->>>>>>> c9d1ac7b
       src/treelearner/feature_parallel_tree_learner.cpp
       src/treelearner/gpu_tree_learner.cpp
       src/treelearner/gradient_discretizer.cpp
@@ -568,59 +544,6 @@
       src/treelearner/serial_tree_learner.cpp
       src/treelearner/tree_learner.cpp
       src/treelearner/voting_parallel_tree_learner.cpp
-<<<<<<< HEAD
-)
-
-list(
-    APPEND
-    CUDA_SOURCES
-      src/boosting/cuda/cuda_score_updater.cpp
-      src/boosting/cuda/cuda_score_updater.cu
-      src/cuda/cuda_algorithms.cu
-      src/cuda/cuda_utils.cpp
-      src/io/cuda/cuda_column_data.cpp
-      src/io/cuda/cuda_column_data.cu
-      src/io/cuda/cuda_metadata.cpp
-      src/io/cuda/cuda_row_data.cpp
-      src/io/cuda/cuda_tree.cpp
-      src/io/cuda/cuda_tree.cu
-      src/metric/cuda/cuda_binary_metric.cpp
-      src/metric/cuda/cuda_pointwise_metric.cpp
-      src/metric/cuda/cuda_pointwise_metric.cu
-      src/metric/cuda/cuda_regression_metric.cpp
-      src/objective/cuda/cuda_binary_objective.cpp
-      src/objective/cuda/cuda_binary_objective.cu
-      src/objective/cuda/cuda_multiclass_objective.cpp
-      src/objective/cuda/cuda_multiclass_objective.cu
-      src/objective/cuda/cuda_rank_objective.cpp
-      src/objective/cuda/cuda_rank_objective.cu
-      src/objective/cuda/cuda_regression_objective.cpp
-      src/objective/cuda/cuda_regression_objective.cu
-      src/treelearner/cuda/cuda_best_split_finder.cpp
-      src/treelearner/cuda/cuda_best_split_finder.cu
-      src/treelearner/cuda/cuda_data_partition.cpp
-      src/treelearner/cuda/cuda_data_partition.cu
-      src/treelearner/cuda/cuda_histogram_constructor.cpp
-      src/treelearner/cuda/cuda_histogram_constructor.cu
-      src/treelearner/cuda/cuda_leaf_splits.cpp
-      src/treelearner/cuda/cuda_leaf_splits.cu
-      src/treelearner/cuda/cuda_single_gpu_tree_learner.cpp
-      src/treelearner/cuda/cuda_single_gpu_tree_learner.cu
-)
-
-if(USE_CUDA)
-    list(APPEND SOURCES ${CUDA_SOURCES})
-endif()
-
-set(ROCM_SOURCES ${CUDA_SOURCES})
-if(USE_ROCM)
-    foreach(f ${CUDA_SOURCES})
-        if(f MATCHES ".*\\.cu$")
-            set_source_files_properties(${f} PROPERTIES LANGUAGE HIP)
-        endif()
-    endforeach()
-    list(APPEND SOURCES ${ROCM_SOURCES})
-=======
       src/utils/openmp_wrapper.cpp
 )
 set(
@@ -662,7 +585,6 @@
 
 if(USE_CUDA)
   list(APPEND LGBM_SOURCES ${LGBM_CUDA_SOURCES})
->>>>>>> c9d1ac7b
 endif()
 
 add_library(lightgbm_objs OBJECT ${LGBM_SOURCES})
@@ -821,7 +743,6 @@
   target_link_libraries(_lightgbm PRIVATE ${histograms})
 endif()
 
-<<<<<<< HEAD
 if(USE_ROCM)
   # histograms are list of object libraries. Linking object library to other
   # object libraries only gets usage requirements, the linked objects won't be
@@ -836,8 +757,6 @@
   target_link_libraries(lightgbm_objs PUBLIC ${HDFS_CXX_LIBRARIES})
 endif()
 
-=======
->>>>>>> c9d1ac7b
 if(WIN32)
     if(MINGW OR CYGWIN)
       target_link_libraries(lightgbm_objs PUBLIC ws2_32 iphlpapi)
