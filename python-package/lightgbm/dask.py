--- conflicted
+++ resolved
@@ -715,11 +715,7 @@
 
     # Tell each worker to train on the parts that it has locally
     #
-<<<<<<< HEAD
-    # This code creates ``_train_part()`` calls as not "pure" because:
-=======
     # This code treats ``_train_part()`` calls as not "pure" because:
->>>>>>> 887ef4cc
     #     1. there is randomness in the training process unless parameters ``seed``
     #        and ``deterministic`` are set
     #     2. even with those parameters set, the output of one ``_train_part()`` call
