--- conflicted
+++ resolved
@@ -1585,7 +1585,6 @@
                         early_stopping_rounds=5, verbose_eval=False)
         self.assertEqual(gbm.best_iteration, 1)
 
-<<<<<<< HEAD
     def test_node_level_subcol(self):
         X, y = load_breast_cancer(True)
         X_train, X_test, y_train, y_test = train_test_split(X, y, test_size=0.1, random_state=42)
@@ -1612,7 +1611,7 @@
                          num_boost_round=25)
         ret2 = log_loss(y_test, gbm2.predict(X_test))
         self.assertNotEqual(ret, ret2)
-=======
+
     def test_forced_bins(self):
         x = np.zeros((100, 2))
         x[:, 0] = np.arange(0, 1, 0.01)
@@ -1667,5 +1666,4 @@
         new_x[:, 1] = [-1, 0, 1]
         predicted = est.predict(new_x)
         self.assertNotAlmostEqual(predicted[0], predicted[1])
-        self.assertAlmostEqual(predicted[1], predicted[2])
->>>>>>> 01f18fda
+        self.assertAlmostEqual(predicted[1], predicted[2])