--- conflicted
+++ resolved
@@ -268,16 +268,10 @@
     return [('cv_agg', k, np.mean(v), metric_type[k], np.std(v)) for k, v in cvmap.items()]
 
 
-<<<<<<< HEAD
-def cv(params, train_set, num_boost_round=10, nfold=5, stratified=False,
-       shuffle=True, metrics=None, fobj=None, feval=None, init_model=None,
+def cv(params, train_set, num_boost_round=10, 
+       data_splitter=None, nfold=5, stratified=False, shuffle=True,
+	   metrics=None, fobj=None, feval=None, init_model=None,
        feature_name='auto',
-=======
-def cv(params, train_set, num_boost_round=10,
-       data_splitter=None, nfold=5, stratified=False, shuffle=True,
-       metrics=None, fobj=None, feval=None, init_model=None,
-       feature_name='auto', categorical_feature='auto',
->>>>>>> 13d4581b
        early_stopping_rounds=None, fpreproc=None,
        verbose_eval=None, show_stdv=True, seed=0,
        callbacks=None):
