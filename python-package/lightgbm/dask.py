# coding: utf-8
"""Distributed training with LightGBM and Dask.distributed.

This module enables you to perform distributed training with LightGBM on
Dask.Array and Dask.DataFrame collections.

It is based on dask-lightgbm, which was based on dask-xgboost.
"""
import socket
from collections import defaultdict
from copy import deepcopy
from typing import Dict, Iterable
from urllib.parse import urlparse

import numpy as np
import scipy.sparse as ss

from .basic import _choose_param_value, _ConfigAliases, _LIB, _log_warning, _safe_call, LightGBMError
from .compat import (PANDAS_INSTALLED, pd_DataFrame, pd_Series, concat,
                     SKLEARN_INSTALLED,
                     DASK_INSTALLED, dask_Frame, dask_Array, delayed, Client, default_client, get_worker, wait)
from .sklearn import LGBMClassifier, LGBMRegressor, LGBMRanker


def _find_open_port(worker_ip: str, local_listen_port: int, ports_to_skip: Iterable[int]) -> int:
    """Find an open port.

    This function tries to find a free port on the machine it's run on. It is intended to
    be run once on each Dask worker, sequentially.

    Parameters
    ----------
    worker_ip : str
        IP address for the Dask worker.
    local_listen_port : int
        First port to try when searching for open ports.
    ports_to_skip: Iterable[int]
        An iterable of integers referring to ports that should be skipped. Since multiple Dask
        workers can run on the same physical machine, this method may be called multiple times
        on the same machine. ``ports_to_skip`` is used to ensure that LightGBM doesn't try to use
        the same port for two worker processes running on the same machine.

    Returns
    -------
    port : int
        A free port on the machine referenced by ``worker_ip``.
    """
    max_tries = 1000
    out_port = None
    found_port = False
    for i in range(max_tries):
        out_port = local_listen_port + i
        if out_port in ports_to_skip:
            continue
        try:
            with socket.socket(socket.AF_INET, socket.SOCK_STREAM) as s:
                s.bind((worker_ip, out_port))
            found_port = True
            break
        # if unavailable, you'll get OSError: Address already in use
        except OSError:
            continue
    if not found_port:
        msg = "LightGBM tried %s:%d-%d and could not create a connection. Try setting local_listen_port to a different value."
        raise RuntimeError(msg % (worker_ip, local_listen_port, out_port))
    return out_port


def _find_ports_for_workers(client: Client, worker_addresses: Iterable[str], local_listen_port: int) -> Dict[str, int]:
    """Find an open port on each worker.

    LightGBM distributed training uses TCP sockets by default, and this method is used to
    identify open ports on each worker so LightGBM can reliable create those sockets.

    Parameters
    ----------
    client : dask.distributed.Client
        Dask client.
    worker_addresses : Iterable[str]
        An iterable of addresses for workers in the cluster. These are strings of the form ``<protocol>://<host>:port``.
    local_listen_port : int
        First port to try when searching for open ports.

    Returns
    -------
    result : Dict[str, int]
        Dictionary where keys are worker addresses and values are an open port for LightGBM to use.
    """
    lightgbm_ports = set()
    worker_ip_to_port = {}
    for worker_address in worker_addresses:
        port = client.submit(
            func=_find_open_port,
            workers=[worker_address],
            worker_ip=urlparse(worker_address).hostname,
            local_listen_port=local_listen_port,
            ports_to_skip=lightgbm_ports
        ).result()
        lightgbm_ports.add(port)
        worker_ip_to_port[worker_address] = port

    return worker_ip_to_port


def _concat(seq):
    if isinstance(seq[0], np.ndarray):
        return np.concatenate(seq, axis=0)
    elif isinstance(seq[0], (pd_DataFrame, pd_Series)):
        return concat(seq, axis=0)
    elif isinstance(seq[0], ss.spmatrix):
        return ss.vstack(seq, format='csr')
    else:
        raise TypeError('Data must be one of: numpy arrays, pandas dataframes, sparse matrices (from scipy). Got %s.' % str(type(seq[0])))


def _train_part(params, model_factory, list_of_parts, worker_address_to_port, return_model,
                time_out=120, **kwargs):
    local_worker_address = get_worker().address
    machine_list = ','.join([
        '%s:%d' % (urlparse(worker_address).hostname, port)
        for worker_address, port
        in worker_address_to_port.items()
    ])
    network_params = {
        'machines': machine_list,
        'local_listen_port': worker_address_to_port[local_worker_address],
        'time_out': time_out,
        'num_machines': len(worker_address_to_port)
    }
    params.update(network_params)

    is_ranker = issubclass(model_factory, LGBMRanker)

    # Concatenate many parts into one
    data = _concat([x['data'] for x in list_of_parts])
    label = _concat([x['label'] for x in list_of_parts])

    if 'weight' in list_of_parts[0]:
        weight = _concat([x['weight'] for x in list_of_parts])
    else:
        weight = None

    if 'group' in list_of_parts[0]:
        group = _concat([x['group'] for x in list_of_parts])
    else:
        group = None

    try:
        model = model_factory(**params)
        if is_ranker:
            model.fit(data, label, sample_weight=weight, group=group, **kwargs)
        else:
            model.fit(data, label, sample_weight=weight, **kwargs)

    finally:
        _safe_call(_LIB.LGBM_NetworkFree())

    return model if return_model else None


def _split_to_parts(data, is_matrix):
    parts = data.to_delayed()
    if isinstance(parts, np.ndarray):
        if is_matrix:
            assert parts.shape[1] == 1
        else:
            assert parts.ndim == 1 or parts.shape[1] == 1
        parts = parts.flatten().tolist()
    return parts


def _train(client, data, label, params, model_factory, sample_weight=None, group=None, **kwargs):
    """Inner train routine.

    Parameters
    ----------
    client : dask.distributed.Client
        Dask client.
    data : dask array of shape = [n_samples, n_features]
        Input feature matrix.
    label : dask array of shape = [n_samples]
        The target values (class labels in classification, real numbers in regression).
    params : dict
        Parameters passed to constructor of the local underlying model.
    model_factory : lightgbm.LGBMClassifier, lightgbm.LGBMRegressor, or lightgbm.LGBMRanker class
        Class of the local underlying model.
    sample_weight : array-like of shape = [n_samples] or None, optional (default=None)
        Weights of training data.
    group : array-like or None, optional (default=None)
        Group/query data.
        Only used in the learning-to-rank task.
        sum(group) = n_samples.
        For example, if you have a 100-document dataset with ``group = [10, 20, 40, 10, 10, 10]``, that means that you have 6 groups,
        where the first 10 records are in the first group, records 11-30 are in the second group, records 31-70 are in the third group, etc.
    **kwargs
        Other parameters passed to ``fit`` method of the local underlying model.

    Returns
    -------
    model : lightgbm.LGBMClassifier, lightgbm.LGBMRegressor, or lightgbm.LGBMRanker class
        Returns fitted underlying model.
    """
    params = deepcopy(params)

    params = _choose_param_value(
        main_param_name="local_listen_port",
        params=params,
        default_value=12400
    )

    params = _choose_param_value(
        main_param_name="tree_learner",
        params=params,
        default_value="data"
    )
    allowed_tree_learners = {
        'data',
        'data_parallel',
        'feature',
        'feature_parallel',
        'voting',
        'voting_parallel'
    }
    if params["tree_learner"] not in allowed_tree_learners:
        _log_warning('Parameter tree_learner set to %s, which is not allowed. Using "data" as default' % tree_learner)
        params['tree_learner'] = 'data'

    if params['tree_learner'] not in {'data', 'data_parallel'}:
        _log_warning(
            'Support for tree_learner %s in lightgbm.dask is experimental and may break in a future release. \n'
            'Use "data" for a stable, well-tested interface.' % params['tree_learner']
        )

    # Some passed-in parameters can be removed:
    #   * 'machines': constructed automatically from Dask worker list
    #   * 'num_machines': set automatically from Dask worker list
    #   * 'num_threads': overridden to match nthreads on each Dask process
<<<<<<< HEAD
    for param_name in ['machines', 'num_machines', 'num_threads']:
        for param_alias in _ConfigAliases.get(param_name):
            params.pop(param_alias, None)
=======
    for param_alias in _ConfigAliases.get('machines', 'machine_list_filename', 'num_machines', 'num_threads'):
        params.pop(param_alias, None)
>>>>>>> 59153b28

    # Split arrays/dataframes into parts. Arrange parts into dicts to enforce co-locality
    data_parts = _split_to_parts(data=data, is_matrix=True)
    label_parts = _split_to_parts(data=label, is_matrix=False)
    parts = [{'data': x, 'label': y} for (x, y) in zip(data_parts, label_parts)]

    if sample_weight is not None:
        weight_parts = _split_to_parts(data=sample_weight, is_matrix=False)
        for i in range(len(parts)):
            parts[i]['weight'] = weight_parts[i]

    if group is not None:
        group_parts = _split_to_parts(data=group, is_matrix=False)
        for i in range(len(parts)):
            parts[i]['group'] = group_parts[i]

    # Start computation in the background
    parts = list(map(delayed, parts))
    parts = client.compute(parts)
    wait(parts)

    for part in parts:
        if part.status == 'error':
            return part  # trigger error locally

    # Find locations of all parts and map them to particular Dask workers
    key_to_part_dict = {part.key: part for part in parts}
    who_has = client.who_has(parts)
    worker_map = defaultdict(list)
    for key, workers in who_has.items():
        worker_map[next(iter(workers))].append(key_to_part_dict[key])

    master_worker = next(iter(worker_map))
    worker_ncores = client.ncores()

    # find an open port on each worker. note that multiple workers can run
    # on the same machine, so this needs to ensure that each one gets its
    # own port
    worker_address_to_port = _find_ports_for_workers(
        client=client,
        worker_addresses=worker_map.keys(),
        local_listen_port=params["local_listen_port"]
    )

    # Tell each worker to train on the parts that it has locally
    futures_classifiers = [
        client.submit(
            _train_part,
            model_factory=model_factory,
            params={**params, 'num_threads': worker_ncores[worker]},
            list_of_parts=list_of_parts,
            worker_address_to_port=worker_address_to_port,
            time_out=params.get('time_out', 120),
            return_model=(worker == master_worker),
            **kwargs
        )
        for worker, list_of_parts in worker_map.items()
    ]

    results = client.gather(futures_classifiers)
    results = [v for v in results if v]
    return results[0]


def _predict_part(part, model, raw_score, pred_proba, pred_leaf, pred_contrib, **kwargs):
    data = part.values if isinstance(part, pd_DataFrame) else part

    if data.shape[0] == 0:
        result = np.array([])
    elif pred_proba:
        result = model.predict_proba(
            data,
            raw_score=raw_score,
            pred_leaf=pred_leaf,
            pred_contrib=pred_contrib,
            **kwargs
        )
    else:
        result = model.predict(
            data,
            raw_score=raw_score,
            pred_leaf=pred_leaf,
            pred_contrib=pred_contrib,
            **kwargs
        )

    if isinstance(part, pd_DataFrame):
        if pred_proba or pred_contrib:
            result = pd_DataFrame(result, index=part.index)
        else:
            result = pd_Series(result, index=part.index, name='predictions')

    return result


def _predict(model, data, raw_score=False, pred_proba=False, pred_leaf=False, pred_contrib=False,
             dtype=np.float32, **kwargs):
    """Inner predict routine.

    Parameters
    ----------
    model : lightgbm.LGBMClassifier, lightgbm.LGBMRegressor, or lightgbm.LGBMRanker class
        Fitted underlying model.
    data : dask array of shape = [n_samples, n_features]
        Input feature matrix.
    raw_score : bool, optional (default=False)
        Whether to predict raw scores.
    pred_proba : bool, optional (default=False)
        Should method return results of ``predict_proba`` (``pred_proba=True``) or ``predict`` (``pred_proba=False``).
    pred_leaf : bool, optional (default=False)
        Whether to predict leaf index.
    pred_contrib : bool, optional (default=False)
        Whether to predict feature contributions.
    dtype : np.dtype, optional (default=np.float32)
        Dtype of the output.
    **kwargs
        Other parameters passed to ``predict`` or ``predict_proba`` method.

    Returns
    -------
    predicted_result : dask array of shape = [n_samples] or shape = [n_samples, n_classes]
        The predicted values.
    X_leaves : dask array of shape = [n_samples, n_trees] or shape = [n_samples, n_trees * n_classes]
        If ``pred_leaf=True``, the predicted leaf of every tree for each sample.
    X_SHAP_values : dask array of shape = [n_samples, n_features + 1] or shape = [n_samples, (n_features + 1) * n_classes] or list with n_classes length of such objects
        If ``pred_contrib=True``, the feature contributions for each sample.
    """
    if not all((DASK_INSTALLED, PANDAS_INSTALLED, SKLEARN_INSTALLED)):
        raise LightGBMError('dask, pandas and scikit-learn are required for lightgbm.dask')
    if isinstance(data, dask_Frame):
        return data.map_partitions(
            _predict_part,
            model=model,
            raw_score=raw_score,
            pred_proba=pred_proba,
            pred_leaf=pred_leaf,
            pred_contrib=pred_contrib,
            **kwargs
        ).values
    elif isinstance(data, dask_Array):
        if pred_proba:
            kwargs['chunks'] = (data.chunks[0], (model.n_classes_,))
        else:
            kwargs['drop_axis'] = 1
        return data.map_blocks(
            _predict_part,
            model=model,
            raw_score=raw_score,
            pred_proba=pred_proba,
            pred_leaf=pred_leaf,
            pred_contrib=pred_contrib,
            dtype=dtype,
            **kwargs
        )
    else:
        raise TypeError('Data must be either Dask array or dataframe. Got %s.' % str(type(data)))


class _DaskLGBMModel:
    def _fit(self, model_factory, X, y, sample_weight=None, group=None, client=None, **kwargs):
        if not all((DASK_INSTALLED, PANDAS_INSTALLED, SKLEARN_INSTALLED)):
            raise LightGBMError('dask, pandas and scikit-learn are required for lightgbm.dask')
        if client is None:
            client = default_client()

        params = self.get_params(True)

        model = _train(
            client=client,
            data=X,
            label=y,
            params=params,
            model_factory=model_factory,
            sample_weight=sample_weight,
            group=group,
            **kwargs
        )

        self.set_params(**model.get_params())
        self._copy_extra_params(model, self)

        return self

    def _to_local(self, model_factory):
        model = model_factory(**self.get_params())
        self._copy_extra_params(self, model)
        return model

    @staticmethod
    def _copy_extra_params(source, dest):
        params = source.get_params()
        attributes = source.__dict__
        extra_param_names = set(attributes.keys()).difference(params.keys())
        for name in extra_param_names:
            setattr(dest, name, attributes[name])


class DaskLGBMClassifier(LGBMClassifier, _DaskLGBMModel):
    """Distributed version of lightgbm.LGBMClassifier."""

    def fit(self, X, y, sample_weight=None, client=None, **kwargs):
        """Docstring is inherited from the lightgbm.LGBMClassifier.fit."""
        return self._fit(
            model_factory=LGBMClassifier,
            X=X,
            y=y,
            sample_weight=sample_weight,
            client=client,
            **kwargs
        )

    _base_doc = LGBMClassifier.fit.__doc__
    _before_init_score, _init_score, _after_init_score = _base_doc.partition('init_score :')
    fit.__doc__ = (_before_init_score
                   + 'client : dask.distributed.Client or None, optional (default=None)\n'
                   + ' ' * 12 + 'Dask client.\n'
                   + ' ' * 8 + _init_score + _after_init_score)

    def predict(self, X, **kwargs):
        """Docstring is inherited from the lightgbm.LGBMClassifier.predict."""
        return _predict(
            model=self.to_local(),
            data=X,
            dtype=self.classes_.dtype,
            **kwargs
        )

    predict.__doc__ = LGBMClassifier.predict.__doc__

    def predict_proba(self, X, **kwargs):
        """Docstring is inherited from the lightgbm.LGBMClassifier.predict_proba."""
        return _predict(
            model=self.to_local(),
            data=X,
            pred_proba=True,
            **kwargs
        )

    predict_proba.__doc__ = LGBMClassifier.predict_proba.__doc__

    def to_local(self):
        """Create regular version of lightgbm.LGBMClassifier from the distributed version.

        Returns
        -------
        model : lightgbm.LGBMClassifier
            Local underlying model.
        """
        return self._to_local(LGBMClassifier)


class DaskLGBMRegressor(LGBMRegressor, _DaskLGBMModel):
    """Distributed version of lightgbm.LGBMRegressor."""

    def fit(self, X, y, sample_weight=None, client=None, **kwargs):
        """Docstring is inherited from the lightgbm.LGBMRegressor.fit."""
        return self._fit(
            model_factory=LGBMRegressor,
            X=X,
            y=y,
            sample_weight=sample_weight,
            client=client,
            **kwargs
        )

    _base_doc = LGBMRegressor.fit.__doc__
    _before_init_score, _init_score, _after_init_score = _base_doc.partition('init_score :')
    fit.__doc__ = (_before_init_score
                   + 'client : dask.distributed.Client or None, optional (default=None)\n'
                   + ' ' * 12 + 'Dask client.\n'
                   + ' ' * 8 + _init_score + _after_init_score)

    def predict(self, X, **kwargs):
        """Docstring is inherited from the lightgbm.LGBMRegressor.predict."""
        return _predict(
            model=self.to_local(),
            data=X,
            **kwargs
        )

    predict.__doc__ = LGBMRegressor.predict.__doc__

    def to_local(self):
        """Create regular version of lightgbm.LGBMRegressor from the distributed version.

        Returns
        -------
        model : lightgbm.LGBMRegressor
            Local underlying model.
        """
        return self._to_local(LGBMRegressor)


class DaskLGBMRanker(LGBMRanker, _DaskLGBMModel):
    """Distributed version of lightgbm.LGBMRanker."""

    def fit(self, X, y, sample_weight=None, init_score=None, group=None, client=None, **kwargs):
        """Docstring is inherited from the lightgbm.LGBMRanker.fit."""
        if init_score is not None:
            raise RuntimeError('init_score is not currently supported in lightgbm.dask')

        return self._fit(
            model_factory=LGBMRanker,
            X=X,
            y=y,
            sample_weight=sample_weight,
            group=group,
            client=client,
            **kwargs
        )

    _base_doc = LGBMRanker.fit.__doc__
    _before_eval_set, _eval_set, _after_eval_set = _base_doc.partition('eval_set :')
    fit.__doc__ = (_before_eval_set
                   + 'client : dask.distributed.Client or None, optional (default=None)\n'
                   + ' ' * 12 + 'Dask client.\n'
                   + ' ' * 8 + _eval_set + _after_eval_set)

    def predict(self, X, **kwargs):
        """Docstring is inherited from the lightgbm.LGBMRanker.predict."""
        return _predict(self.to_local(), X, **kwargs)

    predict.__doc__ = LGBMRanker.predict.__doc__

    def to_local(self):
        """Create regular version of lightgbm.LGBMRanker from the distributed version.

        Returns
        -------
        model : lightgbm.LGBMRanker
            Local underlying model.
        """
        return self._to_local(LGBMRanker)<|MERGE_RESOLUTION|>--- conflicted
+++ resolved
@@ -235,14 +235,8 @@
     #   * 'machines': constructed automatically from Dask worker list
     #   * 'num_machines': set automatically from Dask worker list
     #   * 'num_threads': overridden to match nthreads on each Dask process
-<<<<<<< HEAD
-    for param_name in ['machines', 'num_machines', 'num_threads']:
-        for param_alias in _ConfigAliases.get(param_name):
-            params.pop(param_alias, None)
-=======
-    for param_alias in _ConfigAliases.get('machines', 'machine_list_filename', 'num_machines', 'num_threads'):
+    for param_alias in _ConfigAliases.get('machines', 'num_machines', 'num_threads'):
         params.pop(param_alias, None)
->>>>>>> 59153b28
 
     # Split arrays/dataframes into parts. Arrange parts into dicts to enforce co-locality
     data_parts = _split_to_parts(data=data, is_matrix=True)
