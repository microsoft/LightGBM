/*!
 * Copyright (c) 2016 Microsoft Corporation. All rights reserved.
 * Licensed under the MIT License. See LICENSE file in the project root for license information.
 *
 * \note
 * - desc and descl2 fields must be written in reStructuredText format;
 * - nested sections can be placed only at the bottom of parent's section;
 * - [doc-only] tag indicates that only documentation for this param should be generated and all other actions are performed manually;
 * - [no-save] tag indicates that this param should not be saved into a model text representation.
 */
#ifndef LIGHTGBM_CONFIG_H_
#define LIGHTGBM_CONFIG_H_

#include <LightGBM/export.h>
#include <LightGBM/meta.h>
#include <LightGBM/utils/common.h>
#include <LightGBM/utils/log.h>

#include <string>
#include <algorithm>
#include <memory>
#include <unordered_map>
#include <unordered_set>
#include <vector>

namespace LightGBM {

/*! \brief Types of tasks */
enum TaskType {
  kTrain, kPredict, kConvertModel, KRefitTree, kSaveBinary
};
const int kDefaultNumLeaves = 31;

struct Config {
 public:
  std::string ToString() const;
  /*!
  * \brief Get string value by specific name of key
  * \param params Store the key and value for params
  * \param name Name of key
  * \param out Value will assign to out if key exists
  * \return True if key exists
  */
  inline static bool GetString(
    const std::unordered_map<std::string, std::string>& params,
    const std::string& name, std::string* out);

  /*!
  * \brief Get int value by specific name of key
  * \param params Store the key and value for params
  * \param name Name of key
  * \param out Value will assign to out if key exists
  * \return True if key exists
  */
  inline static bool GetInt(
    const std::unordered_map<std::string, std::string>& params,
    const std::string& name, int* out);

  /*!
  * \brief Get double value by specific name of key
  * \param params Store the key and value for params
  * \param name Name of key
  * \param out Value will assign to out if key exists
  * \return True if key exists
  */
  inline static bool GetDouble(
    const std::unordered_map<std::string, std::string>& params,
    const std::string& name, double* out);

  /*!
  * \brief Get bool value by specific name of key
  * \param params Store the key and value for params
  * \param name Name of key
  * \param out Value will assign to out if key exists
  * \return True if key exists
  */
  inline static bool GetBool(
    const std::unordered_map<std::string, std::string>& params,
    const std::string& name, bool* out);

  /*!
  * \brief Sort aliases by length and then alphabetically
  * \param x Alias 1
  * \param y Alias 2
  * \return true if x has higher priority than y
  */
  inline static bool SortAlias(const std::string& x, const std::string& y);

  static void KeepFirstValues(const std::unordered_map<std::string, std::vector<std::string>>& params, std::unordered_map<std::string, std::string>* out);
  static void KV2Map(std::unordered_map<std::string, std::vector<std::string>>* params, const char* kv);
  static void SetVerbosity(const std::unordered_map<std::string, std::vector<std::string>>& params);
  static std::unordered_map<std::string, std::string> Str2Map(const char* parameters);

  #ifndef __NVCC__
  #pragma region Parameters

  #pragma region Core Parameters
  #endif  // __NVCC__

  // [no-save]
  // [doc-only]
  // alias = config_file
  // desc = path of config file
  // desc = **Note**: can be used only in CLI version
  std::string config = "";

  // [no-save]
  // [doc-only]
  // type = enum
  // default = train
  // options = train, predict, convert_model, refit
  // alias = task_type
  // desc = ``train``, for training, aliases: ``training``
  // desc = ``predict``, for prediction, aliases: ``prediction``, ``test``
  // desc = ``convert_model``, for converting model file into if-else format, see more information in `Convert Parameters <#convert-parameters>`__
  // desc = ``refit``, for refitting existing models with new data, aliases: ``refit_tree``
  // desc = ``save_binary``, load train (and validation) data then save dataset to binary file. Typical usage: ``save_binary`` first, then run multiple ``train`` tasks in parallel using the saved binary file
  // desc = **Note**: can be used only in CLI version; for language-specific packages you can use the correspondent functions
  TaskType task = TaskType::kTrain;

  // [doc-only]
  // type = enum
  // options = regression, regression_l1, huber, fair, poisson, quantile, mape, gamma, tweedie, binary, multiclass, multiclassova, cross_entropy, cross_entropy_lambda, lambdarank, rank_xendcg
  // alias = objective_type, app, application, loss
  // desc = regression application
  // descl2 = ``regression``, L2 loss, aliases: ``regression_l2``, ``l2``, ``mean_squared_error``, ``mse``, ``l2_root``, ``root_mean_squared_error``, ``rmse``
  // descl2 = ``regression_l1``, L1 loss, aliases: ``l1``, ``mean_absolute_error``, ``mae``
  // descl2 = ``huber``, `Huber loss <https://en.wikipedia.org/wiki/Huber_loss>`__
  // descl2 = ``fair``, `Fair loss <https://www.kaggle.com/c/allstate-claims-severity/discussion/24520>`__
  // descl2 = ``poisson``, `Poisson regression <https://en.wikipedia.org/wiki/Poisson_regression>`__
  // descl2 = ``quantile``, `Quantile regression <https://en.wikipedia.org/wiki/Quantile_regression>`__
  // descl2 = ``mape``, `MAPE loss <https://en.wikipedia.org/wiki/Mean_absolute_percentage_error>`__, aliases: ``mean_absolute_percentage_error``
  // descl2 = ``gamma``, Gamma regression with log-link. It might be useful, e.g., for modeling insurance claims severity, or for any target that might be `gamma-distributed <https://en.wikipedia.org/wiki/Gamma_distribution#Occurrence_and_applications>`__
  // descl2 = ``tweedie``, Tweedie regression with log-link. It might be useful, e.g., for modeling total loss in insurance, or for any target that might be `tweedie-distributed <https://en.wikipedia.org/wiki/Tweedie_distribution#Occurrence_and_applications>`__
  // desc = binary classification application
  // descl2 = ``binary``, binary `log loss <https://en.wikipedia.org/wiki/Cross_entropy>`__ classification (or logistic regression)
  // descl2 = requires labels in {0, 1}; see ``cross-entropy`` application for general probability labels in [0, 1]
  // desc = multi-class classification application
  // descl2 = ``multiclass``, `softmax <https://en.wikipedia.org/wiki/Softmax_function>`__ objective function, aliases: ``softmax``
  // descl2 = ``multiclassova``, `One-vs-All <https://en.wikipedia.org/wiki/Multiclass_classification#One-vs.-rest>`__ binary objective function, aliases: ``multiclass_ova``, ``ova``, ``ovr``
  // descl2 = ``num_class`` should be set as well
  // desc = cross-entropy application
  // descl2 = ``cross_entropy``, objective function for cross-entropy (with optional linear weights), aliases: ``xentropy``
  // descl2 = ``cross_entropy_lambda``, alternative parameterization of cross-entropy, aliases: ``xentlambda``
  // descl2 = label is anything in interval [0, 1]
  // desc = ranking application
  // descl2 = ``lambdarank``, `lambdarank <https://papers.nips.cc/paper/2971-learning-to-rank-with-nonsmooth-cost-functions.pdf>`__ objective. `label_gain <#label_gain>`__ can be used to set the gain (weight) of ``int`` label and all values in ``label`` must be smaller than number of elements in ``label_gain``
  // descl2 = ``rank_xendcg``, `XE_NDCG_MART <https://arxiv.org/abs/1911.09798>`__ ranking objective function, aliases: ``xendcg``, ``xe_ndcg``, ``xe_ndcg_mart``, ``xendcg_mart``
  // descl2 = ``rank_xendcg`` is faster than and achieves the similar performance as ``lambdarank``
  // descl2 = label should be ``int`` type, and larger number represents the higher relevance (e.g. 0:bad, 1:fair, 2:good, 3:perfect)
  std::string objective = "regression";

  // [doc-only]
  // type = enum
  // alias = boosting_type, boost
  // options = gbdt, rf, dart
  // desc = ``gbdt``, traditional Gradient Boosting Decision Tree, aliases: ``gbrt``
  // desc = ``rf``, Random Forest, aliases: ``random_forest``
  // desc = ``dart``, `Dropouts meet Multiple Additive Regression Trees <https://arxiv.org/abs/1505.01866>`__
  // descl2 = **Note**: internally, LightGBM uses ``gbdt`` mode for the first ``1 / learning_rate`` iterations
  std::string boosting = "gbdt";

  // [doc-only]
  // type = enum
  // options = bagging, goss
  // desc = ``bagging``, Randomly Bagging Sampling
  // descl2 = **Note**: ``bagging`` is only effective when ``bagging_freq > 0`` and ``bagging_fraction < 1.0``
  // desc = ``goss``, Gradient-based One-Side Sampling
  // desc = *New in 4.0.0*
  std::string data_sample_strategy = "bagging";

  // alias = train, train_data, train_data_file, data_filename
  // desc = path of training data, LightGBM will train from this data
  // desc = **Note**: can be used only in CLI version
  std::string data = "";

  // alias = test, valid_data, valid_data_file, test_data, test_data_file, valid_filenames
  // default = ""
  // desc = path(s) of validation/test data, LightGBM will output metrics for these data
  // desc = support multiple validation data, separated by ``,``
  // desc = **Note**: can be used only in CLI version
  std::vector<std::string> valid;

  // alias = num_iteration, n_iter, num_tree, num_trees, num_round, num_rounds, nrounds, num_boost_round, n_estimators, max_iter
  // check = >=0
  // desc = number of boosting iterations
  // desc = **Note**: internally, LightGBM constructs ``num_class * num_iterations`` trees for multi-class classification problems
  int num_iterations = 100;

  // alias = shrinkage_rate, eta
  // check = >0.0
  // desc = shrinkage rate
  // desc = in ``dart``, it also affects on normalization weights of dropped trees
  double learning_rate = 0.1;

  // default = 31
  // alias = num_leaf, max_leaves, max_leaf, max_leaf_nodes
  // check = >1
  // check = <=131072
  // desc = max number of leaves in one tree
  int num_leaves = kDefaultNumLeaves;

  // [doc-only]
  // type = enum
  // options = serial, feature, data, voting
  // alias = tree, tree_type, tree_learner_type
  // desc = ``serial``, single machine tree learner
  // desc = ``feature``, feature parallel tree learner, aliases: ``feature_parallel``
  // desc = ``data``, data parallel tree learner, aliases: ``data_parallel``
  // desc = ``voting``, voting parallel tree learner, aliases: ``voting_parallel``
  // desc = refer to `Distributed Learning Guide <./Parallel-Learning-Guide.rst>`__ to get more details
  std::string tree_learner = "serial";

  // alias = num_thread, nthread, nthreads, n_jobs
  // desc = used only in ``train``, ``prediction`` and ``refit`` tasks or in correspondent functions of language-specific packages
  // desc = number of threads for LightGBM
  // desc = ``0`` means default number of threads in OpenMP
  // desc = for the best speed, set this to the number of **real CPU cores**, not the number of threads (most CPUs use `hyper-threading <https://en.wikipedia.org/wiki/Hyper-threading>`__ to generate 2 threads per CPU core)
  // desc = do not set it too large if your dataset is small (for instance, do not use 64 threads for a dataset with 10,000 rows)
  // desc = be aware a task manager or any similar CPU monitoring tool might report that cores not being fully utilized. **This is normal**
  // desc = for distributed learning, do not use all CPU cores because this will cause poor performance for the network communication
  // desc = **Note**: please **don't** change this during training, especially when running multiple jobs simultaneously by external packages, otherwise it may cause undesirable errors
  int num_threads = 0;

  // [doc-only]
  // type = enum
  // options = cpu, gpu, cuda
  // alias = device
  // desc = device for the tree learning
  // desc = ``cpu`` supports all LightGBM functionality and is portable across the widest range of operating systems and hardware
  // desc = ``cuda`` offers faster training than ``gpu`` or ``cpu``, but only works on GPUs supporting CUDA
  // desc = ``gpu`` can be faster than ``cpu`` and works on a wider range of GPUs than CUDA
  // desc = **Note**: it is recommended to use the smaller ``max_bin`` (e.g. 63) to get the better speed up
  // desc = **Note**: for the faster speed, GPU uses 32-bit float point to sum up by default, so this may affect the accuracy for some tasks. You can set ``gpu_use_dp=true`` to enable 64-bit float point, but it will slow down the training
  // desc = **Note**: refer to `Installation Guide <./Installation-Guide.rst#build-gpu-version>`__ to build LightGBM with GPU support
  std::string device_type = "cpu";

  // [doc-only]
  // alias = random_seed, random_state
  // default = None
  // desc = this seed is used to generate other seeds, e.g. ``data_random_seed``, ``feature_fraction_seed``, etc.
  // desc = by default, this seed is unused in favor of default values of other seeds
  // desc = this seed has lower priority in comparison with other seeds, which means that it will be overridden, if you set other seeds explicitly
  int seed = 0;

  // desc = used only with ``cpu`` device type
  // desc = setting this to ``true`` should ensure the stable results when using the same data and the same parameters (and different ``num_threads``)
  // desc = when you use the different seeds, different LightGBM versions, the binaries compiled by different compilers, or in different systems, the results are expected to be different
  // desc = you can `raise issues <https://github.com/microsoft/LightGBM/issues>`__ in LightGBM GitHub repo when you meet the unstable results
  // desc = **Note**: setting this to ``true`` may slow down the training
  // desc = **Note**: to avoid potential instability due to numerical issues, please set ``force_col_wise=true`` or ``force_row_wise=true`` when setting ``deterministic=true``
  bool deterministic = false;

  #ifndef __NVCC__
  #pragma endregion

  #pragma region Learning Control Parameters
  #endif  // __NVCC__

  // desc = used only with ``cpu`` device type
  // desc = set this to ``true`` to force col-wise histogram building
  // desc = enabling this is recommended when:
  // descl2 = the number of columns is large, or the total number of bins is large
  // descl2 = ``num_threads`` is large, e.g. ``> 20``
  // descl2 = you want to reduce memory cost
  // desc = **Note**: when both ``force_col_wise`` and ``force_row_wise`` are ``false``, LightGBM will firstly try them both, and then use the faster one. To remove the overhead of testing set the faster one to ``true`` manually
  // desc = **Note**: this parameter cannot be used at the same time with ``force_row_wise``, choose only one of them
  bool force_col_wise = false;

  // desc = used only with ``cpu`` device type
  // desc = set this to ``true`` to force row-wise histogram building
  // desc = enabling this is recommended when:
  // descl2 = the number of data points is large, and the total number of bins is relatively small
  // descl2 = ``num_threads`` is relatively small, e.g. ``<= 16``
  // descl2 = you want to use small ``bagging_fraction`` or ``goss`` sample strategy to speed up
  // desc = **Note**: setting this to ``true`` will double the memory cost for Dataset object. If you have not enough memory, you can try setting ``force_col_wise=true``
  // desc = **Note**: when both ``force_col_wise`` and ``force_row_wise`` are ``false``, LightGBM will firstly try them both, and then use the faster one. To remove the overhead of testing set the faster one to ``true`` manually
  // desc = **Note**: this parameter cannot be used at the same time with ``force_col_wise``, choose only one of them
  bool force_row_wise = false;

  // alias = hist_pool_size
  // desc = max cache size in MB for historical histogram
  // desc = ``< 0`` means no limit
  double histogram_pool_size = -1.0;

  // desc = limit the max depth for tree model. This is used to deal with over-fitting when ``#data`` is small. Tree still grows leaf-wise
  // desc = ``<= 0`` means no limit
  int max_depth = -1;

  // alias = min_data_per_leaf, min_data, min_child_samples, min_samples_leaf
  // check = >=0
  // desc = minimal number of data in one leaf. Can be used to deal with over-fitting
  // desc = **Note**: this is an approximation based on the Hessian, so occasionally you may observe splits which produce leaf nodes that have less than this many observations
  int min_data_in_leaf = 20;

  // alias = min_sum_hessian_per_leaf, min_sum_hessian, min_hessian, min_child_weight
  // check = >=0.0
  // desc = minimal sum hessian in one leaf. Like ``min_data_in_leaf``, it can be used to deal with over-fitting
  double min_sum_hessian_in_leaf = 1e-3;

  // alias = sub_row, subsample, bagging
  // check = >0.0
  // check = <=1.0
  // desc = like ``feature_fraction``, but this will randomly select part of data without resampling
  // desc = can be used to speed up training
  // desc = can be used to deal with over-fitting
  // desc = **Note**: to enable bagging, ``bagging_freq`` should be set to a non zero value as well
  double bagging_fraction = 1.0;

  // alias = pos_sub_row, pos_subsample, pos_bagging
  // check = >0.0
  // check = <=1.0
  // desc = used only in ``binary`` application
  // desc = used for imbalanced binary classification problem, will randomly sample ``#pos_samples * pos_bagging_fraction`` positive samples in bagging
  // desc = should be used together with ``neg_bagging_fraction``
  // desc = set this to ``1.0`` to disable
  // desc = **Note**: to enable this, you need to set ``bagging_freq`` and ``neg_bagging_fraction`` as well
  // desc = **Note**: if both ``pos_bagging_fraction`` and ``neg_bagging_fraction`` are set to ``1.0``,  balanced bagging is disabled
  // desc = **Note**: if balanced bagging is enabled, ``bagging_fraction`` will be ignored
  double pos_bagging_fraction = 1.0;

  // alias = neg_sub_row, neg_subsample, neg_bagging
  // check = >0.0
  // check = <=1.0
  // desc = used only in ``binary`` application
  // desc = used for imbalanced binary classification problem, will randomly sample ``#neg_samples * neg_bagging_fraction`` negative samples in bagging
  // desc = should be used together with ``pos_bagging_fraction``
  // desc = set this to ``1.0`` to disable
  // desc = **Note**: to enable this, you need to set ``bagging_freq`` and ``pos_bagging_fraction`` as well
  // desc = **Note**: if both ``pos_bagging_fraction`` and ``neg_bagging_fraction`` are set to ``1.0``,  balanced bagging is disabled
  // desc = **Note**: if balanced bagging is enabled, ``bagging_fraction`` will be ignored
  double neg_bagging_fraction = 1.0;

  // alias = subsample_freq
  // desc = frequency for bagging
  // desc = ``0`` means disable bagging; ``k`` means perform bagging at every ``k`` iteration. Every ``k``-th iteration, LightGBM will randomly select ``bagging_fraction * 100 %`` of the data to use for the next ``k`` iterations
  // desc = **Note**: bagging is only effective when ``0.0 < bagging_fraction < 1.0``
  int bagging_freq = 0;

  // alias = bagging_fraction_seed
  // desc = random seed for bagging
  int bagging_seed = 3;

  // alias = sub_feature, colsample_bytree
  // check = >0.0
  // check = <=1.0
  // desc = LightGBM will randomly select a subset of features on each iteration (tree) if ``feature_fraction`` is smaller than ``1.0``. For example, if you set it to ``0.8``, LightGBM will select 80% of features before training each tree
  // desc = can be used to speed up training
  // desc = can be used to deal with over-fitting
  double feature_fraction = 1.0;

  // alias = sub_feature_bynode, colsample_bynode
  // check = >0.0
  // check = <=1.0
  // desc = LightGBM will randomly select a subset of features on each tree node if ``feature_fraction_bynode`` is smaller than ``1.0``. For example, if you set it to ``0.8``, LightGBM will select 80% of features at each tree node
  // desc = can be used to deal with over-fitting
  // desc = **Note**: unlike ``feature_fraction``, this cannot speed up training
  // desc = **Note**: if both ``feature_fraction`` and ``feature_fraction_bynode`` are smaller than ``1.0``, the final fraction of each node is ``feature_fraction * feature_fraction_bynode``
  double feature_fraction_bynode = 1.0;

  // desc = random seed for ``feature_fraction``
  int feature_fraction_seed = 2;

  // alias = extra_tree
  // desc = use extremely randomized trees
  // desc = if set to ``true``, when evaluating node splits LightGBM will check only one randomly-chosen threshold for each feature
  // desc = can be used to speed up training
  // desc = can be used to deal with over-fitting
  bool extra_trees = false;

  // desc = random seed for selecting thresholds when ``extra_trees`` is true
  int extra_seed = 6;

  // alias = early_stopping_rounds, early_stopping, n_iter_no_change
  // desc = will stop training if one metric of one validation data doesn't improve in last ``early_stopping_round`` rounds
  // desc = ``<= 0`` means disable
  // desc = can be used to speed up training
  int early_stopping_round = 0;

  // desc = LightGBM allows you to provide multiple evaluation metrics. Set this to ``true``, if you want to use only the first metric for early stopping
  bool first_metric_only = false;

  // alias = max_tree_output, max_leaf_output
  // desc = used to limit the max output of tree leaves
  // desc = ``<= 0`` means no constraint
  // desc = the final max output of leaves is ``learning_rate * max_delta_step``
  double max_delta_step = 0.0;

  // alias = reg_alpha, l1_regularization
  // check = >=0.0
  // desc = L1 regularization
  double lambda_l1 = 0.0;

  // alias = reg_lambda, lambda, l2_regularization
  // check = >=0.0
  // desc = L2 regularization
  double lambda_l2 = 0.0;

  // check = >=0.0
  // desc = linear tree regularization, corresponds to the parameter ``lambda`` in Eq. 3 of `Gradient Boosting with Piece-Wise Linear Regression Trees <https://arxiv.org/pdf/1802.05640.pdf>`__
  double linear_lambda = 0.0;

  // alias = min_split_gain
  // check = >=0.0
  // desc = the minimal gain to perform split
  // desc = can be used to speed up training
  double min_gain_to_split = 0.0;

  // alias = rate_drop
  // check = >=0.0
  // check = <=1.0
  // desc = used only in ``dart``
  // desc = dropout rate: a fraction of previous trees to drop during the dropout
  double drop_rate = 0.1;

  // desc = used only in ``dart``
  // desc = max number of dropped trees during one boosting iteration
  // desc = ``<=0`` means no limit
  int max_drop = 50;

  // check = >=0.0
  // check = <=1.0
  // desc = used only in ``dart``
  // desc = probability of skipping the dropout procedure during a boosting iteration
  double skip_drop = 0.5;

  // desc = used only in ``dart``
  // desc = set this to ``true``, if you want to use xgboost dart mode
  bool xgboost_dart_mode = false;

  // desc = used only in ``dart``
  // desc = set this to ``true``, if you want to use uniform drop
  bool uniform_drop = false;

  // desc = used only in ``dart``
  // desc = random seed to choose dropping models
  int drop_seed = 4;

  // check = >=0.0
  // check = <=1.0
  // desc = used only in ``goss``
  // desc = the retain ratio of large gradient data
  double top_rate = 0.2;

  // check = >=0.0
  // check = <=1.0
  // desc = used only in ``goss``
  // desc = the retain ratio of small gradient data
  double other_rate = 0.1;

  // check = >0
  // desc = minimal number of data per categorical group
  int min_data_per_group = 100;

  // check = >0
  // desc = used for the categorical features
  // desc = limit number of split points considered for categorical features. See `the documentation on how LightGBM finds optimal splits for categorical features <./Features.rst#optimal-split-for-categorical-features>`_ for more details
  // desc = can be used to speed up training
  int max_cat_threshold = 32;

  // check = >=0.0
  // desc = used for the categorical features
  // desc = L2 regularization in categorical split
  double cat_l2 = 10.0;

  // check = >=0.0
  // desc = used for the categorical features
  // desc = this can reduce the effect of noises in categorical features, especially for categories with few data
  double cat_smooth = 10.0;

  // check = >0
  // desc = when number of categories of one feature smaller than or equal to ``max_cat_to_onehot``, one-vs-other split algorithm will be used
  int max_cat_to_onehot = 4;

  // alias = topk
  // check = >0
  // desc = used only in ``voting`` tree learner, refer to `Voting parallel <./Parallel-Learning-Guide.rst#choose-appropriate-parallel-algorithm>`__
  // desc = set this to larger value for more accurate result, but it will slow down the training speed
  int top_k = 20;

  // type = multi-int
  // alias = mc, monotone_constraint, monotonic_cst
  // default = None
  // desc = used for constraints of monotonic features
  // desc = ``1`` means increasing, ``-1`` means decreasing, ``0`` means non-constraint
  // desc = you need to specify all features in order. For example, ``mc=-1,0,1`` means decreasing for 1st feature, non-constraint for 2nd feature and increasing for the 3rd feature
  std::vector<int8_t> monotone_constraints;

  // type = enum
  // alias = monotone_constraining_method, mc_method
  // options = basic, intermediate, advanced
  // desc = used only if ``monotone_constraints`` is set
  // desc = monotone constraints method
  // descl2 = ``basic``, the most basic monotone constraints method. It does not slow the library at all, but over-constrains the predictions
  // descl2 = ``intermediate``, a `more advanced method <https://hal.archives-ouvertes.fr/hal-02862802/document>`__, which may slow the library very slightly. However, this method is much less constraining than the basic method and should significantly improve the results
  // descl2 = ``advanced``, an `even more advanced method <https://hal.archives-ouvertes.fr/hal-02862802/document>`__, which may slow the library. However, this method is even less constraining than the intermediate method and should again significantly improve the results
  std::string monotone_constraints_method = "basic";

  // alias = monotone_splits_penalty, ms_penalty, mc_penalty
  // check = >=0.0
  // desc = used only if ``monotone_constraints`` is set
  // desc = `monotone penalty <https://hal.archives-ouvertes.fr/hal-02862802/document>`__: a penalization parameter X forbids any monotone splits on the first X (rounded down) level(s) of the tree. The penalty applied to monotone splits on a given depth is a continuous, increasing function the penalization parameter
  // desc = if ``0.0`` (the default), no penalization is applied
  double monotone_penalty = 0.0;

  // type = multi-double
  // alias = feature_contrib, fc, fp, feature_penalty
  // default = None
  // desc = used to control feature's split gain, will use ``gain[i] = max(0, feature_contri[i]) * gain[i]`` to replace the split gain of i-th feature
  // desc = you need to specify all features in order
  std::vector<double> feature_contri;

  // alias = fs, forced_splits_filename, forced_splits_file, forced_splits
  // desc = path to a ``.json`` file that specifies splits to force at the top of every decision tree before best-first learning commences
  // desc = ``.json`` file can be arbitrarily nested, and each split contains ``feature``, ``threshold`` fields, as well as ``left`` and ``right`` fields representing subsplits
  // desc = categorical splits are forced in a one-hot fashion, with ``left`` representing the split containing the feature value and ``right`` representing other values
  // desc = **Note**: the forced split logic will be ignored, if the split makes gain worse
  // desc = see `this file <https://github.com/microsoft/LightGBM/tree/master/examples/binary_classification/forced_splits.json>`__ as an example
  std::string forcedsplits_filename = "";

  // check = >=0.0
  // check = <=1.0
  // desc = decay rate of ``refit`` task, will use ``leaf_output = refit_decay_rate * old_leaf_output + (1.0 - refit_decay_rate) * new_leaf_output`` to refit trees
  // desc = used only in ``refit`` task in CLI version or as argument in ``refit`` function in language-specific package
  double refit_decay_rate = 0.9;

  // check = >=0.0
  // desc = cost-effective gradient boosting multiplier for all penalties
  double cegb_tradeoff = 1.0;

  // check = >=0.0
  // desc = cost-effective gradient-boosting penalty for splitting a node
  double cegb_penalty_split = 0.0;

  // type = multi-double
  // default = 0,0,...,0
  // desc = cost-effective gradient boosting penalty for using a feature
  // desc = applied per data point
  std::vector<double> cegb_penalty_feature_lazy;

  // type = multi-double
  // default = 0,0,...,0
  // desc = cost-effective gradient boosting penalty for using a feature
  // desc = applied once per forest
  std::vector<double> cegb_penalty_feature_coupled;

  // check = >= 0.0
  // desc = controls smoothing applied to tree nodes
  // desc = helps prevent overfitting on leaves with few samples
  // desc = if set to zero, no smoothing is applied
  // desc = if ``path_smooth > 0`` then ``min_data_in_leaf`` must be at least ``2``
  // desc = larger values give stronger regularization
  // descl2 = the weight of each node is ``w * (n / path_smooth) / (n / path_smooth + 1) + w_p / (n / path_smooth + 1)``, where ``n`` is the number of samples in the node, ``w`` is the optimal node weight to minimise the loss (approximately ``-sum_gradients / sum_hessians``), and ``w_p`` is the weight of the parent node
  // descl2 = note that the parent output ``w_p`` itself has smoothing applied, unless it is the root node, so that the smoothing effect accumulates with the tree depth
  double path_smooth = 0;

  // desc = controls which features can appear in the same branch
  // desc = by default interaction constraints are disabled, to enable them you can specify
  // descl2 = for CLI, lists separated by commas, e.g. ``[0,1,2],[2,3]``
  // descl2 = for Python-package, list of lists, e.g. ``[[0, 1, 2], [2, 3]]``
  // descl2 = for R-package, list of character or numeric vectors, e.g. ``list(c("var1", "var2", "var3"), c("var3", "var4"))`` or ``list(c(1L, 2L, 3L), c(3L, 4L))``. Numeric vectors should use 1-based indexing, where ``1L`` is the first feature, ``2L`` is the second feature, etc
  // desc = any two features can only appear in the same branch only if there exists a constraint containing both features
  std::string interaction_constraints = "";

  // alias = verbose
  // desc = controls the level of LightGBM's verbosity
  // desc = ``< 0``: Fatal, ``= 0``: Error (Warning), ``= 1``: Info, ``> 1``: Debug
  int verbosity = 1;

  // [no-save]
  // alias = model_input, model_in
  // desc = filename of input model
  // desc = for ``prediction`` task, this model will be applied to prediction data
  // desc = for ``train`` task, training will be continued from this model
  // desc = **Note**: can be used only in CLI version
  std::string input_model = "";

  // [no-save]
  // alias = model_output, model_out
  // desc = filename of output model in training
  // desc = **Note**: can be used only in CLI version
  std::string output_model = "LightGBM_model.txt";

  // desc = the feature importance type in the saved model file
  // desc = ``0``: count-based feature importance (numbers of splits are counted); ``1``: gain-based feature importance (values of gain are counted)
  // desc = **Note**: can be used only in CLI version
  int saved_feature_importance_type = 0;

  // [no-save]
  // alias = save_period
  // desc = frequency of saving model file snapshot
  // desc = set this to positive value to enable this function. For example, the model file will be snapshotted at each iteration if ``snapshot_freq=1``
  // desc = **Note**: can be used only in CLI version
  int snapshot_freq = -1;

  // [no-save]
  // desc = whether to use gradient quantization when training
  // desc = enabling this will discretize (quantize) the gradients and hessians into bins of ``num_grad_quant_bins``
  // desc = with quantized training, most arithmetics in the training process will be integer operations
  // desc = gradient quantization can accelerate training, with little accuracy drop in most cases
  // desc = **Note**: can be used only with ``device_type = cpu``
<<<<<<< HEAD
=======
  // desc = *New in version 4.0.0*
>>>>>>> 7d4d8975
  bool use_quantized_grad = false;

  // [no-save]
  // desc = number of bins to quantization gradients and hessians
  // desc = with more bins, the quantized training will be closer to full precision training
  // desc = **Note**: can be used only with ``device_type = cpu``
<<<<<<< HEAD
=======
  // desc = *New in 4.0.0*
>>>>>>> 7d4d8975
  int num_grad_quant_bins = 4;

  // [no-save]
  // desc = whether to renew the leaf values with original gradients when quantized training
  // desc = renewing is very helpful for good quantized training accuracy for ranking objectives
  // desc = **Note**: can be used only with ``device_type = cpu``
<<<<<<< HEAD
=======
  // desc = *New in 4.0.0*
>>>>>>> 7d4d8975
  bool quant_train_renew_leaf = false;

  // [no-save]
  // desc = whether to use stochastic rounding in gradient quantization
<<<<<<< HEAD
=======
  // desc = *New in 4.0.0*
>>>>>>> 7d4d8975
  bool stochastic_rounding = true;

  #ifndef __NVCC__
  #pragma endregion

  #pragma region IO Parameters

  #pragma region Dataset Parameters
  #endif  // __NVCC__

  // alias = linear_trees
  // desc = fit piecewise linear gradient boosting tree
  // descl2 = tree splits are chosen in the usual way, but the model at each leaf is linear instead of constant
  // descl2 = the linear model at each leaf includes all the numerical features in that leaf's branch
  // descl2 = the first tree has constant leaf values
  // descl2 = categorical features are used for splits as normal but are not used in the linear models
  // descl2 = missing values should not be encoded as ``0``. Use ``np.nan`` for Python, ``NA`` for the CLI, and ``NA``, ``NA_real_``, or ``NA_integer_`` for R
  // descl2 = it is recommended to rescale data before training so that features have similar mean and standard deviation
  // descl2 = **Note**: only works with CPU and ``serial`` tree learner
  // descl2 = **Note**: ``regression_l1`` objective is not supported with linear tree boosting
  // descl2 = **Note**: setting ``linear_tree=true`` significantly increases the memory use of LightGBM
  // descl2 = **Note**: if you specify ``monotone_constraints``, constraints will be enforced when choosing the split points, but not when fitting the linear models on leaves
  bool linear_tree = false;

  // alias = max_bins
  // check = >1
  // desc = max number of bins that feature values will be bucketed in
  // desc = small number of bins may reduce training accuracy but may increase general power (deal with over-fitting)
  // desc = LightGBM will auto compress memory according to ``max_bin``. For example, LightGBM will use ``uint8_t`` for feature value if ``max_bin=255``
  int max_bin = 255;

  // type = multi-int
  // default = None
  // desc = max number of bins for each feature
  // desc = if not specified, will use ``max_bin`` for all features
  std::vector<int32_t> max_bin_by_feature;

  // check = >0
  // desc = minimal number of data inside one bin
  // desc = use this to avoid one-data-one-bin (potential over-fitting)
  int min_data_in_bin = 3;

  // alias = subsample_for_bin
  // check = >0
  // desc = number of data that sampled to construct feature discrete bins
  // desc = setting this to larger value will give better training result, but may increase data loading time
  // desc = set this to larger value if data is very sparse
  // desc = **Note**: don't set this to small values, otherwise, you may encounter unexpected errors and poor accuracy
  int bin_construct_sample_cnt = 200000;

  // alias = data_seed
  // desc = random seed for sampling data to construct histogram bins
  int data_random_seed = 1;

  // alias = is_sparse, enable_sparse, sparse
  // desc = used to enable/disable sparse optimization
  bool is_enable_sparse = true;

  // alias = is_enable_bundle, bundle
  // desc = set this to ``false`` to disable Exclusive Feature Bundling (EFB), which is described in `LightGBM: A Highly Efficient Gradient Boosting Decision Tree <https://papers.nips.cc/paper/6907-lightgbm-a-highly-efficient-gradient-boosting-decision-tree>`__
  // desc = **Note**: disabling this may cause the slow training speed for sparse datasets
  bool enable_bundle = true;

  // desc = set this to ``false`` to disable the special handle of missing value
  bool use_missing = true;

  // desc = set this to ``true`` to treat all zero as missing values (including the unshown values in LibSVM / sparse matrices)
  // desc = set this to ``false`` to use ``na`` for representing missing values
  bool zero_as_missing = false;

  // desc = set this to ``true`` (the default) to tell LightGBM to ignore the features that are unsplittable based on ``min_data_in_leaf``
  // desc = as dataset object is initialized only once and cannot be changed after that, you may need to set this to ``false`` when searching parameters with ``min_data_in_leaf``, otherwise features are filtered by ``min_data_in_leaf`` firstly if you don't reconstruct dataset object
  // desc = **Note**: setting this to ``false`` may slow down the training
  bool feature_pre_filter = true;

  // alias = is_pre_partition
  // desc = used for distributed learning (excluding the ``feature_parallel`` mode)
  // desc = ``true`` if training data are pre-partitioned, and different machines use different partitions
  bool pre_partition = false;

  // alias = two_round_loading, use_two_round_loading
  // desc = set this to ``true`` if data file is too big to fit in memory
  // desc = by default, LightGBM will map data file to memory and load features from memory. This will provide faster data loading speed, but may cause run out of memory error when the data file is very big
  // desc = **Note**: works only in case of loading data directly from text file
  bool two_round = false;

  // alias = has_header
  // desc = set this to ``true`` if input data has header
  // desc = **Note**: works only in case of loading data directly from text file
  bool header = false;

  // type = int or string
  // alias = label
  // desc = used to specify the label column
  // desc = use number for index, e.g. ``label=0`` means column\_0 is the label
  // desc = add a prefix ``name:`` for column name, e.g. ``label=name:is_click``
  // desc = if omitted, the first column in the training data is used as the label
  // desc = **Note**: works only in case of loading data directly from text file
  std::string label_column = "";

  // type = int or string
  // alias = weight
  // desc = used to specify the weight column
  // desc = use number for index, e.g. ``weight=0`` means column\_0 is the weight
  // desc = add a prefix ``name:`` for column name, e.g. ``weight=name:weight``
  // desc = **Note**: works only in case of loading data directly from text file
  // desc = **Note**: index starts from ``0`` and it doesn't count the label column when passing type is ``int``, e.g. when label is column\_0, and weight is column\_1, the correct parameter is ``weight=0``
  // desc = **Note**: weights should be non-negative
  std::string weight_column = "";

  // type = int or string
  // alias = group, group_id, query_column, query, query_id
  // desc = used to specify the query/group id column
  // desc = use number for index, e.g. ``query=0`` means column\_0 is the query id
  // desc = add a prefix ``name:`` for column name, e.g. ``query=name:query_id``
  // desc = **Note**: works only in case of loading data directly from text file
  // desc = **Note**: data should be grouped by query\_id, for more information, see `Query Data <#query-data>`__
  // desc = **Note**: index starts from ``0`` and it doesn't count the label column when passing type is ``int``, e.g. when label is column\_0 and query\_id is column\_1, the correct parameter is ``query=0``
  std::string group_column = "";

  // type = multi-int or string
  // alias = ignore_feature, blacklist
  // desc = used to specify some ignoring columns in training
  // desc = use number for index, e.g. ``ignore_column=0,1,2`` means column\_0, column\_1 and column\_2 will be ignored
  // desc = add a prefix ``name:`` for column name, e.g. ``ignore_column=name:c1,c2,c3`` means c1, c2 and c3 will be ignored
  // desc = **Note**: works only in case of loading data directly from text file
  // desc = **Note**: index starts from ``0`` and it doesn't count the label column when passing type is ``int``
  // desc = **Note**: despite the fact that specified columns will be completely ignored during the training, they still should have a valid format allowing LightGBM to load file successfully
  std::string ignore_column = "";

  // type = multi-int or string
  // alias = cat_feature, categorical_column, cat_column, categorical_features
  // desc = used to specify categorical features
  // desc = use number for index, e.g. ``categorical_feature=0,1,2`` means column\_0, column\_1 and column\_2 are categorical features
  // desc = add a prefix ``name:`` for column name, e.g. ``categorical_feature=name:c1,c2,c3`` means c1, c2 and c3 are categorical features
  // desc = **Note**: all values will be cast to ``int32`` (integer codes will be extracted from pandas categoricals in the Python-package)
  // desc = **Note**: index starts from ``0`` and it doesn't count the label column when passing type is ``int``
  // desc = **Note**: all values should be less than ``Int32.MaxValue`` (2147483647)
  // desc = **Note**: using large values could be memory consuming. Tree decision rule works best when categorical features are presented by consecutive integers starting from zero
  // desc = **Note**: all negative values will be treated as **missing values**
  // desc = **Note**: the output cannot be monotonically constrained with respect to a categorical feature
  // desc = **Note**: floating point numbers in categorical features will be rounded towards 0
  std::string categorical_feature = "";

  // desc = path to a ``.json`` file that specifies bin upper bounds for some or all features
  // desc = ``.json`` file should contain an array of objects, each containing the word ``feature`` (integer feature index) and ``bin_upper_bound`` (array of thresholds for binning)
  // desc = see `this file <https://github.com/microsoft/LightGBM/tree/master/examples/regression/forced_bins.json>`__ as an example
  std::string forcedbins_filename = "";

  // [no-save]
  // alias = is_save_binary, is_save_binary_file
  // desc = if ``true``, LightGBM will save the dataset (including validation data) to a binary file. This speed ups the data loading for the next time
  // desc = **Note**: ``init_score`` is not saved in binary file
  // desc = **Note**: can be used only in CLI version; for language-specific packages you can use the correspondent function
  bool save_binary = false;

  // desc = use precise floating point number parsing for text parser (e.g. CSV, TSV, LibSVM input)
  // desc = **Note**: setting this to ``true`` may lead to much slower text parsing
  bool precise_float_parser = false;

  // desc = path to a ``.json`` file that specifies customized parser initialized configuration
  // desc = see `lightgbm-transform <https://github.com/microsoft/lightgbm-transform>`__ for usage examples
  // desc = **Note**: ``lightgbm-transform`` is not maintained by LightGBM's maintainers. Bug reports or feature requests should go to `issues page <https://github.com/microsoft/lightgbm-transform/issues>`__
  // desc = *New in 4.0.0*
  std::string parser_config_file = "";

  #ifndef __NVCC__
  #pragma endregion

  #pragma region Predict Parameters
  #endif  // __NVCC__

  // [no-save]
  // desc = used only in ``prediction`` task
  // desc = used to specify from which iteration to start the prediction
  // desc = ``<= 0`` means from the first iteration
  int start_iteration_predict = 0;

  // [no-save]
  // desc = used only in ``prediction`` task
  // desc = used to specify how many trained iterations will be used in prediction
  // desc = ``<= 0`` means no limit
  int num_iteration_predict = -1;

  // [no-save]
  // alias = is_predict_raw_score, predict_rawscore, raw_score
  // desc = used only in ``prediction`` task
  // desc = set this to ``true`` to predict only the raw scores
  // desc = set this to ``false`` to predict transformed scores
  bool predict_raw_score = false;

  // [no-save]
  // alias = is_predict_leaf_index, leaf_index
  // desc = used only in ``prediction`` task
  // desc = set this to ``true`` to predict with leaf index of all trees
  bool predict_leaf_index = false;

  // [no-save]
  // alias = is_predict_contrib, contrib
  // desc = used only in ``prediction`` task
  // desc = set this to ``true`` to estimate `SHAP values <https://arxiv.org/abs/1706.06060>`__, which represent how each feature contributes to each prediction
  // desc = produces ``#features + 1`` values where the last value is the expected value of the model output over the training data
  // desc = **Note**: if you want to get more explanation for your model's predictions using SHAP values like SHAP interaction values, you can install `shap package <https://github.com/slundberg/shap>`__
  // desc = **Note**: unlike the shap package, with ``predict_contrib`` we return a matrix with an extra column, where the last column is the expected value
  // desc = **Note**: this feature is not implemented for linear trees
  bool predict_contrib = false;

  // [no-save]
  // desc = used only in ``prediction`` task
  // desc = control whether or not LightGBM raises an error when you try to predict on data with a different number of features than the training data
  // desc = if ``false`` (the default), a fatal error will be raised if the number of features in the dataset you predict on differs from the number seen during training
  // desc = if ``true``, LightGBM will attempt to predict on whatever data you provide. This is dangerous because you might get incorrect predictions, but you could use it in situations where it is difficult or expensive to generate some features and you are very confident that they were never chosen for splits in the model
  // desc = **Note**: be very careful setting this parameter to ``true``
  bool predict_disable_shape_check = false;

  // [no-save]
  // desc = used only in ``prediction`` task
  // desc = used only in ``classification`` and ``ranking`` applications
  // desc = used only for predicting normal or raw scores
  // desc = if ``true``, will use early-stopping to speed up the prediction. May affect the accuracy
  // desc = **Note**: cannot be used with ``rf`` boosting type or custom objective function
  bool pred_early_stop = false;

  // [no-save]
  // desc = used only in ``prediction`` task
  // desc = the frequency of checking early-stopping prediction
  int pred_early_stop_freq = 10;

  // [no-save]
  // desc = used only in ``prediction`` task
  // desc = the threshold of margin in early-stopping prediction
  double pred_early_stop_margin = 10.0;

  // [no-save]
  // alias = predict_result, prediction_result, predict_name, prediction_name, pred_name, name_pred
  // desc = used only in ``prediction`` task
  // desc = filename of prediction result
  // desc = **Note**: can be used only in CLI version
  std::string output_result = "LightGBM_predict_result.txt";

  #ifndef __NVCC__
  #pragma endregion

  #pragma region Convert Parameters
  #endif  // __NVCC__

  // [no-save]
  // desc = used only in ``convert_model`` task
  // desc = only ``cpp`` is supported yet; for conversion model to other languages consider using `m2cgen <https://github.com/BayesWitnesses/m2cgen>`__ utility
  // desc = if ``convert_model_language`` is set and ``task=train``, the model will be also converted
  // desc = **Note**: can be used only in CLI version
  std::string convert_model_language = "";

  // [no-save]
  // alias = convert_model_file
  // desc = used only in ``convert_model`` task
  // desc = output filename of converted model
  // desc = **Note**: can be used only in CLI version
  std::string convert_model = "gbdt_prediction.cpp";

  #ifndef __NVCC__
  #pragma endregion

  #pragma endregion

  #pragma region Objective Parameters
  #endif  // __NVCC__

  // desc = used only in ``rank_xendcg`` objective
  // desc = random seed for objectives, if random process is needed
  int objective_seed = 5;

  // check = >0
  // alias = num_classes
  // desc = used only in ``multi-class`` classification application
  int num_class = 1;

  // alias = unbalance, unbalanced_sets
  // desc = used only in ``binary`` and ``multiclassova`` applications
  // desc = set this to ``true`` if training data are unbalanced
  // desc = **Note**: while enabling this should increase the overall performance metric of your model, it will also result in poor estimates of the individual class probabilities
  // desc = **Note**: this parameter cannot be used at the same time with ``scale_pos_weight``, choose only **one** of them
  bool is_unbalance = false;

  // check = >0.0
  // desc = used only in ``binary`` and ``multiclassova`` applications
  // desc = weight of labels with positive class
  // desc = **Note**: while enabling this should increase the overall performance metric of your model, it will also result in poor estimates of the individual class probabilities
  // desc = **Note**: this parameter cannot be used at the same time with ``is_unbalance``, choose only **one** of them
  double scale_pos_weight = 1.0;

  // check = >0.0
  // desc = used only in ``binary`` and ``multiclassova`` classification and in ``lambdarank`` applications
  // desc = parameter for the sigmoid function
  double sigmoid = 1.0;

  // desc = used only in ``regression``, ``binary``, ``multiclassova`` and ``cross-entropy`` applications
  // desc = adjusts initial score to the mean of labels for faster convergence
  bool boost_from_average = true;

  // desc = used only in ``regression`` application
  // desc = used to fit ``sqrt(label)`` instead of original values and prediction result will be also automatically converted to ``prediction^2``
  // desc = might be useful in case of large-range labels
  bool reg_sqrt = false;

  // check = >0.0
  // desc = used only in ``huber`` and ``quantile`` ``regression`` applications
  // desc = parameter for `Huber loss <https://en.wikipedia.org/wiki/Huber_loss>`__ and `Quantile regression <https://en.wikipedia.org/wiki/Quantile_regression>`__
  double alpha = 0.9;

  // check = >0.0
  // desc = used only in ``fair`` ``regression`` application
  // desc = parameter for `Fair loss <https://www.kaggle.com/c/allstate-claims-severity/discussion/24520>`__
  double fair_c = 1.0;

  // check = >0.0
  // desc = used only in ``poisson`` ``regression`` application
  // desc = parameter for `Poisson regression <https://en.wikipedia.org/wiki/Poisson_regression>`__ to safeguard optimization
  double poisson_max_delta_step = 0.7;

  // check = >=1.0
  // check = <2.0
  // desc = used only in ``tweedie`` ``regression`` application
  // desc = used to control the variance of the tweedie distribution
  // desc = set this closer to ``2`` to shift towards a **Gamma** distribution
  // desc = set this closer to ``1`` to shift towards a **Poisson** distribution
  double tweedie_variance_power = 1.5;

  // check = >0
  // desc = used only in ``lambdarank`` application
  // desc = controls the number of top-results to focus on during training, refer to "truncation level" in the Sec. 3 of `LambdaMART paper <https://www.microsoft.com/en-us/research/wp-content/uploads/2016/02/MSR-TR-2010-82.pdf>`__
  // desc = this parameter is closely related to the desirable cutoff ``k`` in the metric **NDCG@k** that we aim at optimizing the ranker for. The optimal setting for this parameter is likely to be slightly higher than ``k`` (e.g., ``k + 3``) to include more pairs of documents to train on, but perhaps not too high to avoid deviating too much from the desired target metric **NDCG@k**
  int lambdarank_truncation_level = 30;

  // desc = used only in ``lambdarank`` application
  // desc = set this to ``true`` to normalize the lambdas for different queries, and improve the performance for unbalanced data
  // desc = set this to ``false`` to enforce the original lambdarank algorithm
  bool lambdarank_norm = true;

  // type = multi-double
  // default = 0,1,3,7,15,31,63,...,2^30-1
  // desc = used only in ``lambdarank`` application
  // desc = relevant gain for labels. For example, the gain of label ``2`` is ``3`` in case of default label gains
  // desc = separate by ``,``
  std::vector<double> label_gain;

  #ifndef __NVCC__
  #pragma endregion

  #pragma region Metric Parameters
  #endif  // __NVCC__

  // [doc-only]
  // alias = metrics, metric_types
  // default = ""
  // type = multi-enum
  // desc = metric(s) to be evaluated on the evaluation set(s)
  // descl2 = ``""`` (empty string or not specified) means that metric corresponding to specified ``objective`` will be used (this is possible only for pre-defined objective functions, otherwise no evaluation metric will be added)
  // descl2 = ``"None"`` (string, **not** a ``None`` value) means that no metric will be registered, aliases: ``na``, ``null``, ``custom``
  // descl2 = ``l1``, absolute loss, aliases: ``mean_absolute_error``, ``mae``, ``regression_l1``
  // descl2 = ``l2``, square loss, aliases: ``mean_squared_error``, ``mse``, ``regression_l2``, ``regression``
  // descl2 = ``rmse``, root square loss, aliases: ``root_mean_squared_error``, ``l2_root``
  // descl2 = ``quantile``, `Quantile regression <https://en.wikipedia.org/wiki/Quantile_regression>`__
  // descl2 = ``mape``, `MAPE loss <https://en.wikipedia.org/wiki/Mean_absolute_percentage_error>`__, aliases: ``mean_absolute_percentage_error``
  // descl2 = ``huber``, `Huber loss <https://en.wikipedia.org/wiki/Huber_loss>`__
  // descl2 = ``fair``, `Fair loss <https://www.kaggle.com/c/allstate-claims-severity/discussion/24520>`__
  // descl2 = ``poisson``, negative log-likelihood for `Poisson regression <https://en.wikipedia.org/wiki/Poisson_regression>`__
  // descl2 = ``gamma``, negative log-likelihood for **Gamma** regression
  // descl2 = ``gamma_deviance``, residual deviance for **Gamma** regression
  // descl2 = ``tweedie``, negative log-likelihood for **Tweedie** regression
  // descl2 = ``ndcg``, `NDCG <https://en.wikipedia.org/wiki/Discounted_cumulative_gain#Normalized_DCG>`__, aliases: ``lambdarank``, ``rank_xendcg``, ``xendcg``, ``xe_ndcg``, ``xe_ndcg_mart``, ``xendcg_mart``
  // descl2 = ``map``, `MAP <https://makarandtapaswi.wordpress.com/2012/07/02/intuition-behind-average-precision-and-map/>`__, aliases: ``mean_average_precision``
  // descl2 = ``auc``, `AUC <https://en.wikipedia.org/wiki/Receiver_operating_characteristic#Area_under_the_curve>`__
  // descl2 = ``average_precision``, `average precision score <https://scikit-learn.org/stable/modules/generated/sklearn.metrics.average_precision_score.html>`__
  // descl2 = ``binary_logloss``, `log loss <https://en.wikipedia.org/wiki/Cross_entropy>`__, aliases: ``binary``
  // descl2 = ``binary_error``, for one sample: ``0`` for correct classification, ``1`` for error classification
  // descl2 = ``auc_mu``, `AUC-mu <http://proceedings.mlr.press/v97/kleiman19a/kleiman19a.pdf>`__
  // descl2 = ``multi_logloss``, log loss for multi-class classification, aliases: ``multiclass``, ``softmax``, ``multiclassova``, ``multiclass_ova``, ``ova``, ``ovr``
  // descl2 = ``multi_error``, error rate for multi-class classification
  // descl2 = ``cross_entropy``, cross-entropy (with optional linear weights), aliases: ``xentropy``
  // descl2 = ``cross_entropy_lambda``, "intensity-weighted" cross-entropy, aliases: ``xentlambda``
  // descl2 = ``kullback_leibler``, `Kullback-Leibler divergence <https://en.wikipedia.org/wiki/Kullback%E2%80%93Leibler_divergence>`__, aliases: ``kldiv``
  // desc = support multiple metrics, separated by ``,``
  std::vector<std::string> metric;

  // [no-save]
  // check = >0
  // alias = output_freq
  // desc = frequency for metric output
  // desc = **Note**: can be used only in CLI version
  int metric_freq = 1;

  // [no-save]
  // alias = training_metric, is_training_metric, train_metric
  // desc = set this to ``true`` to output metric result over training dataset
  // desc = **Note**: can be used only in CLI version
  bool is_provide_training_metric = false;

  // type = multi-int
  // default = 1,2,3,4,5
  // alias = ndcg_eval_at, ndcg_at, map_eval_at, map_at
  // desc = used only with ``ndcg`` and ``map`` metrics
  // desc = `NDCG <https://en.wikipedia.org/wiki/Discounted_cumulative_gain#Normalized_DCG>`__ and `MAP <https://makarandtapaswi.wordpress.com/2012/07/02/intuition-behind-average-precision-and-map/>`__ evaluation positions, separated by ``,``
  std::vector<int> eval_at;

  // check = >0
  // desc = used only with ``multi_error`` metric
  // desc = threshold for top-k multi-error metric
  // desc = the error on each sample is ``0`` if the true class is among the top ``multi_error_top_k`` predictions, and ``1`` otherwise
  // descl2 = more precisely, the error on a sample is ``0`` if there are at least ``num_classes - multi_error_top_k`` predictions strictly less than the prediction on the true class
  // desc = when ``multi_error_top_k=1`` this is equivalent to the usual multi-error metric
  int multi_error_top_k = 1;

  // type = multi-double
  // default = None
  // desc = used only with ``auc_mu`` metric
  // desc = list representing flattened matrix (in row-major order) giving loss weights for classification errors
  // desc = list should have ``n * n`` elements, where ``n`` is the number of classes
  // desc = the matrix co-ordinate ``[i, j]`` should correspond to the ``i * n + j``-th element of the list
  // desc = if not specified, will use equal weights for all classes
  std::vector<double> auc_mu_weights;

  #ifndef __NVCC__
  #pragma endregion

  #pragma region Network Parameters
  #endif  // __NVCC__

  // check = >0
  // alias = num_machine
  // desc = the number of machines for distributed learning application
  // desc = this parameter is needed to be set in both **socket** and **mpi** versions
  int num_machines = 1;

  // check = >0
  // default = 12400 (random for Dask-package)
  // alias = local_port, port
  // desc = TCP listen port for local machines
  // desc = **Note**: don't forget to allow this port in firewall settings before training
  int local_listen_port = 12400;

  // check = >0
  // desc = socket time-out in minutes
  int time_out = 120;

  // alias = machine_list_file, machine_list, mlist
  // desc = path of file that lists machines for this distributed learning application
  // desc = each line contains one IP and one port for one machine. The format is ``ip port`` (space as a separator)
  // desc = **Note**: can be used only in CLI version
  std::string machine_list_filename = "";

  // alias = workers, nodes
  // desc = list of machines in the following format: ``ip1:port1,ip2:port2``
  std::string machines = "";

  #ifndef __NVCC__
  #pragma endregion

  #pragma region GPU Parameters
  #endif  // __NVCC__

  // desc = OpenCL platform ID. Usually each GPU vendor exposes one OpenCL platform
  // desc = ``-1`` means the system-wide default platform
  // desc = **Note**: refer to `GPU Targets <./GPU-Targets.rst#query-opencl-devices-in-your-system>`__ for more details
  int gpu_platform_id = -1;

  // desc = OpenCL device ID in the specified platform. Each GPU in the selected platform has a unique device ID
  // desc = ``-1`` means the default device in the selected platform
  // desc = **Note**: refer to `GPU Targets <./GPU-Targets.rst#query-opencl-devices-in-your-system>`__ for more details
  int gpu_device_id = -1;

  // desc = set this to ``true`` to use double precision math on GPU (by default single precision is used)
  // desc = **Note**: can be used only in OpenCL implementation, in CUDA implementation only double precision is currently supported
  bool gpu_use_dp = false;

  // check = >0
  // desc = number of GPUs
  // desc = **Note**: can be used only in CUDA implementation
  int num_gpu = 1;

  #ifndef __NVCC__
  #pragma endregion

  #pragma endregion
  #endif  // __NVCC__

  size_t file_load_progress_interval_bytes = size_t(10) * 1024 * 1024 * 1024;

  bool is_parallel = false;
  bool is_data_based_parallel = false;
  LIGHTGBM_EXPORT void Set(const std::unordered_map<std::string, std::string>& params);
  static const std::unordered_map<std::string, std::string>& alias_table();
  static const std::unordered_map<std::string, std::vector<std::string>>& parameter2aliases();
  static const std::unordered_set<std::string>& parameter_set();
  std::vector<std::vector<double>> auc_mu_weights_matrix;
  std::vector<std::vector<int>> interaction_constraints_vector;
  static const std::unordered_map<std::string, std::string>& ParameterTypes();
  static const std::string DumpAliases();

 private:
  void CheckParamConflict();
  void GetMembersFromString(const std::unordered_map<std::string, std::string>& params);
  std::string SaveMembersToString() const;
  void GetAucMuWeights();
  void GetInteractionConstraints();
};

inline bool Config::GetString(
  const std::unordered_map<std::string, std::string>& params,
  const std::string& name, std::string* out) {
  if (params.count(name) > 0 && !params.at(name).empty()) {
    *out = params.at(name);
    return true;
  }
  return false;
}

inline bool Config::GetInt(
  const std::unordered_map<std::string, std::string>& params,
  const std::string& name, int* out) {
  if (params.count(name) > 0 && !params.at(name).empty()) {
    if (!Common::AtoiAndCheck(params.at(name).c_str(), out)) {
      Log::Fatal("Parameter %s should be of type int, got \"%s\"",
                 name.c_str(), params.at(name).c_str());
    }
    return true;
  }
  return false;
}

inline bool Config::GetDouble(
  const std::unordered_map<std::string, std::string>& params,
  const std::string& name, double* out) {
  if (params.count(name) > 0 && !params.at(name).empty()) {
    if (!Common::AtofAndCheck(params.at(name).c_str(), out)) {
      Log::Fatal("Parameter %s should be of type double, got \"%s\"",
                 name.c_str(), params.at(name).c_str());
    }
    return true;
  }
  return false;
}

inline bool Config::GetBool(
  const std::unordered_map<std::string, std::string>& params,
  const std::string& name, bool* out) {
  if (params.count(name) > 0 && !params.at(name).empty()) {
    std::string value = params.at(name);
    std::transform(value.begin(), value.end(), value.begin(), Common::tolower);
    if (value == std::string("false") || value == std::string("-")) {
      *out = false;
    } else if (value == std::string("true") || value == std::string("+")) {
      *out = true;
    } else {
      Log::Fatal("Parameter %s should be \"true\"/\"+\" or \"false\"/\"-\", got \"%s\"",
                 name.c_str(), params.at(name).c_str());
    }
    return true;
  }
  return false;
}

inline bool Config::SortAlias(const std::string& x, const std::string& y) {
  return x.size() < y.size() || (x.size() == y.size() && x < y);
}

struct ParameterAlias {
  static void KeyAliasTransform(std::unordered_map<std::string, std::string>* params) {
    std::unordered_map<std::string, std::string> tmp_map;
    for (const auto& pair : *params) {
      auto alias = Config::alias_table().find(pair.first);
      if (alias != Config::alias_table().end()) {  // found alias
        auto alias_set = tmp_map.find(alias->second);
        if (alias_set != tmp_map.end()) {  // alias already set
          if (Config::SortAlias(alias_set->second, pair.first)) {
            Log::Warning("%s is set with %s=%s, %s=%s will be ignored. Current value: %s=%s",
                         alias->second.c_str(), alias_set->second.c_str(), params->at(alias_set->second).c_str(),
                         pair.first.c_str(), pair.second.c_str(), alias->second.c_str(), params->at(alias_set->second).c_str());
          } else {
            Log::Warning("%s is set with %s=%s, will be overridden by %s=%s. Current value: %s=%s",
                         alias->second.c_str(), alias_set->second.c_str(), params->at(alias_set->second).c_str(),
                         pair.first.c_str(), pair.second.c_str(), alias->second.c_str(), pair.second.c_str());
            tmp_map[alias->second] = pair.first;
          }
        } else {  // alias not set
          tmp_map.emplace(alias->second, pair.first);
        }
      } else if (Config::parameter_set().find(pair.first) == Config::parameter_set().end()) {
        Log::Warning("Unknown parameter: %s", pair.first.c_str());
      }
    }
    for (const auto& pair : tmp_map) {
      auto alias = params->find(pair.first);
      if (alias == params->end()) {  // not find
        params->emplace(pair.first, params->at(pair.second));
        params->erase(pair.second);
      } else {
        Log::Warning("%s is set=%s, %s=%s will be ignored. Current value: %s=%s",
                     pair.first.c_str(), alias->second.c_str(), pair.second.c_str(), params->at(pair.second).c_str(),
                     pair.first.c_str(), alias->second.c_str());
      }
    }
  }
};

inline std::string ParseObjectiveAlias(const std::string& type) {
  if (type == std::string("regression") || type == std::string("regression_l2")
    || type == std::string("mean_squared_error") || type == std::string("mse") || type == std::string("l2")
    || type == std::string("l2_root") || type == std::string("root_mean_squared_error") || type == std::string("rmse")) {
    return "regression";
  } else if (type == std::string("regression_l1") || type == std::string("mean_absolute_error")
    || type == std::string("l1") || type == std::string("mae")) {
    return "regression_l1";
  } else if (type == std::string("multiclass") || type == std::string("softmax")) {
    return "multiclass";
  } else if (type == std::string("multiclassova") || type == std::string("multiclass_ova") || type == std::string("ova") || type == std::string("ovr")) {
    return "multiclassova";
  } else if (type == std::string("xentropy") || type == std::string("cross_entropy")) {
    return "cross_entropy";
  } else if (type == std::string("xentlambda") || type == std::string("cross_entropy_lambda")) {
    return "cross_entropy_lambda";
  } else if (type == std::string("mean_absolute_percentage_error") || type == std::string("mape")) {
    return "mape";
  } else if (type == std::string("rank_xendcg") || type == std::string("xendcg") || type == std::string("xe_ndcg")
             || type == std::string("xe_ndcg_mart") || type == std::string("xendcg_mart")) {
    return "rank_xendcg";
  } else if (type == std::string("none") || type == std::string("null") || type == std::string("custom") || type == std::string("na")) {
    return "custom";
  }
  return type;
}

inline std::string ParseMetricAlias(const std::string& type) {
  if (type == std::string("regression") || type == std::string("regression_l2") || type == std::string("l2") || type == std::string("mean_squared_error") || type == std::string("mse")) {
    return "l2";
  } else if (type == std::string("l2_root") || type == std::string("root_mean_squared_error") || type == std::string("rmse")) {
    return "rmse";
  } else if (type == std::string("regression_l1") || type == std::string("l1") || type == std::string("mean_absolute_error") || type == std::string("mae")) {
    return "l1";
  } else if (type == std::string("binary_logloss") || type == std::string("binary")) {
    return "binary_logloss";
  } else if (type == std::string("ndcg") || type == std::string("lambdarank") || type == std::string("rank_xendcg")
             || type == std::string("xendcg") || type == std::string("xe_ndcg") || type == std::string("xe_ndcg_mart") || type == std::string("xendcg_mart")) {
    return "ndcg";
  } else if (type == std::string("map") || type == std::string("mean_average_precision")) {
    return "map";
  } else if (type == std::string("multi_logloss") || type == std::string("multiclass") || type == std::string("softmax") || type == std::string("multiclassova") || type == std::string("multiclass_ova") || type == std::string("ova") || type == std::string("ovr")) {
    return "multi_logloss";
  } else if (type == std::string("xentropy") || type == std::string("cross_entropy")) {
    return "cross_entropy";
  } else if (type == std::string("xentlambda") || type == std::string("cross_entropy_lambda")) {
    return "cross_entropy_lambda";
  } else if (type == std::string("kldiv") || type == std::string("kullback_leibler")) {
    return "kullback_leibler";
  } else if (type == std::string("mean_absolute_percentage_error") || type == std::string("mape")) {
    return "mape";
  } else if (type == std::string("none") || type == std::string("null") || type == std::string("custom") || type == std::string("na")) {
    return "custom";
  }
  return type;
}

}   // namespace LightGBM

#endif   // LightGBM_CONFIG_H_<|MERGE_RESOLUTION|>--- conflicted
+++ resolved
@@ -599,38 +599,26 @@
   // desc = with quantized training, most arithmetics in the training process will be integer operations
   // desc = gradient quantization can accelerate training, with little accuracy drop in most cases
   // desc = **Note**: can be used only with ``device_type = cpu``
-<<<<<<< HEAD
-=======
   // desc = *New in version 4.0.0*
->>>>>>> 7d4d8975
   bool use_quantized_grad = false;
 
   // [no-save]
   // desc = number of bins to quantization gradients and hessians
   // desc = with more bins, the quantized training will be closer to full precision training
   // desc = **Note**: can be used only with ``device_type = cpu``
-<<<<<<< HEAD
-=======
   // desc = *New in 4.0.0*
->>>>>>> 7d4d8975
   int num_grad_quant_bins = 4;
 
   // [no-save]
   // desc = whether to renew the leaf values with original gradients when quantized training
   // desc = renewing is very helpful for good quantized training accuracy for ranking objectives
   // desc = **Note**: can be used only with ``device_type = cpu``
-<<<<<<< HEAD
-=======
   // desc = *New in 4.0.0*
->>>>>>> 7d4d8975
   bool quant_train_renew_leaf = false;
 
   // [no-save]
   // desc = whether to use stochastic rounding in gradient quantization
-<<<<<<< HEAD
-=======
   // desc = *New in 4.0.0*
->>>>>>> 7d4d8975
   bool stochastic_rounding = true;
 
   #ifndef __NVCC__
