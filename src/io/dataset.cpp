--- conflicted
+++ resolved
@@ -737,14 +737,10 @@
   num_groups_ = num_features_;
   feature2group_.clear();
   feature2subfeature_.clear();
-<<<<<<< HEAD
   has_raw_ = dataset->has_raw();
   numeric_feature_map_ = dataset->numeric_feature_map_;
   num_numeric_features_ = dataset->num_numeric_features_;
   // copy feature bin mapper data
-=======
-
->>>>>>> e5554e16
   feature_need_push_zeros_.clear();
   group_bin_boundaries_.clear();
   uint64_t num_total_bin = 0;
@@ -1309,32 +1305,14 @@
         "Cannot add features from other Dataset with a different number of "
         "rows");
   }
-<<<<<<< HEAD
   if (other->has_raw_ != has_raw_) {
     Log::Fatal("Can only add features from other Dataset if both or neither have raw data.");
   }
-  PushVector(&feature_names_, other->feature_names_);
-  PushVector(&feature2subfeature_, other->feature2subfeature_);
-  PushVector(&group_feature_cnt_, other->group_feature_cnt_);
-  PushVector(&forced_bin_bounds_, other->forced_bin_bounds_);
-  feature_groups_.reserve(other->feature_groups_.size());
-  // FIXME: fix the multiple multi-val feature groups, they need to be merged
-  // into one multi-val group
-  for (auto& fg : other->feature_groups_) {
-    feature_groups_.emplace_back(new FeatureGroup(*fg));
-  }
-  for (auto feature_idx : other->used_feature_map_) {
-    if (feature_idx >= 0) {
-      used_feature_map_.push_back(feature_idx + num_features_);
-    } else {
-      used_feature_map_.push_back(-1);  // Unused feature.
-=======
   int mv_gid = -1;
   int other_mv_gid = -1;
   for (int i = 0; i < num_groups_; ++i) {
     if (IsMultiGroup(i)) {
       mv_gid = i;
->>>>>>> e5554e16
     }
   }
   for (int i = 0; i < other->num_groups_; ++i) {
@@ -1459,7 +1437,6 @@
   PushClearIfEmpty(&max_bin_by_feature_, num_total_features_,
                    other->max_bin_by_feature_, other->num_total_features_, -1);
   num_total_features_ += other->num_total_features_;
-<<<<<<< HEAD
   num_groups_ += other->num_groups_;
 
   for (size_t i = 0; i < (other->numeric_feature_map_).size(); ++i) {
@@ -1476,8 +1453,6 @@
       raw_data_.push_back(other->raw_data_[i]);
     }
   }
-=======
->>>>>>> e5554e16
 }
 
 }  // namespace LightGBM