# Central location for parameter aliases.
# See https://lightgbm.readthedocs.io/en/latest/Parameters.html#core-parameters

# [description] List of respected parameter aliases specific to lgb.Dataset. Wrapped in a function to
#               take advantage of lazy evaluation (so it doesn't matter what order
#               R sources files during installation).
# [return] A named list, where each key is a parameter relevant to lgb.Dataset and each value is a character
#          vector of corresponding aliases.
.DATASET_PARAMETERS <- function() {
<<<<<<< HEAD
    return(
        list(
            "bin_construct_sample_cnt" = c(
                "bin_construct_sample_cnt"
                , "subsample_for_bin"
            )
            , "categorical_feature" = c(
                "categorical_feature"
                , "cat_feature"
                , "categorical_column"
                , "cat_column"
                , "categorical_features"
            )
            , "data_random_seed" = c(
                "data_random_seed"
                , "data_seed"
            )
            , "enable_bundle" = c(
                "enable_bundle"
                , "is_enable_bundle"
                , "bundle"
            )
            , "feature_pre_filter" = "feature_pre_filter"
            , "forcedbins_filename" = "forcedbins_filename"
            , "group_column" = c(
                "group_column"
                , "group"
                , "group_id"
                , "query_column"
                , "query"
                , "query_id"
            )
            , "header" = c(
                "header"
                , "has_header"
            )
            , "ignore_column" = c(
                "ignore_column"
                , "ignore_feature"
                , "blacklist"
            )
            , "is_enable_sparse" = c(
                "is_enable_sparse"
                , "is_sparse"
                , "enable_sparse"
                , "sparse"
            )
            , "label_column" = c(
                "label_column"
                , "label"
            )
            , "linear_tree" = c(
                "linear_tree"
                , "linear_trees"
            )
            , "max_bin" = c(
                "max_bin"
                , "max_bins"
            )
            , "max_bin_by_feature" = "max_bin_by_feature"
            , "min_data_in_bin" = "min_data_in_bin"
            , "pre_partition" = c(
                "pre_partition"
                , "is_pre_partition"
            )
            , "precise_float_parser" = "precise_float_parser"
            , "two_round" = c(
                "two_round"
                , "two_round_loading"
                , "use_two_round_loading"
            )
            , "use_missing" = "use_missing"
            , "weight_column" = c(
                "weight_column"
                , "weight"
            )
            , "zero_as_missing" = "zero_as_missing"
            , "category_encoders" = "category_encoders"
        )
    )
=======
    all_aliases <- .PARAMETER_ALIASES()
    return(all_aliases[c(
        "bin_construct_sample_cnt"
        , "categorical_feature"
        , "data_random_seed"
        , "enable_bundle"
        , "feature_pre_filter"
        , "forcedbins_filename"
        , "group_column"
        , "header"
        , "ignore_column"
        , "is_enable_sparse"
        , "label_column"
        , "linear_tree"
        , "max_bin"
        , "max_bin_by_feature"
        , "min_data_in_bin"
        , "pre_partition"
        , "precise_float_parser"
        , "two_round"
        , "use_missing"
        , "weight_column"
        , "zero_as_missing"
    )])
>>>>>>> a91e4b2d
}

# [description] List of respected parameter aliases. Wrapped in a function to take advantage of
#               lazy evaluation (so it doesn't matter what order R sources files during installation).
# [return] A named list, where each key is a main LightGBM parameter and each value is a character
#          vector of corresponding aliases.
.PARAMETER_ALIASES <- function() {
    params_to_aliases <- jsonlite::fromJSON(
        .Call(
            LGBM_DumpParamAliases_R
        )
    )
    for (main_name in names(params_to_aliases)) {
        aliases_with_main_name <- c(main_name, unlist(params_to_aliases[[main_name]]))
        params_to_aliases[[main_name]] <- aliases_with_main_name
    }
    return(params_to_aliases)
}

# [description]
#     Per https://github.com/microsoft/LightGBM/blob/master/docs/Parameters.rst#metric,
#     a few different strings can be used to indicate "no metrics".
# [returns]
#     A character vector
.NO_METRIC_STRINGS <- function() {
    return(
        c(
            "na"
            , "None"
            , "null"
            , "custom"
        )
    )
}<|MERGE_RESOLUTION|>--- conflicted
+++ resolved
@@ -7,88 +7,6 @@
 # [return] A named list, where each key is a parameter relevant to lgb.Dataset and each value is a character
 #          vector of corresponding aliases.
 .DATASET_PARAMETERS <- function() {
-<<<<<<< HEAD
-    return(
-        list(
-            "bin_construct_sample_cnt" = c(
-                "bin_construct_sample_cnt"
-                , "subsample_for_bin"
-            )
-            , "categorical_feature" = c(
-                "categorical_feature"
-                , "cat_feature"
-                , "categorical_column"
-                , "cat_column"
-                , "categorical_features"
-            )
-            , "data_random_seed" = c(
-                "data_random_seed"
-                , "data_seed"
-            )
-            , "enable_bundle" = c(
-                "enable_bundle"
-                , "is_enable_bundle"
-                , "bundle"
-            )
-            , "feature_pre_filter" = "feature_pre_filter"
-            , "forcedbins_filename" = "forcedbins_filename"
-            , "group_column" = c(
-                "group_column"
-                , "group"
-                , "group_id"
-                , "query_column"
-                , "query"
-                , "query_id"
-            )
-            , "header" = c(
-                "header"
-                , "has_header"
-            )
-            , "ignore_column" = c(
-                "ignore_column"
-                , "ignore_feature"
-                , "blacklist"
-            )
-            , "is_enable_sparse" = c(
-                "is_enable_sparse"
-                , "is_sparse"
-                , "enable_sparse"
-                , "sparse"
-            )
-            , "label_column" = c(
-                "label_column"
-                , "label"
-            )
-            , "linear_tree" = c(
-                "linear_tree"
-                , "linear_trees"
-            )
-            , "max_bin" = c(
-                "max_bin"
-                , "max_bins"
-            )
-            , "max_bin_by_feature" = "max_bin_by_feature"
-            , "min_data_in_bin" = "min_data_in_bin"
-            , "pre_partition" = c(
-                "pre_partition"
-                , "is_pre_partition"
-            )
-            , "precise_float_parser" = "precise_float_parser"
-            , "two_round" = c(
-                "two_round"
-                , "two_round_loading"
-                , "use_two_round_loading"
-            )
-            , "use_missing" = "use_missing"
-            , "weight_column" = c(
-                "weight_column"
-                , "weight"
-            )
-            , "zero_as_missing" = "zero_as_missing"
-            , "category_encoders" = "category_encoders"
-        )
-    )
-=======
     all_aliases <- .PARAMETER_ALIASES()
     return(all_aliases[c(
         "bin_construct_sample_cnt"
@@ -112,8 +30,8 @@
         , "use_missing"
         , "weight_column"
         , "zero_as_missing"
+        , "category_encoders"
     )])
->>>>>>> a91e4b2d
 }
 
 # [description] List of respected parameter aliases. Wrapped in a function to take advantage of
