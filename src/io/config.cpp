#include <LightGBM/config.h>

#include <LightGBM/utils/common.h>
#include <LightGBM/utils/random.h>
#include <LightGBM/utils/log.h>

#include <vector>
#include <string>
#include <unordered_set>
#include <algorithm>
#include <limits>

namespace LightGBM {

std::unordered_map<std::string, std::string> ConfigBase::Str2Map(const char* parameters) {
  std::unordered_map<std::string, std::string> params;
  auto args = Common::Split(parameters, " \t\n\r");
  for (auto arg : args) {
    std::vector<std::string> tmp_strs = Common::Split(arg.c_str(), '=');
    if (tmp_strs.size() == 2) {
      std::string key = Common::RemoveQuotationSymbol(Common::Trim(tmp_strs[0]));
      std::string value = Common::RemoveQuotationSymbol(Common::Trim(tmp_strs[1]));
      if (key.size() <= 0) {
        continue;
      }
      params[key] = value;
    } else if (Common::Trim(arg).size() > 0) {
      Log::Warning("Unknown parameter %s", arg.c_str());
    }
  }
  ParameterAlias::KeyAliasTransform(&params);
  return params;
}

void OverallConfig::Set(const std::unordered_map<std::string, std::string>& params) {
  // load main config types
  GetInt(params, "num_threads", &num_threads);

  // generate seeds by seed.
  if (GetInt(params, "seed", &seed)) {
    Random rand(seed);
    int int_max = std::numeric_limits<short>::max();
    io_config.data_random_seed = static_cast<int>(rand.NextShort(0, int_max));
    boosting_config.bagging_seed = static_cast<int>(rand.NextShort(0, int_max));
    boosting_config.drop_seed = static_cast<int>(rand.NextShort(0, int_max));
    boosting_config.tree_config.feature_fraction_seed = static_cast<int>(rand.NextShort(0, int_max));
  }
  GetTaskType(params);
  GetBoostingType(params);
  GetObjectiveType(params);
  GetMetricType(params);

  // sub-config setup
  network_config.Set(params);
  io_config.Set(params);

  boosting_config.Set(params);
  objective_config.Set(params);
  metric_config.Set(params);
  // check for conflicts
  CheckParamConflict();

  if (io_config.verbosity == 1) {
    LightGBM::Log::ResetLogLevel(LightGBM::LogLevel::Info);
  } else if (io_config.verbosity == 0) {
    LightGBM::Log::ResetLogLevel(LightGBM::LogLevel::Warning);
  } else if (io_config.verbosity >= 2) {
    LightGBM::Log::ResetLogLevel(LightGBM::LogLevel::Debug);
  } else {
    LightGBM::Log::ResetLogLevel(LightGBM::LogLevel::Fatal);
  }
}

void OverallConfig::GetBoostingType(const std::unordered_map<std::string, std::string>& params) {
  std::string value;
  if (GetString(params, "boosting_type", &value)) {
    std::transform(value.begin(), value.end(), value.begin(), Common::tolower);
    if (value == std::string("gbdt") || value == std::string("gbrt")) {
      boosting_type = "gbdt";
    } else if (value == std::string("dart")) {
      boosting_type = "dart";
    } else if (value == std::string("goss")) {
      boosting_type = "goss";
    } else {
      Log::Fatal("Unknown boosting type %s", value.c_str());
    }
  }
}

void OverallConfig::GetObjectiveType(const std::unordered_map<std::string, std::string>& params) {
  std::string value;
  if (GetString(params, "objective", &value)) {
    std::transform(value.begin(), value.end(), value.begin(), Common::tolower);
    objective_type = value;
  }
}

void OverallConfig::GetMetricType(const std::unordered_map<std::string, std::string>& params) {
  std::string value;
  if (GetString(params, "metric", &value)) {
    // clear old metrics
    metric_types.clear();
    // to lower
    std::transform(value.begin(), value.end(), value.begin(), Common::tolower);
    // split
    std::vector<std::string> metrics = Common::Split(value.c_str(), ',');
    // remove duplicate
    std::unordered_set<std::string> metric_sets;
    for (auto& metric : metrics) {
      std::transform(metric.begin(), metric.end(), metric.begin(), Common::tolower);
      if (metric_sets.count(metric) <= 0) {
        metric_sets.insert(metric);
      }
    }
    for (auto& metric : metric_sets) {
      metric_types.push_back(metric);
    }
    metric_types.shrink_to_fit();
  }
}


void OverallConfig::GetTaskType(const std::unordered_map<std::string, std::string>& params) {
  std::string value;
  if (GetString(params, "task", &value)) {
    std::transform(value.begin(), value.end(), value.begin(), Common::tolower);
    if (value == std::string("train") || value == std::string("training")) {
      task_type = TaskType::kTrain;
    } else if (value == std::string("predict") || value == std::string("prediction")
      || value == std::string("test")) {
      task_type = TaskType::kPredict;
    } else {
      Log::Fatal("Unknown task type %s", value.c_str());
    }
  }
}

void OverallConfig::CheckParamConflict() {

  // check if objective_type, metric_type, and num_class match
  bool objective_type_multiclass = (objective_type == std::string("multiclass"));
  int num_class_check = boosting_config.num_class;
  if (objective_type_multiclass) {
    if (num_class_check <= 1) {
      Log::Fatal("Number of classes should be specified and greater than 1 for multiclass training");
    }
  } else {
    if (task_type == TaskType::kTrain && num_class_check != 1) {
      Log::Fatal("Number of classes must be 1 for non-multiclass training");
    }
  }
  if (boosting_config.is_provide_training_metric || !io_config.valid_data_filenames.empty()) {
    for (std::string metric_type : metric_types) {
      bool metric_type_multiclass = (metric_type == std::string("multi_logloss") || metric_type == std::string("multi_error"));
      if ((objective_type_multiclass && !metric_type_multiclass)
        || (!objective_type_multiclass && metric_type_multiclass)) {
        Log::Fatal("Objective and metrics don't match");
      }
    }
  }

  if (network_config.num_machines > 1) {
    is_parallel = true;
  } else {
    is_parallel = false;
    if (boosting_config.tree_learner_type != std::string("gpu")) {
      boosting_config.tree_learner_type = "serial";
    }
  }

  if (boosting_config.tree_learner_type == std::string("serial") || 
      boosting_config.tree_learner_type == std::string("gpu")) {
    is_parallel = false;
    network_config.num_machines = 1;
  }

  if (boosting_config.tree_learner_type == std::string("serial") 
      || boosting_config.tree_learner_type == std::string("feature")
      || boosting_config.tree_learner_type == std::string("gpu")) {
    is_parallel_find_bin = false;
  } else if (boosting_config.tree_learner_type == std::string("data")
             || boosting_config.tree_learner_type == std::string("voting")) {
    is_parallel_find_bin = true;
    if (boosting_config.tree_config.histogram_pool_size >= 0 
        && boosting_config.tree_learner_type == std::string("data")) {
      Log::Warning("Histogram LRU queue was enabled (histogram_pool_size=%f). Will disable this to reduce communication costs"
        , boosting_config.tree_config.histogram_pool_size);
      // Change pool size to -1 (no limit) when using data parallel to reduce communication costs
      boosting_config.tree_config.histogram_pool_size = -1;
    }

  }
}

void IOConfig::Set(const std::unordered_map<std::string, std::string>& params) {
  GetInt(params, "max_bin", &max_bin);
  CHECK(max_bin > 0);
  GetInt(params, "num_class", &num_class);
  GetInt(params, "data_random_seed", &data_random_seed);
  GetString(params, "data", &data_filename);
  GetInt(params, "verbose", &verbosity);
  GetInt(params, "num_iteration_predict", &num_iteration_predict);
  GetInt(params, "bin_construct_sample_cnt", &bin_construct_sample_cnt);
  GetBool(params, "is_pre_partition", &is_pre_partition);
  GetBool(params, "is_enable_sparse", &is_enable_sparse);
  GetDouble(params, "sparse_threshold", &sparse_threshold);
  GetBool(params, "use_two_round_loading", &use_two_round_loading);
  GetBool(params, "is_save_binary_file", &is_save_binary_file);
  GetBool(params, "enable_load_from_binary_file", &enable_load_from_binary_file);
  GetBool(params, "is_predict_raw_score", &is_predict_raw_score);
  GetBool(params, "is_predict_leaf_index", &is_predict_leaf_index);
  GetString(params, "output_model", &output_model);
  GetString(params, "input_model", &input_model);
  GetString(params, "output_result", &output_result);
  std::string tmp_str = "";
  if (GetString(params, "valid_data", &tmp_str)) {
    valid_data_filenames = Common::Split(tmp_str.c_str(), ',');
  }
  GetBool(params, "has_header", &has_header);
  GetString(params, "label_column", &label_column);
  GetString(params, "weight_column", &weight_column);
  GetString(params, "group_column", &group_column);
  GetString(params, "ignore_column", &ignore_column);
  GetString(params, "categorical_column", &categorical_column);
  GetInt(params, "min_data_in_leaf", &min_data_in_leaf);
  GetInt(params, "min_dato_in_bin", &min_data_in_bin);
  GetDouble(params, "max_conflict_rate", &max_conflict_rate);
  GetBool(params, "enable_bundle", &enable_bundle);
  GetBool(params, "adjacent_bundle", &adjacent_bundle);
}


void ObjectiveConfig::Set(const std::unordered_map<std::string, std::string>& params) {
  GetBool(params, "is_unbalance", &is_unbalance);
  GetDouble(params, "sigmoid", &sigmoid);
  GetDouble(params, "huber_delta", &huber_delta);
  GetDouble(params, "fair_c", &fair_c);
  GetDouble(params, "gaussian_eta", &gaussian_eta);
  GetDouble(params, "poisson_max_delta_step", &poisson_max_delta_step);
  GetInt(params, "max_position", &max_position);
  CHECK(max_position > 0);
  GetInt(params, "num_class", &num_class);
  CHECK(num_class >= 1);
  GetDouble(params, "scale_pos_weight", &scale_pos_weight);
  std::string tmp_str = "";
  if (GetString(params, "label_gain", &tmp_str)) {
    label_gain = Common::StringToArray<double>(tmp_str, ',');
  } else {
    // label_gain = 2^i - 1, may overflow, so we use 31 here
    const int max_label = 31;
    label_gain.push_back(0.0f);
    for (int i = 1; i < max_label; ++i) {
      label_gain.push_back(static_cast<double>((1 << i) - 1));
    }
  }
  label_gain.shrink_to_fit();
}


void MetricConfig::Set(const std::unordered_map<std::string, std::string>& params) {
  GetDouble(params, "sigmoid", &sigmoid);
  GetDouble(params, "huber_delta", &huber_delta);
  GetDouble(params, "fair_c", &fair_c);
  GetInt(params, "num_class", &num_class);
  std::string tmp_str = "";
  if (GetString(params, "label_gain", &tmp_str)) {
    label_gain = Common::StringToArray<double>(tmp_str, ',');
  } else {
    // label_gain = 2^i - 1, may overflow, so we use 31 here
    const int max_label = 31;
    label_gain.push_back(0.0f);
    for (int i = 1; i < max_label; ++i) {
      label_gain.push_back(static_cast<double>((1 << i) - 1));
    }
  }
  label_gain.shrink_to_fit();
  if (GetString(params, "ndcg_eval_at", &tmp_str)) {
    eval_at = Common::StringToArray<int>(tmp_str, ',');
    std::sort(eval_at.begin(), eval_at.end());
    for (size_t i = 0; i < eval_at.size(); ++i) {
      CHECK(eval_at[i] > 0);
    }
  } else {
    // default eval ndcg @[1-5]
    for (int i = 1; i <= 5; ++i) {
      eval_at.push_back(i);
    }
  }
  eval_at.shrink_to_fit();
}


void TreeConfig::Set(const std::unordered_map<std::string, std::string>& params) {
  GetInt(params, "min_data_in_leaf", &min_data_in_leaf);
  GetDouble(params, "min_sum_hessian_in_leaf", &min_sum_hessian_in_leaf);
  CHECK(min_sum_hessian_in_leaf > 1.0f || min_data_in_leaf > 0);
  GetDouble(params, "lambda_l1", &lambda_l1);
  CHECK(lambda_l1 >= 0.0f);
  GetDouble(params, "lambda_l2", &lambda_l2);
  CHECK(lambda_l2 >= 0.0f);
  GetDouble(params, "min_gain_to_split", &min_gain_to_split);
  CHECK(min_gain_to_split >= 0.0f);
  GetInt(params, "num_leaves", &num_leaves);
  CHECK(num_leaves > 1);
  GetInt(params, "feature_fraction_seed", &feature_fraction_seed);
  GetDouble(params, "feature_fraction", &feature_fraction);
  CHECK(feature_fraction > 0.0f && feature_fraction <= 1.0f);
  GetDouble(params, "histogram_pool_size", &histogram_pool_size);
  GetInt(params, "max_depth", &max_depth);
  GetInt(params, "top_k", &top_k);
<<<<<<< HEAD
=======
  GetInt(params, "gpu_platform_id", &gpu_platform_id);
  GetInt(params, "gpu_device_id", &gpu_device_id);
  GetBool(params, "gpu_use_dp", &gpu_use_dp);
>>>>>>> 56fe2cc4
}


void BoostingConfig::Set(const std::unordered_map<std::string, std::string>& params) {
  GetInt(params, "num_iterations", &num_iterations);
  GetDouble(params, "sigmoid", &sigmoid);
  CHECK(num_iterations >= 0);
  GetInt(params, "bagging_seed", &bagging_seed);
  GetInt(params, "bagging_freq", &bagging_freq);
  CHECK(bagging_freq >= 0);
  GetDouble(params, "bagging_fraction", &bagging_fraction);
  CHECK(bagging_fraction > 0.0f && bagging_fraction <= 1.0f);
  GetDouble(params, "learning_rate", &learning_rate);
  CHECK(learning_rate > 0.0f);
  GetInt(params, "early_stopping_round", &early_stopping_round);
  CHECK(early_stopping_round >= 0);
  GetInt(params, "metric_freq", &output_freq);
  CHECK(output_freq >= 0);
  GetBool(params, "is_training_metric", &is_provide_training_metric);
  GetInt(params, "num_class", &num_class);
  GetInt(params, "drop_seed", &drop_seed);
  GetDouble(params, "drop_rate", &drop_rate);
  GetDouble(params, "skip_drop", &skip_drop);
  GetInt(params, "max_drop", &max_drop);
  GetBool(params, "xgboost_dart_mode", &xgboost_dart_mode);
  GetBool(params, "uniform_drop", &uniform_drop);
  GetDouble(params, "top_rate", &top_rate);
  GetDouble(params, "other_rate", &other_rate);
  GetBool(params, "boost_from_average", &boost_from_average);
  CHECK(drop_rate <= 1.0 && drop_rate >= 0.0);
  CHECK(skip_drop <= 1.0 && skip_drop >= 0.0);
  GetTreeLearnerType(params);
  tree_config.Set(params);
}

void BoostingConfig::GetTreeLearnerType(const std::unordered_map<std::string, std::string>& params) {
  std::string value;
  if (GetString(params, "tree_learner", &value)) {
    std::transform(value.begin(), value.end(), value.begin(), Common::tolower);
    if (value == std::string("serial")) {
      tree_learner_type = "serial";
    } else if (value == std::string("gpu")) {
      tree_learner_type = "gpu";
    } else if (value == std::string("feature") || value == std::string("feature_parallel")) {
      tree_learner_type = "feature";
    } else if (value == std::string("data") || value == std::string("data_parallel")) {
      tree_learner_type = "data";
    } else if (value == std::string("voting") || value == std::string("voting_parallel")) {
      tree_learner_type = "voting";
    } else {
      Log::Fatal("Unknown tree learner type %s", value.c_str());
    }
  }
}

void NetworkConfig::Set(const std::unordered_map<std::string, std::string>& params) {
  GetInt(params, "num_machines", &num_machines);
  CHECK(num_machines >= 1);
  GetInt(params, "local_listen_port", &local_listen_port);
  CHECK(local_listen_port > 0);
  GetInt(params, "time_out", &time_out);
  CHECK(time_out > 0);
  GetString(params, "machine_list_file", &machine_list_filename);
}

}  // namespace LightGBM<|MERGE_RESOLUTION|>--- conflicted
+++ resolved
@@ -308,12 +308,9 @@
   GetDouble(params, "histogram_pool_size", &histogram_pool_size);
   GetInt(params, "max_depth", &max_depth);
   GetInt(params, "top_k", &top_k);
-<<<<<<< HEAD
-=======
   GetInt(params, "gpu_platform_id", &gpu_platform_id);
   GetInt(params, "gpu_device_id", &gpu_device_id);
   GetBool(params, "gpu_use_dp", &gpu_use_dp);
->>>>>>> 56fe2cc4
 }
 
 
