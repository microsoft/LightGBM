/*!
 * Copyright (c) 2021 Microsoft Corporation. All rights reserved.
 * Licensed under the MIT License. See LICENSE file in the project root for
 * license information.
 */

#ifdef USE_CUDA_EXP

#include "cuda_regression_objective.hpp"
#include <LightGBM/cuda/cuda_algorithms.hpp>

namespace LightGBM {

template <typename HOST_OBJECTIVE>
void CUDARegressionObjectiveInterface<HOST_OBJECTIVE>::Init(const Metadata& metadata, data_size_t num_data) {
  CUDAObjectiveInterface<HOST_OBJECTIVE>::Init(metadata, num_data);
  const data_size_t num_get_gradients_blocks = (this->num_data_ + GET_GRADIENTS_BLOCK_SIZE_REGRESSION - 1) / GET_GRADIENTS_BLOCK_SIZE_REGRESSION;
  cuda_block_buffer_.Resize(static_cast<size_t>(num_get_gradients_blocks));
  if (this->sqrt_) {
    cuda_trans_label_.Resize(this->trans_label_.size());
    CopyFromHostToCUDADevice<label_t>(cuda_trans_label_.RawData(), this->trans_label_.data(), this->trans_label_.size(), __FILE__, __LINE__);
    this->cuda_labels_ = cuda_trans_label_.RawData();
  }
}

template void CUDARegressionObjectiveInterface<RegressionL2loss>::Init(const Metadata& metadata, data_size_t num_data);
template void CUDARegressionObjectiveInterface<RegressionL1loss>::Init(const Metadata& metadata, data_size_t num_data);
template void CUDARegressionObjectiveInterface<RegressionHuberLoss>::Init(const Metadata& metadata, data_size_t num_data);
template void CUDARegressionObjectiveInterface<RegressionFairLoss>::Init(const Metadata& metadata, data_size_t num_data);
template void CUDARegressionObjectiveInterface<RegressionPoissonLoss>::Init(const Metadata& metadata, data_size_t num_data);
template void CUDARegressionObjectiveInterface<RegressionQuantileloss>::Init(const Metadata& metadata, data_size_t num_data);

template <typename HOST_OBJECTIVE>
double CUDARegressionObjectiveInterface<HOST_OBJECTIVE>::LaunchCalcInitScoreKernel(const int /*class_id*/) const {
  double label_sum = 0.0f, weight_sum = 0.0f;
  if (this->cuda_weights_ == nullptr) {
    ShuffleReduceSumGlobal<label_t, double>(this->cuda_labels_,
      static_cast<size_t>(this->num_data_), cuda_block_buffer_.RawData());
    CopyFromCUDADeviceToHost<double>(&label_sum, cuda_block_buffer_.RawData(), 1, __FILE__, __LINE__);
    weight_sum = static_cast<double>(this->num_data_);
  } else {
    ShuffleReduceDotProdGlobal<label_t, double>(this->cuda_labels_,
      this->cuda_weights_, static_cast<size_t>(this->num_data_), cuda_block_buffer_.RawData());
    CopyFromCUDADeviceToHost<double>(&label_sum, cuda_block_buffer_.RawData(), 1, __FILE__, __LINE__);
    ShuffleReduceSumGlobal<label_t, double>(this->cuda_weights_,
      static_cast<size_t>(this->num_data_), cuda_block_buffer_.RawData());
    CopyFromCUDADeviceToHost<double>(&weight_sum, cuda_block_buffer_.RawData(), 1, __FILE__, __LINE__);
  }
  return label_sum / weight_sum;
}

template double CUDARegressionObjectiveInterface<RegressionL2loss>::LaunchCalcInitScoreKernel(const int class_id) const;
template double CUDARegressionObjectiveInterface<RegressionL1loss>::LaunchCalcInitScoreKernel(const int class_id) const;
template double CUDARegressionObjectiveInterface<RegressionHuberLoss>::LaunchCalcInitScoreKernel(const int class_id) const;
template double CUDARegressionObjectiveInterface<RegressionFairLoss>::LaunchCalcInitScoreKernel(const int class_id) const;
template double CUDARegressionObjectiveInterface<RegressionPoissonLoss>::LaunchCalcInitScoreKernel(const int class_id) const;
template double CUDARegressionObjectiveInterface<RegressionQuantileloss>::LaunchCalcInitScoreKernel(const int class_id) const;

__global__ void ConvertOutputCUDAKernel_Regression(const bool sqrt, const data_size_t num_data, const double* input, double* output) {
  const int data_index = static_cast<data_size_t>(blockIdx.x * blockDim.x + threadIdx.x);
  if (data_index < num_data) {
    if (sqrt) {
      const double sign = input[data_index] >= 0.0f ? 1 : -1;
      output[data_index] = sign * input[data_index] * input[data_index];
    } else {
      output[data_index] = input[data_index];
    }
  }
}

const double* CUDARegressionL2loss::LaunchConvertOutputCUDAKernel(const data_size_t num_data, const double* input, double* output) const {
  const int num_blocks = (num_data + GET_GRADIENTS_BLOCK_SIZE_REGRESSION - 1) / GET_GRADIENTS_BLOCK_SIZE_REGRESSION;
  ConvertOutputCUDAKernel_Regression<<<num_blocks, GET_GRADIENTS_BLOCK_SIZE_REGRESSION>>>(sqrt_, num_data, input, output);
  return output;
}

template <bool USE_WEIGHT>
__global__ void GetGradientsKernel_RegressionL2(const double* cuda_scores, const label_t* cuda_labels, const label_t* cuda_weights, const data_size_t num_data,
  score_t* cuda_out_gradients, score_t* cuda_out_hessians) {
  const data_size_t data_index = static_cast<data_size_t>(blockDim.x * blockIdx.x + threadIdx.x);
  if (data_index < num_data) {
    if (!USE_WEIGHT) {
      cuda_out_gradients[data_index] = static_cast<score_t>(cuda_scores[data_index] - cuda_labels[data_index]);
      cuda_out_hessians[data_index] = 1.0f;
    } else {
      const score_t weight = static_cast<score_t>(cuda_weights[data_index]);
      cuda_out_gradients[data_index] = static_cast<score_t>(cuda_scores[data_index] - cuda_labels[data_index]) * weight;
      cuda_out_hessians[data_index] = weight;
    }
  }
}

void CUDARegressionL2loss::LaunchGetGradientsKernel(const double* score, score_t* gradients, score_t* hessians) const {
  const int num_blocks = (num_data_ + GET_GRADIENTS_BLOCK_SIZE_REGRESSION - 1) / GET_GRADIENTS_BLOCK_SIZE_REGRESSION;
  if (cuda_weights_ == nullptr) {
    GetGradientsKernel_RegressionL2<false><<<num_blocks, GET_GRADIENTS_BLOCK_SIZE_REGRESSION>>>(score, cuda_labels_, nullptr, num_data_, gradients, hessians);
  } else {
    GetGradientsKernel_RegressionL2<true><<<num_blocks, GET_GRADIENTS_BLOCK_SIZE_REGRESSION>>>(score, cuda_labels_, cuda_weights_, num_data_, gradients, hessians);
  }
}


double CUDARegressionL1loss::LaunchCalcInitScoreKernel(const int /*class_id*/) const {
  const double alpha = 0.5f;
  if (cuda_weights_ == nullptr) {
    PercentileGlobal<label_t, data_size_t, label_t, double, false, false>(
      cuda_labels_, nullptr, cuda_data_indices_buffer_.RawData(), nullptr, nullptr, alpha, num_data_, cuda_percentile_result_.RawData());
  } else {
    PercentileGlobal<label_t, data_size_t, label_t, double, false, true>(
      cuda_labels_, cuda_weights_, cuda_data_indices_buffer_.RawData(), cuda_weights_prefix_sum_.RawData(),
      cuda_weights_prefix_sum_buffer_.RawData(), alpha, num_data_, cuda_percentile_result_.RawData());
  }
  label_t percentile_result = 0.0f;
  CopyFromCUDADeviceToHost<label_t>(&percentile_result, cuda_percentile_result_.RawData(), 1, __FILE__, __LINE__);
  SynchronizeCUDADevice(__FILE__, __LINE__);
  return static_cast<label_t>(percentile_result);
}

template <bool USE_WEIGHT>
__global__ void GetGradientsKernel_RegressionL1(const double* cuda_scores, const label_t* cuda_labels, const label_t* cuda_weights, const data_size_t num_data,
  score_t* cuda_out_gradients, score_t* cuda_out_hessians) {
  const data_size_t data_index = static_cast<data_size_t>(blockDim.x * blockIdx.x + threadIdx.x);
  if (data_index < num_data) {
    if (!USE_WEIGHT) {
      const double diff = cuda_scores[data_index] - static_cast<double>(cuda_labels[data_index]);
      cuda_out_gradients[data_index] = static_cast<score_t>((diff > 0.0f) - (diff < 0.0f));
      cuda_out_hessians[data_index] = 1.0f;
    } else {
      const double diff = cuda_scores[data_index] - static_cast<double>(cuda_labels[data_index]);
      const score_t weight = static_cast<score_t>(cuda_weights[data_index]);
      cuda_out_gradients[data_index] = static_cast<score_t>((diff > 0.0f) - (diff < 0.0f)) * weight;
      cuda_out_hessians[data_index] = weight;
    }
  }
}

void CUDARegressionL1loss::LaunchGetGradientsKernel(const double* score, score_t* gradients, score_t* hessians) const {
  const int num_blocks = (num_data_ + GET_GRADIENTS_BLOCK_SIZE_REGRESSION - 1) / GET_GRADIENTS_BLOCK_SIZE_REGRESSION;
  if (cuda_weights_ == nullptr) {
    GetGradientsKernel_RegressionL1<false><<<num_blocks, GET_GRADIENTS_BLOCK_SIZE_REGRESSION>>>(score, cuda_labels_, nullptr, num_data_, gradients, hessians);
  } else {
    GetGradientsKernel_RegressionL1<true><<<num_blocks, GET_GRADIENTS_BLOCK_SIZE_REGRESSION>>>(score, cuda_labels_, cuda_weights_, num_data_, gradients, hessians);
  }
}

template <bool USE_WEIGHT>
__global__ void RenewTreeOutputCUDAKernel_RegressionL1(
  const double* score,
  const label_t* label,
  const label_t* weight,
  double* residual_buffer,
  label_t* weight_by_leaf,
  double* weight_prefix_sum_buffer,
  const data_size_t* data_indices_in_leaf,
  const data_size_t* num_data_in_leaf,
  const data_size_t* data_start_in_leaf,
  data_size_t* data_indices_buffer,
  double* leaf_value) {
  const int leaf_index = static_cast<int>(blockIdx.x);
  const data_size_t data_start = data_start_in_leaf[leaf_index];
  const data_size_t num_data = num_data_in_leaf[leaf_index];
  data_size_t* data_indices_buffer_pointer = data_indices_buffer + data_start;
  const label_t* weight_by_leaf_pointer = weight_by_leaf + data_start;
  double* weight_prefix_sum_buffer_pointer = weight_prefix_sum_buffer + data_start;
  const double* residual_buffer_pointer = residual_buffer + data_start;
  const double alpha = 0.5f;
  for (data_size_t inner_data_index = data_start + static_cast<data_size_t>(threadIdx.x);
    inner_data_index < data_start + num_data; inner_data_index += static_cast<data_size_t>(blockDim.x)) {
    const data_size_t data_index = data_indices_in_leaf[inner_data_index];
    const label_t data_label = label[data_index];
    const double data_score = score[data_index];
    residual_buffer[inner_data_index] = static_cast<double>(data_label) - data_score;
    if (USE_WEIGHT) {
      weight_by_leaf[inner_data_index] = weight[data_index];
    }
  }
  __syncthreads();
  const double renew_leaf_value = PercentileDevice<double, data_size_t, label_t, double, false, USE_WEIGHT>(
    residual_buffer_pointer, weight_by_leaf_pointer, data_indices_buffer_pointer,
    weight_prefix_sum_buffer_pointer, alpha, num_data);
  if (threadIdx.x == 0) {
    leaf_value[leaf_index] = renew_leaf_value;
  }
}

void CUDARegressionL1loss::LaunchRenewTreeOutputCUDAKernel(
  const double* score,
  const data_size_t* data_indices_in_leaf,
  const data_size_t* num_data_in_leaf,
  const data_size_t* data_start_in_leaf,
  const int num_leaves,
  double* leaf_value) const {
  if (cuda_weights_ == nullptr) {
    RenewTreeOutputCUDAKernel_RegressionL1<false><<<num_leaves, GET_GRADIENTS_BLOCK_SIZE_REGRESSION / 2>>>(
      score,
      cuda_labels_,
      cuda_weights_,
      cuda_residual_buffer_.RawData(),
      cuda_weight_by_leaf_buffer_.RawData(),
      cuda_weights_prefix_sum_.RawData(),
      data_indices_in_leaf,
      num_data_in_leaf,
      data_start_in_leaf,
      cuda_data_indices_buffer_.RawData(),
      leaf_value);
  } else {
    RenewTreeOutputCUDAKernel_RegressionL1<true><<<num_leaves, GET_GRADIENTS_BLOCK_SIZE_REGRESSION / 4>>>(
      score,
      cuda_labels_,
      cuda_weights_,
      cuda_residual_buffer_.RawData(),
      cuda_weight_by_leaf_buffer_.RawData(),
      cuda_weights_prefix_sum_.RawData(),
      data_indices_in_leaf,
      num_data_in_leaf,
      data_start_in_leaf,
      cuda_data_indices_buffer_.RawData(),
      leaf_value);
  }
  SynchronizeCUDADevice(__FILE__, __LINE__);
}


template <bool USE_WEIGHT>
__global__ void GetGradientsKernel_Huber(const double* cuda_scores, const label_t* cuda_labels, const label_t* cuda_weights, const data_size_t num_data,
  const double alpha, score_t* cuda_out_gradients, score_t* cuda_out_hessians) {
  const data_size_t data_index = static_cast<data_size_t>(blockDim.x * blockIdx.x + threadIdx.x);
  if (data_index < num_data) {
    if (!USE_WEIGHT) {
      const double diff = cuda_scores[data_index] - static_cast<double>(cuda_labels[data_index]);
      if (fabs(diff) <= alpha) {
        cuda_out_gradients[data_index] = static_cast<score_t>(diff);
      } else {
        const score_t sign = static_cast<score_t>((diff > 0.0f) - (diff < 0.0f));
        cuda_out_gradients[data_index] = static_cast<score_t>(sign * alpha);
      }
      cuda_out_hessians[data_index] = 1.0f;
    } else {
      const double diff = cuda_scores[data_index] - static_cast<double>(cuda_labels[data_index]);
      const score_t weight = static_cast<score_t>(cuda_weights[data_index]);
      if (fabs(diff) <= alpha) {
        cuda_out_gradients[data_index] = static_cast<score_t>(diff) * weight;
      } else {
        const score_t sign = static_cast<score_t>((diff > 0.0f) - (diff < 0.0f));
        cuda_out_gradients[data_index] = static_cast<score_t>(sign * alpha) * weight;
      }
      cuda_out_hessians[data_index] = weight;
    }
  }
}

void CUDARegressionHuberLoss::LaunchGetGradientsKernel(const double* score, score_t* gradients, score_t* hessians) const {
  const int num_blocks = (num_data_ + GET_GRADIENTS_BLOCK_SIZE_REGRESSION - 1) / GET_GRADIENTS_BLOCK_SIZE_REGRESSION;
  if (cuda_weights_ == nullptr) {
    GetGradientsKernel_Huber<false><<<num_blocks, GET_GRADIENTS_BLOCK_SIZE_REGRESSION>>>(score, cuda_labels_, nullptr, num_data_, alpha_, gradients, hessians);
  } else {
    GetGradientsKernel_Huber<true><<<num_blocks, GET_GRADIENTS_BLOCK_SIZE_REGRESSION>>>(score, cuda_labels_, cuda_weights_, num_data_, alpha_, gradients, hessians);
  }
}


template <bool USE_WEIGHT>
__global__ void GetGradientsKernel_Fair(const double* cuda_scores, const label_t* cuda_labels, const label_t* cuda_weights, const data_size_t num_data,
  const double c, score_t* cuda_out_gradients, score_t* cuda_out_hessians) {
  const data_size_t data_index = static_cast<data_size_t>(blockDim.x * blockIdx.x + threadIdx.x);
  if (data_index < num_data) {
    if (!USE_WEIGHT) {
      const double diff = cuda_scores[data_index] - static_cast<double>(cuda_labels[data_index]);
      cuda_out_gradients[data_index] = static_cast<score_t>(c * diff / (fabs(diff) + c));
      cuda_out_hessians[data_index] = static_cast<score_t>(c * c / ((fabs(diff) + c) * (fabs(diff) + c)));
    } else {
      const double diff = cuda_scores[data_index] - static_cast<double>(cuda_labels[data_index]);
      const score_t weight = static_cast<score_t>(cuda_weights[data_index]);
      cuda_out_gradients[data_index] = static_cast<score_t>(c * diff / (fabs(diff) + c) * weight);
      cuda_out_hessians[data_index] = static_cast<score_t>(c * c / ((fabs(diff) + c) * (fabs(diff) + c)) * weight);
    }
  }
}

void CUDARegressionFairLoss::LaunchGetGradientsKernel(const double* score, score_t* gradients, score_t* hessians) const {
  const int num_blocks = (num_data_ + GET_GRADIENTS_BLOCK_SIZE_REGRESSION - 1) / GET_GRADIENTS_BLOCK_SIZE_REGRESSION;
  if (cuda_weights_ == nullptr) {
    GetGradientsKernel_Fair<false><<<num_blocks, GET_GRADIENTS_BLOCK_SIZE_REGRESSION>>>(score, cuda_labels_, nullptr, num_data_, c_, gradients, hessians);
  } else {
    GetGradientsKernel_Fair<true><<<num_blocks, GET_GRADIENTS_BLOCK_SIZE_REGRESSION>>>(score, cuda_labels_, cuda_weights_, num_data_, c_, gradients, hessians);
  }
}

void CUDARegressionPoissonLoss::LaunchCheckLabelKernel() const {
  ShuffleReduceSumGlobal<label_t, double>(cuda_labels_, static_cast<size_t>(num_data_), cuda_block_buffer_.RawData());
  double label_sum = 0.0f;
  CopyFromCUDADeviceToHost<double>(&label_sum, cuda_block_buffer_.RawData(), 1, __FILE__, __LINE__);

  ShuffleReduceMinGlobal<label_t, double>(cuda_labels_, static_cast<size_t>(num_data_), cuda_block_buffer_.RawData());
  double label_min = 0.0f;
  CopyFromCUDADeviceToHost<double>(&label_min, cuda_block_buffer_.RawData(), 1, __FILE__, __LINE__);

  if (label_min < 0.0f) {
    Log::Fatal("[%s]: at least one target label is negative", GetName());
  }
  if (label_sum == 0.0f) {
    Log::Fatal("[%s]: sum of labels is zero", GetName());
  }
}

template <bool USE_WEIGHT>
__global__ void GetGradientsKernel_Poisson(const double* cuda_scores, const label_t* cuda_labels, const label_t* cuda_weights, const data_size_t num_data,
  const double max_delta_step, score_t* cuda_out_gradients, score_t* cuda_out_hessians) {
  const data_size_t data_index = static_cast<data_size_t>(blockDim.x * blockIdx.x + threadIdx.x);
  const double exp_max_delta_step = std::exp(max_delta_step);
  if (data_index < num_data) {
    if (!USE_WEIGHT) {
      const double exp_score = exp(cuda_scores[data_index]);
      cuda_out_gradients[data_index] = static_cast<score_t>(exp_score - cuda_labels[data_index]);
      cuda_out_hessians[data_index] = static_cast<score_t>(exp_score * exp_max_delta_step);
    } else {
      const double exp_score = exp(cuda_scores[data_index]);
      const score_t weight = static_cast<score_t>(cuda_weights[data_index]);
      cuda_out_gradients[data_index] = static_cast<score_t>((exp_score - cuda_labels[data_index]) * weight);
      cuda_out_hessians[data_index] = static_cast<score_t>(exp_score * exp_max_delta_step * weight);
    }
  }
}

void CUDARegressionPoissonLoss::LaunchGetGradientsKernel(const double* score, score_t* gradients, score_t* hessians) const {
  const int num_blocks = (num_data_ + GET_GRADIENTS_BLOCK_SIZE_REGRESSION - 1) / GET_GRADIENTS_BLOCK_SIZE_REGRESSION;
  if (cuda_weights_ == nullptr) {
    GetGradientsKernel_Poisson<false><<<num_blocks, GET_GRADIENTS_BLOCK_SIZE_REGRESSION>>>(
      score, cuda_labels_, nullptr, num_data_, max_delta_step_, gradients, hessians);
  } else {
    GetGradientsKernel_Poisson<true><<<num_blocks, GET_GRADIENTS_BLOCK_SIZE_REGRESSION>>>(
      score, cuda_labels_, cuda_weights_, num_data_, max_delta_step_, gradients, hessians);
  }
}

__global__ void ConvertOutputCUDAKernel_Regression_Poisson(const data_size_t num_data, const double* input, double* output) {
  const int data_index = static_cast<data_size_t>(blockIdx.x * blockDim.x + threadIdx.x);
  if (data_index < num_data) {
    output[data_index] = exp(input[data_index]);
  }
}

<<<<<<< HEAD
void CUDARegressionPoissonLoss::LaunchConvertOutputCUDAKernel(const data_size_t num_data, const double* input, double* output) const {
  const int num_blocks = (num_data + GET_GRADIENTS_BLOCK_SIZE_REGRESSION - 1) / GET_GRADIENTS_BLOCK_SIZE_REGRESSION;
  ConvertOutputCUDAKernel_Regression_Poisson<<<num_blocks, GET_GRADIENTS_BLOCK_SIZE_REGRESSION>>>(num_data, input, output);
}


double CUDARegressionQuantileloss::LaunchCalcInitScoreKernel(const int /*class_id*/) const {
  if (cuda_weights_ == nullptr) {
    PercentileGlobal<label_t, data_size_t, label_t, double, false, false>(
      cuda_labels_, nullptr, cuda_data_indices_buffer_.RawData(), nullptr, nullptr, alpha_, num_data_, cuda_percentile_result_.RawData());
  } else {
    PercentileGlobal<label_t, data_size_t, label_t, double, false, true>(
      cuda_labels_, cuda_weights_, cuda_data_indices_buffer_.RawData(), cuda_weights_prefix_sum_.RawData(),
      cuda_weights_prefix_sum_buffer_.RawData(), alpha_, num_data_, cuda_percentile_result_.RawData());
  }
  label_t percentile_result = 0.0f;
  CopyFromCUDADeviceToHost<label_t>(&percentile_result, cuda_percentile_result_.RawData(), 1, __FILE__, __LINE__);
  SynchronizeCUDADevice(__FILE__, __LINE__);
  return static_cast<label_t>(percentile_result);
}

template <bool USE_WEIGHT>
__global__ void RenewTreeOutputCUDAKernel_RegressionQuantile(
  const double* score,
  const label_t* label,
  const label_t* weight,
  double* residual_buffer,
  label_t* weight_by_leaf,
  double* weight_prefix_sum_buffer,
  const data_size_t* data_indices_in_leaf,
  const data_size_t* num_data_in_leaf,
  const data_size_t* data_start_in_leaf,
  data_size_t* data_indices_buffer,
  double* leaf_value,
  const double alpha) {
  const int leaf_index = static_cast<int>(blockIdx.x);
  const data_size_t data_start = data_start_in_leaf[leaf_index];
  const data_size_t num_data = num_data_in_leaf[leaf_index];
  data_size_t* data_indices_buffer_pointer = data_indices_buffer + data_start;
  const label_t* weight_by_leaf_pointer = weight_by_leaf + data_start;
  double* weight_prefix_sum_buffer_pointer = weight_prefix_sum_buffer + data_start;
  const double* residual_buffer_pointer = residual_buffer + data_start;
  for (data_size_t inner_data_index = data_start + static_cast<data_size_t>(threadIdx.x); inner_data_index < data_start + num_data; inner_data_index += static_cast<data_size_t>(blockDim.x)) {
    const data_size_t data_index = data_indices_in_leaf[inner_data_index];
    const label_t data_label = label[data_index];
    const double data_score = score[data_index];
    residual_buffer[inner_data_index] = static_cast<double>(data_label) - data_score;
    if (USE_WEIGHT) {
      weight_by_leaf[inner_data_index] = weight[data_index];
    } 
  }
  __syncthreads();
  // TODO(shiyu1994): replace this bitonic sort based percentile method with a more efficient one 
  const double renew_leaf_value = PercentileDevice<double, data_size_t, label_t, double, false, USE_WEIGHT>(
    residual_buffer_pointer, weight_by_leaf_pointer, data_indices_buffer_pointer,
    weight_prefix_sum_buffer_pointer, alpha, num_data);
  if (threadIdx.x == 0) {
    leaf_value[leaf_index] = renew_leaf_value;
  }
}

void CUDARegressionQuantileloss::LaunchRenewTreeOutputCUDAKernel(
  const double* score, const data_size_t* data_indices_in_leaf, const data_size_t* num_data_in_leaf,
  const data_size_t* data_start_in_leaf, const int num_leaves, double* leaf_value) const {
  if (cuda_weights_ == nullptr) {
    RenewTreeOutputCUDAKernel_RegressionQuantile<false><<<num_leaves, GET_GRADIENTS_BLOCK_SIZE_REGRESSION / 2>>>(
      score,
      cuda_labels_,
      cuda_weights_,
      cuda_residual_buffer_.RawData(),
      cuda_weight_by_leaf_buffer_.RawData(),
      cuda_weights_prefix_sum_.RawData(),
      data_indices_in_leaf,
      num_data_in_leaf,
      data_start_in_leaf,
      cuda_data_indices_buffer_.RawData(),
      leaf_value,
      alpha_);
  } else {
    RenewTreeOutputCUDAKernel_RegressionQuantile<true><<<num_leaves, GET_GRADIENTS_BLOCK_SIZE_REGRESSION / 4>>>(
      score,
      cuda_labels_,
      cuda_weights_,
      cuda_residual_buffer_.RawData(),
      cuda_weight_by_leaf_buffer_.RawData(),
      cuda_weights_prefix_sum_.RawData(),
      data_indices_in_leaf,
      num_data_in_leaf,
      data_start_in_leaf,
      cuda_data_indices_buffer_.RawData(),
      leaf_value,
      alpha_);
  }
  SynchronizeCUDADevice(__FILE__, __LINE__);
}

template <bool USE_WEIGHT>
__global__ void GetGradientsKernel_RegressionQuantile(const double* cuda_scores, const label_t* cuda_labels,
  const label_t* cuda_weights, const data_size_t num_data, const double alpha,
  score_t* cuda_out_gradients, score_t* cuda_out_hessians) {
  const data_size_t data_index = static_cast<data_size_t>(blockDim.x * blockIdx.x + threadIdx.x);
  if (data_index < num_data) {
    if (!USE_WEIGHT) {
      const double diff = cuda_scores[data_index] - static_cast<double>(cuda_labels[data_index]);
      if (diff >= 0.0f) {
        cuda_out_gradients[data_index] = (1.0f - alpha);
      } else {
        cuda_out_gradients[data_index] = -alpha;
      }
      cuda_out_hessians[data_index] = 1.0f;
    } else {
      const double diff = cuda_scores[data_index] - static_cast<double>(cuda_labels[data_index]);
      const score_t weight = static_cast<score_t>(cuda_weights[data_index]);
      if (diff >= 0.0f) {
        cuda_out_gradients[data_index] = (1.0f - alpha) * weight;
      } else {
        cuda_out_gradients[data_index] = -alpha * weight;
      }
      cuda_out_hessians[data_index] = weight;
    }
  }
}

void CUDARegressionQuantileloss::LaunchGetGradientsKernel(const double* score, score_t* gradients, score_t* hessians) const {
  const int num_blocks = (num_data_ + GET_GRADIENTS_BLOCK_SIZE_REGRESSION - 1) / GET_GRADIENTS_BLOCK_SIZE_REGRESSION;
  if (cuda_weights_ == nullptr) {
    GetGradientsKernel_RegressionQuantile<false><<<num_blocks, GET_GRADIENTS_BLOCK_SIZE_REGRESSION>>>(score, cuda_labels_, nullptr, num_data_, alpha_, gradients, hessians);
  } else {
    GetGradientsKernel_RegressionQuantile<true><<<num_blocks, GET_GRADIENTS_BLOCK_SIZE_REGRESSION>>>(score, cuda_labels_, cuda_weights_, num_data_, alpha_, gradients, hessians);
  }
=======
const double* CUDARegressionPoissonLoss::LaunchConvertOutputCUDAKernel(const data_size_t num_data, const double* input, double* output) const {
  const int num_blocks = (num_data + GET_GRADIENTS_BLOCK_SIZE_REGRESSION - 1) / GET_GRADIENTS_BLOCK_SIZE_REGRESSION;
  ConvertOutputCUDAKernel_Regression_Poisson<<<num_blocks, GET_GRADIENTS_BLOCK_SIZE_REGRESSION>>>(num_data, input, output);
  return output;
>>>>>>> 87e3c0d9
}


}  // namespace LightGBM

#endif  // USE_CUDA_EXP<|MERGE_RESOLUTION|>--- conflicted
+++ resolved
@@ -340,10 +340,10 @@
   }
 }
 
-<<<<<<< HEAD
-void CUDARegressionPoissonLoss::LaunchConvertOutputCUDAKernel(const data_size_t num_data, const double* input, double* output) const {
+const double* CUDARegressionPoissonLoss::LaunchConvertOutputCUDAKernel(const data_size_t num_data, const double* input, double* output) const {
   const int num_blocks = (num_data + GET_GRADIENTS_BLOCK_SIZE_REGRESSION - 1) / GET_GRADIENTS_BLOCK_SIZE_REGRESSION;
   ConvertOutputCUDAKernel_Regression_Poisson<<<num_blocks, GET_GRADIENTS_BLOCK_SIZE_REGRESSION>>>(num_data, input, output);
+  return output;
 }
 
 
@@ -393,7 +393,6 @@
     } 
   }
   __syncthreads();
-  // TODO(shiyu1994): replace this bitonic sort based percentile method with a more efficient one 
   const double renew_leaf_value = PercentileDevice<double, data_size_t, label_t, double, false, USE_WEIGHT>(
     residual_buffer_pointer, weight_by_leaf_pointer, data_indices_buffer_pointer,
     weight_prefix_sum_buffer_pointer, alpha, num_data);
@@ -471,12 +470,6 @@
   } else {
     GetGradientsKernel_RegressionQuantile<true><<<num_blocks, GET_GRADIENTS_BLOCK_SIZE_REGRESSION>>>(score, cuda_labels_, cuda_weights_, num_data_, alpha_, gradients, hessians);
   }
-=======
-const double* CUDARegressionPoissonLoss::LaunchConvertOutputCUDAKernel(const data_size_t num_data, const double* input, double* output) const {
-  const int num_blocks = (num_data + GET_GRADIENTS_BLOCK_SIZE_REGRESSION - 1) / GET_GRADIENTS_BLOCK_SIZE_REGRESSION;
-  ConvertOutputCUDAKernel_Regression_Poisson<<<num_blocks, GET_GRADIENTS_BLOCK_SIZE_REGRESSION>>>(num_data, input, output);
-  return output;
->>>>>>> 87e3c0d9
 }
 
 
