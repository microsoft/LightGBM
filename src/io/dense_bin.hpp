--- conflicted
+++ resolved
@@ -16,14 +16,8 @@
 template <typename VAL_T>
 class DenseBin: public Bin {
 public:
-<<<<<<< HEAD
-  DenseBin(data_size_t num_data, int default_bin)
-    : num_data_(num_data), 
-    data_(num_data_, static_cast<VAL_T>(default_bin)){
-=======
   DenseBin(data_size_t num_data, uint32_t default_bin)
     : num_data_(num_data), data_(num_data_, static_cast<VAL_T>(default_bin)) {
->>>>>>> 4f232570
   }
 
   ~DenseBin() {
