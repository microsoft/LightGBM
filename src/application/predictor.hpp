--- conflicted
+++ resolved
@@ -71,19 +71,7 @@
   * \return Predictied leaf index
   */
   std::vector<int> PredictLeafIndexOneLine(const std::vector<std::pair<int, double>>& features) {
-<<<<<<< HEAD
-    const int tid = omp_get_thread_num();
-    // init feature value
-    std::memset(features_[tid], 0, sizeof(double)*num_features_);
-    // put feature value
-    for (const auto& p : features) {
-      if (p.first < num_features_) {
-        features_[tid][p.first] = p.second;
-      }
-    }
-=======
     const int tid = PutFeatureValuesToBuffer(features);
->>>>>>> 9895116d
     // get result for leaf index
     return boosting_->PredictLeafIndex(features_[tid]);
   }
