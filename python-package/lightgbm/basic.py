# coding: utf-8
# pylint: disable = invalid-name, C0111, C0301
# pylint: disable = R0912, R0913, R0914, W0105, W0201, W0212
"""Wrapper c_api of LightGBM"""
from __future__ import absolute_import

import copy
import ctypes
import os
import warnings
from tempfile import NamedTemporaryFile

import numpy as np
import scipy.sparse

from .compat import (DataFrame, Series,
                     decode_string, string_type,
                     integer_types, numeric_types,
                     json, json_default_with_numpy,
                     range_, zip_)
from .libpath import find_lib_path


def _load_lib():
    """Load LightGBM Library."""
    lib_path = find_lib_path()
    if len(lib_path) == 0:
        return None
    lib = ctypes.cdll.LoadLibrary(lib_path[0])
    lib.LGBM_GetLastError.restype = ctypes.c_char_p
    return lib


_LIB = _load_lib()


def _safe_call(ret):
    """Check the return value of C API call
    Parameters
    ----------
    ret : int
        return value from API calls
    """
    if ret != 0:
        raise LightGBMError(decode_string(_LIB.LGBM_GetLastError()))


def is_numeric(obj):
    """Check is a number or not, include numpy number etc."""
    try:
        float(obj)
        return True
    except (TypeError, ValueError):
        # TypeError: obj is not a string or a number
        # ValueError: invalid literal
        return False


def is_numpy_1d_array(data):
    """Check is 1d numpy array"""
    return isinstance(data, np.ndarray) and len(data.shape) == 1


def is_1d_list(data):
    """Check is 1d list"""
    return isinstance(data, list) and \
        (not data or is_numeric(data[0]))


def list_to_1d_numpy(data, dtype=np.float32, name='list'):
    """convert to 1d numpy array"""
    if is_numpy_1d_array(data):
        if data.dtype == dtype:
            return data
        else:
            return data.astype(dtype=dtype, copy=False)
    elif is_1d_list(data):
        return np.array(data, dtype=dtype, copy=False)
    elif isinstance(data, Series):
        return data.values.astype(dtype)
    else:
        raise TypeError("Wrong type({0}) for {1}.\n"
                        "It should be list, numpy 1-D array or pandas Series".format(type(data).__name__, name))


def cfloat32_array_to_numpy(cptr, length):
    """Convert a ctypes float pointer array to a numpy array.
    """
    if isinstance(cptr, ctypes.POINTER(ctypes.c_float)):
        return np.fromiter(cptr, dtype=np.float32, count=length)
    else:
        raise RuntimeError('Expected float pointer')


def cfloat64_array_to_numpy(cptr, length):
    """Convert a ctypes double pointer array to a numpy array.
    """
    if isinstance(cptr, ctypes.POINTER(ctypes.c_double)):
        return np.fromiter(cptr, dtype=np.float64, count=length)
    else:
        raise RuntimeError('Expected double pointer')


def cint32_array_to_numpy(cptr, length):
    """Convert a ctypes float pointer array to a numpy array.
    """
    if isinstance(cptr, ctypes.POINTER(ctypes.c_int32)):
        return np.fromiter(cptr, dtype=np.int32, count=length)
    else:
        raise RuntimeError('Expected int pointer')


def c_str(string):
    """Convert a python string to cstring."""
    return ctypes.c_char_p(string.encode('utf-8'))


def c_array(ctype, values):
    """Convert a python array to c array."""
    return (ctype * len(values))(*values)


def param_dict_to_str(data):
    if data is None or not data:
        return ""
    pairs = []
    for key, val in data.items():
        if isinstance(val, (list, tuple, set)) or is_numpy_1d_array(val):
            pairs.append(str(key) + '=' + ','.join(map(str, val)))
        elif isinstance(val, string_type) or isinstance(val, numeric_types) or is_numeric(val):
            pairs.append(str(key) + '=' + str(val))
        elif val is not None:
            raise TypeError('Unknown type of parameter:%s, got:%s'
                            % (key, type(val).__name__))
    return ' '.join(pairs)


class _TempFile(object):
    def __enter__(self):
        with NamedTemporaryFile(prefix="lightgbm_tmp_", delete=True) as f:
            self.name = f.name
        return self

    def __exit__(self, exc_type, exc_val, exc_tb):
        if os.path.isfile(self.name):
            os.remove(self.name)

    def readlines(self):
        with open(self.name, "r+") as f:
            ret = f.readlines()
        return ret

    def writelines(self, lines):
        with open(self.name, "w+") as f:
            f.writelines(lines)


class LightGBMError(Exception):
    """Error throwed by LightGBM"""
    pass


MAX_INT32 = (1 << 31) - 1

"""marco definition of data type in c_api of LightGBM"""
C_API_DTYPE_FLOAT32 = 0
C_API_DTYPE_FLOAT64 = 1
C_API_DTYPE_INT32 = 2
C_API_DTYPE_INT64 = 3

"""Matric is row major in python"""
C_API_IS_ROW_MAJOR = 1

"""marco definition of prediction type in c_api of LightGBM"""
C_API_PREDICT_NORMAL = 0
C_API_PREDICT_RAW_SCORE = 1
C_API_PREDICT_LEAF_INDEX = 2
C_API_PREDICT_CONTRIB = 3

"""data type of data field"""
FIELD_TYPE_MAPPER = {"label": C_API_DTYPE_FLOAT32,
                     "weight": C_API_DTYPE_FLOAT32,
                     "init_score": C_API_DTYPE_FLOAT64,
                     "group": C_API_DTYPE_INT32}

PANDAS_DTYPE_MAPPER = {'int8': 'int', 'int16': 'int', 'int32': 'int',
                       'int64': 'int', 'uint8': 'int', 'uint16': 'int',
                       'uint32': 'int', 'uint64': 'int', 'float16': 'float',
                       'float32': 'float', 'float64': 'float', 'bool': 'int'}


def convert_from_sliced_object(data):
    """fix the memory of multi-dimensional sliced object"""
    if data.base is not None and isinstance(data, np.ndarray) and isinstance(data.base, np.ndarray):
        if not data.flags.c_contiguous:
            warnings.warn("Usage of np.ndarray subset (sliced data) is not recommended "
                          "due to it will double the peak memory cost in LightGBM.")
            return np.copy(data)
    return data


def c_float_array(data):
    """get pointer of float numpy array / list"""
    if is_1d_list(data):
        data = np.array(data, copy=False)
    if is_numpy_1d_array(data):
        data = convert_from_sliced_object(data)
        assert data.flags.c_contiguous
        if data.dtype == np.float32:
            ptr_data = data.ctypes.data_as(ctypes.POINTER(ctypes.c_float))
            type_data = C_API_DTYPE_FLOAT32
        elif data.dtype == np.float64:
            ptr_data = data.ctypes.data_as(ctypes.POINTER(ctypes.c_double))
            type_data = C_API_DTYPE_FLOAT64
        else:
            raise TypeError("Expected np.float32 or np.float64, met type({})"
                            .format(data.dtype))
    else:
        raise TypeError("Unknown type({})".format(type(data).__name__))
    return (ptr_data, type_data, data)  # return `data` to avoid the temporary copy is freed


def c_int_array(data):
    """get pointer of int numpy array / list"""
    if is_1d_list(data):
        data = np.array(data, copy=False)
    if is_numpy_1d_array(data):
        data = convert_from_sliced_object(data)
        assert data.flags.c_contiguous
        if data.dtype == np.int32:
            ptr_data = data.ctypes.data_as(ctypes.POINTER(ctypes.c_int32))
            type_data = C_API_DTYPE_INT32
        elif data.dtype == np.int64:
            ptr_data = data.ctypes.data_as(ctypes.POINTER(ctypes.c_int64))
            type_data = C_API_DTYPE_INT64
        else:
            raise TypeError("Expected np.int32 or np.int64, met type({})"
                            .format(data.dtype))
    else:
        raise TypeError("Unknown type({})".format(type(data).__name__))
    return (ptr_data, type_data, data)  # return `data` to avoid the temporary copy is freed


def _data_from_pandas(data, feature_name, categorical_feature, pandas_categorical):
    if isinstance(data, DataFrame):
        if len(data.shape) != 2 or data.shape[0] < 1:
            raise ValueError('Input data must be 2 dimensional and non empty.')
        if feature_name == 'auto' or feature_name is None:
            data = data.rename(columns=str)
        cat_cols = data.select_dtypes(include=['category']).columns
        if pandas_categorical is None:  # train dataset
            pandas_categorical = [list(data[col].cat.categories) for col in cat_cols]
        else:
            if len(cat_cols) != len(pandas_categorical):
                raise ValueError('train and valid dataset categorical_feature do not match.')
            for col, category in zip_(cat_cols, pandas_categorical):
                if list(data[col].cat.categories) != list(category):
                    data[col] = data[col].cat.set_categories(category)
        if len(cat_cols):  # cat_cols is pandas Index object
            data = data.copy()  # not alter origin DataFrame
            data[cat_cols] = data[cat_cols].apply(lambda x: x.cat.codes).replace({-1: np.nan})
        if categorical_feature is not None:
            if feature_name is None:
                feature_name = list(data.columns)
            if categorical_feature == 'auto':
                categorical_feature = list(cat_cols)
            else:
                categorical_feature = list(categorical_feature) + list(cat_cols)
        if feature_name == 'auto':
            feature_name = list(data.columns)
        data_dtypes = data.dtypes
        if not all(dtype.name in PANDAS_DTYPE_MAPPER for dtype in data_dtypes):
            bad_fields = [data.columns[i] for i, dtype in
                          enumerate(data_dtypes) if dtype.name not in PANDAS_DTYPE_MAPPER]

            msg = ("DataFrame.dtypes for data must be int, float or bool.\n"
                   "Did not expect the data types in fields ")
            raise ValueError(msg + ', '.join(bad_fields))
        data = data.values.astype('float')
    else:
        if feature_name == 'auto':
            feature_name = None
        if categorical_feature == 'auto':
            categorical_feature = None
    return data, feature_name, categorical_feature, pandas_categorical


def _label_from_pandas(label):
    if isinstance(label, DataFrame):
        if len(label.columns) > 1:
            raise ValueError('DataFrame for label cannot have multiple columns')
        label_dtypes = label.dtypes
        if not all(dtype.name in PANDAS_DTYPE_MAPPER for dtype in label_dtypes):
            raise ValueError('DataFrame.dtypes for label must be int, float or bool')
        label = label.values.astype('float').flatten()
    return label


def _save_pandas_categorical(file_name, pandas_categorical):
    with open(file_name, 'a') as f:
        f.write('\npandas_categorical:'
                + json.dumps(pandas_categorical, default=json_default_with_numpy) + '\n')


def _load_pandas_categorical(file_name):
    with open(file_name, 'r') as f:
        lines = f.readlines()
        last_line = lines[-1]
        if last_line.strip() == "":
            last_line = lines[-2]
        if last_line.startswith('pandas_categorical:'):
            return json.loads(last_line[len('pandas_categorical:'):])
    return None


class _InnerPredictor(object):
    """
    A _InnerPredictor of LightGBM.
    Only used for prediction, usually used for continued-train
    Note: Can convert from Booster, but cannot convert to Booster
    """
    def __init__(self, model_file=None, booster_handle=None, pred_parameter=None):
        """Initialize the _InnerPredictor. Not expose to user

        Parameters
        ----------
        model_file : string
            Path to the model file.
        booster_handle : Handle of Booster
            use handle to init
        pred_parameter: dict
            Other parameters for the prediciton
        """
        self.handle = ctypes.c_void_p()
        self.__is_manage_handle = True
        if model_file is not None:
            """Prediction task"""
            out_num_iterations = ctypes.c_int(0)
            _safe_call(_LIB.LGBM_BoosterCreateFromModelfile(
                c_str(model_file),
                ctypes.byref(out_num_iterations),
                ctypes.byref(self.handle)))
            out_num_class = ctypes.c_int(0)
            _safe_call(_LIB.LGBM_BoosterGetNumClasses(
                self.handle,
                ctypes.byref(out_num_class)))
            self.num_class = out_num_class.value
            self.num_total_iteration = out_num_iterations.value
            self.pandas_categorical = _load_pandas_categorical(model_file)
        elif booster_handle is not None:
            self.__is_manage_handle = False
            self.handle = booster_handle
            out_num_class = ctypes.c_int(0)
            _safe_call(_LIB.LGBM_BoosterGetNumClasses(
                self.handle,
                ctypes.byref(out_num_class)))
            self.num_class = out_num_class.value
            out_num_iterations = ctypes.c_int(0)
            _safe_call(_LIB.LGBM_BoosterGetCurrentIteration(
                self.handle,
                ctypes.byref(out_num_iterations)))
            self.num_total_iteration = out_num_iterations.value
            self.pandas_categorical = None
        else:
            raise TypeError('Need Model file or Booster handle to create a predictor')

        pred_parameter = {} if pred_parameter is None else pred_parameter
        self.pred_parameter = param_dict_to_str(pred_parameter)

    def __del__(self):
        try:
            if self.__is_manage_handle:
                _safe_call(_LIB.LGBM_BoosterFree(self.handle))
        except AttributeError:
            pass

    def __getstate__(self):
        this = self.__dict__.copy()
        this.pop('handle', None)
        return this

    def predict(self, data, num_iteration=-1,
                raw_score=False, pred_leaf=False, pred_contrib=False, data_has_header=False,
                is_reshape=True):
        """
        Predict logic

        Parameters
        ----------
        data : string, numpy array, pandas DataFrame or scipy.sparse
            Data source for prediction
            When data type is string, it represents the path of txt file
        num_iteration : int
            Used iteration for prediction
        raw_score : bool
            True for predict raw score
        pred_leaf : bool
            True for predict leaf index
        pred_contrib : bool
            True for predict feature contributions
        data_has_header : bool
            Used for txt data, True if txt data has header
        is_reshape : bool
            Reshape to (nrow, ncol) if true

        Returns
        -------
        Prediction result
        """
        if isinstance(data, Dataset):
            raise TypeError("Cannot use Dataset instance for prediction, please use raw data instead")
        data = _data_from_pandas(data, None, None, self.pandas_categorical)[0]
        predict_type = C_API_PREDICT_NORMAL
        if raw_score:
            predict_type = C_API_PREDICT_RAW_SCORE
        if pred_leaf:
            predict_type = C_API_PREDICT_LEAF_INDEX
        if pred_contrib:
            predict_type = C_API_PREDICT_CONTRIB
        int_data_has_header = 1 if data_has_header else 0
        if num_iteration > self.num_total_iteration:
            num_iteration = self.num_total_iteration

        if isinstance(data, string_type):
            with _TempFile() as f:
                _safe_call(_LIB.LGBM_BoosterPredictForFile(
                    self.handle,
                    c_str(data),
                    ctypes.c_int(int_data_has_header),
                    ctypes.c_int(predict_type),
                    ctypes.c_int(num_iteration),
                    c_str(self.pred_parameter),
                    c_str(f.name)))
                lines = f.readlines()
                nrow = len(lines)
                preds = [float(token) for line in lines for token in line.split('\t')]
                preds = np.array(preds, dtype=np.float64, copy=False)
        elif isinstance(data, scipy.sparse.csr_matrix):
            preds, nrow = self.__pred_for_csr(data, num_iteration, predict_type)
        elif isinstance(data, scipy.sparse.csc_matrix):
            preds, nrow = self.__pred_for_csc(data, num_iteration, predict_type)
        elif isinstance(data, np.ndarray):
            preds, nrow = self.__pred_for_np2d(data, num_iteration, predict_type)
        elif isinstance(data, list):
            try:
                data = np.array(data)
            except BaseException:
                raise ValueError('Cannot convert data list to numpy array.')
            preds, nrow = self.__pred_for_np2d(data, num_iteration, predict_type)
        else:
            try:
                warnings.warn('Converting data to scipy sparse matrix.')
                csr = scipy.sparse.csr_matrix(data)
            except BaseException:
                raise TypeError('Cannot predict data for type {}'.format(type(data).__name__))
            preds, nrow = self.__pred_for_csr(csr, num_iteration, predict_type)
        if pred_leaf:
            preds = preds.astype(np.int32)
        if is_reshape and preds.size != nrow:
            if preds.size % nrow == 0:
                preds = preds.reshape(nrow, -1)
            else:
                raise ValueError('Length of predict result (%d) cannot be divide nrow (%d)'
                                 % (preds.size, nrow))
        return preds

    def __get_num_preds(self, num_iteration, nrow, predict_type):
        """
        Get size of prediction result
        """
        if nrow > MAX_INT32:
            raise LightGBMError('LightGBM cannot perform prediction for data'
                                'with number of rows greater than MAX_INT32 (%d).\n'
                                'You can split your data into chunks'
                                'and then concatenate predictions for them' % MAX_INT32)
        n_preds = ctypes.c_int64(0)
        _safe_call(_LIB.LGBM_BoosterCalcNumPredict(
            self.handle,
            ctypes.c_int(nrow),
            ctypes.c_int(predict_type),
            ctypes.c_int(num_iteration),
            ctypes.byref(n_preds)))
        return n_preds.value

    def __pred_for_np2d(self, mat, num_iteration, predict_type):
        """
        Predict for a 2-D numpy matrix.
        """
        if len(mat.shape) != 2:
            raise ValueError('Input numpy.ndarray or list must be 2 dimensional')

        def inner_predict(mat, num_iteration, predict_type, preds=None):
            if mat.dtype == np.float32 or mat.dtype == np.float64:
                data = np.array(mat.reshape(mat.size), dtype=mat.dtype, copy=False)
            else:
                """change non-float data to float data, need to copy"""
                data = np.array(mat.reshape(mat.size), dtype=np.float32)
            ptr_data, type_ptr_data, _ = c_float_array(data)
            n_preds = self.__get_num_preds(num_iteration, mat.shape[0], predict_type)
            if preds is None:
                preds = np.zeros(n_preds, dtype=np.float64)
            elif len(preds.shape) != 1 or len(preds) != n_preds:
                raise ValueError("Wrong length of pre-allocated predict array")
            out_num_preds = ctypes.c_int64(0)
            _safe_call(_LIB.LGBM_BoosterPredictForMat(
                self.handle,
                ptr_data,
                ctypes.c_int(type_ptr_data),
                ctypes.c_int(mat.shape[0]),
                ctypes.c_int(mat.shape[1]),
                ctypes.c_int(C_API_IS_ROW_MAJOR),
                ctypes.c_int(predict_type),
                ctypes.c_int(num_iteration),
                c_str(self.pred_parameter),
                ctypes.byref(out_num_preds),
                preds.ctypes.data_as(ctypes.POINTER(ctypes.c_double))))
            if n_preds != out_num_preds.value:
                raise ValueError("Wrong length for predict results")
            return preds, mat.shape[0]

        nrow = mat.shape[0]
        if nrow > MAX_INT32:
            sections = np.arange(start=MAX_INT32, stop=nrow, step=MAX_INT32)
            # __get_num_preds() cannot work with nrow > MAX_INT32, so calculate overall number of predictions piecemeal
            n_preds = [self.__get_num_preds(num_iteration, i, predict_type) for i in np.diff([0] + list(sections) + [nrow])]
            n_preds_sections = np.array([0] + n_preds, dtype=np.intp).cumsum()
            preds = np.zeros(sum(n_preds), dtype=np.float64)
            for chunk, (start_idx_pred, end_idx_pred) in zip_(np.array_split(mat, sections),
                                                              zip_(n_preds_sections, n_preds_sections[1:])):
                # avoid memory consumption by arrays concatenation operations
                inner_predict(chunk, num_iteration, predict_type, preds[start_idx_pred:end_idx_pred])
            return preds, nrow
        else:
            return inner_predict(mat, num_iteration, predict_type)

    def __pred_for_csr(self, csr, num_iteration, predict_type):
        """
        Predict for a csr data
        """
        def inner_predict(csr, num_iteration, predict_type, preds=None):
            nrow = len(csr.indptr) - 1
            n_preds = self.__get_num_preds(num_iteration, nrow, predict_type)
            if preds is None:
                preds = np.zeros(n_preds, dtype=np.float64)
            elif len(preds.shape) != 1 or len(preds) != n_preds:
                raise ValueError("Wrong length of pre-allocated predict array")
            out_num_preds = ctypes.c_int64(0)

            ptr_indptr, type_ptr_indptr, __ = c_int_array(csr.indptr)
            ptr_data, type_ptr_data, _ = c_float_array(csr.data)

            assert csr.shape[1] <= MAX_INT32
            csr.indices = csr.indices.astype(np.int32, copy=False)

            _safe_call(_LIB.LGBM_BoosterPredictForCSR(
                self.handle,
                ptr_indptr,
                ctypes.c_int32(type_ptr_indptr),
                csr.indices.ctypes.data_as(ctypes.POINTER(ctypes.c_int32)),
                ptr_data,
                ctypes.c_int(type_ptr_data),
                ctypes.c_int64(len(csr.indptr)),
                ctypes.c_int64(len(csr.data)),
                ctypes.c_int64(csr.shape[1]),
                ctypes.c_int(predict_type),
                ctypes.c_int(num_iteration),
                c_str(self.pred_parameter),
                ctypes.byref(out_num_preds),
                preds.ctypes.data_as(ctypes.POINTER(ctypes.c_double))))
            if n_preds != out_num_preds.value:
                raise ValueError("Wrong length for predict results")
            return preds, nrow

        nrow = len(csr.indptr) - 1
        if nrow > MAX_INT32:
            sections = [0] + list(np.arange(start=MAX_INT32, stop=nrow, step=MAX_INT32)) + [nrow]
            # __get_num_preds() cannot work with nrow > MAX_INT32, so calculate overall number of predictions piecemeal
            n_preds = [self.__get_num_preds(num_iteration, i, predict_type) for i in np.diff(sections)]
            n_preds_sections = np.array([0] + n_preds, dtype=np.intp).cumsum()
            preds = np.zeros(sum(n_preds), dtype=np.float64)
            for (start_idx, end_idx), (start_idx_pred, end_idx_pred) in zip_(zip_(sections, sections[1:]),
                                                                             zip_(n_preds_sections, n_preds_sections[1:])):
                # avoid memory consumption by arrays concatenation operations
                inner_predict(csr[start_idx:end_idx], num_iteration, predict_type, preds[start_idx_pred:end_idx_pred])
            return preds, nrow
        else:
            return inner_predict(csr, num_iteration, predict_type)

    def __pred_for_csc(self, csc, num_iteration, predict_type):
        """
        Predict for a csc data
        """
        nrow = csc.shape[0]
        if nrow > MAX_INT32:
            return self.__pred_for_csr(csc.tocsr(), num_iteration, predict_type)
        n_preds = self.__get_num_preds(num_iteration, nrow, predict_type)
        preds = np.zeros(n_preds, dtype=np.float64)
        out_num_preds = ctypes.c_int64(0)

        ptr_indptr, type_ptr_indptr, __ = c_int_array(csc.indptr)
        ptr_data, type_ptr_data, _ = c_float_array(csc.data)

        assert csc.shape[0] <= MAX_INT32
        csc.indices = csc.indices.astype(np.int32, copy=False)

        _safe_call(_LIB.LGBM_BoosterPredictForCSC(
            self.handle,
            ptr_indptr,
            ctypes.c_int32(type_ptr_indptr),
            csc.indices.ctypes.data_as(ctypes.POINTER(ctypes.c_int32)),
            ptr_data,
            ctypes.c_int(type_ptr_data),
            ctypes.c_int64(len(csc.indptr)),
            ctypes.c_int64(len(csc.data)),
            ctypes.c_int64(csc.shape[0]),
            ctypes.c_int(predict_type),
            ctypes.c_int(num_iteration),
            c_str(self.pred_parameter),
            ctypes.byref(out_num_preds),
            preds.ctypes.data_as(ctypes.POINTER(ctypes.c_double))))
        if n_preds != out_num_preds.value:
            raise ValueError("Wrong length for predict results")
        return preds, nrow


class Dataset(object):
    """Dataset in LightGBM."""
    def __init__(self, data, label=None, reference=None,
                 weight=None, group=None, init_score=None, silent=False,
                 feature_name='auto', categorical_feature='auto', params=None,
                 free_raw_data=True):
        """Constract Dataset.

        Parameters
        ----------
        data : string, numpy array, pandas DataFrame, scipy.sparse or list of numpy arrays
            Data source of Dataset.
            If string, it represents the path to txt file.
        label : list, numpy 1-D array, pandas one-column DataFrame/Series or None, optional (default=None)
            Label of the data.
        reference : Dataset or None, optional (default=None)
            If this is Dataset for validation, training data should be used as reference.
        weight : list, numpy 1-D array, pandas Series or None, optional (default=None)
            Weight for each instance.
        group : list, numpy 1-D array, pandas Series or None, optional (default=None)
            Group/query size for Dataset.
        init_score : list, numpy 1-D array, pandas Series or None, optional (default=None)
            Init score for Dataset.
        silent : bool, optional (default=False)
            Whether to print messages during construction.
        feature_name : list of strings or 'auto', optional (default="auto")
            Feature names.
            If 'auto' and data is pandas DataFrame, data columns names are used.
        categorical_feature : list of strings or int, or 'auto', optional (default="auto")
            Categorical features.
            If list of int, interpreted as indices.
            If list of strings, interpreted as feature names (need to specify ``feature_name`` as well).
            If 'auto' and data is pandas DataFrame, pandas categorical columns are used.
            All values in categorical features should be less than int32 max value (2147483647).
            Large values could be memory consuming. Consider to use consecutive integers started from zero.
            All negative values in categorical features will be treated as missing values.
        params : dict or None, optional (default=None)
            Other parameters.
        free_raw_data : bool, optional (default=True)
            If True, raw data is freed after constructing inner Dataset.
        """
        self.handle = None
        self.data = data
        self.label = label
        self.reference = reference
        self.weight = weight
        self.group = group
        self.init_score = init_score
        self.silent = silent
        self.feature_name = feature_name
        self.categorical_feature = categorical_feature
        self.params = copy.deepcopy(params)
        self.free_raw_data = free_raw_data
        self.used_indices = None
        self._predictor = None
        self.pandas_categorical = None
        self.params_back_up = None

    def __del__(self):
        try:
            self._free_handle()
        except AttributeError:
            pass

    def _free_handle(self):
        if self.handle is not None:
            _safe_call(_LIB.LGBM_DatasetFree(self.handle))
            self.handle = None
        return self

    def _lazy_init(self, data, label=None, reference=None,
                   weight=None, group=None, init_score=None, predictor=None,
                   silent=False, feature_name='auto',
                   categorical_feature='auto', params=None):
        if data is None:
            self.handle = None
            return self
        if reference is not None:
            self.pandas_categorical = reference.pandas_categorical
            categorical_feature = reference.categorical_feature
        data, feature_name, categorical_feature, self.pandas_categorical = _data_from_pandas(data,
                                                                                             feature_name,
                                                                                             categorical_feature,
                                                                                             self.pandas_categorical)
        label = _label_from_pandas(label)
        self.data_has_header = False
        # process for args
        params = {} if params is None else params
        args_names = (getattr(self.__class__, '_lazy_init')
                      .__code__
                      .co_varnames[:getattr(self.__class__, '_lazy_init').__code__.co_argcount])
        for key, _ in params.items():
            if key in args_names:
                warnings.warn('{0} keyword has been found in `params` and will be ignored.\n'
                              'Please use {0} argument of the Dataset constructor to pass this parameter.'
                              .format(key))
        self.predictor = predictor
        # user can set verbose with params, it has higher priority
        if not any(verbose_alias in params for verbose_alias in ('verbose', 'verbosity')) and silent:
            params["verbose"] = -1
        # get categorical features
        if categorical_feature is not None:
            categorical_indices = set()
            feature_dict = {}
            if feature_name is not None:
                feature_dict = {name: i for i, name in enumerate(feature_name)}
            for name in categorical_feature:
                if isinstance(name, string_type) and name in feature_dict:
                    categorical_indices.add(feature_dict[name])
                elif isinstance(name, integer_types):
                    categorical_indices.add(name)
                else:
                    raise TypeError("Wrong type({}) or unknown name({}) in categorical_feature"
                                    .format(type(name).__name__, name))
            if categorical_indices:
                if "categorical_feature" in params or "categorical_column" in params:
                    warnings.warn('categorical_feature in param dict is overridden.')
                    params.pop("categorical_feature", None)
                    params.pop("categorical_column", None)
                params['categorical_column'] = sorted(categorical_indices)

        params_str = param_dict_to_str(params)
        # process for reference dataset
        ref_dataset = None
        if isinstance(reference, Dataset):
            ref_dataset = reference.construct().handle
        elif reference is not None:
            raise TypeError('Reference dataset should be None or dataset instance')
        # start construct data
        if isinstance(data, string_type):
            # check data has header or not
            if str(params.get("has_header", "")).lower() == "true" \
                    or str(params.get("header", "")).lower() == "true":
                self.data_has_header = True
            self.handle = ctypes.c_void_p()
            _safe_call(_LIB.LGBM_DatasetCreateFromFile(
                c_str(data),
                c_str(params_str),
                ref_dataset,
                ctypes.byref(self.handle)))
        elif isinstance(data, scipy.sparse.csr_matrix):
            self.__init_from_csr(data, params_str, ref_dataset)
        elif isinstance(data, scipy.sparse.csc_matrix):
            self.__init_from_csc(data, params_str, ref_dataset)
        elif isinstance(data, np.ndarray):
            self.__init_from_np2d(data, params_str, ref_dataset)
        elif isinstance(data, list) and len(data) > 0 and all(isinstance(x, np.ndarray) for x in data):
            self.__init_from_list_np2d(data, params_str, ref_dataset)
        else:
            try:
                csr = scipy.sparse.csr_matrix(data)
                self.__init_from_csr(csr, params_str, ref_dataset)
            except BaseException:
                raise TypeError('Cannot initialize Dataset from {}'.format(type(data).__name__))
        if label is not None:
            self.set_label(label)
        if self.get_label() is None:
            raise ValueError("Label should not be None")
        if weight is not None:
            self.set_weight(weight)
        if group is not None:
            self.set_group(group)
        # load init score
        if init_score is not None:
            self.set_init_score(init_score)
            if self.predictor is not None:
                warnings.warn("The prediction of init_model will be overridden by init_score.")
        elif isinstance(self.predictor, _InnerPredictor):
            init_score = self.predictor.predict(data,
                                                raw_score=True,
                                                data_has_header=self.data_has_header,
                                                is_reshape=False)
            if self.predictor.num_class > 1:
                # need re group init score
                new_init_score = np.zeros(init_score.size, dtype=np.float32)
                num_data = self.num_data()
                for i in range_(num_data):
                    for j in range_(self.predictor.num_class):
                        new_init_score[j * num_data + i] = init_score[i * self.predictor.num_class + j]
                init_score = new_init_score
            self.set_init_score(init_score)
        elif self.predictor is not None:
            raise TypeError('wrong predictor type {}'.format(type(self.predictor).__name__))
        # set feature names
        return self.set_feature_name(feature_name)

    def __init_from_np2d(self, mat, params_str, ref_dataset):
        """
        Initialize data from a 2-D numpy matrix.
        """
        if len(mat.shape) != 2:
            raise ValueError('Input numpy.ndarray must be 2 dimensional')

        self.handle = ctypes.c_void_p()
        if mat.dtype == np.float32 or mat.dtype == np.float64:
            data = np.array(mat.reshape(mat.size), dtype=mat.dtype, copy=False)
        else:
            # change non-float data to float data, need to copy
            data = np.array(mat.reshape(mat.size), dtype=np.float32)

        ptr_data, type_ptr_data, _ = c_float_array(data)
        _safe_call(_LIB.LGBM_DatasetCreateFromMat(
            ptr_data,
            ctypes.c_int(type_ptr_data),
            ctypes.c_int(mat.shape[0]),
            ctypes.c_int(mat.shape[1]),
            ctypes.c_int(C_API_IS_ROW_MAJOR),
            c_str(params_str),
            ref_dataset,
            ctypes.byref(self.handle)))
        return self

    def __init_from_list_np2d(self, mats, params_str, ref_dataset):
        """
        Initialize data from list of 2-D numpy matrices.
        """
        ncol = mats[0].shape[1]
        nrow = np.zeros((len(mats),), np.int32)
        if mats[0].dtype == np.float64:
            ptr_data = (ctypes.POINTER(ctypes.c_double) * len(mats))()
        else:
            ptr_data = (ctypes.POINTER(ctypes.c_float) * len(mats))()

        holders = []
        type_ptr_data = None

        for i, mat in enumerate(mats):
            if len(mat.shape) != 2:
                raise ValueError('Input numpy.ndarray must be 2 dimensional')

            if mat.shape[1] != ncol:
                raise ValueError('Input arrays must have same number of columns')

            nrow[i] = mat.shape[0]

            if mat.dtype == np.float32 or mat.dtype == np.float64:
                mats[i] = np.array(mat.reshape(mat.size), dtype=mat.dtype, copy=False)
            else:
                # change non-float data to float data, need to copy
                mats[i] = np.array(mat.reshape(mat.size), dtype=np.float32)

            chunk_ptr_data, chunk_type_ptr_data, holder = c_float_array(mats[i])
            if type_ptr_data is not None and chunk_type_ptr_data != type_ptr_data:
                raise ValueError('Input chunks must have same type')
            ptr_data[i] = chunk_ptr_data
            type_ptr_data = chunk_type_ptr_data
            holders.append(holder)

        self.handle = ctypes.c_void_p()
        _safe_call(_LIB.LGBM_DatasetCreateFromMats(
            ctypes.c_int(len(mats)),
            ctypes.cast(ptr_data, ctypes.POINTER(ctypes.POINTER(ctypes.c_double))),
            ctypes.c_int(type_ptr_data),
            nrow.ctypes.data_as(ctypes.POINTER(ctypes.c_int32)),
            ctypes.c_int(ncol),
            ctypes.c_int(C_API_IS_ROW_MAJOR),
            c_str(params_str),
            ref_dataset,
            ctypes.byref(self.handle)))
        return self

    def __init_from_csr(self, csr, params_str, ref_dataset):
        """
        Initialize data from a CSR matrix.
        """
        if len(csr.indices) != len(csr.data):
            raise ValueError('Length mismatch: {} vs {}'.format(len(csr.indices), len(csr.data)))
        self.handle = ctypes.c_void_p()

        ptr_indptr, type_ptr_indptr, __ = c_int_array(csr.indptr)
        ptr_data, type_ptr_data, _ = c_float_array(csr.data)

        assert csr.shape[1] <= MAX_INT32
        csr.indices = csr.indices.astype(np.int32, copy=False)

        _safe_call(_LIB.LGBM_DatasetCreateFromCSR(
            ptr_indptr,
            ctypes.c_int(type_ptr_indptr),
            csr.indices.ctypes.data_as(ctypes.POINTER(ctypes.c_int32)),
            ptr_data,
            ctypes.c_int(type_ptr_data),
            ctypes.c_int64(len(csr.indptr)),
            ctypes.c_int64(len(csr.data)),
            ctypes.c_int64(csr.shape[1]),
            c_str(params_str),
            ref_dataset,
            ctypes.byref(self.handle)))
        return self

    def __init_from_csc(self, csc, params_str, ref_dataset):
        """
        Initialize data from a csc matrix.
        """
        if len(csc.indices) != len(csc.data):
            raise ValueError('Length mismatch: {} vs {}'.format(len(csc.indices), len(csc.data)))
        self.handle = ctypes.c_void_p()

        ptr_indptr, type_ptr_indptr, __ = c_int_array(csc.indptr)
        ptr_data, type_ptr_data, _ = c_float_array(csc.data)

        assert csc.shape[0] <= MAX_INT32
        csc.indices = csc.indices.astype(np.int32, copy=False)

        _safe_call(_LIB.LGBM_DatasetCreateFromCSC(
            ptr_indptr,
            ctypes.c_int(type_ptr_indptr),
            csc.indices.ctypes.data_as(ctypes.POINTER(ctypes.c_int32)),
            ptr_data,
            ctypes.c_int(type_ptr_data),
            ctypes.c_int64(len(csc.indptr)),
            ctypes.c_int64(len(csc.data)),
            ctypes.c_int64(csc.shape[0]),
            c_str(params_str),
            ref_dataset,
            ctypes.byref(self.handle)))
        return self

    def construct(self):
        """Lazy init.

        Returns
        -------
        self : Dataset
            Constructed Dataset object.
        """
        if self.handle is None:
            if self.reference is not None:
                if self.used_indices is None:
                    # create valid
                    self._lazy_init(self.data, label=self.label, reference=self.reference,
                                    weight=self.weight, group=self.group,
                                    init_score=self.init_score, predictor=self._predictor,
                                    silent=self.silent, feature_name=self.feature_name, params=self.params)
                else:
                    # construct subset
                    used_indices = list_to_1d_numpy(self.used_indices, np.int32, name='used_indices')
                    assert used_indices.flags.c_contiguous
                    if self.reference.group is not None:
                        group_info = np.array(self.reference.group).astype(int)
                        _, self.group = np.unique(np.repeat(range_(len(group_info)), repeats=group_info)[self.used_indices],
                                                  return_counts=True)
                    self.handle = ctypes.c_void_p()
                    params_str = param_dict_to_str(self.params)
                    _safe_call(_LIB.LGBM_DatasetGetSubset(
                        self.reference.construct().handle,
                        used_indices.ctypes.data_as(ctypes.POINTER(ctypes.c_int32)),
                        ctypes.c_int(used_indices.shape[0]),
                        c_str(params_str),
                        ctypes.byref(self.handle)))
                    if self.group is not None:
                        self.set_group(self.group)
                    if self.get_label() is None:
                        raise ValueError("Label should not be None.")
            else:
                # create train
                self._lazy_init(self.data, label=self.label,
                                weight=self.weight, group=self.group,
                                init_score=self.init_score, predictor=self._predictor,
                                silent=self.silent, feature_name=self.feature_name,
                                categorical_feature=self.categorical_feature, params=self.params)
            if self.free_raw_data:
                self.data = None
        return self

    def create_valid(self, data, label=None, weight=None, group=None,
                     init_score=None, silent=False, params=None):
        """Create validation data align with current Dataset.

        Parameters
        ----------
        data : string, numpy array, pandas DataFrame, scipy.sparse or list of numpy arrays
            Data source of Dataset.
            If string, it represents the path to txt file.
        label : list, numpy 1-D array, pandas one-column DataFrame/Series or None, optional (default=None)
            Label of the data.
        weight : list, numpy 1-D array, pandas Series or None, optional (default=None)
            Weight for each instance.
        group : list, numpy 1-D array, pandas Series or None, optional (default=None)
            Group/query size for Dataset.
        init_score : list, numpy 1-D array, pandas Series or None, optional (default=None)
            Init score for Dataset.
        silent : bool, optional (default=False)
            Whether to print messages during construction.
        params : dict or None, optional (default=None)
            Other parameters.

        Returns
        -------
        valid : Dataset
            Validation Dataset with reference to self.
        """
        ret = Dataset(data, label=label, reference=self,
                      weight=weight, group=group, init_score=init_score,
                      silent=silent, params=params, free_raw_data=self.free_raw_data)
        ret._predictor = self._predictor
        ret.pandas_categorical = self.pandas_categorical
        return ret

    def subset(self, used_indices, params=None):
        """Get subset of current Dataset.

        Parameters
        ----------
        used_indices : list of int
            Indices used to create the subset.
        params : dict or None, optional (default=None)
            Other parameters.

        Returns
        -------
        subset : Dataset
            Subset of the current Dataset.
        """
        if params is None:
            params = self.params
        ret = Dataset(None, reference=self, feature_name=self.feature_name,
                      categorical_feature=self.categorical_feature, params=params)
        ret._predictor = self._predictor
        ret.pandas_categorical = self.pandas_categorical
        ret.used_indices = used_indices
        return ret

    def save_binary(self, filename):
        """Save Dataset to binary file.

        Parameters
        ----------
        filename : string
            Name of the output file.

        Returns
        -------
        self : Dataset
            Returns self.
        """
        _safe_call(_LIB.LGBM_DatasetSaveBinary(
            self.construct().handle,
            c_str(filename)))
        return self

    def _update_params(self, params):
        if not self.params:
            self.params = params
        else:
            self.params_back_up = copy.deepcopy(self.params)
            self.params.update(params)
        return self

    def _reverse_update_params(self):
        self.params = copy.deepcopy(self.params_back_up)
        self.params_back_up = None
        return self

    def set_field(self, field_name, data):
        """Set property into the Dataset.

        Parameters
        ----------
        field_name : string
            The field name of the information.
        data : list, numpy 1-D array, pandas Series or None
            The array of data to be set.

        Returns
        -------
        self : Dataset
            Dataset with set property.
        """
        if self.handle is None:
            raise Exception("Cannot set %s before construct dataset" % field_name)
        if data is None:
            # set to None
            _safe_call(_LIB.LGBM_DatasetSetField(
                self.handle,
                c_str(field_name),
                None,
                ctypes.c_int(0),
                ctypes.c_int(FIELD_TYPE_MAPPER[field_name])))
            return self
        dtype = np.float32
        if field_name == 'group':
            dtype = np.int32
        elif field_name == 'init_score':
            dtype = np.float64
        data = list_to_1d_numpy(data, dtype, name=field_name)
        if data.dtype == np.float32 or data.dtype == np.float64:
            ptr_data, type_data, _ = c_float_array(data)
        elif data.dtype == np.int32:
            ptr_data, type_data, _ = c_int_array(data)
        else:
            raise TypeError("Excepted np.float32/64 or np.int32, meet type({})".format(data.dtype))
        if type_data != FIELD_TYPE_MAPPER[field_name]:
            raise TypeError("Input type error for set_field")
        _safe_call(_LIB.LGBM_DatasetSetField(
            self.handle,
            c_str(field_name),
            ptr_data,
            ctypes.c_int(len(data)),
            ctypes.c_int(type_data)))
        return self

    def get_field(self, field_name):
        """Get property from the Dataset.

        Parameters
        ----------
        field_name : string
            The field name of the information.

        Returns
        -------
        info : numpy array
            A numpy array with information from the Dataset.
        """
        if self.handle is None:
            raise Exception("Cannot get %s before construct Dataset" % field_name)
        tmp_out_len = ctypes.c_int()
        out_type = ctypes.c_int()
        ret = ctypes.POINTER(ctypes.c_void_p)()
        _safe_call(_LIB.LGBM_DatasetGetField(
            self.handle,
            c_str(field_name),
            ctypes.byref(tmp_out_len),
            ctypes.byref(ret),
            ctypes.byref(out_type)))
        if out_type.value != FIELD_TYPE_MAPPER[field_name]:
            raise TypeError("Return type error for get_field")
        if tmp_out_len.value == 0:
            return None
        if out_type.value == C_API_DTYPE_INT32:
            return cint32_array_to_numpy(ctypes.cast(ret, ctypes.POINTER(ctypes.c_int32)), tmp_out_len.value)
        elif out_type.value == C_API_DTYPE_FLOAT32:
            return cfloat32_array_to_numpy(ctypes.cast(ret, ctypes.POINTER(ctypes.c_float)), tmp_out_len.value)
        elif out_type.value == C_API_DTYPE_FLOAT64:
            return cfloat64_array_to_numpy(ctypes.cast(ret, ctypes.POINTER(ctypes.c_double)), tmp_out_len.value)
        else:
            raise TypeError("Unknown type")

    def set_categorical_feature(self, categorical_feature):
        """Set categorical features.

        Parameters
        ----------
        categorical_feature : list of int or strings
            Names or indices of categorical features.

        Returns
        -------
        self : Dataset
            Dataset with set categorical features.
        """
        if self.categorical_feature == categorical_feature:
            return self
        if self.data is not None:
            if self.categorical_feature is None:
                self.categorical_feature = categorical_feature
                return self._free_handle()
            elif categorical_feature == 'auto':
                warnings.warn('Using categorical_feature in Dataset.')
                return self
            else:
                warnings.warn('categorical_feature in Dataset is overridden.\n'
                              'New categorical_feature is {}'.format(sorted(list(categorical_feature))))
                self.categorical_feature = categorical_feature
                return self._free_handle()
        else:
            raise LightGBMError("Cannot set categorical feature after freed raw data, "
                                "set free_raw_data=False when construct Dataset to avoid this.")

    def _set_predictor(self, predictor):
        """
        Set predictor for continued training, not recommended for user to call this function.
        Please set init_model in engine.train or engine.cv
        """
        if predictor is self._predictor:
            return self
        if self.data is not None:
            self._predictor = predictor
            return self._free_handle()
        else:
            raise LightGBMError("Cannot set predictor after freed raw data, "
                                "set free_raw_data=False when construct Dataset to avoid this.")

    def set_reference(self, reference):
        """Set reference Dataset.

        Parameters
        ----------
        reference : Dataset
            Reference that is used as a template to consturct the current Dataset.

        Returns
        -------
        self : Dataset
            Dataset with set reference.
        """
        self.set_categorical_feature(reference.categorical_feature) \
            .set_feature_name(reference.feature_name) \
            ._set_predictor(reference._predictor)
        # we're done if self and reference share a common upstrem reference
        if self.get_ref_chain().intersection(reference.get_ref_chain()):
            return self
        if self.data is not None:
            self.reference = reference
            return self._free_handle()
        else:
            raise LightGBMError("Cannot set reference after freed raw data, "
                                "set free_raw_data=False when construct Dataset to avoid this.")

    def set_feature_name(self, feature_name):
        """Set feature name.

        Parameters
        ----------
        feature_name : list of strings
            Feature names.

        Returns
        -------
        self : Dataset
            Dataset with set feature name.
        """
        if feature_name != 'auto':
            self.feature_name = feature_name
        if self.handle is not None and feature_name is not None and feature_name != 'auto':
            if len(feature_name) != self.num_feature():
                raise ValueError("Length of feature_name({}) and num_feature({}) don't match"
                                 .format(len(feature_name), self.num_feature()))
            c_feature_name = [c_str(name) for name in feature_name]
            _safe_call(_LIB.LGBM_DatasetSetFeatureNames(
                self.handle,
                c_array(ctypes.c_char_p, c_feature_name),
                ctypes.c_int(len(feature_name))))
        return self

    def set_label(self, label):
        """Set label of Dataset

        Parameters
        ----------
        label : list, numpy 1-D array, pandas one-column DataFrame/Series or None
            The label information to be set into Dataset.

        Returns
        -------
        self : Dataset
            Dataset with set label.
        """
        self.label = label
        if self.handle is not None:
            label = list_to_1d_numpy(_label_from_pandas(label), name='label')
            self.set_field('label', label)
        return self

    def set_weight(self, weight):
        """Set weight of each instance.

        Parameters
        ----------
        weight : list, numpy 1-D array, pandas Series or None
            Weight to be set for each data point.

        Returns
        -------
        self : Dataset
            Dataset with set weight.
        """
        if weight is not None and np.all(weight == 1):
            weight = None
        self.weight = weight
        if self.handle is not None and weight is not None:
            weight = list_to_1d_numpy(weight, name='weight')
            self.set_field('weight', weight)
        return self

    def set_init_score(self, init_score):
        """Set init score of Booster to start from.

        Parameters
        ----------
        init_score : list, numpy 1-D array, pandas Series or None
            Init score for Booster.

        Returns
        -------
        self : Dataset
            Dataset with set init score.
        """
        self.init_score = init_score
        if self.handle is not None and init_score is not None:
            init_score = list_to_1d_numpy(init_score, np.float64, name='init_score')
            self.set_field('init_score', init_score)
        return self

    def set_group(self, group):
        """Set group size of Dataset (used for ranking).

        Parameters
        ----------
        group : list, numpy 1-D array, pandas Series or None
            Group size of each group.

        Returns
        -------
        self : Dataset
            Dataset with set group.
        """
        self.group = group
        if self.handle is not None and group is not None:
            group = list_to_1d_numpy(group, np.int32, name='group')
            self.set_field('group', group)
        return self

    def get_label(self):
        """Get the label of the Dataset.

        Returns
        -------
        label : numpy array or None
            The label information from the Dataset.
        """
        if self.label is None:
            self.label = self.get_field('label')
        return self.label

    def get_weight(self):
        """Get the weight of the Dataset.

        Returns
        -------
        weight : numpy array or None
            Weight for each data point from the Dataset.
        """
        if self.weight is None:
            self.weight = self.get_field('weight')
        return self.weight

    def get_init_score(self):
        """Get the initial score of the Dataset.

        Returns
        -------
        init_score : numpy array or None
            Init score of Booster.
        """
        if self.init_score is None:
            self.init_score = self.get_field('init_score')
        return self.init_score

    def get_group(self):
        """Get the group of the Dataset.

        Returns
        -------
        group : numpy array or None
            Group size of each group.
        """
        if self.group is None:
            self.group = self.get_field('group')
            if self.group is not None:
                # group data from LightGBM is boundaries data, need to convert to group size
                self.group = np.diff(self.group)
        return self.group

    def num_data(self):
        """Get the number of rows in the Dataset.

        Returns
        -------
        number_of_rows : int
            The number of rows in the Dataset.
        """
        if self.handle is not None:
            ret = ctypes.c_int()
            _safe_call(_LIB.LGBM_DatasetGetNumData(self.handle,
                                                   ctypes.byref(ret)))
            return ret.value
        else:
            raise LightGBMError("Cannot get num_data before construct dataset")

    def num_feature(self):
        """Get the number of columns (features) in the Dataset.

        Returns
        -------
        number_of_columns : int
            The number of columns (features) in the Dataset.
        """
        if self.handle is not None:
            ret = ctypes.c_int()
            _safe_call(_LIB.LGBM_DatasetGetNumFeature(self.handle,
                                                      ctypes.byref(ret)))
            return ret.value
        else:
            raise LightGBMError("Cannot get num_feature before construct dataset")

    def get_ref_chain(self, ref_limit=100):
        """Get a chain of Dataset objects, starting with r, then going to r.reference if exists,
        then to r.reference.reference, etc. until we hit ``ref_limit`` or a reference loop.

        Parameters
        ----------
        ref_limit : int, optional (default=100)
            The limit number of references.

        Returns
        -------
        ref_chain : set of Dataset
            Chain of references of the Datasets.
        """
        head = self
        ref_chain = set()
        while len(ref_chain) < ref_limit:
            if isinstance(head, Dataset):
                ref_chain.add(head)
                if (head.reference is not None) and (head.reference not in ref_chain):
                    head = head.reference
                else:
                    break
            else:
                break
        return ref_chain


class Booster(object):
    """Booster in LightGBM."""
    def __init__(self, params=None, train_set=None, model_file=None, silent=False):
        """Initialize the Booster.

        Parameters
        ----------
        params : dict or None, optional (default=None)
            Parameters for Booster.
        train_set : Dataset or None, optional (default=None)
            Training dataset.
        model_file : string or None, optional (default=None)
            Path to the model file.
        silent : bool, optional (default=False)
            Whether to print messages during construction.
        """
        self.handle = None
        self.network = False
        self.__need_reload_eval_info = True
        self.__train_data_name = "training"
        self.__attr = {}
        self.__set_objective_to_none = False
        self.best_iteration = -1
        self.best_score = {}
        params = {} if params is None else copy.deepcopy(params)
        # user can set verbose with params, it has higher priority
        if not any(verbose_alias in params for verbose_alias in ('verbose', 'verbosity')) and silent:
            params["verbose"] = -1
        if train_set is not None:
            # Training task
            if not isinstance(train_set, Dataset):
                raise TypeError('Training data should be Dataset instance, met {}'
                                .format(type(train_set).__name__))
            params_str = param_dict_to_str(params)
            # construct booster object
            self.handle = ctypes.c_void_p()
            _safe_call(_LIB.LGBM_BoosterCreate(
                train_set.construct().handle,
                c_str(params_str),
                ctypes.byref(self.handle)))
            # save reference to data
            self.train_set = train_set
            self.valid_sets = []
            self.name_valid_sets = []
            self.__num_dataset = 1
            self.__init_predictor = train_set._predictor
            if self.__init_predictor is not None:
                _safe_call(_LIB.LGBM_BoosterMerge(
                    self.handle,
                    self.__init_predictor.handle))
            out_num_class = ctypes.c_int(0)
            _safe_call(_LIB.LGBM_BoosterGetNumClasses(
                self.handle,
                ctypes.byref(out_num_class)))
            self.__num_class = out_num_class.value
            # buffer for inner predict
            self.__inner_predict_buffer = [None]
            self.__is_predicted_cur_iter = [False]
            self.__get_eval_info()
            self.pandas_categorical = train_set.pandas_categorical
            # set network if necessary
            for alias in ["machines", "workers", "nodes"]:
                if alias in params:
                    machines = params[alias]
                    if isinstance(machines, string_type):
                        num_machines = len(machines.split(','))
                    elif isinstance(machines, (list, set)):
                        num_machines = len(machines)
                        machines = ','.join(machines)
                    else:
                        raise ValueError("Invalid machines in params.")
                    self.set_network(machines,
                                     local_listen_port=params.get("local_listen_port", 12400),
                                     listen_time_out=params.get("listen_time_out", 120),
                                     num_machines=params.get("num_machines", num_machines))
                    break
        elif model_file is not None:
            # Prediction task
            out_num_iterations = ctypes.c_int(0)
            self.handle = ctypes.c_void_p()
            _safe_call(_LIB.LGBM_BoosterCreateFromModelfile(
                c_str(model_file),
                ctypes.byref(out_num_iterations),
                ctypes.byref(self.handle)))
            out_num_class = ctypes.c_int(0)
            _safe_call(_LIB.LGBM_BoosterGetNumClasses(
                self.handle,
                ctypes.byref(out_num_class)))
            self.__num_class = out_num_class.value
            self.pandas_categorical = _load_pandas_categorical(model_file)
        elif 'model_str' in params:
            self.model_from_string(params['model_str'])
        else:
            raise TypeError('Need at least one training dataset or model file to create booster instance')
        self.params = params

    def __del__(self):
        try:
            if self.network:
                self.free_network()
        except AttributeError:
            pass
        try:
            if self.handle is not None:
                _safe_call(_LIB.LGBM_BoosterFree(self.handle))
        except AttributeError:
            pass

    def __copy__(self):
        return self.__deepcopy__(None)

    def __deepcopy__(self, _):
        model_str = self.model_to_string(num_iteration=-1)
        booster = Booster({'model_str': model_str})
        booster.pandas_categorical = self.pandas_categorical
        return booster

    def __getstate__(self):
        this = self.__dict__.copy()
        handle = this['handle']
        this.pop('train_set', None)
        this.pop('valid_sets', None)
        if handle is not None:
            this["handle"] = self.model_to_string(num_iteration=-1)
        return this

    def __setstate__(self, state):
        model_str = state.get('handle', None)
        if model_str is not None:
            handle = ctypes.c_void_p()
            out_num_iterations = ctypes.c_int(0)
            _safe_call(_LIB.LGBM_BoosterLoadModelFromString(
                c_str(model_str),
                ctypes.byref(out_num_iterations),
                ctypes.byref(handle)))
            state['handle'] = handle
        self.__dict__.update(state)

    def free_dataset(self):
        """Free Booster's Datasets.

        Returns
        -------
        self : Booster
            Booster without Datasets.
        """
        self.__dict__.pop('train_set', None)
        self.__dict__.pop('valid_sets', None)
        self.__num_dataset = 0
        return self

    def _free_buffer(self):
        self.__inner_predict_buffer = []
        self.__is_predicted_cur_iter = []
        return self

    def set_network(self, machines, local_listen_port=12400,
                    listen_time_out=120, num_machines=1):
        """Set the network configuration.

        Parameters
        ----------
        machines : list, set or string
            Names of machines.
        local_listen_port : int, optional (default=12400)
            TCP listen port for local machines.
        listen_time_out : int, optional (default=120)
            Socket time-out in minutes.
        num_machines : int, optional (default=1)
            The number of machines for parallel learning application.

        Returns
        -------
        self : Booster
            Booster with set network.
        """
        _safe_call(_LIB.LGBM_NetworkInit(c_str(machines),
                                         ctypes.c_int(local_listen_port),
                                         ctypes.c_int(listen_time_out),
                                         ctypes.c_int(num_machines)))
        self.network = True
        return self

    def free_network(self):
        """Free Booster's network.

        Returns
        -------
        self : Booster
            Booster with freed network.
        """
        _safe_call(_LIB.LGBM_NetworkFree())
        self.network = False
        return self

    def set_train_data_name(self, name):
        """Set the name to the training Dataset.

        Parameters
        ----------
        name : string
            Name for the training Dataset.

        Returns
        -------
        self : Booster
            Booster with set training Dataset name.
        """
        self.__train_data_name = name
        return self

    def add_valid(self, data, name):
        """Add validation data.

        Parameters
        ----------
        data : Dataset
            Validation data.
        name : string
            Name of validation data.

        Returns
        -------
        self : Booster
            Booster with set validation data.
        """
        if not isinstance(data, Dataset):
            raise TypeError('Validation data should be Dataset instance, met {}'
                            .format(type(data).__name__))
        if data._predictor is not self.__init_predictor:
            raise LightGBMError("Add validation data failed, "
                                "you should use same predictor for these data")
        _safe_call(_LIB.LGBM_BoosterAddValidData(
            self.handle,
            data.construct().handle))
        self.valid_sets.append(data)
        self.name_valid_sets.append(name)
        self.__num_dataset += 1
        self.__inner_predict_buffer.append(None)
        self.__is_predicted_cur_iter.append(False)
        return self

    def reset_parameter(self, params):
        """Reset parameters of Booster.

        Parameters
        ----------
        params : dict
            New parameters for Booster.

        Returns
        -------
        self : Booster
            Booster with new parameters.
        """
        if any(metric_alias in params for metric_alias in ('metric', 'metrics', 'metric_types')):
            self.__need_reload_eval_info = True
        params_str = param_dict_to_str(params)
        if params_str:
            _safe_call(_LIB.LGBM_BoosterResetParameter(
                self.handle,
                c_str(params_str)))
        self.params.update(params)
        return self

    def update(self, train_set=None, fobj=None):
        """Update Booster for one iteration.

        Parameters
        ----------
        train_set : Dataset or None, optional (default=None)
            Training data.
            If None, last training data is used.
        fobj : callable or None, optional (default=None)
            Customized objective function.

            For multi-class task, the score is group by class_id first, then group by row_id.
            If you want to get i-th row score in j-th class, the access way is score[j * num_data + i]
            and you should group grad and hess in this way as well.

        Returns
        -------
        is_finished : bool
            Whether the update was successfully finished.
        """

        # need reset training data
        if train_set is not None and train_set is not self.train_set:
            if not isinstance(train_set, Dataset):
                raise TypeError('Training data should be Dataset instance, met {}'
                                .format(type(train_set).__name__))
            if train_set._predictor is not self.__init_predictor:
                raise LightGBMError("Replace training data failed, "
                                    "you should use same predictor for these data")
            self.train_set = train_set
            _safe_call(_LIB.LGBM_BoosterResetTrainingData(
                self.handle,
                self.train_set.construct().handle))
            self.__inner_predict_buffer[0] = None
        is_finished = ctypes.c_int(0)
        if fobj is None:
            if self.__set_objective_to_none:
                raise LightGBMError('Cannot update due to null objective function.')
            _safe_call(_LIB.LGBM_BoosterUpdateOneIter(
                self.handle,
                ctypes.byref(is_finished)))
            self.__is_predicted_cur_iter = [False for _ in range_(self.__num_dataset)]
            return is_finished.value == 1
        else:
            if not self.__set_objective_to_none:
                self.reset_parameter({"objective": "none"}).__set_objective_to_none = True
            grad, hess = fobj(self.__inner_predict(0), self.train_set)
            return self.__boost(grad, hess)

    def __boost(self, grad, hess):
        """
        Boost Booster for one iteration with customized gradient statistics.

        Note: For multi-class task, the score is group by class_id first, then group by row_id.
              If you want to get i-th row score in j-th class, the access way is score[j * num_data + i]
              and you should group grad and hess in this way as well.

        Parameters
        ----------
        grad : 1d numpy array or list
            The first order derivative (gradient).
        hess : 1d numpy or 1d list
            The second order derivative (Hessian).

        Returns
        -------
        is_finished : bool
            Whether the boost was successfully finished.
        """
        grad = list_to_1d_numpy(grad, name='gradient')
        hess = list_to_1d_numpy(hess, name='hessian')
        assert grad.flags.c_contiguous
        assert hess.flags.c_contiguous
        if len(grad) != len(hess):
            raise ValueError("Lengths of gradient({}) and hessian({}) don't match"
                             .format(len(grad), len(hess)))
        is_finished = ctypes.c_int(0)
        _safe_call(_LIB.LGBM_BoosterUpdateOneIterCustom(
            self.handle,
            grad.ctypes.data_as(ctypes.POINTER(ctypes.c_float)),
            hess.ctypes.data_as(ctypes.POINTER(ctypes.c_float)),
            ctypes.byref(is_finished)))
        self.__is_predicted_cur_iter = [False for _ in range_(self.__num_dataset)]
        return is_finished.value == 1

    def rollback_one_iter(self):
        """Rollback one iteration.

        Returns
        -------
        self : Booster
            Booster with rolled back one iteration.
        """
        _safe_call(_LIB.LGBM_BoosterRollbackOneIter(
            self.handle))
        self.__is_predicted_cur_iter = [False for _ in range_(self.__num_dataset)]
        return self

    def current_iteration(self):
        """Get the index of the current iteration.

        Returns
        -------
        cur_iter : int
            The index of the current iteration.
        """
        out_cur_iter = ctypes.c_int(0)
        _safe_call(_LIB.LGBM_BoosterGetCurrentIteration(
            self.handle,
            ctypes.byref(out_cur_iter)))
        return out_cur_iter.value

    def num_model_per_iteration(self):
        """Get number of models per iteration.

        Returns
        -------
        model_per_iter : int
            The number of models per iteration.
        """
        model_per_iter = ctypes.c_int(0)
        _safe_call(_LIB.LGBM_BoosterNumModelPerIteration(
            self.handle,
            ctypes.byref(model_per_iter)))
        return model_per_iter.value

    def num_trees(self):
        """Get number of weak sub-models.

        Returns
        -------
        num_trees : int
            The number of weak sub-models.
        """
        num_trees = ctypes.c_int(0)
        _safe_call(_LIB.LGBM_BoosterNumberOfTotalModel(
            self.handle,
            ctypes.byref(num_trees)))
        return num_trees.value

    def eval(self, data, name, feval=None):
        """Evaluate for data.

        Parameters
        ----------
        data : Dataset
            Data for the evaluating.
        name : string
            Name of the data.
        feval : callable or None, optional (default=None)
            Customized evaluation function.
            Should accept two parameters: preds, train_data.
            For multi-class task, the preds is group by class_id first, then group by row_id.
            If you want to get i-th row preds in j-th class, the access way is preds[j * num_data + i].
            Note: should return (eval_name, eval_result, is_higher_better) or list of such tuples.

        Returns
        -------
        result : list
            List with evaluation results.
        """
        if not isinstance(data, Dataset):
            raise TypeError("Can only eval for Dataset instance")
        data_idx = -1
        if data is self.train_set:
            data_idx = 0
        else:
            for i in range_(len(self.valid_sets)):
                if data is self.valid_sets[i]:
                    data_idx = i + 1
                    break
        # need to push new valid data
        if data_idx == -1:
            self.add_valid(data, name)
            data_idx = self.__num_dataset - 1

        return self.__inner_eval(name, data_idx, feval)

    def eval_train(self, feval=None):
        """Evaluate for training data.

        Parameters
        ----------
        feval : callable or None, optional (default=None)
            Customized evaluation function.
            Should accept two parameters: preds, train_data.
            For multi-class task, the preds is group by class_id first, then group by row_id.
            If you want to get i-th row preds in j-th class, the access way is preds[j * num_data + i].
            Note: should return (eval_name, eval_result, is_higher_better) or list of such tuples.

        Returns
        -------
        result : list
            List with evaluation results.
        """
        return self.__inner_eval(self.__train_data_name, 0, feval)

    def eval_valid(self, feval=None):
        """Evaluate for validation data.

        Parameters
        ----------
        feval : callable or None, optional (default=None)
            Customized evaluation function.
            Should accept two parameters: preds, train_data.
            For multi-class task, the preds is group by class_id first, then group by row_id.
            If you want to get i-th row preds in j-th class, the access way is preds[j * num_data + i].
            Note: should return (eval_name, eval_result, is_higher_better) or list of such tuples.

        Returns
        -------
        result : list
            List with evaluation results.
        """
        return [item for i in range_(1, self.__num_dataset)
                for item in self.__inner_eval(self.name_valid_sets[i - 1], i, feval)]

    def save_model(self, filename, num_iteration=None, start_iteration=0):
        """Save Booster to file.

        Parameters
        ----------
        filename : string
            Filename to save Booster.
        num_iteration : int or None, optional (default=None)
            Index of the iteration that should be saved.
            If None, if the best iteration exists, it is saved; otherwise, all iterations are saved.
            If <= 0, all iterations are saved.
        start_iteration : int, optional (default=0)
            Start index of the iteration that should be saved.

        Returns
        -------
        self : Booster
            Returns self.
        """
        if num_iteration is None:
            num_iteration = self.best_iteration
        _safe_call(_LIB.LGBM_BoosterSaveModel(
            self.handle,
            ctypes.c_int(start_iteration),
            ctypes.c_int(num_iteration),
            c_str(filename)))
        _save_pandas_categorical(filename, self.pandas_categorical)
        return self

    def shuffle_models(self, start_iteration=0, end_iteration=-1):
        """Shuffle models.

        Parameters
        ----------
        start_iteration : int, optional (default=0)
            Index of the iteration that will start to shuffle.
        end_iteration : int, optional (default=-1)
            The last iteration that will be shuffled.
            If <= 0, means the last iteration.

        Returns
        -------
        self : Booster
            Booster with shuffled models.
        """
        _safe_call(_LIB.LGBM_BoosterShuffleModels(
            self.handle,
            ctypes.c_int(start_iter),
            ctypes.c_int(end_iter)))
        return self

    def model_from_string(self, model_str, verbose=True):
        """Load Booster from a string.

        Parameters
        ----------
        model_str : string
            Model will be loaded from this string.
        verbose : bool, optional (default=True)
            Whether to print messages while loading model.

        Returns
        -------
        self : Booster
            Loaded Booster object.
        """
        if self.handle is not None:
            _safe_call(_LIB.LGBM_BoosterFree(self.handle))
        self._free_buffer()
        self.handle = ctypes.c_void_p()
        out_num_iterations = ctypes.c_int(0)
        _safe_call(_LIB.LGBM_BoosterLoadModelFromString(
            c_str(model_str),
            ctypes.byref(out_num_iterations),
            ctypes.byref(self.handle)))
        out_num_class = ctypes.c_int(0)
        _safe_call(_LIB.LGBM_BoosterGetNumClasses(
            self.handle,
            ctypes.byref(out_num_class)))
        if verbose:
            print('Finished loading model, total used %d iterations' % int(out_num_iterations.value))
        self.__num_class = out_num_class.value
        return self

    def model_to_string(self, num_iteration=None, start_iteration=0):
        """Save Booster to string.

        Parameters
        ----------
        num_iteration : int or None, optional (default=None)
            Index of the iteration that should be saved.
            If None, if the best iteration exists, it is saved; otherwise, all iterations are saved.
            If <= 0, all iterations are saved.
        start_iteration : int, optional (default=0)
            Start index of the iteration that should be saved.

        Returns
        -------
        str_repr : string
            String representation of Booster.
        """
        if num_iteration is None:
            num_iteration = self.best_iteration
        buffer_len = 1 << 20
        tmp_out_len = ctypes.c_int64(0)
        string_buffer = ctypes.create_string_buffer(buffer_len)
        ptr_string_buffer = ctypes.c_char_p(*[ctypes.addressof(string_buffer)])
        _safe_call(_LIB.LGBM_BoosterSaveModelToString(
            self.handle,
            ctypes.c_int(start_iteration),
            ctypes.c_int(num_iteration),
            ctypes.c_int64(buffer_len),
            ctypes.byref(tmp_out_len),
            ptr_string_buffer))
        actual_len = tmp_out_len.value
        '''if buffer length is not long enough, re-allocate a buffer'''
        if actual_len > buffer_len:
            string_buffer = ctypes.create_string_buffer(actual_len)
            ptr_string_buffer = ctypes.c_char_p(*[ctypes.addressof(string_buffer)])
            _safe_call(_LIB.LGBM_BoosterSaveModelToString(
                self.handle,
                ctypes.c_int(start_iteration),
                ctypes.c_int(num_iteration),
                ctypes.c_int64(actual_len),
                ctypes.byref(tmp_out_len),
                ptr_string_buffer))
        return string_buffer.value.decode()

    def dump_model(self, num_iteration=None, start_iteration=0):
        """Dump Booster to JSON format.

        Parameters
        ----------
        num_iteration : int or None, optional (default=None)
            Index of the iteration that should be dumped.
            If None, if the best iteration exists, it is dumped; otherwise, all iterations are dumped.
            If <= 0, all iterations are dumped.
        start_iteration : int, optional (default=0)
            Start index of the iteration that should be dumped.

        Returns
        -------
        json_repr : dict
            JSON format of Booster.
        """
        if num_iteration is None:
            num_iteration = self.best_iteration
        buffer_len = 1 << 20
        tmp_out_len = ctypes.c_int64(0)
        string_buffer = ctypes.create_string_buffer(buffer_len)
        ptr_string_buffer = ctypes.c_char_p(*[ctypes.addressof(string_buffer)])
        _safe_call(_LIB.LGBM_BoosterDumpModel(
            self.handle,
            ctypes.c_int(start_iteration),
            ctypes.c_int(num_iteration),
            ctypes.c_int64(buffer_len),
            ctypes.byref(tmp_out_len),
            ptr_string_buffer))
        actual_len = tmp_out_len.value
        '''if buffer length is not long enough, reallocate a buffer'''
        if actual_len > buffer_len:
            string_buffer = ctypes.create_string_buffer(actual_len)
            ptr_string_buffer = ctypes.c_char_p(*[ctypes.addressof(string_buffer)])
            _safe_call(_LIB.LGBM_BoosterDumpModel(
                self.handle,
                ctypes.c_int(start_iteration),
                ctypes.c_int(num_iteration),
                ctypes.c_int64(actual_len),
                ctypes.byref(tmp_out_len),
                ptr_string_buffer))
        return json.loads(string_buffer.value.decode())

    def predict(self, data, num_iteration=None,
                raw_score=False, pred_leaf=False, pred_contrib=False,
                data_has_header=False, is_reshape=True, pred_parameter=None, **kwargs):
        """Make a prediction.

        Parameters
        ----------
        data : string, numpy array, pandas DataFrame or scipy.sparse
            Data source for prediction.
            If string, it represents the path to txt file.
        num_iteration : int or None, optional (default=None)
            Limit number of iterations in the prediction.
            If None, if the best iteration exists, it is used; otherwise, all iterations are used.
            If <= 0, all iterations are used (no limits).
        raw_score : bool, optional (default=False)
            Whether to predict raw scores.
        pred_leaf : bool, optional (default=False)
            Whether to predict leaf index.
        pred_contrib : bool, optional (default=False)
            Whether to predict feature contributions.

            Note
            ----
            If you want to get more explanation for your model's predictions using SHAP values
            like SHAP interaction values,
            you can install shap package (https://github.com/slundberg/shap).

        data_has_header : bool, optional (default=False)
            Whether the data has header.
            Used only if data is string.
        is_reshape : bool, optional (default=True)
            If True, result is reshaped to [nrow, ncol].
        **kwargs : other parameters for the prediction

        Returns
        -------
        result : numpy array
            Prediction result.
        """
        predictor = self._to_predictor(copy.deepcopy(kwargs))
        if num_iteration is None:
            num_iteration = self.best_iteration
        return predictor.predict(data, num_iteration,
                                 raw_score, pred_leaf, pred_contrib,
                                 data_has_header, is_reshape)

    def refit(self, data, label, decay_rate=0.9, **kwargs):
        """Refit the existing Booster by new data.

        Parameters
        ----------
        data : string, numpy array, pandas DataFrame or scipy.sparse
            Data source for refit.
            If string, it represents the path to txt file.
        label : list, numpy 1-D array or pandas one-column DataFrame/Series
            Label for refit.
        decay_rate : float, optional (default=0.9)
            Decay rate of refit,
            will use ``leaf_output = decay_rate * old_leaf_output + (1.0 - decay_rate) * new_leaf_output`` to refit trees.
        **kwargs : other parameters for refit
            These parameters will be passed to ``predict`` method.

        Returns
        -------
        result : Booster
            Refitted Booster.
        """
<<<<<<< HEAD
        predictor = self._to_predictor(copy.deepcopy(kwargs))
=======
        if self.__set_objective_to_none:
            raise LightGBMError('Cannot refit due to null objective function.')
        predictor = self._to_predictor(kwargs)
>>>>>>> 868b6242
        leaf_preds = predictor.predict(data, -1, pred_leaf=True)
        nrow, ncol = leaf_preds.shape
        train_set = Dataset(data, label, silent=True)
        new_booster = Booster(self.params, train_set, silent=True)
        # Copy models
        _safe_call(_LIB.LGBM_BoosterMerge(
            new_booster.handle,
            predictor.handle))
        leaf_preds = leaf_preds.reshape(-1)
        ptr_data, type_ptr_data, _ = c_int_array(leaf_preds)
        _safe_call(_LIB.LGBM_BoosterRefit(
            new_booster.handle,
            ptr_data,
            ctypes.c_int(nrow),
            ctypes.c_int(ncol)))
        new_booster.network = self.network
        new_booster.__attr = self.__attr.copy()
        return new_booster

    def get_leaf_output(self, tree_id, leaf_id):
        """Get the output of a leaf.

        Parameters
        ----------
        tree_id : int
            The index of the tree.
        leaf_id : int
            The index of the leaf in the tree.

        Returns
        -------
        result : float
            The output of the leaf.
        """
        ret = ctypes.c_double(0)
        _safe_call(_LIB.LGBM_BoosterGetLeafValue(
            self.handle,
            ctypes.c_int(tree_id),
            ctypes.c_int(leaf_id),
            ctypes.byref(ret)))
        return ret.value

    def _to_predictor(self, pred_parameter=None):
        """Convert to predictor"""
        predictor = _InnerPredictor(booster_handle=self.handle, pred_parameter=pred_parameter)
        predictor.pandas_categorical = self.pandas_categorical
        return predictor

    def num_feature(self):
        """Get number of features.

        Returns
        -------
        num_feature : int
            The number of features.
        """
        out_num_feature = ctypes.c_int(0)
        _safe_call(_LIB.LGBM_BoosterGetNumFeature(
            self.handle,
            ctypes.byref(out_num_feature)))
        return out_num_feature.value

    def feature_name(self):
        """Get names of features.

        Returns
        -------
        result : list
            List with names of features.
        """
        num_feature = self.num_feature()
        # Get name of features
        tmp_out_len = ctypes.c_int(0)
        string_buffers = [ctypes.create_string_buffer(255) for i in range_(num_feature)]
        ptr_string_buffers = (ctypes.c_char_p * num_feature)(*map(ctypes.addressof, string_buffers))
        _safe_call(_LIB.LGBM_BoosterGetFeatureNames(
            self.handle,
            ctypes.byref(tmp_out_len),
            ptr_string_buffers))
        if num_feature != tmp_out_len.value:
            raise ValueError("Length of feature names doesn't equal with num_feature")
        return [string_buffers[i].value.decode() for i in range_(num_feature)]

    def feature_importance(self, importance_type='split', iteration=-1):
        """Get feature importances.

        Parameters
        ----------
        importance_type : string, optional (default="split")
            How the importance is calculated.
            If "split", result contains numbers of times the feature is used in a model.
            If "gain", result contains total gains of splits which use the feature.

        Returns
        -------
        result : numpy array
            Array with feature importances.
        """
        if importance_type == "split":
            importance_type_int = 0
        elif importance_type == "gain":
            importance_type_int = 1
        else:
            importance_type_int = -1
        result = np.zeros(self.num_feature(), dtype=np.float64)
        _safe_call(_LIB.LGBM_BoosterFeatureImportance(
            self.handle,
            ctypes.c_int(iteration),
            ctypes.c_int(importance_type_int),
            result.ctypes.data_as(ctypes.POINTER(ctypes.c_double))))
        if importance_type_int == 0:
            return result.astype(int)
        else:
            return result

    def __inner_eval(self, data_name, data_idx, feval=None):
        """
        Evaluate training or validation data
        """
        if data_idx >= self.__num_dataset:
            raise ValueError("Data_idx should be smaller than number of dataset")
        self.__get_eval_info()
        ret = []
        if self.__num_inner_eval > 0:
            result = np.zeros(self.__num_inner_eval, dtype=np.float64)
            tmp_out_len = ctypes.c_int(0)
            _safe_call(_LIB.LGBM_BoosterGetEval(
                self.handle,
                ctypes.c_int(data_idx),
                ctypes.byref(tmp_out_len),
                result.ctypes.data_as(ctypes.POINTER(ctypes.c_double))))
            if tmp_out_len.value != self.__num_inner_eval:
                raise ValueError("Wrong length of eval results")
            for i in range_(self.__num_inner_eval):
                ret.append((data_name, self.__name_inner_eval[i],
                            result[i], self.__higher_better_inner_eval[i]))
        if feval is not None:
            if data_idx == 0:
                cur_data = self.train_set
            else:
                cur_data = self.valid_sets[data_idx - 1]
            feval_ret = feval(self.__inner_predict(data_idx), cur_data)
            if isinstance(feval_ret, list):
                for eval_name, val, is_higher_better in feval_ret:
                    ret.append((data_name, eval_name, val, is_higher_better))
            else:
                eval_name, val, is_higher_better = feval_ret
                ret.append((data_name, eval_name, val, is_higher_better))
        return ret

    def __inner_predict(self, data_idx):
        """
        Predict for training and validation dataset
        """
        if data_idx >= self.__num_dataset:
            raise ValueError("Data_idx should be smaller than number of dataset")
        if self.__inner_predict_buffer[data_idx] is None:
            if data_idx == 0:
                n_preds = self.train_set.num_data() * self.__num_class
            else:
                n_preds = self.valid_sets[data_idx - 1].num_data() * self.__num_class
            self.__inner_predict_buffer[data_idx] = np.zeros(n_preds, dtype=np.float64)
        # avoid to predict many time in one iteration
        if not self.__is_predicted_cur_iter[data_idx]:
            tmp_out_len = ctypes.c_int64(0)
            data_ptr = self.__inner_predict_buffer[data_idx].ctypes.data_as(ctypes.POINTER(ctypes.c_double))
            _safe_call(_LIB.LGBM_BoosterGetPredict(
                self.handle,
                ctypes.c_int(data_idx),
                ctypes.byref(tmp_out_len),
                data_ptr))
            if tmp_out_len.value != len(self.__inner_predict_buffer[data_idx]):
                raise ValueError("Wrong length of predict results for data %d" % (data_idx))
            self.__is_predicted_cur_iter[data_idx] = True
        return self.__inner_predict_buffer[data_idx]

    def __get_eval_info(self):
        """
        Get inner evaluation count and names
        """
        if self.__need_reload_eval_info:
            self.__need_reload_eval_info = False
            out_num_eval = ctypes.c_int(0)
            # Get num of inner evals
            _safe_call(_LIB.LGBM_BoosterGetEvalCounts(
                self.handle,
                ctypes.byref(out_num_eval)))
            self.__num_inner_eval = out_num_eval.value
            if self.__num_inner_eval > 0:
                # Get name of evals
                tmp_out_len = ctypes.c_int(0)
                string_buffers = [ctypes.create_string_buffer(255) for i in range_(self.__num_inner_eval)]
                ptr_string_buffers = (ctypes.c_char_p * self.__num_inner_eval)(*map(ctypes.addressof, string_buffers))
                _safe_call(_LIB.LGBM_BoosterGetEvalNames(
                    self.handle,
                    ctypes.byref(tmp_out_len),
                    ptr_string_buffers))
                if self.__num_inner_eval != tmp_out_len.value:
                    raise ValueError("Length of eval names doesn't equal with num_evals")
                self.__name_inner_eval = \
                    [string_buffers[i].value.decode() for i in range_(self.__num_inner_eval)]
                self.__higher_better_inner_eval = \
                    [name.startswith(('auc', 'ndcg@', 'map@')) for name in self.__name_inner_eval]

    def attr(self, key):
        """Get attribute string from the Booster.

        Parameters
        ----------
        key : string
            The name of the attribute.

        Returns
        -------
        value : string or None
            The attribute value.
            Returns None if attribute does not exist.
        """
        return self.__attr.get(key, None)

    def set_attr(self, **kwargs):
        """Set the attribute of the Booster.

        Parameters
        ----------
        **kwargs
            The attributes to set.
            Setting a value to None deletes an attribute.

        Returns
        -------
        self : Booster
            Booster with set attribute.
        """
        for key, value in kwargs.items():
            if value is not None:
                if not isinstance(value, string_type):
                    raise ValueError("Only string values are accepted")
                self.__attr[key] = value
            else:
                self.__attr.pop(key, None)
        return self<|MERGE_RESOLUTION|>--- conflicted
+++ resolved
@@ -2168,13 +2168,9 @@
         result : Booster
             Refitted Booster.
         """
-<<<<<<< HEAD
-        predictor = self._to_predictor(copy.deepcopy(kwargs))
-=======
         if self.__set_objective_to_none:
             raise LightGBMError('Cannot refit due to null objective function.')
-        predictor = self._to_predictor(kwargs)
->>>>>>> 868b6242
+        predictor = self._to_predictor(copy.deepcopy(kwargs))
         leaf_preds = predictor.predict(data, -1, pred_leaf=True)
         nrow, ncol = leaf_preds.shape
         train_set = Dataset(data, label, silent=True)
