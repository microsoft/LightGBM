lgb.is.Booster <- function(x) {
  return(lgb.check.r6.class(object = x, name = "lgb.Booster"))
}

lgb.is.Dataset <- function(x) {
  return(lgb.check.r6.class(object = x, name = "lgb.Dataset"))
}

lgb.null.handle <- function() {
  if (.Machine$sizeof.pointer == 8L) {
    return(NA_real_)
  } else {
    return(NA_integer_)
  }
}

lgb.is.null.handle <- function(x) {
  return(is.null(x) || is.na(x))
}

lgb.encode.char <- function(arr, len) {
  if (!is.raw(arr)) {
    stop("lgb.encode.char: Can only encode from raw type")
  }
  return(rawToChar(arr[seq_len(len)]))
}

# [description] Get the moost recent error stored on the C++ side and raise it
#               as an R error.
lgb.last_error <- function() {
  err_msg <- .Call(
<<<<<<< HEAD
    "LGBM_GetLastError_R"
    , PACKAGE = "lib_lightgbm"
  )
  stop("api error: ", err_msg)
=======
    LGBM_GetLastError_R
    , buf_len
    , act_len
    , err_msg
  )

  # Check error buffer
  if (act_len > buf_len) {
    buf_len <- act_len
    err_msg <- raw(buf_len)
    err_msg <- .Call(
      LGBM_GetLastError_R
      , buf_len
      , act_len
      , err_msg
    )
  }

  stop("api error: ", lgb.encode.char(arr = err_msg, len = act_len))

>>>>>>> b27dcfa4
  return(invisible(NULL))
}

lgb.params2str <- function(params, ...) {

  # Check for a list as input
  if (!identical(class(params), "list")) {
    stop("params must be a list")
  }

  # Split parameter names
  names(params) <- gsub("\\.", "_", names(params))

  # Merge parameters from the params and the dots-expansion
  dot_params <- list(...)
  names(dot_params) <- gsub("\\.", "_", names(dot_params))

  # Check for identical parameters
  if (length(intersect(names(params), names(dot_params))) > 0L) {
    stop(
      "Same parameters in "
      , sQuote("params")
      , " and in the call are not allowed. Please check your "
      , sQuote("params")
      , " list"
    )
  }

  # Merge parameters
  params <- c(params, dot_params)

  # Setup temporary variable
  ret <- list()

  # Perform key value join
  for (key in names(params)) {

    # If a parameter has multiple values, join those values together with commas.
    # trimws() is necessary because format() will pad to make strings the same width
    val <- paste0(
      trimws(
        format(
          x = params[[key]]
          , scientific = FALSE
        )
      )
      , collapse = ","
    )
    if (nchar(val) <= 0L) next # Skip join

    # Join key value
    pair <- paste0(c(key, val), collapse = "=")
    ret <- c(ret, pair)

  }

  # Check ret length
  if (length(ret) == 0L) {
    return(lgb.c_str(x = ""))
  }

  return(lgb.c_str(x = paste0(ret, collapse = " ")))

}

lgb.check_interaction_constraints <- function(interaction_constraints, column_names) {

  # Convert interaction constraints to feature numbers
  string_constraints <- list()

  if (!is.null(interaction_constraints)) {

    if (!methods::is(interaction_constraints, "list")) {
        stop("interaction_constraints must be a list")
    }
    if (!all(sapply(interaction_constraints, function(x) {is.character(x) || is.numeric(x)}))) {
        stop("every element in interaction_constraints must be a character vector or numeric vector")
    }

    for (constraint in interaction_constraints) {

      # Check for character name
      if (is.character(constraint)) {

          constraint_indices <- as.integer(match(constraint, column_names) - 1L)

          # Provided indices, but some indices are not existing?
          if (sum(is.na(constraint_indices)) > 0L) {
            stop(
              "supplied an unknown feature in interaction_constraints "
              , sQuote(constraint[is.na(constraint_indices)])
            )
          }

        } else {

          # Check that constraint indices are at most number of features
          if (max(constraint) > length(column_names)) {
            stop(
              "supplied a too large value in interaction_constraints: "
              , max(constraint)
              , " but only "
              , length(column_names)
              , " features"
            )
          }

          # Store indices as [0, n-1] indexed instead of [1, n] indexed
          constraint_indices <- as.integer(constraint - 1L)

        }

        # Convert constraint to string
        constraint_string <- paste0("[", paste0(constraint_indices, collapse = ","), "]")
        string_constraints <- append(string_constraints, constraint_string)
    }

  }

  return(string_constraints)

}

lgb.c_str <- function(x) {

  ret <- charToRaw(as.character(x))
  ret <- c(ret, as.raw(0L))
  return(ret)

}

lgb.check.r6.class <- function(object, name) {

  # Check for non-existence of R6 class or named class
  return(all(c("R6", name) %in% class(object)))

}

lgb.check.obj <- function(params, obj) {

  # List known objectives in a vector
  OBJECTIVES <- c(
    "regression"
    , "regression_l1"
    , "regression_l2"
    , "mean_squared_error"
    , "mse"
    , "l2_root"
    , "root_mean_squared_error"
    , "rmse"
    , "mean_absolute_error"
    , "mae"
    , "quantile"
    , "huber"
    , "fair"
    , "poisson"
    , "binary"
    , "lambdarank"
    , "multiclass"
    , "softmax"
    , "multiclassova"
    , "multiclass_ova"
    , "ova"
    , "ovr"
    , "xentropy"
    , "cross_entropy"
    , "xentlambda"
    , "cross_entropy_lambda"
    , "mean_absolute_percentage_error"
    , "mape"
    , "gamma"
    , "tweedie"
    , "rank_xendcg"
    , "xendcg"
    , "xe_ndcg"
    , "xe_ndcg_mart"
    , "xendcg_mart"
  )

  # Check whether the objective is empty or not, and take it from params if needed
  if (!is.null(obj)) {
    params$objective <- obj
  }

  # Check whether the objective is a character
  if (is.character(params$objective)) {

    # If the objective is a character, check if it is a known objective
    if (!(params$objective %in% OBJECTIVES)) {

      stop("lgb.check.obj: objective name error should be one of (", paste0(OBJECTIVES, collapse = ", "), ")")

    }

  } else if (!is.function(params$objective)) {

    stop("lgb.check.obj: objective should be a character or a function")

  }

  return(params)

}

# [description]
#     Take any character values from eval and store them in params$metric.
#     This has to account for the fact that `eval` could be a character vector,
#     a function, a list of functions, or a list with a mix of strings and
#     functions
lgb.check.eval <- function(params, eval) {

  if (is.null(params$metric)) {
    params$metric <- list()
  } else if (is.character(params$metric)) {
    params$metric <- as.list(params$metric)
  }

  # if 'eval' is a character vector or list, find the character
  # elements and add them to 'metric'
  if (!is.function(eval)) {
    for (i in seq_along(eval)) {
      element <- eval[[i]]
      if (is.character(element)) {
        params$metric <- append(params$metric, element)
      }
    }
  }

  # If more than one character metric was given, then "None" should
  # not be included
  if (length(params$metric) > 1L) {
    params$metric <- Filter(
        f = function(metric) {
          !(metric %in% .NO_METRIC_STRINGS())
        }
        , x = params$metric
    )
  }

  # duplicate metrics should be filtered out
  params$metric <- as.list(unique(unlist(params$metric)))

  return(params)
}


# [description]
#
#     Resolve differences between passed-in keyword arguments, parameters,
#     and parameter aliases. This function exists because some functions in the
#     package take in parameters through their own keyword arguments other than
#     the `params` list.
#
#     If the same underlying parameter is provided multiple
#     ways, the first item in this list is used:
#
#         1. the main (non-alias) parameter found in `params`
#         2. the first alias of that parameter found in `params`
#         3. the keyword argument passed in
#
#     For example, "num_iterations" can also be provided to lgb.train()
#     via keyword "nrounds". lgb.train() will choose one value for this parameter
#     based on the first match in this list:
#
#         1. params[["num_iterations]]
#         2. the first alias of "num_iterations" found in params
#         3. the nrounds keyword argument
#
#     If multiple aliases are found in `params` for the same parameter, they are
#     all removed before returning `params`.
#
# [return]
#     params with num_iterations set to the chosen value, and other aliases
#     of num_iterations removed
lgb.check.wrapper_param <- function(main_param_name, params, alternative_kwarg_value) {

  aliases <- .PARAMETER_ALIASES()[[main_param_name]]
  aliases_provided <- names(params)[names(params) %in% aliases]
  aliases_provided <- aliases_provided[aliases_provided != main_param_name]

  # prefer the main parameter
  if (!is.null(params[[main_param_name]])) {
    for (param in aliases_provided) {
      params[[param]] <- NULL
    }
    return(params)
  }

  # if the main parameter wasn't proovided, prefer the first alias
  if (length(aliases_provided) > 0L) {
    first_param <- aliases_provided[1L]
    params[[main_param_name]] <- params[[first_param]]
    for (param in aliases_provided) {
      params[[param]] <- NULL
    }
    return(params)
  }

  # if not provided in params at all, use the alternative value provided
  # through a keyword argument from lgb.train(), lgb.cv(), etc.
  params[[main_param_name]] <- alternative_kwarg_value
  return(params)
}<|MERGE_RESOLUTION|>--- conflicted
+++ resolved
@@ -29,36 +29,11 @@
 #               as an R error.
 lgb.last_error <- function() {
   err_msg <- .Call(
-<<<<<<< HEAD
-    "LGBM_GetLastError_R"
-    , PACKAGE = "lib_lightgbm"
+    LGBM_GetLastError_R
   )
   stop("api error: ", err_msg)
-=======
-    LGBM_GetLastError_R
-    , buf_len
-    , act_len
-    , err_msg
-  )
-
-  # Check error buffer
-  if (act_len > buf_len) {
-    buf_len <- act_len
-    err_msg <- raw(buf_len)
-    err_msg <- .Call(
-      LGBM_GetLastError_R
-      , buf_len
-      , act_len
-      , err_msg
-    )
-  }
-
-  stop("api error: ", lgb.encode.char(arr = err_msg, len = act_len))
-
->>>>>>> b27dcfa4
   return(invisible(NULL))
 }
-
 lgb.params2str <- function(params, ...) {
 
   # Check for a list as input
