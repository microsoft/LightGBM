#include <LightGBM/dataset.h>

#include <LightGBM/feature.h>
#include <LightGBM/network.h>

#include <omp.h>

#include <cstdio>
#include <unordered_map>
#include <limits>
#include <vector>
#include <utility>
#include <string>
#include <sstream>

namespace LightGBM {

Dataset::Dataset(const char* data_filename, const char* init_score_filename,
  const IOConfig& io_config, const PredictFunction& predict_fun)
  :data_filename_(data_filename), random_(io_config.data_random_seed),
  max_bin_(io_config.max_bin), is_enable_sparse_(io_config.is_enable_sparse), predict_fun_(predict_fun) {

<<<<<<< HEAD
  num_class_ = io_config.num_class;    
      
=======
  num_class_ = io_config.num_class;

>>>>>>> 0241d323
  CheckCanLoadFromBin();
  if (is_loading_from_binfile_ && predict_fun != nullptr) {
    Log::Info("Cannot initialize prediction by using a binary file, using text file instead");
    is_loading_from_binfile_ = false;
  }

  if (!is_loading_from_binfile_) {
<<<<<<< HEAD
    // load weight, query information and initilize score
=======
    // load weight, query information and initialize score
>>>>>>> 0241d323
    metadata_.Init(data_filename, init_score_filename, num_class_);
    // create text reader
    text_reader_ = new TextReader<data_size_t>(data_filename, io_config.has_header);

    std::unordered_map<std::string, int> name2idx;
    // get column names
    if (io_config.has_header) {
      std::string first_line = text_reader_->first_line();
      feature_names_ = Common::Split(first_line.c_str(), "\t ,");
      for (size_t i = 0; i < feature_names_.size(); ++i) {
        name2idx[feature_names_[i]] = static_cast<int>(i);
      }
    }
    std::string name_prefix("name:");

    // load label idx
    if (io_config.label_column.size() > 0) {
      if (Common::StartsWith(io_config.label_column, name_prefix)) {
        std::string name = io_config.label_column.substr(name_prefix.size());
        if (name2idx.count(name) > 0) {
          label_idx_ = name2idx[name];
          Log::Info("Using column %s as label", name.c_str());
        } else {
          Log::Fatal("Could not find label column %s in data file", name.c_str());
        }
      } else {
        if (!Common::AtoiAndCheck(io_config.label_column.c_str(), &label_idx_)) {
          Log::Fatal("label_column is not a number, \
                      if you want to use a column name, \
                      please add the prefix \"name:\" to the column name");
        }
        Log::Info("Using column number %d as label", label_idx_);
      }
    }
    if (feature_names_.size() > 0) {
      // erase label column name
      feature_names_.erase(feature_names_.begin() + label_idx_);
    }
    // load ignore columns
    if (io_config.ignore_column.size() > 0) {
      if (Common::StartsWith(io_config.ignore_column, name_prefix)) {
        std::string names = io_config.ignore_column.substr(name_prefix.size());
        for (auto name : Common::Split(names.c_str(), ',')) {
          if (name2idx.count(name) > 0) {
            int tmp = name2idx[name];
            // skip for label column
            if (tmp > label_idx_) { tmp -= 1; }
            ignore_features_.emplace(tmp);
          } else {
            Log::Fatal("Could not find ignore column %s in data file", name.c_str());
          }
        }
      } else {
        for (auto token : Common::Split(io_config.ignore_column.c_str(), ',')) {
          int tmp = 0;
          if (!Common::AtoiAndCheck(token.c_str(), &tmp)) {
            Log::Fatal("ignore_column is not a number, \
                        if you want to use a column name, \
                        please add the prefix \"name:\" to the column name");
          }
          // skip for label column
          if (tmp > label_idx_) { tmp -= 1; }
          ignore_features_.emplace(tmp);
        }
      }

    }

    // load weight idx
    if (io_config.weight_column.size() > 0) {
      if (Common::StartsWith(io_config.weight_column, name_prefix)) {
        std::string name = io_config.weight_column.substr(name_prefix.size());
        if (name2idx.count(name) > 0) {
          weight_idx_ = name2idx[name];
          Log::Info("Using column %s as weight", name.c_str());
        } else {
          Log::Fatal("Could not find weight column %s in data file", name.c_str());
        }
      } else {
        if (!Common::AtoiAndCheck(io_config.weight_column.c_str(), &weight_idx_)) {
          Log::Fatal("weight_column is not a number, \
                      if you want to use a column name, \
                      please add the prefix \"name:\" to the column name");
        }
        Log::Info("Using column number %d as weight", weight_idx_);
      }
      // skip for label column
      if (weight_idx_ > label_idx_) {
        weight_idx_ -= 1;
      }
      ignore_features_.emplace(weight_idx_);
    }

    if (io_config.group_column.size() > 0) {
      if (Common::StartsWith(io_config.group_column, name_prefix)) {
        std::string name = io_config.group_column.substr(name_prefix.size());
        if (name2idx.count(name) > 0) {
          group_idx_ = name2idx[name];
          Log::Info("Using column %s as group/query id", name.c_str());
        } else {
          Log::Fatal("Could not find group/query column %s in data file", name.c_str());
        }
      } else {
        if (!Common::AtoiAndCheck(io_config.group_column.c_str(), &group_idx_)) {
          Log::Fatal("group_column is not a number, \
                      if you want to use a column name, \
                      please add the prefix \"name:\" to the column name");
        }
        Log::Info("Using column number %d as group/query id", group_idx_);
      }
      // skip for label column
      if (group_idx_ > label_idx_) {
        group_idx_ -= 1;
      }
      ignore_features_.emplace(group_idx_);
    }

    // create text parser
    parser_ = Parser::CreateParser(data_filename_, io_config.has_header, 0, label_idx_);
    if (parser_ == nullptr) {
      Log::Fatal("Could not recognize data format of %s", data_filename_);
    }
  } else {
<<<<<<< HEAD
    // only need to load initilize score, other meta data will be loaded from bin flie
=======
    // only need to load initialize score, other meta data will be loaded from binary file
>>>>>>> 0241d323
    metadata_.Init(init_score_filename, num_class_);
    Log::Info("Loading data set from binary file");
    parser_ = nullptr;
    text_reader_ = nullptr;
  }

}

Dataset::~Dataset() {
  if (parser_ != nullptr) { delete parser_; }
  if (text_reader_ != nullptr) { delete text_reader_; }
  for (auto& feature : features_) {
    delete feature;
  }
  features_.clear();
}

void Dataset::LoadDataToMemory(int rank, int num_machines, bool is_pre_partition) {
  used_data_indices_.clear();
  if (num_machines == 1 || is_pre_partition) {
    // read all lines
    num_data_ = text_reader_->ReadAllLines();
    global_num_data_ = num_data_;
  } else {  // need partition data
    // get query data
    const data_size_t* query_boundaries = metadata_.query_boundaries();

    if (query_boundaries == nullptr) {
      // if not contain query data, minimal sample unit is one record
      global_num_data_ = text_reader_->ReadAndFilterLines([this, rank, num_machines](data_size_t) {
        if (random_.NextInt(0, num_machines) == rank) {
          return true;
        } else {
          return false;
        }
      }, &used_data_indices_);
    } else {
      // if contain query data, minimal sample unit is one query
      data_size_t num_queries = metadata_.num_queries();
      data_size_t qid = -1;
      bool is_query_used = false;
      global_num_data_ = text_reader_->ReadAndFilterLines(
        [this, rank, num_machines, &qid, &query_boundaries, &is_query_used, num_queries]
      (data_size_t line_idx) {
        if (qid >= num_queries) {
          Log::Fatal("Current query exceeds the range of the query file, please ensure the query file is correct");
        }
        if (line_idx >= query_boundaries[qid + 1]) {
          // if is new query
          is_query_used = false;
          if (random_.NextInt(0, num_machines) == rank) {
            is_query_used = true;
          }
          ++qid;
        }
        return is_query_used;
      }, &used_data_indices_);
    }
    // set number of data
    num_data_ = static_cast<data_size_t>(used_data_indices_.size());
  }
}

void Dataset::SampleDataFromMemory(std::vector<std::string>* out_data) {
  const size_t sample_cnt = static_cast<size_t>(num_data_ < 50000 ? num_data_ : 50000);
  std::vector<size_t> sample_indices = random_.Sample(num_data_, sample_cnt);
  out_data->clear();
  for (size_t i = 0; i < sample_indices.size(); ++i) {
    const size_t idx = sample_indices[i];
    out_data->push_back(text_reader_->Lines()[idx]);
  }
}

void Dataset::SampleDataFromFile(int rank, int num_machines, bool is_pre_partition,
                                             std::vector<std::string>* out_data) {
  used_data_indices_.clear();
  const size_t sample_cnt = 50000;
  if (num_machines == 1 || is_pre_partition) {
    num_data_ = static_cast<data_size_t>(text_reader_->SampleFromFile(random_, sample_cnt, out_data));
    global_num_data_ = num_data_;
  } else {  // need partition data
    // get query data
    const data_size_t* query_boundaries = metadata_.query_boundaries();
    if (query_boundaries == nullptr) {
      // if not contain query file, minimal sample unit is one record
      global_num_data_ = text_reader_->SampleAndFilterFromFile([this, rank, num_machines]
      (data_size_t) {
        if (random_.NextInt(0, num_machines) == rank) {
          return true;
        } else {
          return false;
        }
      }, &used_data_indices_, random_, sample_cnt, out_data);
    } else {
      // if contain query file, minimal sample unit is one query
      data_size_t num_queries = metadata_.num_queries();
      data_size_t qid = -1;
      bool is_query_used = false;
      global_num_data_ = text_reader_->SampleAndFilterFromFile(
        [this, rank, num_machines, &qid, &query_boundaries, &is_query_used, num_queries]
      (data_size_t line_idx) {
        if (qid >= num_queries) {
          Log::Fatal("Query id exceeds the range of the query file, \
                      please ensure the query file is correct");
        }
        if (line_idx >= query_boundaries[qid + 1]) {
          // if is new query
          is_query_used = false;
          if (random_.NextInt(0, num_machines) == rank) {
            is_query_used = true;
          }
          ++qid;
        }
        return is_query_used;
      }, &used_data_indices_, random_, sample_cnt, out_data);
    }
    num_data_ = static_cast<data_size_t>(used_data_indices_.size());
  }
}

void Dataset::ConstructBinMappers(int rank, int num_machines, const std::vector<std::string>& sample_data) {
  // sample_values[i][j], means the value of j-th sample on i-th feature
  std::vector<std::vector<double>> sample_values;
  // temp buffer for one line features and label
  std::vector<std::pair<int, double>> oneline_features;
  double label;
  for (size_t i = 0; i < sample_data.size(); ++i) {
    oneline_features.clear();
    // parse features
    parser_->ParseOneLine(sample_data[i].c_str(), &oneline_features, &label);
    // push 0 first, then edit the value according existing feature values
    for (auto& feature_values : sample_values) {
      feature_values.push_back(0.0);
    }
    for (std::pair<int, double>& inner_data : oneline_features) {
      if (static_cast<size_t>(inner_data.first) >= sample_values.size()) {
        // if need expand feature set
        size_t need_size = inner_data.first - sample_values.size() + 1;
        for (size_t j = 0; j < need_size; ++j) {
          // push i+1 0
          sample_values.emplace_back(i + 1, 0.0f);
        }
      }
      // edit the feature value
      sample_values[inner_data.first][i] = inner_data.second;
    }
  }

  features_.clear();

  // -1 means doesn't use this feature
  used_feature_map_ = std::vector<int>(sample_values.size(), -1);
  num_total_features_ = static_cast<int>(sample_values.size());

  // check the range of label_idx, weight_idx and group_idx
  CHECK(label_idx_ >= 0 && label_idx_ <= num_total_features_);
  CHECK(weight_idx_ < 0 || weight_idx_ < num_total_features_);
  CHECK(group_idx_ < 0 || group_idx_ < num_total_features_);

  // fill feature_names_ if not header
  if (feature_names_.size() <= 0) {
    for (int i = 0; i < num_total_features_; ++i) {
      std::stringstream str_buf;
      str_buf << "Column_" << i;
      feature_names_.push_back(str_buf.str());
    }
  }

  // start find bins
  if (num_machines == 1) {
    std::vector<BinMapper*> bin_mappers(sample_values.size());
    // if only one machine, find bin locally
    #pragma omp parallel for schedule(guided)
    for (int i = 0; i < static_cast<int>(sample_values.size()); ++i) {
      if (ignore_features_.count(i) > 0) {
        bin_mappers[i] = nullptr;
        continue;
      }
      bin_mappers[i] = new BinMapper();
      bin_mappers[i]->FindBin(&sample_values[i], max_bin_);
    }

    for (size_t i = 0; i < sample_values.size(); ++i) {
      if (bin_mappers[i] == nullptr) {
        Log::Warning("Ignoring feature %s", feature_names_[i].c_str());
      }
      else if (!bin_mappers[i]->is_trival()) {
        // map real feature index to used feature index
        used_feature_map_[i] = static_cast<int>(features_.size());
        // push new feature
        features_.push_back(new Feature(static_cast<int>(i), bin_mappers[i],
                                             num_data_, is_enable_sparse_));
      } else {
        // if feature is trival(only 1 bin), free spaces
        Log::Warning("Ignoring feature %s, only has one value", feature_names_[i].c_str());
        delete bin_mappers[i];
      }
    }
  } else {
    // if have multi-machines, need find bin distributed
    // different machines will find bin for different features

    // start and len will store the process feature indices for different machines
    // machine i will find bins for features in [ strat[i], start[i] + len[i] )
    int* start = new int[num_machines];
    int* len = new int[num_machines];
    int total_num_feature = static_cast<int>(sample_values.size());
    int step = (total_num_feature + num_machines - 1) / num_machines;
    if (step < 1) { step = 1; }

    start[0] = 0;
    for (int i = 0; i < num_machines - 1; ++i) {
      len[i] = Common::Min<int>(step, total_num_feature - start[i]);
      start[i + 1] = start[i] + len[i];
    }
    len[num_machines - 1] = total_num_feature - start[num_machines - 1];
    // get size of bin mapper with max_bin_ size
    int type_size = BinMapper::SizeForSpecificBin(max_bin_);
    // since sizes of different feature may not be same, we expand all bin mapper to type_size
    int buffer_size = type_size * total_num_feature;
    char* input_buffer = new char[buffer_size];
    char* output_buffer = new char[buffer_size];

    // find local feature bins and copy to buffer
    #pragma omp parallel for schedule(guided)
    for (int i = 0; i < len[rank]; ++i) {
      BinMapper* bin_mapper = new BinMapper();
      bin_mapper->FindBin(&sample_values[start[rank] + i], max_bin_);
      bin_mapper->CopyTo(input_buffer + i * type_size);
      // don't need this any more
      delete bin_mapper;
    }
    // convert to binary size
    for (int i = 0; i < num_machines; ++i) {
      start[i] *= type_size;
      len[i] *= type_size;
    }
    // gather global feature bin mappers
    Network::Allgather(input_buffer, buffer_size, start, len, output_buffer);
    // restore features bins from buffer
    for (int i = 0; i < total_num_feature; ++i) {
      if (ignore_features_.count(i) > 0) {
        Log::Warning("Ignoring feature %s", feature_names_[i].c_str());
        continue;
      }
      BinMapper* bin_mapper = new BinMapper();
      bin_mapper->CopyFrom(output_buffer + i * type_size);
      if (!bin_mapper->is_trival()) {
        used_feature_map_[i] = static_cast<int>(features_.size());
        features_.push_back(new Feature(static_cast<int>(i), bin_mapper, num_data_, is_enable_sparse_));
      } else {
        Log::Warning("Ignoring feature %s, only has one value", feature_names_[i].c_str());
        delete bin_mapper;
      }
    }
    // free buffer
    delete[] start;
    delete[] len;
    delete[] input_buffer;
    delete[] output_buffer;
  }
  num_features_ = static_cast<int>(features_.size());
}


void Dataset::LoadTrainData(int rank, int num_machines, bool is_pre_partition, bool use_two_round_loading) {
  // don't support query id in data file when training in parallel
  if (num_machines > 1 && !is_pre_partition) {
    if (group_idx_ > 0) {
      Log::Fatal("Using a query id without pre-partitioning the data file is not supported for parallel training. \
                  Please use an additional query file or pre-partition the data");
    }
  }
  used_data_indices_.clear();
  if (!is_loading_from_binfile_ ) {
    if (!use_two_round_loading) {
      // read data to memory
      LoadDataToMemory(rank, num_machines, is_pre_partition);
      std::vector<std::string> sample_data;
      // sample data
      SampleDataFromMemory(&sample_data);
      // construct feature bin mappers
      ConstructBinMappers(rank, num_machines, sample_data);
      // initialize label
      metadata_.Init(num_data_, num_class_, weight_idx_, group_idx_);
      // extract features
      ExtractFeaturesFromMemory();
    } else {
      std::vector<std::string> sample_data;
      // sample data from file
      SampleDataFromFile(rank, num_machines, is_pre_partition, &sample_data);
      // construct feature bin mappers
      ConstructBinMappers(rank, num_machines, sample_data);
      // initialize label
      metadata_.Init(num_data_, num_class_, weight_idx_, group_idx_);

      // extract features
      ExtractFeaturesFromFile();
    }
  } else {
    // load data from binary file
    LoadDataFromBinFile(rank, num_machines, is_pre_partition);
  }
  // check meta data
  metadata_.CheckOrPartition(static_cast<data_size_t>(global_num_data_), used_data_indices_);
  // free memory
  used_data_indices_.clear();
  used_data_indices_.shrink_to_fit();
  // need to check training data
  CheckDataset();
}

void Dataset::LoadValidationData(const Dataset* train_set, bool use_two_round_loading) {
  used_data_indices_.clear();
  if (!is_loading_from_binfile_ ) {
    if (!use_two_round_loading) {
      // read data in memory
      LoadDataToMemory(0, 1, false);
      // initialize label
      metadata_.Init(num_data_, num_class_, weight_idx_, group_idx_);
      features_.clear();
      // copy feature bin mapper data
      for (Feature* feature : train_set->features_) {
        features_.push_back(new Feature(feature->feature_index(), new BinMapper(*feature->bin_mapper()), num_data_, is_enable_sparse_));
      }
      used_feature_map_ = train_set->used_feature_map_;
      num_features_ = static_cast<int>(features_.size());
      num_total_features_ = train_set->num_total_features_;
      feature_names_ = train_set->feature_names_;
      // extract features
      ExtractFeaturesFromMemory();
    } else {
      // Get number of lines of data file
      num_data_ = static_cast<data_size_t>(text_reader_->CountLine());
      // initialize label
      metadata_.Init(num_data_, num_class_, weight_idx_, group_idx_);
      features_.clear();
      // copy feature bin mapper data
      for (Feature* feature : train_set->features_) {
        features_.push_back(new Feature(feature->feature_index(), new BinMapper(*feature->bin_mapper()), num_data_, is_enable_sparse_));
      }
      used_feature_map_ = train_set->used_feature_map_;
      num_features_ = static_cast<int>(features_.size());
      num_total_features_ = train_set->num_total_features_;
      feature_names_ = train_set->feature_names_;
      // extract features
      ExtractFeaturesFromFile();
    }
  } else {
    // load from binary file
    LoadDataFromBinFile(0, 1, false);
  }
  // not need to check validation data
  // check meta data
  metadata_.CheckOrPartition(static_cast<data_size_t>(global_num_data_), used_data_indices_);
  // CheckDataset();
}

void Dataset::ExtractFeaturesFromMemory() {
  std::vector<std::pair<int, double>> oneline_features;
  double tmp_label = 0.0f;
  if (predict_fun_ == nullptr) {
    // if doesn't need to prediction with initial model
    #pragma omp parallel for schedule(guided) private(oneline_features) firstprivate(tmp_label)
    for (data_size_t i = 0; i < num_data_; ++i) {
      const int tid = omp_get_thread_num();
      oneline_features.clear();
      // parser
      parser_->ParseOneLine(text_reader_->Lines()[i].c_str(), &oneline_features, &tmp_label);
      // set label
      metadata_.SetLabelAt(i, static_cast<float>(tmp_label));
      // free processed line:
      text_reader_->Lines()[i].clear();
      // shrink_to_fit will be very slow in linux, and seems not free memory, disable for now
      // text_reader_->Lines()[i].shrink_to_fit();
      // push data
      for (auto& inner_data : oneline_features) {
        int feature_idx = used_feature_map_[inner_data.first];
        if (feature_idx >= 0) {
          // if is used feature
          features_[feature_idx]->PushData(tid, i, inner_data.second);
        }
        else {
          if (inner_data.first == weight_idx_) {
            metadata_.SetWeightAt(i, static_cast<float>(inner_data.second));
          } else if (inner_data.first == group_idx_) {
            metadata_.SetQueryAt(i, static_cast<data_size_t>(inner_data.second));
          }
        }
      }
    }
  } else {
    // if need to prediction with initial model
    float* init_score = new float[num_data_ * num_class_];
    #pragma omp parallel for schedule(guided) private(oneline_features) firstprivate(tmp_label)
    for (data_size_t i = 0; i < num_data_; ++i) {
      const int tid = omp_get_thread_num();
      oneline_features.clear();
      // parser
      parser_->ParseOneLine(text_reader_->Lines()[i].c_str(), &oneline_features, &tmp_label);
      // set initial score
<<<<<<< HEAD
      std::vector<double> oneline_init_score = predict_fun_(oneline_features);  
      for (int k = 0; k < num_class_; ++k){
        init_score[k * num_data_ + i] = static_cast<float>(oneline_init_score[k]);    
=======
      std::vector<double> oneline_init_score = predict_fun_(oneline_features);
      for (int k = 0; k < num_class_; ++k){
        init_score[k * num_data_ + i] = static_cast<float>(oneline_init_score[k]);
>>>>>>> 0241d323
      }
      // set label
      metadata_.SetLabelAt(i, static_cast<float>(tmp_label));
      // free processed line:
      text_reader_->Lines()[i].clear();
      // shrink_to_fit will be very slow in linux, and seems not free memory, disable for now
      // text_reader_->Lines()[i].shrink_to_fit();
      // push data
      for (auto& inner_data : oneline_features) {
        int feature_idx = used_feature_map_[inner_data.first];
        if (feature_idx >= 0) {
          // if is used feature
          features_[feature_idx]->PushData(tid, i, inner_data.second);
        }
        else {
          if (inner_data.first == weight_idx_) {
            metadata_.SetWeightAt(i, static_cast<float>(inner_data.second));
          } else if (inner_data.first == group_idx_) {
            metadata_.SetQueryAt(i, static_cast<data_size_t>(inner_data.second));
          }
        }
      }
    }
    // metadata_ will manage space of init_score
    metadata_.SetInitScore(init_score, num_data_ * num_class_);
    delete[] init_score;
  }

  #pragma omp parallel for schedule(guided)
  for (int i = 0; i < num_features_; ++i) {
    features_[i]->FinishLoad();
  }
  // text data can be free after loaded feature values
  text_reader_->Clear();
}


void Dataset::ExtractFeaturesFromFile() {
  float* init_score = nullptr;
  if (predict_fun_ != nullptr) {
    init_score = new float[num_data_ * num_class_];
  }
  std::function<void(data_size_t, const std::vector<std::string>&)> process_fun =
    [this, &init_score]
  (data_size_t start_idx, const std::vector<std::string>& lines) {
    std::vector<std::pair<int, double>> oneline_features;
    double tmp_label = 0.0f;
    #pragma omp parallel for schedule(static) private(oneline_features) firstprivate(tmp_label)
    for (data_size_t i = 0; i < static_cast<data_size_t>(lines.size()); ++i) {
      const int tid = omp_get_thread_num();
      oneline_features.clear();
      // parser
      parser_->ParseOneLine(lines[i].c_str(), &oneline_features, &tmp_label);
      // set initial score
      if (init_score != nullptr) {
<<<<<<< HEAD
        std::vector<double> oneline_init_score = predict_fun_(oneline_features);  
=======
        std::vector<double> oneline_init_score = predict_fun_(oneline_features);
>>>>>>> 0241d323
        for (int k = 0; k < num_class_; ++k){
            init_score[k * num_data_ + start_idx + i] = static_cast<float>(oneline_init_score[k]);
        }
      }
      // set label
      metadata_.SetLabelAt(start_idx + i, static_cast<float>(tmp_label));
      // push data
      for (auto& inner_data : oneline_features) {
        int feature_idx = used_feature_map_[inner_data.first];
        if (feature_idx >= 0) {
          // if is used feature
          features_[feature_idx]->PushData(tid, start_idx + i, inner_data.second);
        }
        else {
          if (inner_data.first == weight_idx_) {
            metadata_.SetWeightAt(start_idx + i, static_cast<float>(inner_data.second));
          } else if (inner_data.first == group_idx_) {
            metadata_.SetQueryAt(start_idx + i, static_cast<data_size_t>(inner_data.second));
          }
        }
      }
    }
  };

  if (used_data_indices_.size() > 0) {
    // only need part of data
    text_reader_->ReadPartAndProcessParallel(used_data_indices_, process_fun);
  } else {
    // need full data
    text_reader_->ReadAllAndProcessParallel(process_fun);
  }

  // metadata_ will manage space of init_score
  if (init_score != nullptr) {
    metadata_.SetInitScore(init_score, num_data_ * num_class_);
    delete[] init_score;
  }

  #pragma omp parallel for schedule(guided)
  for (int i = 0; i < num_features_; ++i) {
    features_[i]->FinishLoad();
  }
}

void Dataset::SaveBinaryFile() {
  // if is loaded from binary file, not need to save
  if (!is_loading_from_binfile_) {
    std::string bin_filename(data_filename_);
    bin_filename.append(".bin");
    FILE* file;
    #ifdef _MSC_VER
    fopen_s(&file, bin_filename.c_str(), "wb");
    #else
    file = fopen(bin_filename.c_str(), "wb");
    #endif
    if (file == NULL) {
      Log::Fatal("Could not write binary data to %s", bin_filename.c_str());
    }

    Log::Info("Saving data to binary file %s", data_filename_);

    // get size of header
    size_t size_of_header = sizeof(global_num_data_) + sizeof(is_enable_sparse_)
      + sizeof(max_bin_) + sizeof(num_data_) + sizeof(num_features_) + sizeof(num_total_features_) +sizeof(size_t) + sizeof(int) * used_feature_map_.size();
    // size of feature names
    for (int i = 0; i < num_total_features_; ++i) {
      size_of_header += feature_names_[i].size() + sizeof(int);
    }
    fwrite(&size_of_header, sizeof(size_of_header), 1, file);
    // write header
    fwrite(&global_num_data_, sizeof(global_num_data_), 1, file);
    fwrite(&is_enable_sparse_, sizeof(is_enable_sparse_), 1, file);
    fwrite(&max_bin_, sizeof(max_bin_), 1, file);
    fwrite(&num_data_, sizeof(num_data_), 1, file);
    fwrite(&num_features_, sizeof(num_features_), 1, file);
    fwrite(&num_total_features_, sizeof(num_features_), 1, file);
    size_t num_used_feature_map = used_feature_map_.size();
    fwrite(&num_used_feature_map, sizeof(num_used_feature_map), 1, file);
    fwrite(used_feature_map_.data(), sizeof(int), num_used_feature_map, file);

    // write feature names
    for (int i = 0; i < num_total_features_; ++i) {
      int str_len = static_cast<int>(feature_names_[i].size());
      fwrite(&str_len, sizeof(int), 1, file);
      const char* c_str = feature_names_[i].c_str();
      fwrite(c_str, sizeof(char), str_len, file);
    }

    // get size of meta data
    size_t size_of_metadata = metadata_.SizesInByte();
    fwrite(&size_of_metadata, sizeof(size_of_metadata), 1, file);
    // write meta data
    metadata_.SaveBinaryToFile(file);

    // write feature data
    for (int i = 0; i < num_features_; ++i) {
      // get size of feature
      size_t size_of_feature = features_[i]->SizesInByte();
      fwrite(&size_of_feature, sizeof(size_of_feature), 1, file);
      // write feature
      features_[i]->SaveBinaryToFile(file);
    }
    fclose(file);
  }
}

void Dataset::CheckCanLoadFromBin() {
  std::string bin_filename(data_filename_);
  bin_filename.append(".bin");

  FILE* file;

  #ifdef _MSC_VER
  fopen_s(&file, bin_filename.c_str(), "rb");
  #else
  file = fopen(bin_filename.c_str(), "rb");
  #endif

  if (file == NULL) {
    is_loading_from_binfile_ = false;
  } else {
    is_loading_from_binfile_ = true;
    fclose(file);
  }
}

void Dataset::LoadDataFromBinFile(int rank, int num_machines, bool is_pre_partition) {
  std::string bin_filename(data_filename_);
  bin_filename.append(".bin");

  FILE* file;

  #ifdef _MSC_VER
  fopen_s(&file, bin_filename.c_str(), "rb");
  #else
  file = fopen(bin_filename.c_str(), "rb");
  #endif

  if (file == NULL) {
    Log::Fatal("Could not read binary data from %s", bin_filename.c_str());
  }

  // buffer to read binary file
  size_t buffer_size = 16 * 1024 * 1024;
  char* buffer = new char[buffer_size];

  // read size of header
  size_t read_cnt = fread(buffer, sizeof(size_t), 1, file);

  if (read_cnt != 1) {
    Log::Fatal("Binary file error: header has the wrong size");
  }

  size_t size_of_head = *(reinterpret_cast<size_t*>(buffer));

  // re-allocmate space if not enough
  if (size_of_head > buffer_size) {
    delete[] buffer;
    buffer_size = size_of_head;
    buffer = new char[buffer_size];
  }
  // read header
  read_cnt = fread(buffer, 1, size_of_head, file);

  if (read_cnt != size_of_head) {
    Log::Fatal("Binary file error: header is incorrect");
  }
  // get header
  const char* mem_ptr = buffer;
  global_num_data_ = *(reinterpret_cast<const size_t*>(mem_ptr));
  mem_ptr += sizeof(global_num_data_);
  is_enable_sparse_ = *(reinterpret_cast<const bool*>(mem_ptr));
  mem_ptr += sizeof(is_enable_sparse_);
  max_bin_ = *(reinterpret_cast<const int*>(mem_ptr));
  mem_ptr += sizeof(max_bin_);
  num_data_ = *(reinterpret_cast<const data_size_t*>(mem_ptr));
  mem_ptr += sizeof(num_data_);
  num_features_ = *(reinterpret_cast<const int*>(mem_ptr));
  mem_ptr += sizeof(num_features_);
  num_total_features_ = *(reinterpret_cast<const int*>(mem_ptr));
  mem_ptr += sizeof(num_total_features_);
  size_t num_used_feature_map = *(reinterpret_cast<const size_t*>(mem_ptr));
  mem_ptr += sizeof(num_used_feature_map);
  const int* tmp_feature_map = reinterpret_cast<const int*>(mem_ptr);
  used_feature_map_.clear();
  for (size_t i = 0; i < num_used_feature_map; ++i) {
    used_feature_map_.push_back(tmp_feature_map[i]);
  }
  mem_ptr += sizeof(int) * num_used_feature_map;
  // get feature names
  feature_names_.clear();
  // write feature names
  for (int i = 0; i < num_total_features_; ++i) {
    int str_len = *(reinterpret_cast<const int*>(mem_ptr));
    mem_ptr += sizeof(int);
    std::stringstream str_buf;
    for (int j = 0; j < str_len; ++j) {
      char tmp_char = *(reinterpret_cast<const char*>(mem_ptr));
      mem_ptr += sizeof(char);
      str_buf << tmp_char;
    }
    feature_names_.emplace_back(str_buf.str());
  }

  // read size of meta data
  read_cnt = fread(buffer, sizeof(size_t), 1, file);

  if (read_cnt != 1) {
    Log::Fatal("Binary file error: meta data has the wrong size");
  }

  size_t size_of_metadata = *(reinterpret_cast<size_t*>(buffer));

  // re-allocate space if not enough
  if (size_of_metadata > buffer_size) {
    delete[] buffer;
    buffer_size = size_of_metadata;
    buffer = new char[buffer_size];
  }
  //  read meta data
  read_cnt = fread(buffer, 1, size_of_metadata, file);

  if (read_cnt != size_of_metadata) {
    Log::Fatal("Binary file error: meta data is incorrect");
  }
  // load meta data
  metadata_.LoadFromMemory(buffer);

  used_data_indices_.clear();
  global_num_data_ = num_data_;
  // sample local used data if need to partition
  if (num_machines > 1 && !is_pre_partition) {
    const data_size_t* query_boundaries = metadata_.query_boundaries();
    if (query_boundaries == nullptr) {
      // if not contain query file, minimal sample unit is one record
      for (data_size_t i = 0; i < num_data_; ++i) {
        if (random_.NextInt(0, num_machines) == rank) {
          used_data_indices_.push_back(i);
        }
      }
    } else {
      // if contain query file, minimal sample unit is one query
      data_size_t num_queries = metadata_.num_queries();
      data_size_t qid = -1;
      bool is_query_used = false;
      for (data_size_t i = 0; i < num_data_; ++i) {
        if (qid >= num_queries) {
          Log::Fatal("Current query exceeds the range of the query file, please ensure the query file is correct");
        }
        if (i >= query_boundaries[qid + 1]) {
          // if is new query
          is_query_used = false;
          if (random_.NextInt(0, num_machines) == rank) {
            is_query_used = true;
          }
          ++qid;
        }
        if (is_query_used) {
          used_data_indices_.push_back(i);
        }
      }
    }
    num_data_ = static_cast<data_size_t>(used_data_indices_.size());
  }
  metadata_.PartitionLabel(used_data_indices_);
  // read feature data
  for (int i = 0; i < num_features_; ++i) {
    // read feature size
    read_cnt = fread(buffer, sizeof(size_t), 1, file);
    if (read_cnt != 1) {
      Log::Fatal("Binary file error: feature %d has the wrong size", i);
    }
    size_t size_of_feature = *(reinterpret_cast<size_t*>(buffer));
    // re-allocate space if not enough
    if (size_of_feature > buffer_size) {
      delete[] buffer;
      buffer_size = size_of_feature;
      buffer = new char[buffer_size];
    }

    read_cnt = fread(buffer, 1, size_of_feature, file);

    if (read_cnt != size_of_feature) {
      Log::Fatal("Binary file error: feature %d is incorrect, read count: %d", i, read_cnt);
    }
    features_.push_back(new Feature(buffer, static_cast<data_size_t>(global_num_data_), used_data_indices_));
  }
  delete[] buffer;
  fclose(file);
}

void Dataset::CheckDataset() {
  if (num_data_ <= 0) {
    Log::Fatal("Data file %s is empty", data_filename_);
  }
  if (features_.size() <= 0) {
    Log::Fatal("No usable features in data file %s", data_filename_);
  }
}

}  // namespace LightGBM<|MERGE_RESOLUTION|>--- conflicted
+++ resolved
@@ -20,13 +20,8 @@
   :data_filename_(data_filename), random_(io_config.data_random_seed),
   max_bin_(io_config.max_bin), is_enable_sparse_(io_config.is_enable_sparse), predict_fun_(predict_fun) {
 
-<<<<<<< HEAD
-  num_class_ = io_config.num_class;    
-      
-=======
   num_class_ = io_config.num_class;
 
->>>>>>> 0241d323
   CheckCanLoadFromBin();
   if (is_loading_from_binfile_ && predict_fun != nullptr) {
     Log::Info("Cannot initialize prediction by using a binary file, using text file instead");
@@ -34,11 +29,7 @@
   }
 
   if (!is_loading_from_binfile_) {
-<<<<<<< HEAD
-    // load weight, query information and initilize score
-=======
     // load weight, query information and initialize score
->>>>>>> 0241d323
     metadata_.Init(data_filename, init_score_filename, num_class_);
     // create text reader
     text_reader_ = new TextReader<data_size_t>(data_filename, io_config.has_header);
@@ -162,11 +153,7 @@
       Log::Fatal("Could not recognize data format of %s", data_filename_);
     }
   } else {
-<<<<<<< HEAD
-    // only need to load initilize score, other meta data will be loaded from bin flie
-=======
     // only need to load initialize score, other meta data will be loaded from binary file
->>>>>>> 0241d323
     metadata_.Init(init_score_filename, num_class_);
     Log::Info("Loading data set from binary file");
     parser_ = nullptr;
@@ -568,15 +555,9 @@
       // parser
       parser_->ParseOneLine(text_reader_->Lines()[i].c_str(), &oneline_features, &tmp_label);
       // set initial score
-<<<<<<< HEAD
-      std::vector<double> oneline_init_score = predict_fun_(oneline_features);  
-      for (int k = 0; k < num_class_; ++k){
-        init_score[k * num_data_ + i] = static_cast<float>(oneline_init_score[k]);    
-=======
       std::vector<double> oneline_init_score = predict_fun_(oneline_features);
       for (int k = 0; k < num_class_; ++k){
         init_score[k * num_data_ + i] = static_cast<float>(oneline_init_score[k]);
->>>>>>> 0241d323
       }
       // set label
       metadata_.SetLabelAt(i, static_cast<float>(tmp_label));
@@ -632,11 +613,7 @@
       parser_->ParseOneLine(lines[i].c_str(), &oneline_features, &tmp_label);
       // set initial score
       if (init_score != nullptr) {
-<<<<<<< HEAD
-        std::vector<double> oneline_init_score = predict_fun_(oneline_features);  
-=======
         std::vector<double> oneline_init_score = predict_fun_(oneline_features);
->>>>>>> 0241d323
         for (int k = 0; k < num_class_; ++k){
             init_score[k * num_data_ + start_idx + i] = static_cast<float>(oneline_init_score[k]);
         }
