if [[ ${TASK} == "gpu" ]]; then
    bash .travis/amd_sdk.sh;
    tar -xjf AMD-SDK.tar.bz2;
    AMDAPPSDK=${HOME}/AMDAPPSDK;
    export OPENCL_VENDOR_PATH=${AMDAPPSDK}/etc/OpenCL/vendors;
    mkdir -p ${OPENCL_VENDOR_PATH};
    sh AMD-APP-SDK*.sh --tar -xf -C ${AMDAPPSDK};
    echo libamdocl64.so > ${OPENCL_VENDOR_PATH}/amdocl64.icd;
    export LD_LIBRARY_PATH=${AMDAPPSDK}/lib/x86_64:${LD_LIBRARY_PATH};
    chmod +x ${AMDAPPSDK}/bin/x86_64/clinfo;
    ${AMDAPPSDK}/bin/x86_64/clinfo;
    export LIBRARY_PATH="$HOME/miniconda/envs/test-env/lib:$LIBRARY_PATH"
    export LD_RUN_PATH="$HOME/miniconda/envs/test-env/lib:$LD_RUN_PATH"
    export CPLUS_INCLUDE_PATH="$HOME/miniconda/envs/test-env/include:$AMDAPPSDK/include/:$CPLUS_INCLUDE_PATH"
fi

if [[ $TRAVIS_OS_NAME == "osx" ]]; then
    export CXX=g++-7
    export CC=gcc-7
fi

conda create -q -n test-env python=$PYTHON_VERSION
source activate test-env

cd $TRAVIS_BUILD_DIR

if [[ ${TASK} == "check-docs" ]]; then
    if [[ $TRAVIS_OS_NAME != "osx" ]]; then
        sudo apt-get install linkchecker
    fi
    if [[ ${PYTHON_VERSION} == "2.7" ]]; then
        pip install mock
    fi
    pip install rstcheck sphinx sphinx_rtd_theme  # html5validator
    cd python-package
    rstcheck --report warning `find . -type f -name "*.rst"` || exit -1
    cd ../docs
    rstcheck --report warning --ignore-directives=autoclass,autofunction `find . -type f -name "*.rst"` || exit -1
    make html || exit -1
    find ./_build/html/ -type f -name '*.html' -exec \
    sed -i -e 's;\(\.\/[^.]*\.\)rst\([^[:space:]]*\);\1html\2;g' {} \;  # Emulate js function
#    html5validator --root ./_build/html/ || exit -1
    if [[ $TRAVIS_OS_NAME != "osx" ]]; then
        linkchecker --config=.linkcheckerrc ./_build/html/*.html || exit -1
    fi
    exit 0
fi

if [[ ${TASK} == "pylint" ]]; then
    pip install pep8
    pep8 --ignore=E501 --exclude=./compute,./docs . || exit -1
    exit 0
fi

if [[ ${TASK} == "if-else" ]]; then
    pip install numpy
    mkdir build && cd build && cmake .. && make lightgbm || exit -1
    cd $TRAVIS_BUILD_DIR/tests/cpp_test && ../../lightgbm config=train.conf && ../../lightgbm config=predict.conf output_result=origin.pred || exit -1
    cd $TRAVIS_BUILD_DIR/build && make lightgbm || exit -1
    cd $TRAVIS_BUILD_DIR/tests/cpp_test && ../../lightgbm config=predict.conf output_result=ifelse.pred && python test.py || exit -1
    exit 0
fi

<<<<<<< HEAD
if [[ ${TASK} == "proto" ]]; then
    pip install numpy
    mkdir build && cd build && cmake .. && make lightgbm || exit -1
    cd $TRAVIS_BUILD_DIR/tests/cpp_test && ../../lightgbm config=train.conf && ../../lightgbm config=predict.conf output_result=origin.pred || exit -1
    cd $TRAVIS_BUILD_DIR && git clone https://github.com/google/protobuf && cd protobuf && ./autogen.sh && ./configure && make && sudo make install && sudo ldconfig
    cd $TRAVIS_BUILD_DIR/build && rm -rf * && cmake -DUSE_PROTO=ON .. && make lightgbm || exit -1
    cd $TRAVIS_BUILD_DIR/tests/cpp_test && ../../lightgbm config=train.conf model_format=proto && ../../lightgbm config=predict.conf output_result=proto.pred model_format=proto || exit -1
    cd $TRAVIS_BUILD_DIR/tests/cpp_test && python test.py || exit -1
    exit 0
fi

pip install numpy nose scipy scikit-learn pandas matplotlib pytest
=======
conda create -q -n test-env python=$PYTHON_VERSION numpy nose scipy scikit-learn pandas matplotlib pytest
source activate test-env
>>>>>>> 1ef3d43e

if [[ ${TASK} == "sdist" ]]; then
    LGB_VER=$(head -n 1 VERSION.txt)
    cd $TRAVIS_BUILD_DIR/python-package && python setup.py sdist || exit -1
    cd $TRAVIS_BUILD_DIR/python-package/dist && pip install lightgbm-$LGB_VER.tar.gz -v || exit -1
    cd $TRAVIS_BUILD_DIR && pytest tests/python_package_test || exit -1
    exit 0
elif [[ ${TASK} == "bdist" ]]; then
    LGB_VER=$(head -n 1 VERSION.txt)
    if [[ $TRAVIS_OS_NAME == "osx" ]]; then
        cd $TRAVIS_BUILD_DIR/python-package && python setup.py bdist_wheel --plat-name=macosx --universal || exit -1
        mv dist/lightgbm-${LGB_VER}-py2.py3-none-macosx.whl dist/lightgbm-${LGB_VER}-py2.py3-none-macosx_10_9_x86_64.macosx_10_10_x86_64.macosx_10_11_x86_64.macosx_10_12_x86_64.whl
    else
        cd $TRAVIS_BUILD_DIR/python-package && python setup.py bdist_wheel --plat-name=manylinux1_x86_64 --universal || exit -1
    fi
    cd $TRAVIS_BUILD_DIR/python-package && pip install dist/*.whl || exit -1
    cd $TRAVIS_BUILD_DIR && pytest tests/python_package_test || exit -1
    exit 0
fi

if [[ ${TASK} == "gpu" ]]; then 
    conda install --yes -c conda-forge boost=1.63.0
    if [[ ${METHOD} == "pip" ]]; then
        export PATH="$AMDAPPSDK/include/:$PATH"
        export BOOST_ROOT="$HOME/miniconda/envs/test-env/"
        LGB_VER=$(head -n 1 VERSION.txt)
        sed -i 's/const std::string kDefaultDevice = "cpu";/const std::string kDefaultDevice = "gpu";/' ../include/LightGBM/config.h
        cd $TRAVIS_BUILD_DIR/python-package && python setup.py sdist || exit -1
        cd $TRAVIS_BUILD_DIR/python-package/dist && pip install lightgbm-$LGB_VER.tar.gz -v --install-option=--gpu || exit -1
        cd $TRAVIS_BUILD_DIR && pytest tests/python_package_test || exit -1
        exit 0
    fi
fi

mkdir build && cd build

if [[ ${TASK} == "mpi" ]]; then
    cmake -DUSE_MPI=ON ..
elif [[ ${TASK} == "gpu" ]]; then
    cmake -DUSE_GPU=ON -DBOOST_ROOT="$HOME/miniconda/envs/test-env/" -DOpenCL_INCLUDE_DIR=$AMDAPPSDK/include/ ..
    sed -i 's/const std::string kDefaultDevice = "cpu";/const std::string kDefaultDevice = "gpu";/' ../include/LightGBM/config.h
else
    cmake ..
fi

make _lightgbm || exit -1

cd $TRAVIS_BUILD_DIR/python-package && python setup.py install --precompile || exit -1
cd $TRAVIS_BUILD_DIR && pytest . || exit -1

if [[ ${TASK} == "regular" ]]; then
    cd $TRAVIS_BUILD_DIR/examples/python-guide && python simple_example.py && python sklearn_example.py && python advanced_example.py || exit -1
fi<|MERGE_RESOLUTION|>--- conflicted
+++ resolved
@@ -61,23 +61,7 @@
     exit 0
 fi
 
-<<<<<<< HEAD
-if [[ ${TASK} == "proto" ]]; then
-    pip install numpy
-    mkdir build && cd build && cmake .. && make lightgbm || exit -1
-    cd $TRAVIS_BUILD_DIR/tests/cpp_test && ../../lightgbm config=train.conf && ../../lightgbm config=predict.conf output_result=origin.pred || exit -1
-    cd $TRAVIS_BUILD_DIR && git clone https://github.com/google/protobuf && cd protobuf && ./autogen.sh && ./configure && make && sudo make install && sudo ldconfig
-    cd $TRAVIS_BUILD_DIR/build && rm -rf * && cmake -DUSE_PROTO=ON .. && make lightgbm || exit -1
-    cd $TRAVIS_BUILD_DIR/tests/cpp_test && ../../lightgbm config=train.conf model_format=proto && ../../lightgbm config=predict.conf output_result=proto.pred model_format=proto || exit -1
-    cd $TRAVIS_BUILD_DIR/tests/cpp_test && python test.py || exit -1
-    exit 0
-fi
-
 pip install numpy nose scipy scikit-learn pandas matplotlib pytest
-=======
-conda create -q -n test-env python=$PYTHON_VERSION numpy nose scipy scikit-learn pandas matplotlib pytest
-source activate test-env
->>>>>>> 1ef3d43e
 
 if [[ ${TASK} == "sdist" ]]; then
     LGB_VER=$(head -n 1 VERSION.txt)
