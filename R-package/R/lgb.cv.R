--- conflicted
+++ resolved
@@ -43,24 +43,9 @@
 #' @param callbacks List of callback functions that are applied at each iteration.
 #' @param reset_data Boolean, setting it to TRUE (not the default value) will transform the booster model
 #'                   into a predictor model which frees up memory and the original datasets
-<<<<<<< HEAD
-#' @param ... other parameters, see Parameters.rst for more information. A few key parameters:
-#'            \itemize{
-#'                \item{\code{boosting}: Boosting type. \code{"gbdt"}, \code{"rf"}, \code{"dart"}, \code{"goss"}
-#'                                                   or \code{"mvs"}.}
-#'                \item{\code{num_leaves}: Maximum number of leaves in one tree.}
-#'                \item{\code{max_depth}: Limit the max depth for tree model. This is used to deal with
-#'                                 overfit when #data is small. Tree still grow by leaf-wise.}
-#'                \item{\code{num_threads}: Number of threads for LightGBM. For the best speed, set this to
-#'                             the number of real CPU cores(\code{parallel::detectCores(logical = FALSE)}),
-#'                             not the number of threads (most CPU using hyper-threading to generate 2 threads
-#'                             per CPU core).}
-#'            }
-=======
 #' @param eval_train_metric \code{boolean}, whether to add the cross validation results on the
 #'               training data. This parameter defaults to \code{FALSE}. Setting it to \code{TRUE}
 #'               will increase run time.
->>>>>>> 31ab4d42
 #' @inheritSection lgb_shared_params Early Stopping
 #' @return a trained model \code{lgb.CVBooster}.
 #'
