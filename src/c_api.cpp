--- conflicted
+++ resolved
@@ -1230,7 +1230,6 @@
                      int num_machines,
                      int rank) {
   API_BEGIN();
-<<<<<<< HEAD
   auto func1 = [AllreduceFuncPtr](char* arg1, int arg2, int arg3, char* arg4, const ReduceFunction& func) {
     auto ptr = *func.target<ReduceFunctionInC>();
     auto tmp = (void(*)(char*, int, int, char*, const ReduceFunctionInC&))AllreduceFuncPtr;
@@ -1245,14 +1244,10 @@
   };
   Network::SetReduceScatter(func2);
   Network::SetAllgather((void(*)(char*, int, char*))AllgatherFuncPtr);
-=======
-  Network::SetAllReduce(*(AllreduceFunction*)(&AllreduceFuncPtr));
-  Network::SetReduceScatter(*(ReduceScatterFunction*)(&ReduceScatterFuncPtr));
-  Network::SetAllgather(*(AllgatherFunction*)(&AllgatherFuncPtr));
->>>>>>> 1ce38f01
   Network::SetNumMachines(num_machines);
   Network::SetRank(rank);
   API_END();
+
 }
 // ---- start of some help functions
 
