# coding: utf-8
"""Tests for lightgbm.dask module"""

import inspect
import pickle
import socket
from itertools import groupby
from os import getenv
from platform import machine
from sys import platform

import pytest

import lightgbm as lgb

if not platform.startswith('linux'):
    pytest.skip('lightgbm.dask is currently supported in Linux environments', allow_module_level=True)
if not lgb.compat.DASK_INSTALLED:
    pytest.skip('Dask is not installed', allow_module_level=True)

import cloudpickle
import dask.array as da
import dask.dataframe as dd
import joblib
import numpy as np
import pandas as pd
import sklearn.utils.estimator_checks as sklearn_checks
from dask.array.utils import assert_eq
from dask.distributed import Client, LocalCluster, default_client, wait
from distributed.utils_test import client, cluster_fixture, gen_cluster, loop
from scipy.sparse import csr_matrix
from scipy.stats import spearmanr
from sklearn.datasets import make_blobs, make_regression

from .utils import make_ranking

# time, in seconds, to wait for the Dask client to close. Used to avoid teardown errors
# see https://distributed.dask.org/en/latest/api.html#distributed.Client.close
CLIENT_CLOSE_TIMEOUT = 120

tasks = ['classification', 'regression', 'ranking']
data_output = ['array', 'scipy_csr_matrix', 'dataframe', 'dataframe-with-categorical']
data_centers = [[[-4, -4], [4, 4]], [[-4, -4], [4, 4], [-4, 4]]]
group_sizes = [5, 5, 5, 10, 10, 10, 20, 20, 20, 50, 50]

pytestmark = [
    pytest.mark.skipif(getenv('TASK', '') == 'mpi', reason='Fails to run with MPI interface'),
    pytest.mark.skipif(getenv('TASK', '') == 'gpu', reason='Fails to run with GPU interface'),
    pytest.mark.skipif(machine() != 'x86_64', reason='Fails to run with non-x86_64 architecture')
]


@pytest.fixture()
def listen_port():
    listen_port.port += 10
    return listen_port.port


listen_port.port = 13000


def _create_ranking_data(n_samples=100, output='array', chunk_size=50, **kwargs):
    X, y, g = make_ranking(n_samples=n_samples, random_state=42, **kwargs)
    rnd = np.random.RandomState(42)
    w = rnd.rand(X.shape[0]) * 0.01
    g_rle = np.array([len(list(grp)) for _, grp in groupby(g)])

    if output.startswith('dataframe'):
        # add target, weight, and group to DataFrame so that partitions abide by group boundaries.
        X_df = pd.DataFrame(X, columns=[f'feature_{i}' for i in range(X.shape[1])])
        if output == 'dataframe-with-categorical':
            for i in range(5):
                col_name = "cat_col" + str(i)
                cat_values = rnd.choice(['a', 'b'], X.shape[0])
                cat_series = pd.Series(
                    cat_values,
                    dtype='category'
                )
                X_df[col_name] = cat_series
        X = X_df.copy()
        X_df = X_df.assign(y=y, g=g, w=w)

        # set_index ensures partitions are based on group id.
        # See https://stackoverflow.com/questions/49532824/dask-dataframe-split-partitions-based-on-a-column-or-function.
        X_df.set_index('g', inplace=True)
        dX = dd.from_pandas(X_df, chunksize=chunk_size)

        # separate target, weight from features.
        dy = dX['y']
        dw = dX['w']
        dX = dX.drop(columns=['y', 'w'])
        dg = dX.index.to_series()

        # encode group identifiers into run-length encoding, the format LightGBMRanker is expecting
        # so that within each partition, sum(g) = n_samples.
        dg = dg.map_partitions(lambda p: p.groupby('g', sort=False).apply(lambda z: z.shape[0]))
    elif output == 'array':
        # ranking arrays: one chunk per group. Each chunk must include all columns.
        p = X.shape[1]
        dX, dy, dw, dg = [], [], [], []
        for g_idx, rhs in enumerate(np.cumsum(g_rle)):
            lhs = rhs - g_rle[g_idx]
            dX.append(da.from_array(X[lhs:rhs, :], chunks=(rhs - lhs, p)))
            dy.append(da.from_array(y[lhs:rhs]))
            dw.append(da.from_array(w[lhs:rhs]))
            dg.append(da.from_array(np.array([g_rle[g_idx]])))

        dX = da.concatenate(dX, axis=0)
        dy = da.concatenate(dy, axis=0)
        dw = da.concatenate(dw, axis=0)
        dg = da.concatenate(dg, axis=0)
    else:
        raise ValueError('Ranking data creation only supported for Dask arrays and dataframes')

    return X, y, w, g_rle, dX, dy, dw, dg


def _create_data(objective, n_samples=100, centers=2, output='array', chunk_size=50):
    if objective == 'classification':
        X, y = make_blobs(n_samples=n_samples, centers=centers, random_state=42)
    elif objective == 'regression':
        X, y = make_regression(n_samples=n_samples, random_state=42)
    else:
        raise ValueError("Unknown objective '%s'" % objective)
    rnd = np.random.RandomState(42)
    weights = rnd.random(X.shape[0]) * 0.01

    if output == 'array':
        dX = da.from_array(X, (chunk_size, X.shape[1]))
        dy = da.from_array(y, chunk_size)
        dw = da.from_array(weights, chunk_size)
    elif output.startswith('dataframe'):
        X_df = pd.DataFrame(X, columns=['feature_%d' % i for i in range(X.shape[1])])
        if output == 'dataframe-with-categorical':
            num_cat_cols = 5
            for i in range(num_cat_cols):
                col_name = "cat_col" + str(i)
                cat_values = rnd.choice(['a', 'b'], X.shape[0])
                cat_series = pd.Series(
                    cat_values,
                    dtype='category'
                )
                X_df[col_name] = cat_series
                X = np.hstack((X, cat_series.cat.codes.values.reshape(-1, 1)))

            # for the small data sizes used in tests, it's hard to get LGBMRegressor to choose
            # categorical features for splits. So for regression tests with categorical features,
            # _create_data() returns a DataFrame with ONLY categorical features
            if objective == 'regression':
                cat_cols = [col for col in X_df.columns if col.startswith('cat_col')]
                X_df = X_df[cat_cols]
                X = X[:, -num_cat_cols:]
        y_df = pd.Series(y, name='target')
        dX = dd.from_pandas(X_df, chunksize=chunk_size)
        dy = dd.from_pandas(y_df, chunksize=chunk_size)
        dw = dd.from_array(weights, chunksize=chunk_size)
    elif output == 'scipy_csr_matrix':
        dX = da.from_array(X, chunks=(chunk_size, X.shape[1])).map_blocks(csr_matrix)
        dy = da.from_array(y, chunks=chunk_size)
        dw = da.from_array(weights, chunk_size)
    else:
        raise ValueError("Unknown output type '%s'" % output)

    return X, y, weights, dX, dy, dw


def _r2_score(dy_true, dy_pred):
    numerator = ((dy_true - dy_pred) ** 2).sum(axis=0, dtype=np.float64)
    denominator = ((dy_true - dy_pred.mean(axis=0)) ** 2).sum(axis=0, dtype=np.float64)
    return (1 - numerator / denominator).compute()


def _accuracy_score(dy_true, dy_pred):
    return da.average(dy_true == dy_pred).compute()


def _pickle(obj, filepath, serializer):
    if serializer == 'pickle':
        with open(filepath, 'wb') as f:
            pickle.dump(obj, f)
    elif serializer == 'joblib':
        joblib.dump(obj, filepath)
    elif serializer == 'cloudpickle':
        with open(filepath, 'wb') as f:
            cloudpickle.dump(obj, f)
    else:
        raise ValueError(f'Unrecognized serializer type: {serializer}')


def _unpickle(filepath, serializer):
    if serializer == 'pickle':
        with open(filepath, 'rb') as f:
            return pickle.load(f)
    elif serializer == 'joblib':
        return joblib.load(filepath)
    elif serializer == 'cloudpickle':
        with open(filepath, 'rb') as f:
            return cloudpickle.load(f)
    else:
        raise ValueError(f'Unrecognized serializer type: {serializer}')


@pytest.mark.parametrize('output', data_output)
@pytest.mark.parametrize('centers', data_centers)
def test_classifier(output, centers, client, listen_port):
    X, y, w, dX, dy, dw = _create_data(
        objective='classification',
        output=output,
        centers=centers
    )

    params = {
        "n_estimators": 10,
        "num_leaves": 10
    }

    dask_classifier = lgb.DaskLGBMClassifier(
        client=client,
        time_out=5,
        local_listen_port=listen_port,
        **params
    )
    dask_classifier = dask_classifier.fit(dX, dy, sample_weight=dw)
    p1 = dask_classifier.predict(dX)
    p1_proba = dask_classifier.predict_proba(dX).compute()
    p1_pred_leaf = dask_classifier.predict(dX, pred_leaf=True)
    p1_local = dask_classifier.to_local().predict(X)
    s1 = _accuracy_score(dy, p1)
    p1 = p1.compute()

    local_classifier = lgb.LGBMClassifier(**params)
    local_classifier.fit(X, y, sample_weight=w)
    p2 = local_classifier.predict(X)
    p2_proba = local_classifier.predict_proba(X)
    s2 = local_classifier.score(X, y)

    assert_eq(s1, s2)
    assert_eq(p1, p2)
    assert_eq(y, p1)
    assert_eq(y, p2)
    assert_eq(p1_proba, p2_proba, atol=0.3)
    assert_eq(p1_local, p2)
    assert_eq(y, p1_local)

    # pref_leaf values should have the right shape
    # and values that look like valid tree nodes
    pred_leaf_vals = p1_pred_leaf.compute()
    assert pred_leaf_vals.shape == (
        X.shape[0],
        dask_classifier.booster_.num_trees()
    )
    assert np.max(pred_leaf_vals) <= params['num_leaves']
    assert np.min(pred_leaf_vals) >= 0
    assert len(np.unique(pred_leaf_vals)) <= params['num_leaves']

    # be sure LightGBM actually used at least one categorical column,
    # and that it was correctly treated as a categorical feature
    if output == 'dataframe-with-categorical':
        cat_cols = [
            col for col in dX.columns
            if dX.dtypes[col].name == 'category'
        ]
        tree_df = dask_classifier.booster_.trees_to_dataframe()
        node_uses_cat_col = tree_df['split_feature'].isin(cat_cols)
        assert node_uses_cat_col.sum() > 0
        assert tree_df.loc[node_uses_cat_col, "decision_type"].unique()[0] == '=='

    client.close(timeout=CLIENT_CLOSE_TIMEOUT)


@pytest.mark.parametrize('output', data_output)
@pytest.mark.parametrize('centers', data_centers)
def test_classifier_pred_contrib(output, centers, client, listen_port):
    X, y, w, dX, dy, dw = _create_data(
        objective='classification',
        output=output,
        centers=centers
    )

    params = {
        "n_estimators": 10,
        "num_leaves": 10
    }

    dask_classifier = lgb.DaskLGBMClassifier(
        client=client,
        time_out=5,
        local_listen_port=listen_port,
        tree_learner='data',
        **params
    )
    dask_classifier = dask_classifier.fit(dX, dy, sample_weight=dw)
    preds_with_contrib = dask_classifier.predict(dX, pred_contrib=True).compute()

    local_classifier = lgb.LGBMClassifier(**params)
    local_classifier.fit(X, y, sample_weight=w)
    local_preds_with_contrib = local_classifier.predict(X, pred_contrib=True)

    if output == 'scipy_csr_matrix':
        preds_with_contrib = np.array(preds_with_contrib.todense())

    # be sure LightGBM actually used at least one categorical column,
    # and that it was correctly treated as a categorical feature
    if output == 'dataframe-with-categorical':
        cat_cols = [
            col for col in dX.columns
            if dX.dtypes[col].name == 'category'
        ]
        tree_df = dask_classifier.booster_.trees_to_dataframe()
        node_uses_cat_col = tree_df['split_feature'].isin(cat_cols)
        assert node_uses_cat_col.sum() > 0
        assert tree_df.loc[node_uses_cat_col, "decision_type"].unique()[0] == '=='

    # shape depends on whether it is binary or multiclass classification
    num_features = dask_classifier.n_features_
    num_classes = dask_classifier.n_classes_
    if num_classes == 2:
        expected_num_cols = num_features + 1
    else:
        expected_num_cols = (num_features + 1) * num_classes

    # * shape depends on whether it is binary or multiclass classification
    # * matrix for binary classification is of the form [feature_contrib, base_value],
    #   for multi-class it's [feat_contrib_class1, base_value_class1, feat_contrib_class2, base_value_class2, etc.]
    # * contrib outputs for distributed training are different than from local training, so we can just test
    #   that the output has the right shape and base values are in the right position
    assert preds_with_contrib.shape[1] == expected_num_cols
    assert preds_with_contrib.shape == local_preds_with_contrib.shape

    if num_classes == 2:
        assert len(np.unique(preds_with_contrib[:, num_features]) == 1)
    else:
        for i in range(num_classes):
            base_value_col = num_features * (i + 1) + i
            assert len(np.unique(preds_with_contrib[:, base_value_col]) == 1)

    client.close(timeout=CLIENT_CLOSE_TIMEOUT)


def test_training_does_not_fail_on_port_conflicts(client):
    _, _, _, dX, dy, dw = _create_data('classification', output='array')

    with socket.socket(socket.AF_INET, socket.SOCK_STREAM) as s:
        s.bind(('127.0.0.1', 12400))

        dask_classifier = lgb.DaskLGBMClassifier(
            client=client,
            time_out=5,
            local_listen_port=12400,
            n_estimators=5,
            num_leaves=5
        )
        for _ in range(5):
            dask_classifier.fit(
                X=dX,
                y=dy,
                sample_weight=dw,
            )
            assert dask_classifier.booster_

    client.close(timeout=CLIENT_CLOSE_TIMEOUT)


@pytest.mark.parametrize('output', data_output)
def test_regressor(output, client, listen_port):
    X, y, w, dX, dy, dw = _create_data(
        objective='regression',
        output=output
    )

    params = {
        "random_state": 42,
        "num_leaves": 10
    }

    dask_regressor = lgb.DaskLGBMRegressor(
        client=client,
        time_out=5,
        local_listen_port=listen_port,
        tree='data',
        **params
    )
    dask_regressor = dask_regressor.fit(dX, dy, sample_weight=dw)
    p1 = dask_regressor.predict(dX)
    p1_pred_leaf = dask_regressor.predict(dX, pred_leaf=True)

    if not output.startswith('dataframe'):
        s1 = _r2_score(dy, p1)
    p1 = p1.compute()
    p1_local = dask_regressor.to_local().predict(X)
    s1_local = dask_regressor.to_local().score(X, y)

    local_regressor = lgb.LGBMRegressor(**params)
    local_regressor.fit(X, y, sample_weight=w)
    s2 = local_regressor.score(X, y)
    p2 = local_regressor.predict(X)

    # Scores should be the same
    if not output.startswith('dataframe'):
        assert_eq(s1, s2, atol=.01)
        assert_eq(s1, s1_local, atol=.003)

    # Predictions should be roughly the same.
    assert_eq(p1, p1_local)

    # pref_leaf values should have the right shape
    # and values that look like valid tree nodes
    pred_leaf_vals = p1_pred_leaf.compute()
    assert pred_leaf_vals.shape == (
        X.shape[0],
        dask_regressor.booster_.num_trees()
    )
    assert np.max(pred_leaf_vals) <= params['num_leaves']
    assert np.min(pred_leaf_vals) >= 0
    assert len(np.unique(pred_leaf_vals)) <= params['num_leaves']

    # The checks below are skipped
    # for the categorical data case because it's difficult to get
    # a good fit from just categoricals for a regression problem
    # with small data
    if output != 'dataframe-with-categorical':
        assert_eq(y, p1, rtol=1., atol=100.)
        assert_eq(y, p2, rtol=1., atol=50.)

    # be sure LightGBM actually used at least one categorical column,
    # and that it was correctly treated as a categorical feature
    if output == 'dataframe-with-categorical':
        cat_cols = [
            col for col in dX.columns
            if dX.dtypes[col].name == 'category'
        ]
        tree_df = dask_regressor.booster_.trees_to_dataframe()
        node_uses_cat_col = tree_df['split_feature'].isin(cat_cols)
        assert node_uses_cat_col.sum() > 0
        assert tree_df.loc[node_uses_cat_col, "decision_type"].unique()[0] == '=='

    client.close(timeout=CLIENT_CLOSE_TIMEOUT)


@pytest.mark.parametrize('output', data_output)
def test_regressor_pred_contrib(output, client, listen_port):
    X, y, w, dX, dy, dw = _create_data(
        objective='regression',
        output=output
    )

    params = {
        "n_estimators": 10,
        "num_leaves": 10
    }

    dask_regressor = lgb.DaskLGBMRegressor(
        client=client,
        time_out=5,
        local_listen_port=listen_port,
        tree_learner='data',
        **params
    )
    dask_regressor = dask_regressor.fit(dX, dy, sample_weight=dw)
    preds_with_contrib = dask_regressor.predict(dX, pred_contrib=True).compute()

    local_regressor = lgb.LGBMRegressor(**params)
    local_regressor.fit(X, y, sample_weight=w)
    local_preds_with_contrib = local_regressor.predict(X, pred_contrib=True)

    if output == "scipy_csr_matrix":
        preds_with_contrib = np.array(preds_with_contrib.todense())

    # contrib outputs for distributed training are different than from local training, so we can just test
    # that the output has the right shape and base values are in the right position
    num_features = dX.shape[1]
    assert preds_with_contrib.shape[1] == num_features + 1
    assert preds_with_contrib.shape == local_preds_with_contrib.shape

    # be sure LightGBM actually used at least one categorical column,
    # and that it was correctly treated as a categorical feature
    if output == 'dataframe-with-categorical':
        cat_cols = [
            col for col in dX.columns
            if dX.dtypes[col].name == 'category'
        ]
        tree_df = dask_regressor.booster_.trees_to_dataframe()
        node_uses_cat_col = tree_df['split_feature'].isin(cat_cols)
        assert node_uses_cat_col.sum() > 0
        assert tree_df.loc[node_uses_cat_col, "decision_type"].unique()[0] == '=='

    client.close(timeout=CLIENT_CLOSE_TIMEOUT)


@pytest.mark.parametrize('output', data_output)
@pytest.mark.parametrize('alpha', [.1, .5, .9])
def test_regressor_quantile(output, client, listen_port, alpha):
    X, y, w, dX, dy, dw = _create_data(
        objective='regression',
        output=output
    )

    params = {
        "objective": "quantile",
        "alpha": alpha,
        "random_state": 42,
        "n_estimators": 10,
        "num_leaves": 10
    }

    dask_regressor = lgb.DaskLGBMRegressor(
        client=client,
        local_listen_port=listen_port,
        tree_learner_type='data_parallel',
        **params
    )
    dask_regressor = dask_regressor.fit(dX, dy, sample_weight=dw)
    p1 = dask_regressor.predict(dX).compute()
    q1 = np.count_nonzero(y < p1) / y.shape[0]

    local_regressor = lgb.LGBMRegressor(**params)
    local_regressor.fit(X, y, sample_weight=w)
    p2 = local_regressor.predict(X)
    q2 = np.count_nonzero(y < p2) / y.shape[0]

    # Quantiles should be right
    np.testing.assert_allclose(q1, alpha, atol=0.2)
    np.testing.assert_allclose(q2, alpha, atol=0.2)

    # be sure LightGBM actually used at least one categorical column,
    # and that it was correctly treated as a categorical feature
    if output == 'dataframe-with-categorical':
        cat_cols = [
            col for col in dX.columns
            if dX.dtypes[col].name == 'category'
        ]
        tree_df = dask_regressor.booster_.trees_to_dataframe()
        node_uses_cat_col = tree_df['split_feature'].isin(cat_cols)
        assert node_uses_cat_col.sum() > 0
        assert tree_df.loc[node_uses_cat_col, "decision_type"].unique()[0] == '=='

    client.close(timeout=CLIENT_CLOSE_TIMEOUT)


@pytest.mark.parametrize('output', ['array', 'dataframe', 'dataframe-with-categorical'])
@pytest.mark.parametrize('group', [None, group_sizes])
def test_ranker(output, client, listen_port, group):

    if output == 'dataframe-with-categorical':
        X, y, w, g, dX, dy, dw, dg = _create_ranking_data(
            output=output,
            group=group,
            n_features=1,
            n_informative=1
        )
    else:
        X, y, w, g, dX, dy, dw, dg = _create_ranking_data(
            output=output,
            group=group,
        )

    # rebalance small dask.Array dataset for better performance.
    if output == 'array':
        dX = dX.persist()
        dy = dy.persist()
        dw = dw.persist()
        dg = dg.persist()
        _ = wait([dX, dy, dw, dg])
        client.rebalance()

    # use many trees + leaves to overfit, help ensure that Dask data-parallel strategy matches that of
    # serial learner. See https://github.com/microsoft/LightGBM/issues/3292#issuecomment-671288210.
    params = {
        "random_state": 42,
        "n_estimators": 50,
        "num_leaves": 20,
        "min_child_samples": 1
    }

    dask_ranker = lgb.DaskLGBMRanker(
        client=client,
        time_out=5,
        local_listen_port=listen_port,
        tree_learner_type='data_parallel',
        **params
    )
    dask_ranker = dask_ranker.fit(dX, dy, sample_weight=dw, group=dg)
    rnkvec_dask = dask_ranker.predict(dX)
    rnkvec_dask = rnkvec_dask.compute()
    p1_pred_leaf = dask_ranker.predict(dX, pred_leaf=True)
    rnkvec_dask_local = dask_ranker.to_local().predict(X)

    local_ranker = lgb.LGBMRanker(**params)
    local_ranker.fit(X, y, sample_weight=w, group=g)
    rnkvec_local = local_ranker.predict(X)

    # distributed ranker should be able to rank decently well and should
    # have high rank correlation with scores from serial ranker.
    dcor = spearmanr(rnkvec_dask, y).correlation
    assert dcor > 0.6
    assert spearmanr(rnkvec_dask, rnkvec_local).correlation > 0.8
    assert_eq(rnkvec_dask, rnkvec_dask_local)

    # pref_leaf values should have the right shape
    # and values that look like valid tree nodes
    pred_leaf_vals = p1_pred_leaf.compute()
    assert pred_leaf_vals.shape == (
        X.shape[0],
        dask_ranker.booster_.num_trees()
    )
    assert np.max(pred_leaf_vals) <= params['num_leaves']
    assert np.min(pred_leaf_vals) >= 0
    assert len(np.unique(pred_leaf_vals)) <= params['num_leaves']

    # be sure LightGBM actually used at least one categorical column,
    # and that it was correctly treated as a categorical feature
    if output == 'dataframe-with-categorical':
        cat_cols = [
            col for col in dX.columns
            if dX.dtypes[col].name == 'category'
        ]
        tree_df = dask_ranker.booster_.trees_to_dataframe()
        node_uses_cat_col = tree_df['split_feature'].isin(cat_cols)
        assert node_uses_cat_col.sum() > 0
        assert tree_df.loc[node_uses_cat_col, "decision_type"].unique()[0] == '=='

    client.close(timeout=CLIENT_CLOSE_TIMEOUT)


@pytest.mark.parametrize('task', tasks)
def test_training_works_if_client_not_provided_or_set_after_construction(task, listen_port, client):
    if task == 'ranking':
        _, _, _, _, dX, dy, _, dg = _create_ranking_data(
            output='array',
            group=None
        )
        model_factory = lgb.DaskLGBMRanker
    else:
        _, _, _, dX, dy, _ = _create_data(
            objective=task,
            output='array',
        )
        dg = None
        if task == 'classification':
            model_factory = lgb.DaskLGBMClassifier
        elif task == 'regression':
            model_factory = lgb.DaskLGBMRegressor

    params = {
        "time_out": 5,
        "local_listen_port": listen_port,
        "n_estimators": 1,
        "num_leaves": 2
    }

    # should be able to use the class without specifying a client
    dask_model = model_factory(**params)
    assert dask_model.client is None
    with pytest.raises(lgb.compat.LGBMNotFittedError, match='Cannot access property client_ before calling fit'):
        dask_model.client_

    dask_model.fit(dX, dy, group=dg)
    assert dask_model.fitted_
    assert dask_model.client is None
    assert dask_model.client_ == client

    preds = dask_model.predict(dX)
    assert isinstance(preds, da.Array)
    assert dask_model.fitted_
    assert dask_model.client is None
    assert dask_model.client_ == client

    local_model = dask_model.to_local()
    with pytest.raises(AttributeError):
        local_model.client
        local_model.client_

    # should be able to set client after construction
    dask_model = model_factory(**params)
    dask_model.set_params(client=client)
    assert dask_model.client == client

    with pytest.raises(lgb.compat.LGBMNotFittedError, match='Cannot access property client_ before calling fit'):
        dask_model.client_

    dask_model.fit(dX, dy, group=dg)
    assert dask_model.fitted_
    assert dask_model.client == client
    assert dask_model.client_ == client

    preds = dask_model.predict(dX)
    assert isinstance(preds, da.Array)
    assert dask_model.fitted_
    assert dask_model.client == client
    assert dask_model.client_ == client

    local_model = dask_model.to_local()
    with pytest.raises(AttributeError):
        local_model.client
        local_model.client_

    client.close(timeout=CLIENT_CLOSE_TIMEOUT)


@pytest.mark.parametrize('serializer', ['pickle', 'joblib', 'cloudpickle'])
@pytest.mark.parametrize('task', tasks)
@pytest.mark.parametrize('set_client', [True, False])
def test_model_and_local_version_are_picklable_whether_or_not_client_set_explicitly(serializer, task, set_client, listen_port, tmp_path):

    with LocalCluster(n_workers=2, threads_per_worker=1) as cluster1:
        with Client(cluster1) as client1:

            # data on cluster1
            if task == 'ranking':
                X_1, _, _, _, dX_1, dy_1, _, dg_1 = _create_ranking_data(
                    output='array',
                    group=None
                )
            else:
                X_1, _, _, dX_1, dy_1, _ = _create_data(
                    objective=task,
                    output='array',
                )
                dg_1 = None

            with LocalCluster(n_workers=2, threads_per_worker=1) as cluster2:
                with Client(cluster2) as client2:

                    # create identical data on cluster2
                    if task == 'ranking':
                        X_2, _, _, _, dX_2, dy_2, _, dg_2 = _create_ranking_data(
                            output='array',
                            group=None
                        )
                    else:
                        X_2, _, _, dX_2, dy_2, _ = _create_data(
                            objective=task,
                            output='array',
                        )
                        dg_2 = None

                    if task == 'ranking':
                        model_factory = lgb.DaskLGBMRanker
                    elif task == 'classification':
                        model_factory = lgb.DaskLGBMClassifier
                    elif task == 'regression':
                        model_factory = lgb.DaskLGBMRegressor

                    params = {
                        "time_out": 5,
                        "local_listen_port": listen_port,
                        "n_estimators": 1,
                        "num_leaves": 2
                    }

                    # at this point, the result of default_client() is client2 since it was the most recently
                    # created. So setting client to client1 here to test that you can select a non-default client
                    assert default_client() == client2
                    if set_client:
                        params.update({"client": client1})

                    # unfitted model should survive pickling round trip, and pickling
                    # shouldn't have side effects on the model object
                    dask_model = model_factory(**params)
                    local_model = dask_model.to_local()
                    if set_client:
                        assert dask_model.client == client1
                    else:
                        assert dask_model.client is None

                    with pytest.raises(lgb.compat.LGBMNotFittedError, match='Cannot access property client_ before calling fit'):
                        dask_model.client_

                    assert "client" not in local_model.get_params()
                    assert getattr(local_model, "client", None) is None

                    tmp_file = str(tmp_path / "model-1.pkl")
                    _pickle(
                        obj=dask_model,
                        filepath=tmp_file,
                        serializer=serializer
                    )
                    model_from_disk = _unpickle(
                        filepath=tmp_file,
                        serializer=serializer
                    )

                    local_tmp_file = str(tmp_path / "local-model-1.pkl")
                    _pickle(
                        obj=local_model,
                        filepath=local_tmp_file,
                        serializer=serializer
                    )
                    local_model_from_disk = _unpickle(
                        filepath=local_tmp_file,
                        serializer=serializer
                    )

                    assert model_from_disk.client is None

                    if set_client:
                        assert dask_model.client == client1
                    else:
                        assert dask_model.client is None

                    with pytest.raises(lgb.compat.LGBMNotFittedError, match='Cannot access property client_ before calling fit'):
                        dask_model.client_

                    # client will always be None after unpickling
                    if set_client:
                        from_disk_params = model_from_disk.get_params()
                        from_disk_params.pop("client", None)
                        dask_params = dask_model.get_params()
                        dask_params.pop("client", None)
                        assert from_disk_params == dask_params
                    else:
                        assert model_from_disk.get_params() == dask_model.get_params()
                    assert local_model_from_disk.get_params() == local_model.get_params()

                    # fitted model should survive pickling round trip, and pickling
                    # shouldn't have side effects on the model object
                    if set_client:
                        dask_model.fit(dX_1, dy_1, group=dg_1)
                    else:
                        dask_model.fit(dX_2, dy_2, group=dg_2)
                    local_model = dask_model.to_local()

                    assert "client" not in local_model.get_params()
                    with pytest.raises(AttributeError):
                        local_model.client
                        local_model.client_

                    tmp_file2 = str(tmp_path / "model-2.pkl")
                    _pickle(
                        obj=dask_model,
                        filepath=tmp_file2,
                        serializer=serializer
                    )
                    fitted_model_from_disk = _unpickle(
                        filepath=tmp_file2,
                        serializer=serializer
                    )

                    local_tmp_file2 = str(tmp_path / "local-model-2.pkl")
                    _pickle(
                        obj=local_model,
                        filepath=local_tmp_file2,
                        serializer=serializer
                    )
                    local_fitted_model_from_disk = _unpickle(
                        filepath=local_tmp_file2,
                        serializer=serializer
                    )

                    if set_client:
                        assert dask_model.client == client1
                        assert dask_model.client_ == client1
                    else:
                        assert dask_model.client is None
                        assert dask_model.client_ == default_client()
                        assert dask_model.client_ == client2

                    assert isinstance(fitted_model_from_disk, model_factory)
                    assert fitted_model_from_disk.client is None
                    assert fitted_model_from_disk.client_ == default_client()
                    assert fitted_model_from_disk.client_ == client2

                    # client will always be None after unpickling
                    if set_client:
                        from_disk_params = fitted_model_from_disk.get_params()
                        from_disk_params.pop("client", None)
                        dask_params = dask_model.get_params()
                        dask_params.pop("client", None)
                        assert from_disk_params == dask_params
                    else:
                        assert fitted_model_from_disk.get_params() == dask_model.get_params()
                    assert local_fitted_model_from_disk.get_params() == local_model.get_params()

                    if set_client:
                        preds_orig = dask_model.predict(dX_1).compute()
                        preds_loaded_model = fitted_model_from_disk.predict(dX_1).compute()
                        preds_orig_local = local_model.predict(X_1)
                        preds_loaded_model_local = local_fitted_model_from_disk.predict(X_1)
                    else:
                        preds_orig = dask_model.predict(dX_2).compute()
                        preds_loaded_model = fitted_model_from_disk.predict(dX_2).compute()
                        preds_orig_local = local_model.predict(X_2)
                        preds_loaded_model_local = local_fitted_model_from_disk.predict(X_2)

                    assert_eq(preds_orig, preds_loaded_model)
                    assert_eq(preds_orig_local, preds_loaded_model_local)


def test_find_open_port_works(listen_port):
    worker_ip = '127.0.0.1'
    with socket.socket(socket.AF_INET, socket.SOCK_STREAM) as s:
        s.bind((worker_ip, listen_port))
        new_port = lgb.dask._find_open_port(
            worker_ip=worker_ip,
            local_listen_port=listen_port,
            ports_to_skip=set()
        )
        assert listen_port < new_port < listen_port + 1000

    with socket.socket(socket.AF_INET, socket.SOCK_STREAM) as s_1:
        s_1.bind((worker_ip, listen_port))
        with socket.socket(socket.AF_INET, socket.SOCK_STREAM) as s_2:
            s_2.bind((worker_ip, listen_port + 1))
            new_port = lgb.dask._find_open_port(
                worker_ip=worker_ip,
                local_listen_port=listen_port,
                ports_to_skip=set()
            )
            assert listen_port + 1 < new_port < listen_port + 1000


def test_warns_and_continues_on_unrecognized_tree_learner(client):
    X = da.random.random((1e3, 10))
    y = da.random.random((1e3, 1))
    dask_regressor = lgb.DaskLGBMRegressor(
        client=client,
        time_out=5,
        local_listen_port=1234,
        tree_learner='some-nonsense-value',
        n_estimators=1,
        num_leaves=2
    )
    with pytest.warns(UserWarning, match='Parameter tree_learner set to some-nonsense-value'):
        dask_regressor = dask_regressor.fit(X, y)

    assert dask_regressor.fitted_

    client.close(timeout=CLIENT_CLOSE_TIMEOUT)


def test_warns_but_makes_no_changes_for_feature_or_voting_tree_learner(client):
    X = da.random.random((1e3, 10))
    y = da.random.random((1e3, 1))
    for tree_learner in ['feature_parallel', 'voting']:
        dask_regressor = lgb.DaskLGBMRegressor(
            client=client,
            time_out=5,
            local_listen_port=1234,
            tree_learner=tree_learner,
            n_estimators=1,
            num_leaves=2
        )
        with pytest.warns(UserWarning, match='Support for tree_learner %s in lightgbm' % tree_learner):
            dask_regressor = dask_regressor.fit(X, y)

        assert dask_regressor.fitted_
        assert dask_regressor.get_params()['tree_learner'] == tree_learner

    client.close(timeout=CLIENT_CLOSE_TIMEOUT)


@gen_cluster(client=True, timeout=None)
def test_errors(c, s, a, b):
    def f(part):
        raise Exception('foo')

    df = dd.demo.make_timeseries()
    df = df.map_partitions(f, meta=df._meta)
    with pytest.raises(Exception) as info:
        yield lgb.dask._train(
            client=c,
            data=df,
            label=df.x,
            params={},
            model_factory=lgb.LGBMClassifier
        )
        assert 'foo' in str(info.value)


@pytest.mark.parametrize('task', tasks)
@pytest.mark.parametrize('output', data_output)
def test_training_succeeds_even_if_some_workers_do_not_have_any_data(client, task, output):
    if task == 'ranking' and output == 'scipy_csr_matrix':
        pytest.skip('LGBMRanker is not currently tested on sparse matrices')

    def collection_to_single_partition(collection):
        """Merge the parts of a Dask collection into a single partition."""
        if collection is None:
            return
        if isinstance(collection, da.Array):
            return collection.rechunk(*collection.shape)
        return collection.repartition(npartitions=1)

    if task == 'ranking':
        X, y, w, g, dX, dy, dw, dg = _create_ranking_data(
            output=output,
            group=None
        )
        dask_model_factory = lgb.DaskLGBMRanker
        local_model_factory = lgb.LGBMRanker
    else:
        X, y, w, dX, dy, dw = _create_data(
            objective=task,
            output=output
        )
        g = None
        dg = None
        if task == 'classification':
            dask_model_factory = lgb.DaskLGBMClassifier
            local_model_factory = lgb.LGBMClassifier
        elif task == 'regression':
            dask_model_factory = lgb.DaskLGBMRegressor
            local_model_factory = lgb.LGBMRegressor

    dX = collection_to_single_partition(dX)
    dy = collection_to_single_partition(dy)
    dw = collection_to_single_partition(dw)
    dg = collection_to_single_partition(dg)

    n_workers = len(client.scheduler_info()['workers'])
    assert n_workers > 1
    assert dX.npartitions == 1

    params = {
        'time_out': 5,
        'random_state': 42,
        'num_leaves': 10
    }

    dask_model = dask_model_factory(tree='data', client=client, **params)
    dask_model.fit(dX, dy, group=dg, sample_weight=dw)
    dask_preds = dask_model.predict(dX).compute()

    local_model = local_model_factory(**params)
    if task == 'ranking':
        local_model.fit(X, y, group=g, sample_weight=w)
    else:
        local_model.fit(X, y, sample_weight=w)
    local_preds = local_model.predict(X)

    assert assert_eq(dask_preds, local_preds)

    client.close(timeout=CLIENT_CLOSE_TIMEOUT)


@pytest.mark.parametrize(
    "classes",
    [
        (lgb.DaskLGBMClassifier, lgb.LGBMClassifier),
        (lgb.DaskLGBMRegressor, lgb.LGBMRegressor),
        (lgb.DaskLGBMRanker, lgb.LGBMRanker)
    ]
)
def test_dask_classes_and_sklearn_equivalents_have_identical_constructors_except_client_arg(classes):
    dask_spec = inspect.getfullargspec(classes[0])
    sklearn_spec = inspect.getfullargspec(classes[1])
    assert dask_spec.varargs == sklearn_spec.varargs
    assert dask_spec.varkw == sklearn_spec.varkw
    assert dask_spec.kwonlyargs == sklearn_spec.kwonlyargs
    assert dask_spec.kwonlydefaults == sklearn_spec.kwonlydefaults

    # "client" should be the only different, and the final argument
    assert dask_spec.args[:-1] == sklearn_spec.args
    assert dask_spec.defaults[:-1] == sklearn_spec.defaults
    assert dask_spec.args[-1] == 'client'
    assert dask_spec.defaults[-1] is None


@pytest.mark.parametrize(
    "methods",
    [
        (lgb.DaskLGBMClassifier.fit, lgb.LGBMClassifier.fit),
        (lgb.DaskLGBMClassifier.predict, lgb.LGBMClassifier.predict),
        (lgb.DaskLGBMClassifier.predict_proba, lgb.LGBMClassifier.predict_proba),
        (lgb.DaskLGBMRegressor.fit, lgb.LGBMRegressor.fit),
        (lgb.DaskLGBMRegressor.predict, lgb.LGBMRegressor.predict),
        (lgb.DaskLGBMRanker.fit, lgb.LGBMRanker.fit),
        (lgb.DaskLGBMRanker.predict, lgb.LGBMRanker.predict)
    ]
)
def test_dask_methods_and_sklearn_equivalents_have_similar_signatures(methods):
    dask_spec = inspect.getfullargspec(methods[0])
    sklearn_spec = inspect.getfullargspec(methods[1])
    dask_params = inspect.signature(methods[0]).parameters
    sklearn_params = inspect.signature(methods[1]).parameters
    assert dask_spec.args == sklearn_spec.args[:len(dask_spec.args)]
    assert dask_spec.varargs == sklearn_spec.varargs
    if sklearn_spec.varkw:
        assert dask_spec.varkw == sklearn_spec.varkw[:len(dask_spec.varkw)]
    assert dask_spec.kwonlyargs == sklearn_spec.kwonlyargs
    assert dask_spec.kwonlydefaults == sklearn_spec.kwonlydefaults
    for param in dask_spec.args:
        error_msg = f"param '{param}' has different default values in the methods"
        assert dask_params[param].default == sklearn_params[param].default, error_msg


<<<<<<< HEAD
@pytest.mark.parametrize('task', tasks)
def test_training_succeeds_when_data_is_dataframe_and_label_is_column_array(
    task,
    client,
    listen_port
):
    if task == 'ranking':
        _, _, _, _, dX, dy, dw, dg = _create_ranking_data(
            output='dataframe',
            group=None
        )
        model_factory = lgb.DaskLGBMRanker
    else:
        _, _, _, dX, dy, dw = _create_data(
            objective=task,
            output='dataframe',
        )
        dg = None
        if task == 'classification':
            model_factory = lgb.DaskLGBMClassifier
        elif task == 'regression':
            model_factory = lgb.DaskLGBMRegressor
    dy = dy.to_dask_array(lengths=True)
    dy_col_array = dy.reshape(-1, 1)
    assert len(dy_col_array.shape) == 2 and dy_col_array.shape[1] == 1

    params = {
        'n_estimators': 1,
        'num_leaves': 3,
        'random_state': 0,
        'local_listen_port': listen_port,
        'time_out': 5
    }
    model = model_factory(**params)
    model.fit(dX, dy_col_array, sample_weight=dw, group=dg)
    assert model.fitted_
    client.close(timeout=CLIENT_CLOSE_TIMEOUT)
=======
def sklearn_checks_to_run():
    check_names = [
        "check_estimator_get_tags_default_keys",
        "check_get_params_invariance",
        "check_set_params"
    ]
    for check_name in check_names:
        check_func = getattr(sklearn_checks, check_name, None)
        if check_func:
            yield check_func


def _tested_estimators():
    for Estimator in [lgb.DaskLGBMClassifier, lgb.DaskLGBMRegressor]:
        yield Estimator()


@pytest.mark.parametrize("estimator", _tested_estimators())
@pytest.mark.parametrize("check", sklearn_checks_to_run())
def test_sklearn_integration(estimator, check, client):
    estimator.set_params(local_listen_port=18000, time_out=5)
    name = type(estimator).__name__
    check(name, estimator)
    client.close(timeout=CLIENT_CLOSE_TIMEOUT)


# this test is separate because it takes a not-yet-constructed estimator
@pytest.mark.parametrize("estimator", list(_tested_estimators()))
def test_parameters_default_constructible(estimator):
    name, Estimator = estimator.__class__.__name__, estimator.__class__
    sklearn_checks.check_parameters_default_constructible(name, Estimator)
>>>>>>> 646267d2
<|MERGE_RESOLUTION|>--- conflicted
+++ resolved
@@ -1084,7 +1084,6 @@
         assert dask_params[param].default == sklearn_params[param].default, error_msg
 
 
-<<<<<<< HEAD
 @pytest.mark.parametrize('task', tasks)
 def test_training_succeeds_when_data_is_dataframe_and_label_is_column_array(
     task,
@@ -1122,7 +1121,8 @@
     model.fit(dX, dy_col_array, sample_weight=dw, group=dg)
     assert model.fitted_
     client.close(timeout=CLIENT_CLOSE_TIMEOUT)
-=======
+
+
 def sklearn_checks_to_run():
     check_names = [
         "check_estimator_get_tags_default_keys",
@@ -1153,5 +1153,4 @@
 @pytest.mark.parametrize("estimator", list(_tested_estimators()))
 def test_parameters_default_constructible(estimator):
     name, Estimator = estimator.__class__.__name__, estimator.__class__
-    sklearn_checks.check_parameters_default_constructible(name, Estimator)
->>>>>>> 646267d2
+    sklearn_checks.check_parameters_default_constructible(name, Estimator)