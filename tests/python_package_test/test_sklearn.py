# coding: utf-8
import itertools
import math
<<<<<<< HEAD
from functools import partial
=======
import re
>>>>>>> e906a82c
from os import getenv
from pathlib import Path

import joblib
import numpy as np
import pytest
from sklearn.base import clone
from sklearn.datasets import load_svmlight_file, make_blobs, make_multilabel_classification
from sklearn.ensemble import StackingClassifier, StackingRegressor
from sklearn.metrics import log_loss, mean_squared_error
from sklearn.model_selection import GridSearchCV, RandomizedSearchCV, train_test_split
from sklearn.multioutput import ClassifierChain, MultiOutputClassifier, MultiOutputRegressor, RegressorChain
from sklearn.utils.estimator_checks import parametrize_with_checks
from sklearn.utils.validation import check_is_fitted

import lightgbm as lgb
from lightgbm.compat import PANDAS_INSTALLED, pd_DataFrame

from .utils import (load_boston, load_breast_cancer, load_digits, load_iris, load_linnerud, make_ranking,
                    make_synthetic_regression, sklearn_multiclass_custom_objective, softmax)

decreasing_generator = itertools.count(0, -1)
task_to_model_factory = {
    'ranking': lgb.LGBMRanker,
    'classification': lgb.LGBMClassifier,
    'regression': lgb.LGBMRegressor,
}


def _create_data(task):
    if task == 'ranking':
        X, y, g = make_ranking(n_features=4)
        g = np.bincount(g)
    elif task == 'classification':
        X, y = load_iris(return_X_y=True)
        g = None
    elif task == 'regression':
        X, y = make_synthetic_regression()
        g = None
    return X, y, g


class UnpicklableCallback:
    def __reduce__(self):
        raise Exception("This class in not picklable")

    def __call__(self, env):
        env.model.attr_set_inside_callback = env.iteration * 10


def custom_asymmetric_obj(y_true, y_pred):
    residual = (y_true - y_pred).astype(np.float64)
    grad = np.where(residual < 0, -2 * 10.0 * residual, -2 * residual)
    hess = np.where(residual < 0, 2 * 10.0, 2.0)
    return grad, hess


def objective_ls(y_true, y_pred):
    grad = (y_pred - y_true)
    hess = np.ones(len(y_true))
    return grad, hess


def logregobj(y_true, y_pred):
    y_pred = 1.0 / (1.0 + np.exp(-y_pred))
    grad = y_pred - y_true
    hess = y_pred * (1.0 - y_pred)
    return grad, hess


def custom_dummy_obj(y_true, y_pred):
    return np.ones(y_true.shape), np.ones(y_true.shape)


def constant_metric(y_true, y_pred):
    return 'error', 0, False


def decreasing_metric(y_true, y_pred):
    return ('decreasing_metric', next(decreasing_generator), False)


def mse(y_true, y_pred):
    return 'custom MSE', mean_squared_error(y_true, y_pred), False


def binary_error(y_true, y_pred):
    return np.mean((y_pred > 0.5) != y_true)


def multi_error(y_true, y_pred):
    return np.mean(y_true != y_pred)


def multi_logloss(y_true, y_pred):
    return np.mean([-math.log(y_pred[i][y]) for i, y in enumerate(y_true)])


def test_binary():
    X, y = load_breast_cancer(return_X_y=True)
    X_train, X_test, y_train, y_test = train_test_split(X, y, test_size=0.1, random_state=42)
    gbm = lgb.LGBMClassifier(n_estimators=50, verbose=-1)
    gbm.fit(X_train, y_train, eval_set=[(X_test, y_test)], callbacks=[lgb.early_stopping(5)])
    ret = log_loss(y_test, gbm.predict_proba(X_test))
    assert ret < 0.12
    assert gbm.evals_result_['valid_0']['binary_logloss'][gbm.best_iteration_ - 1] == pytest.approx(ret)


def test_regression():
    X, y = load_boston(return_X_y=True)
    X_train, X_test, y_train, y_test = train_test_split(X, y, test_size=0.1, random_state=42)
    gbm = lgb.LGBMRegressor(n_estimators=50, verbose=-1)
    gbm.fit(X_train, y_train, eval_set=[(X_test, y_test)], callbacks=[lgb.early_stopping(5)])
    ret = mean_squared_error(y_test, gbm.predict(X_test))
    assert ret < 7
    assert gbm.evals_result_['valid_0']['l2'][gbm.best_iteration_ - 1] == pytest.approx(ret)


@pytest.mark.skipif(getenv('TASK', '') == 'cuda_exp', reason='Skip due to differences in implementation details of CUDA Experimental version')
def test_multiclass():
    X, y = load_digits(n_class=10, return_X_y=True)
    X_train, X_test, y_train, y_test = train_test_split(X, y, test_size=0.1, random_state=42)
    gbm = lgb.LGBMClassifier(n_estimators=50, verbose=-1)
    gbm.fit(X_train, y_train, eval_set=[(X_test, y_test)], callbacks=[lgb.early_stopping(5)])
    ret = multi_error(y_test, gbm.predict(X_test))
    assert ret < 0.05
    ret = multi_logloss(y_test, gbm.predict_proba(X_test))
    assert ret < 0.16
    assert gbm.evals_result_['valid_0']['multi_logloss'][gbm.best_iteration_ - 1] == pytest.approx(ret)


@pytest.mark.skipif(getenv('TASK', '') == 'cuda_exp', reason='Skip due to differences in implementation details of CUDA Experimental version')
def test_lambdarank():
    rank_example_dir = Path(__file__).absolute().parents[2] / 'examples' / 'lambdarank'
    X_train, y_train = load_svmlight_file(str(rank_example_dir / 'rank.train'))
    X_test, y_test = load_svmlight_file(str(rank_example_dir / 'rank.test'))
    q_train = np.loadtxt(str(rank_example_dir / 'rank.train.query'))
    q_test = np.loadtxt(str(rank_example_dir / 'rank.test.query'))
    gbm = lgb.LGBMRanker(n_estimators=50)
    gbm.fit(
        X_train,
        y_train,
        group=q_train,
        eval_set=[(X_test, y_test)],
        eval_group=[q_test],
        eval_at=[1, 3],
        callbacks=[
            lgb.early_stopping(10),
            lgb.reset_parameter(learning_rate=lambda x: max(0.01, 0.1 - 0.01 * x))
        ]
    )
    assert gbm.best_iteration_ <= 24
    assert gbm.best_score_['valid_0']['ndcg@1'] > 0.5674
    assert gbm.best_score_['valid_0']['ndcg@3'] > 0.578


def test_xendcg():
    xendcg_example_dir = Path(__file__).absolute().parents[2] / 'examples' / 'xendcg'
    X_train, y_train = load_svmlight_file(str(xendcg_example_dir / 'rank.train'))
    X_test, y_test = load_svmlight_file(str(xendcg_example_dir / 'rank.test'))
    q_train = np.loadtxt(str(xendcg_example_dir / 'rank.train.query'))
    q_test = np.loadtxt(str(xendcg_example_dir / 'rank.test.query'))
    gbm = lgb.LGBMRanker(n_estimators=50, objective='rank_xendcg', random_state=5, n_jobs=1)
    gbm.fit(
        X_train,
        y_train,
        group=q_train,
        eval_set=[(X_test, y_test)],
        eval_group=[q_test],
        eval_at=[1, 3],
        eval_metric='ndcg',
        callbacks=[
            lgb.early_stopping(10),
            lgb.reset_parameter(learning_rate=lambda x: max(0.01, 0.1 - 0.01 * x))
        ]
    )
    assert gbm.best_iteration_ <= 24
    assert gbm.best_score_['valid_0']['ndcg@1'] > 0.6211
    assert gbm.best_score_['valid_0']['ndcg@3'] > 0.6253


def test_eval_at_aliases():
    rank_example_dir = Path(__file__).absolute().parents[2] / 'examples' / 'lambdarank'
    X_train, y_train = load_svmlight_file(str(rank_example_dir / 'rank.train'))
    X_test, y_test = load_svmlight_file(str(rank_example_dir / 'rank.test'))
    q_train = np.loadtxt(str(rank_example_dir / 'rank.train.query'))
    q_test = np.loadtxt(str(rank_example_dir / 'rank.test.query'))
    for alias in lgb.basic._ConfigAliases.get('eval_at'):
        gbm = lgb.LGBMRanker(n_estimators=5, **{alias: [1, 2, 3, 9]})
        with pytest.warns(UserWarning, match=f"Found '{alias}' in params. Will use it instead of 'eval_at' argument"):
            gbm.fit(X_train, y_train, group=q_train, eval_set=[(X_test, y_test)], eval_group=[q_test])
        assert list(gbm.evals_result_['valid_0'].keys()) == ['ndcg@1', 'ndcg@2', 'ndcg@3', 'ndcg@9']


@pytest.mark.parametrize("custom_objective", [True, False])
def test_objective_aliases(custom_objective):
    X, y = make_synthetic_regression()
    X_train, X_test, y_train, y_test = train_test_split(X, y, test_size=0.1, random_state=42)
    if custom_objective:
        obj = custom_dummy_obj
        metric_name = 'l2'  # default one
    else:
        obj = 'mape'
        metric_name = 'mape'
    evals = []
    for alias in lgb.basic._ConfigAliases.get('objective'):
        gbm = lgb.LGBMRegressor(n_estimators=5, **{alias: obj})
        if alias != 'objective':
            with pytest.warns(UserWarning, match=f"Found '{alias}' in params. Will use it instead of 'objective' argument"):
                gbm.fit(X_train, y_train, eval_set=[(X_test, y_test)])
        else:
            gbm.fit(X_train, y_train, eval_set=[(X_test, y_test)])
        assert list(gbm.evals_result_['valid_0'].keys()) == [metric_name]
        evals.append(gbm.evals_result_['valid_0'][metric_name])
    evals_t = np.array(evals).T
    for i in range(evals_t.shape[0]):
        np.testing.assert_allclose(evals_t[i], evals_t[i][0])
    # check that really dummy objective was used and estimator didn't learn anything
    if custom_objective:
        np.testing.assert_allclose(evals_t, evals_t[0][0])


def test_regression_with_custom_objective():
    X, y = load_boston(return_X_y=True)
    X_train, X_test, y_train, y_test = train_test_split(X, y, test_size=0.1, random_state=42)
    gbm = lgb.LGBMRegressor(n_estimators=50, verbose=-1, objective=objective_ls)
    gbm.fit(X_train, y_train, eval_set=[(X_test, y_test)], callbacks=[lgb.early_stopping(5)])
    ret = mean_squared_error(y_test, gbm.predict(X_test))
    assert ret < 7.0
    assert gbm.evals_result_['valid_0']['l2'][gbm.best_iteration_ - 1] == pytest.approx(ret)


def test_binary_classification_with_custom_objective():
    X, y = load_digits(n_class=2, return_X_y=True)
    X_train, X_test, y_train, y_test = train_test_split(X, y, test_size=0.1, random_state=42)
    gbm = lgb.LGBMClassifier(n_estimators=50, verbose=-1, objective=logregobj)
    gbm.fit(X_train, y_train, eval_set=[(X_test, y_test)], callbacks=[lgb.early_stopping(5)])
    # prediction result is actually not transformed (is raw) due to custom objective
    y_pred_raw = gbm.predict_proba(X_test)
    assert not np.all(y_pred_raw >= 0)
    y_pred = 1.0 / (1.0 + np.exp(-y_pred_raw))
    ret = binary_error(y_test, y_pred)
    assert ret < 0.05


def test_dart():
    X, y = load_boston(return_X_y=True)
    X_train, X_test, y_train, y_test = train_test_split(X, y, test_size=0.1, random_state=42)
    gbm = lgb.LGBMRegressor(boosting_type='dart', n_estimators=50)
    gbm.fit(X_train, y_train)
    score = gbm.score(X_test, y_test)
    assert score >= 0.8
    assert score <= 1.


def test_stacking_classifier():
    X, y = load_iris(return_X_y=True)
    X_train, X_test, y_train, y_test = train_test_split(X, y, random_state=42)
    classifiers = [('gbm1', lgb.LGBMClassifier(n_estimators=3)),
                   ('gbm2', lgb.LGBMClassifier(n_estimators=3))]
    clf = StackingClassifier(estimators=classifiers,
                             final_estimator=lgb.LGBMClassifier(n_estimators=3),
                             passthrough=True)
    clf.fit(X_train, y_train)
    score = clf.score(X_test, y_test)
    assert score >= 0.8
    assert score <= 1.
    assert clf.n_features_in_ == 4  # number of input features
    assert len(clf.named_estimators_['gbm1'].feature_importances_) == 4
    assert clf.named_estimators_['gbm1'].n_features_in_ == clf.named_estimators_['gbm2'].n_features_in_
    assert clf.final_estimator_.n_features_in_ == 10  # number of concatenated features
    assert len(clf.final_estimator_.feature_importances_) == 10
    assert all(clf.named_estimators_['gbm1'].classes_ == clf.named_estimators_['gbm2'].classes_)
    assert all(clf.classes_ == clf.named_estimators_['gbm1'].classes_)


def test_stacking_regressor():
    X, y = load_boston(return_X_y=True)
    X_train, X_test, y_train, y_test = train_test_split(X, y, random_state=42)
    regressors = [('gbm1', lgb.LGBMRegressor(n_estimators=3)),
                  ('gbm2', lgb.LGBMRegressor(n_estimators=3))]
    reg = StackingRegressor(estimators=regressors,
                            final_estimator=lgb.LGBMRegressor(n_estimators=3),
                            passthrough=True)
    reg.fit(X_train, y_train)
    score = reg.score(X_test, y_test)
    assert score >= 0.2
    assert score <= 1.
    assert reg.n_features_in_ == 13  # number of input features
    assert len(reg.named_estimators_['gbm1'].feature_importances_) == 13
    assert reg.named_estimators_['gbm1'].n_features_in_ == reg.named_estimators_['gbm2'].n_features_in_
    assert reg.final_estimator_.n_features_in_ == 15  # number of concatenated features
    assert len(reg.final_estimator_.feature_importances_) == 15


def test_grid_search():
    X, y = load_iris(return_X_y=True)
    y = y.astype(str)  # utilize label encoder at it's max power
    X_train, X_test, y_train, y_test = train_test_split(X, y, test_size=0.1, random_state=42)
    X_train, X_val, y_train, y_val = train_test_split(X_train, y_train, test_size=0.1, random_state=42)
    params = dict(subsample=0.8,
                  subsample_freq=1)
    grid_params = dict(boosting_type=['rf', 'gbdt'],
                       n_estimators=[4, 6],
                       reg_alpha=[0.01, 0.005])
    evals_result = {}
    fit_params = dict(
        eval_set=[(X_val, y_val)],
        eval_metric=constant_metric,
        callbacks=[
            lgb.early_stopping(2),
            lgb.record_evaluation(evals_result)
        ]
    )
    grid = GridSearchCV(estimator=lgb.LGBMClassifier(**params), param_grid=grid_params, cv=2)
    grid.fit(X_train, y_train, **fit_params)
    score = grid.score(X_test, y_test)  # utilizes GridSearchCV default refit=True
    assert grid.best_params_['boosting_type'] in ['rf', 'gbdt']
    assert grid.best_params_['n_estimators'] in [4, 6]
    assert grid.best_params_['reg_alpha'] in [0.01, 0.005]
    assert grid.best_score_ <= 1.
    assert grid.best_estimator_.best_iteration_ == 1
    assert grid.best_estimator_.best_score_['valid_0']['multi_logloss'] < 0.25
    assert grid.best_estimator_.best_score_['valid_0']['error'] == 0
    assert score >= 0.2
    assert score <= 1.
    assert evals_result == grid.best_estimator_.evals_result_


def test_random_search():
    X, y = load_iris(return_X_y=True)
    y = y.astype(str)  # utilize label encoder at it's max power
    X_train, X_test, y_train, y_test = train_test_split(X, y, test_size=0.1,
                                                        random_state=42)
    X_train, X_val, y_train, y_val = train_test_split(X_train, y_train, test_size=0.1,
                                                      random_state=42)
    n_iter = 3  # Number of samples
    params = dict(subsample=0.8,
                  subsample_freq=1)
    param_dist = dict(boosting_type=['rf', 'gbdt'],
                      n_estimators=[np.random.randint(low=3, high=10) for i in range(n_iter)],
                      reg_alpha=[np.random.uniform(low=0.01, high=0.06) for i in range(n_iter)])
    fit_params = dict(eval_set=[(X_val, y_val)],
                      eval_metric=constant_metric,
                      callbacks=[lgb.early_stopping(2)])
    rand = RandomizedSearchCV(estimator=lgb.LGBMClassifier(**params),
                              param_distributions=param_dist, cv=2,
                              n_iter=n_iter, random_state=42)
    rand.fit(X_train, y_train, **fit_params)
    score = rand.score(X_test, y_test)  # utilizes RandomizedSearchCV default refit=True
    assert rand.best_params_['boosting_type'] in ['rf', 'gbdt']
    assert rand.best_params_['n_estimators'] in list(range(3, 10))
    assert rand.best_params_['reg_alpha'] >= 0.01  # Left-closed boundary point
    assert rand.best_params_['reg_alpha'] <= 0.06  # Right-closed boundary point
    assert rand.best_score_ <= 1.
    assert rand.best_estimator_.best_score_['valid_0']['multi_logloss'] < 0.25
    assert rand.best_estimator_.best_score_['valid_0']['error'] == 0
    assert score >= 0.2
    assert score <= 1.


def test_multioutput_classifier():
    n_outputs = 3
    X, y = make_multilabel_classification(n_samples=100, n_features=20,
                                          n_classes=n_outputs, random_state=0)
    y = y.astype(str)  # utilize label encoder at it's max power
    X_train, X_test, y_train, y_test = train_test_split(X, y, test_size=0.1,
                                                        random_state=42)
    clf = MultiOutputClassifier(estimator=lgb.LGBMClassifier(n_estimators=10))
    clf.fit(X_train, y_train)
    score = clf.score(X_test, y_test)
    assert score >= 0.2
    assert score <= 1.
    np.testing.assert_array_equal(np.tile(np.unique(y_train), n_outputs),
                                  np.concatenate(clf.classes_))
    for classifier in clf.estimators_:
        assert isinstance(classifier, lgb.LGBMClassifier)
        assert isinstance(classifier.booster_, lgb.Booster)


def test_multioutput_regressor():
    bunch = load_linnerud(as_frame=True)  # returns a Bunch instance
    X, y = bunch['data'], bunch['target']
    X_train, X_test, y_train, y_test = train_test_split(X, y, test_size=0.1,
                                                        random_state=42)
    reg = MultiOutputRegressor(estimator=lgb.LGBMRegressor(n_estimators=10))
    reg.fit(X_train, y_train)
    y_pred = reg.predict(X_test)
    _, score, _ = mse(y_test, y_pred)
    assert score >= 0.2
    assert score <= 120.
    for regressor in reg.estimators_:
        assert isinstance(regressor, lgb.LGBMRegressor)
        assert isinstance(regressor.booster_, lgb.Booster)


def test_classifier_chain():
    n_outputs = 3
    X, y = make_multilabel_classification(n_samples=100, n_features=20,
                                          n_classes=n_outputs, random_state=0)
    X_train, X_test, y_train, y_test = train_test_split(X, y, test_size=0.1,
                                                        random_state=42)
    order = [2, 0, 1]
    clf = ClassifierChain(base_estimator=lgb.LGBMClassifier(n_estimators=10),
                          order=order, random_state=42)
    clf.fit(X_train, y_train)
    score = clf.score(X_test, y_test)
    assert score >= 0.2
    assert score <= 1.
    np.testing.assert_array_equal(np.tile(np.unique(y_train), n_outputs),
                                  np.concatenate(clf.classes_))
    assert order == clf.order_
    for classifier in clf.estimators_:
        assert isinstance(classifier, lgb.LGBMClassifier)
        assert isinstance(classifier.booster_, lgb.Booster)


def test_regressor_chain():
    bunch = load_linnerud(as_frame=True)  # returns a Bunch instance
    X, y = bunch['data'], bunch['target']
    X_train, X_test, y_train, y_test = train_test_split(X, y, test_size=0.1, random_state=42)
    order = [2, 0, 1]
    reg = RegressorChain(base_estimator=lgb.LGBMRegressor(n_estimators=10), order=order,
                         random_state=42)
    reg.fit(X_train, y_train)
    y_pred = reg.predict(X_test)
    _, score, _ = mse(y_test, y_pred)
    assert score >= 0.2
    assert score <= 120.
    assert order == reg.order_
    for regressor in reg.estimators_:
        assert isinstance(regressor, lgb.LGBMRegressor)
        assert isinstance(regressor.booster_, lgb.Booster)


def test_clone_and_property():
    X, y = make_synthetic_regression()
    gbm = lgb.LGBMRegressor(n_estimators=10, verbose=-1)
    gbm.fit(X, y)

    gbm_clone = clone(gbm)
    assert isinstance(gbm.booster_, lgb.Booster)
    assert isinstance(gbm.feature_importances_, np.ndarray)

    X, y = load_digits(n_class=2, return_X_y=True)
    clf = lgb.LGBMClassifier(n_estimators=10, verbose=-1)
    clf.fit(X, y)
    assert sorted(clf.classes_) == [0, 1]
    assert clf.n_classes_ == 2
    assert isinstance(clf.booster_, lgb.Booster)
    assert isinstance(clf.feature_importances_, np.ndarray)


def test_joblib():
    X, y = make_synthetic_regression()
    X_train, X_test, y_train, y_test = train_test_split(X, y, test_size=0.1, random_state=42)
    gbm = lgb.LGBMRegressor(n_estimators=10, objective=custom_asymmetric_obj,
                            verbose=-1, importance_type='split')
    gbm.fit(
        X_train,
        y_train,
        eval_set=[
            (X_train, y_train),
            (X_test, y_test)
        ],
        eval_metric=mse,
        callbacks=[
            lgb.early_stopping(5),
            lgb.reset_parameter(learning_rate=list(np.arange(1, 0, -0.1)))
        ]
    )

    joblib.dump(gbm, 'lgb.pkl')  # test model with custom functions
    gbm_pickle = joblib.load('lgb.pkl')
    assert isinstance(gbm_pickle.booster_, lgb.Booster)
    assert gbm.get_params() == gbm_pickle.get_params()
    np.testing.assert_array_equal(gbm.feature_importances_, gbm_pickle.feature_importances_)
    assert gbm_pickle.learning_rate == pytest.approx(0.1)
    assert callable(gbm_pickle.objective)

    for eval_set in gbm.evals_result_:
        for metric in gbm.evals_result_[eval_set]:
            np.testing.assert_allclose(gbm.evals_result_[eval_set][metric],
                                       gbm_pickle.evals_result_[eval_set][metric])
    pred_origin = gbm.predict(X_test)
    pred_pickle = gbm_pickle.predict(X_test)
    np.testing.assert_allclose(pred_origin, pred_pickle)


def test_non_serializable_objects_in_callbacks(tmp_path):
    unpicklable_callback = UnpicklableCallback()

    with pytest.raises(Exception, match="This class in not picklable"):
        joblib.dump(unpicklable_callback, tmp_path / 'tmp.joblib')

    X, y = make_synthetic_regression()
    gbm = lgb.LGBMRegressor(n_estimators=5)
    gbm.fit(X, y, callbacks=[unpicklable_callback])
    assert gbm.booster_.attr_set_inside_callback == 40


def test_random_state_object():
    X, y = load_iris(return_X_y=True)
    X_train, X_test, y_train, y_test = train_test_split(X, y, test_size=0.1, random_state=42)
    state1 = np.random.RandomState(123)
    state2 = np.random.RandomState(123)
    clf1 = lgb.LGBMClassifier(n_estimators=10, subsample=0.5, subsample_freq=1, random_state=state1)
    clf2 = lgb.LGBMClassifier(n_estimators=10, subsample=0.5, subsample_freq=1, random_state=state2)
    # Test if random_state is properly stored
    assert clf1.random_state is state1
    assert clf2.random_state is state2
    # Test if two random states produce identical models
    clf1.fit(X_train, y_train)
    clf2.fit(X_train, y_train)
    y_pred1 = clf1.predict(X_test, raw_score=True)
    y_pred2 = clf2.predict(X_test, raw_score=True)
    np.testing.assert_allclose(y_pred1, y_pred2)
    np.testing.assert_array_equal(clf1.feature_importances_, clf2.feature_importances_)
    df1 = clf1.booster_.model_to_string(num_iteration=0)
    df2 = clf2.booster_.model_to_string(num_iteration=0)
    assert df1 == df2
    # Test if subsequent fits sample from random_state object and produce different models
    clf1.fit(X_train, y_train)
    y_pred1_refit = clf1.predict(X_test, raw_score=True)
    df3 = clf1.booster_.model_to_string(num_iteration=0)
    assert clf1.random_state is state1
    assert clf2.random_state is state2
    with pytest.raises(AssertionError):
        np.testing.assert_allclose(y_pred1, y_pred1_refit)
    assert df1 != df3


def test_feature_importances_single_leaf():
    data = load_iris(return_X_y=False)
    clf = lgb.LGBMClassifier(n_estimators=10)
    clf.fit(data.data, data.target)
    importances = clf.feature_importances_
    assert len(importances) == 4


def test_feature_importances_type():
    data = load_iris(return_X_y=False)
    clf = lgb.LGBMClassifier(n_estimators=10)
    clf.fit(data.data, data.target)
    clf.set_params(importance_type='split')
    importances_split = clf.feature_importances_
    clf.set_params(importance_type='gain')
    importances_gain = clf.feature_importances_
    # Test that the largest element is NOT the same, the smallest can be the same, i.e. zero
    importance_split_top1 = sorted(importances_split, reverse=True)[0]
    importance_gain_top1 = sorted(importances_gain, reverse=True)[0]
    assert importance_split_top1 != importance_gain_top1


def test_pandas_categorical():
    pd = pytest.importorskip("pandas")
    np.random.seed(42)  # sometimes there is no difference how cols are treated (cat or not cat)
    X = pd.DataFrame({"A": np.random.permutation(['a', 'b', 'c', 'd'] * 75),  # str
                      "B": np.random.permutation([1, 2, 3] * 100),  # int
                      "C": np.random.permutation([0.1, 0.2, -0.1, -0.1, 0.2] * 60),  # float
                      "D": np.random.permutation([True, False] * 150),  # bool
                      "E": pd.Categorical(np.random.permutation(['z', 'y', 'x', 'w', 'v'] * 60),
                                          ordered=True)})  # str and ordered categorical
    y = np.random.permutation([0, 1] * 150)
    X_test = pd.DataFrame({"A": np.random.permutation(['a', 'b', 'e'] * 20),  # unseen category
                           "B": np.random.permutation([1, 3] * 30),
                           "C": np.random.permutation([0.1, -0.1, 0.2, 0.2] * 15),
                           "D": np.random.permutation([True, False] * 30),
                           "E": pd.Categorical(np.random.permutation(['z', 'y'] * 30),
                                               ordered=True)})
    np.random.seed()  # reset seed
    cat_cols_actual = ["A", "B", "C", "D"]
    cat_cols_to_store = cat_cols_actual + ["E"]
    X[cat_cols_actual] = X[cat_cols_actual].astype('category')
    X_test[cat_cols_actual] = X_test[cat_cols_actual].astype('category')
    cat_values = [X[col].cat.categories.tolist() for col in cat_cols_to_store]
    gbm0 = lgb.sklearn.LGBMClassifier(n_estimators=10).fit(X, y)
    pred0 = gbm0.predict(X_test, raw_score=True)
    pred_prob = gbm0.predict_proba(X_test)[:, 1]
    gbm1 = lgb.sklearn.LGBMClassifier(n_estimators=10).fit(X, pd.Series(y), categorical_feature=[0])
    pred1 = gbm1.predict(X_test, raw_score=True)
    gbm2 = lgb.sklearn.LGBMClassifier(n_estimators=10).fit(X, y, categorical_feature=['A'])
    pred2 = gbm2.predict(X_test, raw_score=True)
    gbm3 = lgb.sklearn.LGBMClassifier(n_estimators=10).fit(X, y, categorical_feature=['A', 'B', 'C', 'D'])
    pred3 = gbm3.predict(X_test, raw_score=True)
    gbm3.booster_.save_model('categorical.model')
    gbm4 = lgb.Booster(model_file='categorical.model')
    pred4 = gbm4.predict(X_test)
    gbm5 = lgb.sklearn.LGBMClassifier(n_estimators=10).fit(X, y, categorical_feature=['A', 'B', 'C', 'D', 'E'])
    pred5 = gbm5.predict(X_test, raw_score=True)
    gbm6 = lgb.sklearn.LGBMClassifier(n_estimators=10).fit(X, y, categorical_feature=[])
    pred6 = gbm6.predict(X_test, raw_score=True)
    with pytest.raises(AssertionError):
        np.testing.assert_allclose(pred0, pred1)
    with pytest.raises(AssertionError):
        np.testing.assert_allclose(pred0, pred2)
    np.testing.assert_allclose(pred1, pred2)
    np.testing.assert_allclose(pred0, pred3)
    np.testing.assert_allclose(pred_prob, pred4)
    with pytest.raises(AssertionError):
        np.testing.assert_allclose(pred0, pred5)  # ordered cat features aren't treated as cat features by default
    with pytest.raises(AssertionError):
        np.testing.assert_allclose(pred0, pred6)
    assert gbm0.booster_.pandas_categorical == cat_values
    assert gbm1.booster_.pandas_categorical == cat_values
    assert gbm2.booster_.pandas_categorical == cat_values
    assert gbm3.booster_.pandas_categorical == cat_values
    assert gbm4.pandas_categorical == cat_values
    assert gbm5.booster_.pandas_categorical == cat_values
    assert gbm6.booster_.pandas_categorical == cat_values


def test_pandas_sparse():
    pd = pytest.importorskip("pandas")
    X = pd.DataFrame({"A": pd.arrays.SparseArray(np.random.permutation([0, 1, 2] * 100)),
                      "B": pd.arrays.SparseArray(np.random.permutation([0.0, 0.1, 0.2, -0.1, 0.2] * 60)),
                      "C": pd.arrays.SparseArray(np.random.permutation([True, False] * 150))})
    y = pd.Series(pd.arrays.SparseArray(np.random.permutation([0, 1] * 150)))
    X_test = pd.DataFrame({"A": pd.arrays.SparseArray(np.random.permutation([0, 2] * 30)),
                           "B": pd.arrays.SparseArray(np.random.permutation([0.0, 0.1, 0.2, -0.1] * 15)),
                           "C": pd.arrays.SparseArray(np.random.permutation([True, False] * 30))})
    for dtype in pd.concat([X.dtypes, X_test.dtypes, pd.Series(y.dtypes)]):
        assert pd.api.types.is_sparse(dtype)
    gbm = lgb.sklearn.LGBMClassifier(n_estimators=10).fit(X, y)
    pred_sparse = gbm.predict(X_test, raw_score=True)
    if hasattr(X_test, 'sparse'):
        pred_dense = gbm.predict(X_test.sparse.to_dense(), raw_score=True)
    else:
        pred_dense = gbm.predict(X_test.to_dense(), raw_score=True)
    np.testing.assert_allclose(pred_sparse, pred_dense)


def test_predict():
    # With default params
    iris = load_iris(return_X_y=False)
    X_train, X_test, y_train, _ = train_test_split(iris.data, iris.target,
                                                   test_size=0.2, random_state=42)

    gbm = lgb.train({'objective': 'multiclass',
                     'num_class': 3,
                     'verbose': -1},
                    lgb.Dataset(X_train, y_train))
    clf = lgb.LGBMClassifier(verbose=-1).fit(X_train, y_train)

    # Tests same probabilities
    res_engine = gbm.predict(X_test)
    res_sklearn = clf.predict_proba(X_test)
    np.testing.assert_allclose(res_engine, res_sklearn)

    # Tests same predictions
    res_engine = np.argmax(gbm.predict(X_test), axis=1)
    res_sklearn = clf.predict(X_test)
    np.testing.assert_equal(res_engine, res_sklearn)

    # Tests same raw scores
    res_engine = gbm.predict(X_test, raw_score=True)
    res_sklearn = clf.predict(X_test, raw_score=True)
    np.testing.assert_allclose(res_engine, res_sklearn)

    # Tests same leaf indices
    res_engine = gbm.predict(X_test, pred_leaf=True)
    res_sklearn = clf.predict(X_test, pred_leaf=True)
    np.testing.assert_equal(res_engine, res_sklearn)

    # Tests same feature contributions
    res_engine = gbm.predict(X_test, pred_contrib=True)
    res_sklearn = clf.predict(X_test, pred_contrib=True)
    np.testing.assert_allclose(res_engine, res_sklearn)

    # Tests other parameters for the prediction works
    res_engine = gbm.predict(X_test)
    res_sklearn_params = clf.predict_proba(X_test,
                                           pred_early_stop=True,
                                           pred_early_stop_margin=1.0)
    with pytest.raises(AssertionError):
        np.testing.assert_allclose(res_engine, res_sklearn_params)

    # Tests start_iteration
    # Tests same probabilities, starting from iteration 10
    res_engine = gbm.predict(X_test, start_iteration=10)
    res_sklearn = clf.predict_proba(X_test, start_iteration=10)
    np.testing.assert_allclose(res_engine, res_sklearn)

    # Tests same predictions, starting from iteration 10
    res_engine = np.argmax(gbm.predict(X_test, start_iteration=10), axis=1)
    res_sklearn = clf.predict(X_test, start_iteration=10)
    np.testing.assert_equal(res_engine, res_sklearn)

    # Tests same raw scores, starting from iteration 10
    res_engine = gbm.predict(X_test, raw_score=True, start_iteration=10)
    res_sklearn = clf.predict(X_test, raw_score=True, start_iteration=10)
    np.testing.assert_allclose(res_engine, res_sklearn)

    # Tests same leaf indices, starting from iteration 10
    res_engine = gbm.predict(X_test, pred_leaf=True, start_iteration=10)
    res_sklearn = clf.predict(X_test, pred_leaf=True, start_iteration=10)
    np.testing.assert_equal(res_engine, res_sklearn)

    # Tests same feature contributions, starting from iteration 10
    res_engine = gbm.predict(X_test, pred_contrib=True, start_iteration=10)
    res_sklearn = clf.predict(X_test, pred_contrib=True, start_iteration=10)
    np.testing.assert_allclose(res_engine, res_sklearn)

    # Tests other parameters for the prediction works, starting from iteration 10
    res_engine = gbm.predict(X_test, start_iteration=10)
    res_sklearn_params = clf.predict_proba(X_test,
                                           pred_early_stop=True,
                                           pred_early_stop_margin=1.0, start_iteration=10)
    with pytest.raises(AssertionError):
        np.testing.assert_allclose(res_engine, res_sklearn_params)


def test_predict_with_params_from_init():
    X, y = load_iris(return_X_y=True)
    X_train, X_test, y_train, _ = train_test_split(X, y, test_size=0.2, random_state=42)

    predict_params = {
        'pred_early_stop': True,
        'pred_early_stop_margin': 1.0
    }

    y_preds_no_params = lgb.LGBMClassifier(verbose=-1).fit(X_train, y_train).predict(
        X_test, raw_score=True)

    y_preds_params_in_predict = lgb.LGBMClassifier(verbose=-1).fit(X_train, y_train).predict(
        X_test, raw_score=True, **predict_params)
    with pytest.raises(AssertionError):
        np.testing.assert_allclose(y_preds_no_params, y_preds_params_in_predict)

    y_preds_params_in_set_params_before_fit = lgb.LGBMClassifier(verbose=-1).set_params(
        **predict_params).fit(X_train, y_train).predict(X_test, raw_score=True)
    np.testing.assert_allclose(y_preds_params_in_predict, y_preds_params_in_set_params_before_fit)

    y_preds_params_in_set_params_after_fit = lgb.LGBMClassifier(verbose=-1).fit(X_train, y_train).set_params(
        **predict_params).predict(X_test, raw_score=True)
    np.testing.assert_allclose(y_preds_params_in_predict, y_preds_params_in_set_params_after_fit)

    y_preds_params_in_init = lgb.LGBMClassifier(verbose=-1, **predict_params).fit(X_train, y_train).predict(
        X_test, raw_score=True)
    np.testing.assert_allclose(y_preds_params_in_predict, y_preds_params_in_init)

    # test that params passed in predict have higher priority
    y_preds_params_overwritten = lgb.LGBMClassifier(verbose=-1, **predict_params).fit(X_train, y_train).predict(
        X_test, raw_score=True, pred_early_stop=False)
    np.testing.assert_allclose(y_preds_no_params, y_preds_params_overwritten)


def test_evaluate_train_set():
    X, y = make_synthetic_regression()
    X_train, X_test, y_train, y_test = train_test_split(X, y, test_size=0.1, random_state=42)
    gbm = lgb.LGBMRegressor(n_estimators=10, verbose=-1)
    gbm.fit(X_train, y_train, eval_set=[(X_train, y_train), (X_test, y_test)])
    assert len(gbm.evals_result_) == 2
    assert 'training' in gbm.evals_result_
    assert len(gbm.evals_result_['training']) == 1
    assert 'l2' in gbm.evals_result_['training']
    assert 'valid_1' in gbm.evals_result_
    assert len(gbm.evals_result_['valid_1']) == 1
    assert 'l2' in gbm.evals_result_['valid_1']


def test_metrics():
    X, y = load_boston(return_X_y=True)
    params = {'n_estimators': 2, 'verbose': -1}
    params_fit = {'X': X, 'y': y, 'eval_set': (X, y)}

    # no custom objective, no custom metric
    # default metric
    gbm = lgb.LGBMRegressor(**params).fit(**params_fit)
    assert len(gbm.evals_result_['training']) == 1
    assert 'l2' in gbm.evals_result_['training']

    # non-default metric
    gbm = lgb.LGBMRegressor(metric='mape', **params).fit(**params_fit)
    assert len(gbm.evals_result_['training']) == 1
    assert 'mape' in gbm.evals_result_['training']

    # no metric
    gbm = lgb.LGBMRegressor(metric='None', **params).fit(**params_fit)
    assert gbm.evals_result_ == {}

    # non-default metric in eval_metric
    gbm = lgb.LGBMRegressor(**params).fit(eval_metric='mape', **params_fit)
    assert len(gbm.evals_result_['training']) == 2
    assert 'l2' in gbm.evals_result_['training']
    assert 'mape' in gbm.evals_result_['training']

    # non-default metric with non-default metric in eval_metric
    gbm = lgb.LGBMRegressor(metric='gamma', **params).fit(eval_metric='mape', **params_fit)
    assert len(gbm.evals_result_['training']) == 2
    assert 'gamma' in gbm.evals_result_['training']
    assert 'mape' in gbm.evals_result_['training']

    # non-default metric with multiple metrics in eval_metric
    gbm = lgb.LGBMRegressor(metric='gamma',
                            **params).fit(eval_metric=['l2', 'mape'], **params_fit)
    assert len(gbm.evals_result_['training']) == 3
    assert 'gamma' in gbm.evals_result_['training']
    assert 'l2' in gbm.evals_result_['training']
    assert 'mape' in gbm.evals_result_['training']

    # non-default metric with multiple metrics in eval_metric for LGBMClassifier
    X_classification, y_classification = load_breast_cancer(return_X_y=True)
    params_classification = {'n_estimators': 2, 'verbose': -1,
                             'objective': 'binary', 'metric': 'binary_logloss'}
    params_fit_classification = {'X': X_classification, 'y': y_classification,
                                 'eval_set': (X_classification, y_classification)}
    gbm = lgb.LGBMClassifier(**params_classification).fit(eval_metric=['fair', 'error'],
                                                          **params_fit_classification)
    assert len(gbm.evals_result_['training']) == 3
    assert 'fair' in gbm.evals_result_['training']
    assert 'binary_error' in gbm.evals_result_['training']
    assert 'binary_logloss' in gbm.evals_result_['training']

    # default metric for non-default objective
    gbm = lgb.LGBMRegressor(objective='regression_l1', **params).fit(**params_fit)
    assert len(gbm.evals_result_['training']) == 1
    assert 'l1' in gbm.evals_result_['training']

    # non-default metric for non-default objective
    gbm = lgb.LGBMRegressor(objective='regression_l1', metric='mape',
                            **params).fit(**params_fit)
    assert len(gbm.evals_result_['training']) == 1
    assert 'mape' in gbm.evals_result_['training']

    # no metric
    gbm = lgb.LGBMRegressor(objective='regression_l1', metric='None',
                            **params).fit(**params_fit)
    assert gbm.evals_result_ == {}

    # non-default metric in eval_metric for non-default objective
    gbm = lgb.LGBMRegressor(objective='regression_l1',
                            **params).fit(eval_metric='mape', **params_fit)
    assert len(gbm.evals_result_['training']) == 2
    assert 'l1' in gbm.evals_result_['training']
    assert 'mape' in gbm.evals_result_['training']

    # non-default metric with non-default metric in eval_metric for non-default objective
    gbm = lgb.LGBMRegressor(objective='regression_l1', metric='gamma',
                            **params).fit(eval_metric='mape', **params_fit)
    assert len(gbm.evals_result_['training']) == 2
    assert 'gamma' in gbm.evals_result_['training']
    assert 'mape' in gbm.evals_result_['training']

    # non-default metric with multiple metrics in eval_metric for non-default objective
    gbm = lgb.LGBMRegressor(objective='regression_l1', metric='gamma',
                            **params).fit(eval_metric=['l2', 'mape'], **params_fit)
    assert len(gbm.evals_result_['training']) == 3
    assert 'gamma' in gbm.evals_result_['training']
    assert 'l2' in gbm.evals_result_['training']
    assert 'mape' in gbm.evals_result_['training']

    # custom objective, no custom metric
    # default regression metric for custom objective
    gbm = lgb.LGBMRegressor(objective=custom_dummy_obj, **params).fit(**params_fit)
    assert len(gbm.evals_result_['training']) == 1
    assert 'l2' in gbm.evals_result_['training']

    # non-default regression metric for custom objective
    gbm = lgb.LGBMRegressor(objective=custom_dummy_obj, metric='mape', **params).fit(**params_fit)
    assert len(gbm.evals_result_['training']) == 1
    assert 'mape' in gbm.evals_result_['training']

    # multiple regression metrics for custom objective
    gbm = lgb.LGBMRegressor(objective=custom_dummy_obj, metric=['l1', 'gamma'],
                            **params).fit(**params_fit)
    assert len(gbm.evals_result_['training']) == 2
    assert 'l1' in gbm.evals_result_['training']
    assert 'gamma' in gbm.evals_result_['training']

    # no metric
    gbm = lgb.LGBMRegressor(objective=custom_dummy_obj, metric='None',
                            **params).fit(**params_fit)
    assert gbm.evals_result_ == {}

    # default regression metric with non-default metric in eval_metric for custom objective
    gbm = lgb.LGBMRegressor(objective=custom_dummy_obj,
                            **params).fit(eval_metric='mape', **params_fit)
    assert len(gbm.evals_result_['training']) == 2
    assert 'l2' in gbm.evals_result_['training']
    assert 'mape' in gbm.evals_result_['training']

    # non-default regression metric with metric in eval_metric for custom objective
    gbm = lgb.LGBMRegressor(objective=custom_dummy_obj, metric='mape',
                            **params).fit(eval_metric='gamma', **params_fit)
    assert len(gbm.evals_result_['training']) == 2
    assert 'mape' in gbm.evals_result_['training']
    assert 'gamma' in gbm.evals_result_['training']

    # multiple regression metrics with metric in eval_metric for custom objective
    gbm = lgb.LGBMRegressor(objective=custom_dummy_obj, metric=['l1', 'gamma'],
                            **params).fit(eval_metric='l2', **params_fit)
    assert len(gbm.evals_result_['training']) == 3
    assert 'l1' in gbm.evals_result_['training']
    assert 'gamma' in gbm.evals_result_['training']
    assert 'l2' in gbm.evals_result_['training']

    # multiple regression metrics with multiple metrics in eval_metric for custom objective
    gbm = lgb.LGBMRegressor(objective=custom_dummy_obj, metric=['l1', 'gamma'],
                            **params).fit(eval_metric=['l2', 'mape'], **params_fit)
    assert len(gbm.evals_result_['training']) == 4
    assert 'l1' in gbm.evals_result_['training']
    assert 'gamma' in gbm.evals_result_['training']
    assert 'l2' in gbm.evals_result_['training']
    assert 'mape' in gbm.evals_result_['training']

    # no custom objective, custom metric
    # default metric with custom metric
    gbm = lgb.LGBMRegressor(**params).fit(eval_metric=constant_metric, **params_fit)
    assert len(gbm.evals_result_['training']) == 2
    assert 'l2' in gbm.evals_result_['training']
    assert 'error' in gbm.evals_result_['training']

    # non-default metric with custom metric
    gbm = lgb.LGBMRegressor(metric='mape',
                            **params).fit(eval_metric=constant_metric, **params_fit)
    assert len(gbm.evals_result_['training']) == 2
    assert 'mape' in gbm.evals_result_['training']
    assert 'error' in gbm.evals_result_['training']

    # multiple metrics with custom metric
    gbm = lgb.LGBMRegressor(metric=['l1', 'gamma'],
                            **params).fit(eval_metric=constant_metric, **params_fit)
    assert len(gbm.evals_result_['training']) == 3
    assert 'l1' in gbm.evals_result_['training']
    assert 'gamma' in gbm.evals_result_['training']
    assert 'error' in gbm.evals_result_['training']

    # custom metric (disable default metric)
    gbm = lgb.LGBMRegressor(metric='None',
                            **params).fit(eval_metric=constant_metric, **params_fit)
    assert len(gbm.evals_result_['training']) == 1
    assert 'error' in gbm.evals_result_['training']

    # default metric for non-default objective with custom metric
    gbm = lgb.LGBMRegressor(objective='regression_l1',
                            **params).fit(eval_metric=constant_metric, **params_fit)
    assert len(gbm.evals_result_['training']) == 2
    assert 'l1' in gbm.evals_result_['training']
    assert 'error' in gbm.evals_result_['training']

    # non-default metric for non-default objective with custom metric
    gbm = lgb.LGBMRegressor(objective='regression_l1', metric='mape',
                            **params).fit(eval_metric=constant_metric, **params_fit)
    assert len(gbm.evals_result_['training']) == 2
    assert 'mape' in gbm.evals_result_['training']
    assert 'error' in gbm.evals_result_['training']

    # multiple metrics for non-default objective with custom metric
    gbm = lgb.LGBMRegressor(objective='regression_l1', metric=['l1', 'gamma'],
                            **params).fit(eval_metric=constant_metric, **params_fit)
    assert len(gbm.evals_result_['training']) == 3
    assert 'l1' in gbm.evals_result_['training']
    assert 'gamma' in gbm.evals_result_['training']
    assert 'error' in gbm.evals_result_['training']

    # custom metric (disable default metric for non-default objective)
    gbm = lgb.LGBMRegressor(objective='regression_l1', metric='None',
                            **params).fit(eval_metric=constant_metric, **params_fit)
    assert len(gbm.evals_result_['training']) == 1
    assert 'error' in gbm.evals_result_['training']

    # custom objective, custom metric
    # custom metric for custom objective
    gbm = lgb.LGBMRegressor(objective=custom_dummy_obj,
                            **params).fit(eval_metric=constant_metric, **params_fit)
    assert len(gbm.evals_result_['training']) == 2
    assert 'error' in gbm.evals_result_['training']

    # non-default regression metric with custom metric for custom objective
    gbm = lgb.LGBMRegressor(objective=custom_dummy_obj, metric='mape',
                            **params).fit(eval_metric=constant_metric, **params_fit)
    assert len(gbm.evals_result_['training']) == 2
    assert 'mape' in gbm.evals_result_['training']
    assert 'error' in gbm.evals_result_['training']

    # multiple regression metrics with custom metric for custom objective
    gbm = lgb.LGBMRegressor(objective=custom_dummy_obj, metric=['l2', 'mape'],
                            **params).fit(eval_metric=constant_metric, **params_fit)
    assert len(gbm.evals_result_['training']) == 3
    assert 'l2' in gbm.evals_result_['training']
    assert 'mape' in gbm.evals_result_['training']
    assert 'error' in gbm.evals_result_['training']

    X, y = load_digits(n_class=3, return_X_y=True)
    params_fit = {'X': X, 'y': y, 'eval_set': (X, y)}

    # default metric and invalid binary metric is replaced with multiclass alternative
    gbm = lgb.LGBMClassifier(**params).fit(eval_metric='binary_error', **params_fit)
    assert len(gbm.evals_result_['training']) == 2
    assert 'multi_logloss' in gbm.evals_result_['training']
    assert 'multi_error' in gbm.evals_result_['training']

    # invalid binary metric is replaced with multiclass alternative
    gbm = lgb.LGBMClassifier(**params).fit(eval_metric='binary_error', **params_fit)
    assert gbm.objective_ == 'multiclass'
    assert len(gbm.evals_result_['training']) == 2
    assert 'multi_logloss' in gbm.evals_result_['training']
    assert 'multi_error' in gbm.evals_result_['training']

    # default metric for non-default multiclass objective
    # and invalid binary metric is replaced with multiclass alternative
    gbm = lgb.LGBMClassifier(objective='ovr',
                             **params).fit(eval_metric='binary_error', **params_fit)
    assert gbm.objective_ == 'ovr'
    assert len(gbm.evals_result_['training']) == 2
    assert 'multi_logloss' in gbm.evals_result_['training']
    assert 'multi_error' in gbm.evals_result_['training']

    X, y = load_digits(n_class=2, return_X_y=True)
    params_fit = {'X': X, 'y': y, 'eval_set': (X, y)}

    # default metric and invalid multiclass metric is replaced with binary alternative
    gbm = lgb.LGBMClassifier(**params).fit(eval_metric='multi_error', **params_fit)
    assert len(gbm.evals_result_['training']) == 2
    assert 'binary_logloss' in gbm.evals_result_['training']
    assert 'binary_error' in gbm.evals_result_['training']

    # invalid multiclass metric is replaced with binary alternative for custom objective
    gbm = lgb.LGBMClassifier(objective=custom_dummy_obj,
                             **params).fit(eval_metric='multi_logloss', **params_fit)
    assert len(gbm.evals_result_['training']) == 1
    assert 'binary_logloss' in gbm.evals_result_['training']


def test_multiple_eval_metrics():

    X, y = load_breast_cancer(return_X_y=True)

    params = {'n_estimators': 2, 'verbose': -1, 'objective': 'binary', 'metric': 'binary_logloss'}
    params_fit = {'X': X, 'y': y, 'eval_set': (X, y)}

    # Verify that can receive a list of metrics, only callable
    gbm = lgb.LGBMClassifier(**params).fit(eval_metric=[constant_metric, decreasing_metric], **params_fit)
    assert len(gbm.evals_result_['training']) == 3
    assert 'error' in gbm.evals_result_['training']
    assert 'decreasing_metric' in gbm.evals_result_['training']
    assert 'binary_logloss' in gbm.evals_result_['training']

    # Verify that can receive a list of custom and built-in metrics
    gbm = lgb.LGBMClassifier(**params).fit(eval_metric=[constant_metric, decreasing_metric, 'fair'], **params_fit)
    assert len(gbm.evals_result_['training']) == 4
    assert 'error' in gbm.evals_result_['training']
    assert 'decreasing_metric' in gbm.evals_result_['training']
    assert 'binary_logloss' in gbm.evals_result_['training']
    assert 'fair' in gbm.evals_result_['training']

    # Verify that works as expected when eval_metric is empty
    gbm = lgb.LGBMClassifier(**params).fit(eval_metric=[], **params_fit)
    assert len(gbm.evals_result_['training']) == 1
    assert 'binary_logloss' in gbm.evals_result_['training']

    # Verify that can receive a list of metrics, only built-in
    gbm = lgb.LGBMClassifier(**params).fit(eval_metric=['fair', 'error'], **params_fit)
    assert len(gbm.evals_result_['training']) == 3
    assert 'binary_logloss' in gbm.evals_result_['training']

    # Verify that eval_metric is robust to receiving a list with None
    gbm = lgb.LGBMClassifier(**params).fit(eval_metric=['fair', 'error', None], **params_fit)
    assert len(gbm.evals_result_['training']) == 3
    assert 'binary_logloss' in gbm.evals_result_['training']


def test_nan_handle():
    nrows = 100
    ncols = 10
    X = np.random.randn(nrows, ncols)
    y = np.random.randn(nrows) + np.full(nrows, 1e30)
    weight = np.zeros(nrows)
    params = {'n_estimators': 20, 'verbose': -1}
    params_fit = {'X': X, 'y': y, 'sample_weight': weight, 'eval_set': (X, y),
                  'callbacks': [lgb.early_stopping(5)]}
    gbm = lgb.LGBMRegressor(**params).fit(**params_fit)
    np.testing.assert_allclose(gbm.evals_result_['training']['l2'], np.nan)


@pytest.mark.skipif(getenv('TASK', '') == 'cuda_exp', reason='Skip due to differences in implementation details of CUDA Experimental version')
def test_first_metric_only():

    def fit_and_check(eval_set_names, metric_names, assumed_iteration, first_metric_only):
        params['first_metric_only'] = first_metric_only
        gbm = lgb.LGBMRegressor(**params).fit(**params_fit)
        assert len(gbm.evals_result_) == len(eval_set_names)
        for eval_set_name in eval_set_names:
            assert eval_set_name in gbm.evals_result_
            assert len(gbm.evals_result_[eval_set_name]) == len(metric_names)
            for metric_name in metric_names:
                assert metric_name in gbm.evals_result_[eval_set_name]

                actual = len(gbm.evals_result_[eval_set_name][metric_name])
                expected = assumed_iteration + (params['early_stopping_rounds']
                                                if eval_set_name != 'training'
                                                and assumed_iteration != gbm.n_estimators else 0)
                assert expected == actual
                if eval_set_name != 'training':
                    assert assumed_iteration == gbm.best_iteration_
                else:
                    assert gbm.n_estimators == gbm.best_iteration_

    X, y = load_boston(return_X_y=True)
    X_train, X_test, y_train, y_test = train_test_split(X, y, test_size=0.2, random_state=42)
    X_test1, X_test2, y_test1, y_test2 = train_test_split(X_test, y_test, test_size=0.5, random_state=72)
    params = {'n_estimators': 30,
              'learning_rate': 0.8,
              'num_leaves': 15,
              'verbose': -1,
              'seed': 123,
              'early_stopping_rounds': 5}  # early stop should be supported via global LightGBM parameter
    params_fit = {'X': X_train,
                  'y': y_train}

    iter_valid1_l1 = 3
    iter_valid1_l2 = 18
    iter_valid2_l1 = 11
    iter_valid2_l2 = 7
    assert len(set([iter_valid1_l1, iter_valid1_l2, iter_valid2_l1, iter_valid2_l2])) == 4
    iter_min_l1 = min([iter_valid1_l1, iter_valid2_l1])
    iter_min_l2 = min([iter_valid1_l2, iter_valid2_l2])
    iter_min = min([iter_min_l1, iter_min_l2])
    iter_min_valid1 = min([iter_valid1_l1, iter_valid1_l2])

    # training data as eval_set
    params_fit['eval_set'] = (X_train, y_train)
    fit_and_check(['training'], ['l2'], 30, False)
    fit_and_check(['training'], ['l2'], 30, True)

    # feval
    params['metric'] = 'None'
    params_fit['eval_metric'] = lambda preds, train_data: [decreasing_metric(preds, train_data),
                                                           constant_metric(preds, train_data)]
    params_fit['eval_set'] = (X_test1, y_test1)
    fit_and_check(['valid_0'], ['decreasing_metric', 'error'], 1, False)
    fit_and_check(['valid_0'], ['decreasing_metric', 'error'], 30, True)
    params_fit['eval_metric'] = lambda preds, train_data: [constant_metric(preds, train_data),
                                                           decreasing_metric(preds, train_data)]
    fit_and_check(['valid_0'], ['decreasing_metric', 'error'], 1, True)

    # single eval_set
    params.pop('metric')
    params_fit.pop('eval_metric')
    fit_and_check(['valid_0'], ['l2'], iter_valid1_l2, False)
    fit_and_check(['valid_0'], ['l2'], iter_valid1_l2, True)

    params_fit['eval_metric'] = "l2"
    fit_and_check(['valid_0'], ['l2'], iter_valid1_l2, False)
    fit_and_check(['valid_0'], ['l2'], iter_valid1_l2, True)

    params_fit['eval_metric'] = "l1"
    fit_and_check(['valid_0'], ['l1', 'l2'], iter_min_valid1, False)
    fit_and_check(['valid_0'], ['l1', 'l2'], iter_valid1_l1, True)

    params_fit['eval_metric'] = ["l1", "l2"]
    fit_and_check(['valid_0'], ['l1', 'l2'], iter_min_valid1, False)
    fit_and_check(['valid_0'], ['l1', 'l2'], iter_valid1_l1, True)

    params_fit['eval_metric'] = ["l2", "l1"]
    fit_and_check(['valid_0'], ['l1', 'l2'], iter_min_valid1, False)
    fit_and_check(['valid_0'], ['l1', 'l2'], iter_valid1_l2, True)

    params_fit['eval_metric'] = ["l2", "regression", "mse"]  # test aliases
    fit_and_check(['valid_0'], ['l2'], iter_valid1_l2, False)
    fit_and_check(['valid_0'], ['l2'], iter_valid1_l2, True)

    # two eval_set
    params_fit['eval_set'] = [(X_test1, y_test1), (X_test2, y_test2)]
    params_fit['eval_metric'] = ["l1", "l2"]
    fit_and_check(['valid_0', 'valid_1'], ['l1', 'l2'], iter_min_l1, True)
    params_fit['eval_metric'] = ["l2", "l1"]
    fit_and_check(['valid_0', 'valid_1'], ['l1', 'l2'], iter_min_l2, True)

    params_fit['eval_set'] = [(X_test2, y_test2), (X_test1, y_test1)]
    params_fit['eval_metric'] = ["l1", "l2"]
    fit_and_check(['valid_0', 'valid_1'], ['l1', 'l2'], iter_min, False)
    fit_and_check(['valid_0', 'valid_1'], ['l1', 'l2'], iter_min_l1, True)
    params_fit['eval_metric'] = ["l2", "l1"]
    fit_and_check(['valid_0', 'valid_1'], ['l1', 'l2'], iter_min, False)
    fit_and_check(['valid_0', 'valid_1'], ['l1', 'l2'], iter_min_l2, True)


def test_class_weight():
    X, y = load_digits(n_class=10, return_X_y=True)
    X_train, X_test, y_train, y_test = train_test_split(X, y, test_size=0.2, random_state=42)
    y_train_str = y_train.astype('str')
    y_test_str = y_test.astype('str')
    gbm = lgb.LGBMClassifier(n_estimators=10, class_weight='balanced', verbose=-1)
    gbm.fit(X_train, y_train,
            eval_set=[(X_train, y_train), (X_test, y_test), (X_test, y_test),
                      (X_test, y_test), (X_test, y_test)],
            eval_class_weight=['balanced', None, 'balanced', {1: 10, 4: 20}, {5: 30, 2: 40}])
    for eval_set1, eval_set2 in itertools.combinations(gbm.evals_result_.keys(), 2):
        for metric in gbm.evals_result_[eval_set1]:
            np.testing.assert_raises(AssertionError,
                                     np.testing.assert_allclose,
                                     gbm.evals_result_[eval_set1][metric],
                                     gbm.evals_result_[eval_set2][metric])
    gbm_str = lgb.LGBMClassifier(n_estimators=10, class_weight='balanced', verbose=-1)
    gbm_str.fit(X_train, y_train_str,
                eval_set=[(X_train, y_train_str), (X_test, y_test_str),
                          (X_test, y_test_str), (X_test, y_test_str), (X_test, y_test_str)],
                eval_class_weight=['balanced', None, 'balanced', {'1': 10, '4': 20}, {'5': 30, '2': 40}])
    for eval_set1, eval_set2 in itertools.combinations(gbm_str.evals_result_.keys(), 2):
        for metric in gbm_str.evals_result_[eval_set1]:
            np.testing.assert_raises(AssertionError,
                                     np.testing.assert_allclose,
                                     gbm_str.evals_result_[eval_set1][metric],
                                     gbm_str.evals_result_[eval_set2][metric])
    for eval_set in gbm.evals_result_:
        for metric in gbm.evals_result_[eval_set]:
            np.testing.assert_allclose(gbm.evals_result_[eval_set][metric],
                                       gbm_str.evals_result_[eval_set][metric])


def test_continue_training_with_model():
    X, y = load_digits(n_class=3, return_X_y=True)
    X_train, X_test, y_train, y_test = train_test_split(X, y, test_size=0.1, random_state=42)
    init_gbm = lgb.LGBMClassifier(n_estimators=5).fit(X_train, y_train, eval_set=(X_test, y_test))
    gbm = lgb.LGBMClassifier(n_estimators=5).fit(X_train, y_train, eval_set=(X_test, y_test),
                                                 init_model=init_gbm)
    assert len(init_gbm.evals_result_['valid_0']['multi_logloss']) == len(gbm.evals_result_['valid_0']['multi_logloss'])
    assert len(init_gbm.evals_result_['valid_0']['multi_logloss']) == 5
    assert gbm.evals_result_['valid_0']['multi_logloss'][-1] < init_gbm.evals_result_['valid_0']['multi_logloss'][-1]


def test_actual_number_of_trees():
    X = [[1, 2, 3], [1, 2, 3]]
    y = [1, 1]
    n_estimators = 5
    gbm = lgb.LGBMRegressor(n_estimators=n_estimators).fit(X, y)
    assert gbm.n_estimators == n_estimators
    assert gbm.n_estimators_ == 1
    assert gbm.n_iter_ == 1
    np.testing.assert_array_equal(gbm.predict(np.array(X) * 10), y)


def test_check_is_fitted():
    X, y = load_digits(n_class=2, return_X_y=True)
    est = lgb.LGBMModel(n_estimators=5, objective="binary")
    clf = lgb.LGBMClassifier(n_estimators=5)
    reg = lgb.LGBMRegressor(n_estimators=5)
    rnk = lgb.LGBMRanker(n_estimators=5)
    models = (est, clf, reg, rnk)
    for model in models:
        with pytest.raises(lgb.compat.LGBMNotFittedError):
            check_is_fitted(model)
    est.fit(X, y)
    clf.fit(X, y)
    reg.fit(X, y)
    rnk.fit(X, y, group=np.ones(X.shape[0]))
    for model in models:
        check_is_fitted(model)


@parametrize_with_checks([lgb.LGBMClassifier(), lgb.LGBMRegressor()])
def test_sklearn_integration(estimator, check):
    estimator.set_params(min_child_samples=1, min_data_in_bin=1)
    check(estimator)


@pytest.mark.parametrize('task', ['classification', 'ranking', 'regression'])
def test_training_succeeds_when_data_is_dataframe_and_label_is_column_array(task):
    pd = pytest.importorskip("pandas")
    X, y, g = _create_data(task)
    X = pd.DataFrame(X)
    y_col_array = y.reshape(-1, 1)
    params = {
        'n_estimators': 1,
        'num_leaves': 3,
        'random_state': 0
    }
    model_factory = task_to_model_factory[task]
    with pytest.warns(UserWarning, match='column-vector'):
        if task == 'ranking':
            model_1d = model_factory(**params).fit(X, y, group=g)
            model_2d = model_factory(**params).fit(X, y_col_array, group=g)
        else:
            model_1d = model_factory(**params).fit(X, y)
            model_2d = model_factory(**params).fit(X, y_col_array)

    preds_1d = model_1d.predict(X)
    preds_2d = model_2d.predict(X)
    np.testing.assert_array_equal(preds_1d, preds_2d)


@pytest.mark.parametrize('use_weight', [True, False])
def test_multiclass_custom_objective(use_weight):
    centers = [[-4, -4], [4, 4], [-4, 4]]
    X, y = make_blobs(n_samples=1_000, centers=centers, random_state=42)
    weight = np.full_like(y, 2) if use_weight else None
    params = {'n_estimators': 10, 'num_leaves': 7}
    builtin_obj_model = lgb.LGBMClassifier(**params)
    builtin_obj_model.fit(X, y, sample_weight=weight)
    builtin_obj_preds = builtin_obj_model.predict_proba(X)

    custom_obj_model = lgb.LGBMClassifier(objective=sklearn_multiclass_custom_objective, **params)
    custom_obj_model.fit(X, y, sample_weight=weight)
    custom_obj_preds = softmax(custom_obj_model.predict(X, raw_score=True))

    np.testing.assert_allclose(builtin_obj_preds, custom_obj_preds, rtol=0.01)
    assert not callable(builtin_obj_model.objective_)
    assert callable(custom_obj_model.objective_)


<<<<<<< HEAD
@pytest.mark.parametrize('use_weight', [True, False])
def test_multiclass_custom_eval(use_weight):
    def custom_eval(y_true, y_pred, weight):
        loss = log_loss(y_true, y_pred, sample_weight=weight)
        return 'custom_logloss', loss, False

    centers = [[-4, -4], [4, 4], [-4, 4]]
    X, y = make_blobs(n_samples=1_000, centers=centers, random_state=42)
    train_test_split_func = partial(train_test_split, test_size=0.2, random_state=0)
    X_train, X_valid, y_train, y_valid = train_test_split_func(X, y)
    if use_weight:
        weight = np.full_like(y, 2)
        weight_train, weight_valid = train_test_split_func(weight)
    else:
        weight_train = None
        weight_valid = None
    params = {'objective': 'multiclass', 'num_class': 3, 'num_leaves': 7}
    model = lgb.LGBMClassifier(**params)
    model.fit(
        X_train,
        y_train,
        sample_weight=weight_train,
        eval_set=[(X_train, y_train), (X_valid, y_valid)],
        eval_names=['train', 'valid'],
        eval_sample_weight=[weight_train, weight_valid],
        eval_metric=custom_eval,
    )
    eval_result = model.evals_result_
    train_ds = (X_train, y_train, weight_train)
    valid_ds = (X_valid, y_valid, weight_valid)
    for key, (X, y_true, weight) in zip(['train', 'valid'], [train_ds, valid_ds]):
        np.testing.assert_allclose(
            eval_result[key]['multi_logloss'], eval_result[key]['custom_logloss']
        )
        y_pred = model.predict_proba(X)
        _, metric_value, _ = custom_eval(y_true, y_pred, weight)
        np.testing.assert_allclose(metric_value, eval_result[key]['custom_logloss'][-1])
=======
def test_negative_n_jobs(tmp_path):
    n_threads = joblib.cpu_count()
    if n_threads <= 1:
        return None
    # 'val_minus_two' here is the expected number of threads for n_jobs=-2
    val_minus_two = n_threads - 1
    X, y = load_breast_cancer(return_X_y=True)
    # Note: according to joblib's formula, a value of n_jobs=-2 means
    # "use all but one thread" (formula: n_cpus + 1 + n_jobs)
    gbm = lgb.LGBMClassifier(n_estimators=2, verbose=-1, n_jobs=-2).fit(X, y)
    gbm.booster_.save_model(tmp_path / "model.txt")
    with open(tmp_path / "model.txt", "r") as f:
        model_txt = f.read()
    assert bool(re.search(rf"\[num_threads: {val_minus_two}\]", model_txt))


def test_default_n_jobs(tmp_path):
    n_cores = joblib.cpu_count(only_physical_cores=True)
    X, y = load_breast_cancer(return_X_y=True)
    gbm = lgb.LGBMClassifier(n_estimators=2, verbose=-1, n_jobs=None).fit(X, y)
    gbm.booster_.save_model(tmp_path / "model.txt")
    with open(tmp_path / "model.txt", "r") as f:
        model_txt = f.read()
    assert bool(re.search(rf"\[num_threads: {n_cores}\]", model_txt))


@pytest.mark.skipif(not PANDAS_INSTALLED, reason='pandas is not installed')
@pytest.mark.parametrize('task', ['classification', 'ranking', 'regression'])
def test_validate_features(task):
    X, y, g = _create_data(task)
    features = ['x1', 'x2', 'x3', 'x4']
    df = pd_DataFrame(X, columns=features)
    model = task_to_model_factory[task](n_estimators=10, num_leaves=15, verbose=-1)
    if task == 'ranking':
        model.fit(df, y, group=g)
    else:
        model.fit(df, y)
    assert model.feature_name_ == features

    # try to predict with a different feature
    df2 = df.rename(columns={'x2': 'z'})
    with pytest.raises(lgb.basic.LightGBMError, match="Expected 'x2' at position 1 but found 'z'"):
        model.predict(df2, validate_features=True)

    # check that disabling the check doesn't raise the error
    model.predict(df2, validate_features=False)
>>>>>>> e906a82c
<|MERGE_RESOLUTION|>--- conflicted
+++ resolved
@@ -1,11 +1,8 @@
 # coding: utf-8
 import itertools
 import math
-<<<<<<< HEAD
+import re
 from functools import partial
-=======
-import re
->>>>>>> e906a82c
 from os import getenv
 from pathlib import Path
 
@@ -1308,7 +1305,6 @@
     assert callable(custom_obj_model.objective_)
 
 
-<<<<<<< HEAD
 @pytest.mark.parametrize('use_weight', [True, False])
 def test_multiclass_custom_eval(use_weight):
     def custom_eval(y_true, y_pred, weight):
@@ -1346,7 +1342,8 @@
         y_pred = model.predict_proba(X)
         _, metric_value, _ = custom_eval(y_true, y_pred, weight)
         np.testing.assert_allclose(metric_value, eval_result[key]['custom_logloss'][-1])
-=======
+
+
 def test_negative_n_jobs(tmp_path):
     n_threads = joblib.cpu_count()
     if n_threads <= 1:
@@ -1392,5 +1389,4 @@
         model.predict(df2, validate_features=True)
 
     # check that disabling the check doesn't raise the error
-    model.predict(df2, validate_features=False)
->>>>>>> e906a82c
+    model.predict(df2, validate_features=False)