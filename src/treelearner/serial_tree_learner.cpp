/*!
 * Copyright (c) 2016 Microsoft Corporation. All rights reserved.
 * Licensed under the MIT License. See LICENSE file in the project root for license information.
 */
#include "serial_tree_learner.h"

#include <LightGBM/network.h>
#include <LightGBM/objective_function.h>
#include <LightGBM/utils/array_args.h>
#include <LightGBM/utils/common.h>

#include <algorithm>
#include <queue>
#include <unordered_map>
#include <utility>

#include "cost_effective_gradient_boosting.hpp"

namespace LightGBM {

SerialTreeLearner::SerialTreeLearner(const Config* config)
    : config_(config), col_sampler_(config) {
}

SerialTreeLearner::~SerialTreeLearner() {
}

void SerialTreeLearner::Init(const Dataset* train_data, bool is_constant_hessian) {
  train_data_ = train_data;
  num_data_ = train_data_->num_data();
  num_features_ = train_data_->num_features();
  int max_cache_size = 0;
  // Get the max size of pool
  if (config_->histogram_pool_size <= 0) {
    max_cache_size = config_->num_leaves;
  } else {
    size_t total_histogram_size = 0;
    for (int i = 0; i < train_data_->num_features(); ++i) {
      total_histogram_size += kHistEntrySize * train_data_->FeatureNumBin(i);
    }
    max_cache_size = static_cast<int>(config_->histogram_pool_size * 1024 * 1024 / total_histogram_size);
  }
  // at least need 2 leaves
  max_cache_size = std::max(2, max_cache_size);
  max_cache_size = std::min(max_cache_size, config_->num_leaves);

  // push split information for all leaves
  best_split_per_leaf_.resize(config_->num_leaves);
  constraints_.reset(LeafConstraintsBase::Create(config_, config_->num_leaves, train_data_->num_features()));

  // initialize splits for leaf
  smaller_leaf_splits_.reset(new LeafSplits(train_data_->num_data()));
  larger_leaf_splits_.reset(new LeafSplits(train_data_->num_data()));

  // initialize data partition
  data_partition_.reset(new DataPartition(num_data_, config_->num_leaves));
  col_sampler_.SetTrainingData(train_data_);
  // initialize ordered gradients and hessians
  ordered_gradients_.resize(num_data_);
  ordered_hessians_.resize(num_data_);

  GetShareStates(train_data_, is_constant_hessian, true);
  histogram_pool_.DynamicChangeSize(train_data_, share_state_->is_colwise, config_, max_cache_size, config_->num_leaves);
  Log::Info("Number of data points in the train set: %d, number of used features: %d", num_data_, num_features_);
  if (CostEfficientGradientBoosting::IsEnable(config_)) {
    cegb_.reset(new CostEfficientGradientBoosting(this));
    cegb_->Init();
  }
}

void SerialTreeLearner::GetShareStates(const Dataset* dataset,
                                       bool is_constant_hessian,
                                       bool is_first_time) {
  if (is_first_time) {
    share_state_.reset(dataset->GetShareStates(
        ordered_gradients_.data(), ordered_hessians_.data(),
        col_sampler_.is_feature_used_bytree(), is_constant_hessian,
        config_->force_col_wise, config_->force_row_wise));
  } else {
    CHECK_NOTNULL(share_state_);
    // cannot change is_hist_col_wise during training
    share_state_.reset(dataset->GetShareStates(
        ordered_gradients_.data(), ordered_hessians_.data(), col_sampler_.is_feature_used_bytree(),
        is_constant_hessian, share_state_->is_colwise,
        !share_state_->is_colwise));
  }
  CHECK_NOTNULL(share_state_);
}

void SerialTreeLearner::ResetTrainingDataInner(const Dataset* train_data,
                                               bool is_constant_hessian,
                                               bool reset_multi_val_bin) {
  train_data_ = train_data;
  num_data_ = train_data_->num_data();
  CHECK_EQ(num_features_, train_data_->num_features());

  // initialize splits for leaf
  smaller_leaf_splits_->ResetNumData(num_data_);
  larger_leaf_splits_->ResetNumData(num_data_);

  // initialize data partition
  data_partition_->ResetNumData(num_data_);
  if (reset_multi_val_bin) {
    col_sampler_.SetTrainingData(train_data_);
    GetShareStates(train_data_, is_constant_hessian, false);
  }

  // initialize ordered gradients and hessians
  ordered_gradients_.resize(num_data_);
  ordered_hessians_.resize(num_data_);
  if (cegb_ != nullptr) {
    cegb_->Init();
  }
}

void SerialTreeLearner::ResetConfig(const Config* config) {
  if (config_->num_leaves != config->num_leaves) {
    config_ = config;
    int max_cache_size = 0;
    // Get the max size of pool
    if (config->histogram_pool_size <= 0) {
      max_cache_size = config_->num_leaves;
    } else {
      size_t total_histogram_size = 0;
      for (int i = 0; i < train_data_->num_features(); ++i) {
        total_histogram_size += kHistEntrySize * train_data_->FeatureNumBin(i);
      }
      max_cache_size = static_cast<int>(config_->histogram_pool_size * 1024 * 1024 / total_histogram_size);
    }
    // at least need 2 leaves
    max_cache_size = std::max(2, max_cache_size);
    max_cache_size = std::min(max_cache_size, config_->num_leaves);
    histogram_pool_.DynamicChangeSize(train_data_, share_state_->is_colwise, config_, max_cache_size, config_->num_leaves);

    // push split information for all leaves
    best_split_per_leaf_.resize(config_->num_leaves);
    data_partition_->ResetLeaves(config_->num_leaves);
  } else {
    config_ = config;
  }
  col_sampler_.SetConfig(config_);
  histogram_pool_.ResetConfig(train_data_, config_);
  if (CostEfficientGradientBoosting::IsEnable(config_)) {
    if (cegb_ == nullptr) {
      cegb_.reset(new CostEfficientGradientBoosting(this));
    }
    cegb_->Init();
  }
  constraints_.reset(LeafConstraintsBase::Create(config_, config_->num_leaves, train_data_->num_features()));
}

Tree* SerialTreeLearner::Train(const score_t* gradients, const score_t *hessians) {
  Common::FunctionTimer fun_timer("SerialTreeLearner::Train", global_timer);
  gradients_ = gradients;
  hessians_ = hessians;
  int num_threads = OMP_NUM_THREADS();
  if (share_state_->num_threads != num_threads && share_state_->num_threads > 0) {
    Log::Warning(
        "Detected that num_threads changed during training (from %d to %d), "
        "it may cause unexpected errors.",
        share_state_->num_threads, num_threads);
  }
  share_state_->num_threads = num_threads;

  // some initial works before training
  BeforeTrain();

  bool track_branch_features = !(config_->interaction_constraints_vector.empty());
  auto tree = std::unique_ptr<Tree>(new Tree(config_->num_leaves, track_branch_features));
  auto tree_ptr = tree.get();
  constraints_->ShareTreePointer(tree_ptr);

  // root leaf
  int left_leaf = 0;
  int cur_depth = 1;
  // only root leaf can be splitted on first time
  int right_leaf = -1;

  int init_splits = ForceSplits(tree_ptr, &left_leaf, &right_leaf, &cur_depth);

  for (int split = init_splits; split < config_->num_leaves - 1; ++split) {
    // some initial works before finding best split
    if (BeforeFindBestSplit(tree_ptr, left_leaf, right_leaf)) {
      // find best threshold for every feature
      FindBestSplits(tree_ptr);
    }
    // Get a leaf with max split gain
    int best_leaf = static_cast<int>(ArrayArgs<SplitInfo>::ArgMax(best_split_per_leaf_));
    // Get split information for best leaf
    const SplitInfo& best_leaf_SplitInfo = best_split_per_leaf_[best_leaf];
    // cannot split, quit
    if (best_leaf_SplitInfo.gain <= 0.0) {
      Log::Warning("No further splits with positive gain, best gain: %f", best_leaf_SplitInfo.gain);
      break;
    }
    // split tree with best leaf
    Split(tree_ptr, best_leaf, &left_leaf, &right_leaf);
    cur_depth = std::max(cur_depth, tree->leaf_depth(left_leaf));
  }
  Log::Debug("Trained a tree with leaves = %d and max_depth = %d", tree->num_leaves(), cur_depth);
  return tree.release();
}

Tree* SerialTreeLearner::FitByExistingTree(const Tree* old_tree, const score_t* gradients, const score_t *hessians) const {
  auto tree = std::unique_ptr<Tree>(new Tree(*old_tree));
  CHECK_GE(data_partition_->num_leaves(), tree->num_leaves());
  OMP_INIT_EX();
  #pragma omp parallel for schedule(static)
  for (int i = 0; i < tree->num_leaves(); ++i) {
    OMP_LOOP_EX_BEGIN();
    data_size_t cnt_leaf_data = 0;
    auto tmp_idx = data_partition_->GetIndexOnLeaf(i, &cnt_leaf_data);
    double sum_grad = 0.0f;
    double sum_hess = kEpsilon;
    for (data_size_t j = 0; j < cnt_leaf_data; ++j) {
      auto idx = tmp_idx[j];
      sum_grad += gradients[idx];
      sum_hess += hessians[idx];
    }
    double output;
    if ((config_->path_smooth > kEpsilon) & (i > 0)) {
      output = FeatureHistogram::CalculateSplittedLeafOutput<true, true, true>(
          sum_grad, sum_hess, config_->lambda_l1, config_->lambda_l2,
          config_->max_delta_step, config_->path_smooth, cnt_leaf_data, tree->leaf_parent(i));
    } else {
      output = FeatureHistogram::CalculateSplittedLeafOutput<true, true, false>(
          sum_grad, sum_hess, config_->lambda_l1, config_->lambda_l2,
          config_->max_delta_step, config_->path_smooth, cnt_leaf_data, 0);
    }
    auto old_leaf_output = tree->LeafOutput(i);
    auto new_leaf_output = output * tree->shrinkage();
    tree->SetLeafOutput(i, config_->refit_decay_rate * old_leaf_output + (1.0 - config_->refit_decay_rate) * new_leaf_output);
    OMP_LOOP_EX_END();
  }
  OMP_THROW_EX();
  return tree.release();
}

Tree* SerialTreeLearner::FitByExistingTree(const Tree* old_tree, const std::vector<int>& leaf_pred, const score_t* gradients, const score_t *hessians) {
  data_partition_->ResetByLeafPred(leaf_pred, old_tree->num_leaves());
  return FitByExistingTree(old_tree, gradients, hessians);
}

void SerialTreeLearner::BeforeTrain() {
  Common::FunctionTimer fun_timer("SerialTreeLearner::BeforeTrain", global_timer);
  // reset histogram pool
  histogram_pool_.ResetMap();

  col_sampler_.ResetByTree();
  train_data_->InitTrain(col_sampler_.is_feature_used_bytree(), share_state_.get());
  // initialize data partition
  data_partition_->Init();

  constraints_->Reset();

  // reset the splits for leaves
  for (int i = 0; i < config_->num_leaves; ++i) {
    best_split_per_leaf_[i].Reset();
  }

  // Sumup for root
  if (data_partition_->leaf_count(0) == num_data_) {
    // use all data
    smaller_leaf_splits_->Init(gradients_, hessians_);

  } else {
    // use bagging, only use part of data
    smaller_leaf_splits_->Init(0, data_partition_.get(), gradients_, hessians_);
  }

  larger_leaf_splits_->Init();
}

bool SerialTreeLearner::BeforeFindBestSplit(const Tree* tree, int left_leaf, int right_leaf) {
  Common::FunctionTimer fun_timer("SerialTreeLearner::BeforeFindBestSplit", global_timer);
  // check depth of current leaf
  if (config_->max_depth > 0) {
    // only need to check left leaf, since right leaf is in same level of left leaf
    if (tree->leaf_depth(left_leaf) >= config_->max_depth) {
      best_split_per_leaf_[left_leaf].gain = kMinScore;
      if (right_leaf >= 0) {
        best_split_per_leaf_[right_leaf].gain = kMinScore;
      }
      return false;
    }
  }
  data_size_t num_data_in_left_child = GetGlobalDataCountInLeaf(left_leaf);
  data_size_t num_data_in_right_child = GetGlobalDataCountInLeaf(right_leaf);
  // no enough data to continue
  if (num_data_in_right_child < static_cast<data_size_t>(config_->min_data_in_leaf * 2)
      && num_data_in_left_child < static_cast<data_size_t>(config_->min_data_in_leaf * 2)) {
    best_split_per_leaf_[left_leaf].gain = kMinScore;
    if (right_leaf >= 0) {
      best_split_per_leaf_[right_leaf].gain = kMinScore;
    }
    return false;
  }
  parent_leaf_histogram_array_ = nullptr;
  // only have root
  if (right_leaf < 0) {
    histogram_pool_.Get(left_leaf, &smaller_leaf_histogram_array_);
    larger_leaf_histogram_array_ = nullptr;
  } else if (num_data_in_left_child < num_data_in_right_child) {
    // put parent(left) leaf's histograms into larger leaf's histograms
    if (histogram_pool_.Get(left_leaf, &larger_leaf_histogram_array_)) { parent_leaf_histogram_array_ = larger_leaf_histogram_array_; }
    histogram_pool_.Move(left_leaf, right_leaf);
    histogram_pool_.Get(left_leaf, &smaller_leaf_histogram_array_);
  } else {
    // put parent(left) leaf's histograms to larger leaf's histograms
    if (histogram_pool_.Get(left_leaf, &larger_leaf_histogram_array_)) { parent_leaf_histogram_array_ = larger_leaf_histogram_array_; }
    histogram_pool_.Get(right_leaf, &smaller_leaf_histogram_array_);
  }
  return true;
}

void SerialTreeLearner::FindBestSplits(const Tree* tree) {
  std::vector<int8_t> is_feature_used(num_features_, 0);
  #pragma omp parallel for schedule(static, 256) if (num_features_ >= 512)
  for (int feature_index = 0; feature_index < num_features_; ++feature_index) {
    if (!col_sampler_.is_feature_used_bytree()[feature_index]) continue;
    if (parent_leaf_histogram_array_ != nullptr
        && !parent_leaf_histogram_array_[feature_index].is_splittable()) {
      smaller_leaf_histogram_array_[feature_index].set_is_splittable(false);
      continue;
    }
    is_feature_used[feature_index] = 1;
  }
  bool use_subtract = parent_leaf_histogram_array_ != nullptr;

#ifdef USE_CUDA
  if (LGBM_config_::current_learner == use_cpu_learner) {
    SerialTreeLearner::ConstructHistograms(is_feature_used, use_subtract);
  } else {
    ConstructHistograms(is_feature_used, use_subtract);
  }
#else
  ConstructHistograms(is_feature_used, use_subtract);
#endif
  FindBestSplitsFromHistograms(is_feature_used, use_subtract, tree);
}

void SerialTreeLearner::ConstructHistograms(
    const std::vector<int8_t>& is_feature_used, bool use_subtract) {
  Common::FunctionTimer fun_timer("SerialTreeLearner::ConstructHistograms",
                                  global_timer);
  // construct smaller leaf
  hist_t* ptr_smaller_leaf_hist_data =
      smaller_leaf_histogram_array_[0].RawData() - kHistOffset;
  train_data_->ConstructHistograms(
      is_feature_used, smaller_leaf_splits_->data_indices(),
      smaller_leaf_splits_->num_data_in_leaf(), gradients_, hessians_,
      ordered_gradients_.data(), ordered_hessians_.data(), share_state_.get(),
      ptr_smaller_leaf_hist_data);

  if (larger_leaf_histogram_array_ != nullptr && !use_subtract) {
    // construct larger leaf
    hist_t* ptr_larger_leaf_hist_data =
        larger_leaf_histogram_array_[0].RawData() - kHistOffset;
    train_data_->ConstructHistograms(
        is_feature_used, larger_leaf_splits_->data_indices(),
        larger_leaf_splits_->num_data_in_leaf(), gradients_, hessians_,
        ordered_gradients_.data(), ordered_hessians_.data(), share_state_.get(),
        ptr_larger_leaf_hist_data);
  }
}

void SerialTreeLearner::FindBestSplitsFromHistograms(
    const std::vector<int8_t>& is_feature_used, bool use_subtract, const Tree* tree) {
  Common::FunctionTimer fun_timer(
      "SerialTreeLearner::FindBestSplitsFromHistograms", global_timer);
  std::vector<SplitInfo> smaller_best(share_state_->num_threads);
  std::vector<SplitInfo> larger_best(share_state_->num_threads);
  std::vector<int8_t> smaller_node_used_features = col_sampler_.GetByNode(tree, smaller_leaf_splits_->leaf_index());
  std::vector<int8_t> larger_node_used_features;
  double smaller_leaf_parent_output = GetParentOutput(tree, smaller_leaf_splits_.get());
  double larger_leaf_parent_output = 0;
  if (larger_leaf_splits_ != nullptr && larger_leaf_splits_->leaf_index() >= 0) {
    larger_leaf_parent_output = GetParentOutput(tree, larger_leaf_splits_.get());
  }
  if (larger_leaf_splits_->leaf_index() >= 0) {
    larger_node_used_features = col_sampler_.GetByNode(tree, larger_leaf_splits_->leaf_index());
  }
  OMP_INIT_EX();
// find splits
#pragma omp parallel for schedule(static) num_threads(share_state_->num_threads)
  for (int feature_index = 0; feature_index < num_features_; ++feature_index) {
    OMP_LOOP_EX_BEGIN();
    if (!is_feature_used[feature_index]) {
      continue;
    }
    const int tid = omp_get_thread_num();
    train_data_->FixHistogram(
        feature_index, smaller_leaf_splits_->sum_gradients(),
        smaller_leaf_splits_->sum_hessians(),
        smaller_leaf_histogram_array_[feature_index].RawData());
    int real_fidx = train_data_->RealFeatureIndex(feature_index);

    ComputeBestSplitForFeature(smaller_leaf_histogram_array_, feature_index,
                               real_fidx,
                               smaller_node_used_features[feature_index],
                               smaller_leaf_splits_->num_data_in_leaf(),
                               smaller_leaf_splits_.get(), &smaller_best[tid],
                               smaller_leaf_parent_output);

    // only has root leaf
    if (larger_leaf_splits_ == nullptr ||
        larger_leaf_splits_->leaf_index() < 0) {
      continue;
    }

    if (use_subtract) {
      larger_leaf_histogram_array_[feature_index].Subtract(
          smaller_leaf_histogram_array_[feature_index]);
    } else {
      train_data_->FixHistogram(
          feature_index, larger_leaf_splits_->sum_gradients(),
          larger_leaf_splits_->sum_hessians(),
          larger_leaf_histogram_array_[feature_index].RawData());
    }

    ComputeBestSplitForFeature(larger_leaf_histogram_array_, feature_index,
                               real_fidx,
                               larger_node_used_features[feature_index],
                               larger_leaf_splits_->num_data_in_leaf(),
                               larger_leaf_splits_.get(), &larger_best[tid],
                               larger_leaf_parent_output);

    OMP_LOOP_EX_END();
  }
  OMP_THROW_EX();
  auto smaller_best_idx = ArrayArgs<SplitInfo>::ArgMax(smaller_best);
  int leaf = smaller_leaf_splits_->leaf_index();
  best_split_per_leaf_[leaf] = smaller_best[smaller_best_idx];

  if (larger_leaf_splits_ != nullptr &&
      larger_leaf_splits_->leaf_index() >= 0) {
    leaf = larger_leaf_splits_->leaf_index();
    auto larger_best_idx = ArrayArgs<SplitInfo>::ArgMax(larger_best);
    best_split_per_leaf_[leaf] = larger_best[larger_best_idx];
  }
}

int32_t SerialTreeLearner::ForceSplits(Tree* tree, int* left_leaf,
                                       int* right_leaf, int *cur_depth) {
  bool abort_last_forced_split = false;
  if (forced_split_json_ == nullptr) {
    return 0;
  }
  int32_t result_count = 0;
  // start at root leaf
  *left_leaf = 0;
  std::queue<std::pair<Json, int>> q;
  Json left = *forced_split_json_;
  Json right;
  bool left_smaller = true;
  std::unordered_map<int, SplitInfo> forceSplitMap;
  q.push(std::make_pair(left, *left_leaf));
  while (!q.empty()) {
    // before processing next node from queue, store info for current left/right leaf
    // store "best split" for left and right, even if they might be overwritten by forced split
    if (BeforeFindBestSplit(tree, *left_leaf, *right_leaf)) {
      FindBestSplits(tree);
    }
    // then, compute own splits
    SplitInfo left_split;
    SplitInfo right_split;

    if (!left.is_null()) {
      const int left_feature = left["feature"].int_value();
      const double left_threshold_double = left["threshold"].number_value();
      const int left_inner_feature_index = train_data_->InnerFeatureIndex(left_feature);
      const uint32_t left_threshold = train_data_->BinThreshold(
              left_inner_feature_index, left_threshold_double);
      auto leaf_histogram_array = (left_smaller) ? smaller_leaf_histogram_array_ : larger_leaf_histogram_array_;
      auto left_leaf_splits = (left_smaller) ? smaller_leaf_splits_.get() : larger_leaf_splits_.get();
      leaf_histogram_array[left_inner_feature_index].GatherInfoForThreshold(
              left_leaf_splits->sum_gradients(),
              left_leaf_splits->sum_hessians(),
              left_threshold,
              left_leaf_splits->num_data_in_leaf(),
              left_leaf_splits->weight(),
              &left_split);
      left_split.feature = left_feature;
      forceSplitMap[*left_leaf] = left_split;
      if (left_split.gain < 0) {
        forceSplitMap.erase(*left_leaf);
      }
    }

    if (!right.is_null()) {
      const int right_feature = right["feature"].int_value();
      const double right_threshold_double = right["threshold"].number_value();
      const int right_inner_feature_index = train_data_->InnerFeatureIndex(right_feature);
      const uint32_t right_threshold = train_data_->BinThreshold(
              right_inner_feature_index, right_threshold_double);
      auto leaf_histogram_array = (left_smaller) ? larger_leaf_histogram_array_ : smaller_leaf_histogram_array_;
      auto right_leaf_splits = (left_smaller) ? larger_leaf_splits_.get() : smaller_leaf_splits_.get();
      leaf_histogram_array[right_inner_feature_index].GatherInfoForThreshold(
        right_leaf_splits->sum_gradients(),
        right_leaf_splits->sum_hessians(),
        right_threshold,
        right_leaf_splits->num_data_in_leaf(),
        right_leaf_splits->weight(),
        &right_split);
      right_split.feature = right_feature;
      forceSplitMap[*right_leaf] = right_split;
      if (right_split.gain < 0) {
        forceSplitMap.erase(*right_leaf);
      }
    }

    std::pair<Json, int> pair = q.front();
    q.pop();
    int current_leaf = pair.second;
    // split info should exist because searching in bfs fashion - should have added from parent
    if (forceSplitMap.find(current_leaf) == forceSplitMap.end()) {
        abort_last_forced_split = true;
        break;
    }
    best_split_per_leaf_[current_leaf] = forceSplitMap[current_leaf];
    Split(tree, current_leaf, left_leaf, right_leaf);
    left_smaller = best_split_per_leaf_[current_leaf].left_count <
                   best_split_per_leaf_[current_leaf].right_count;
    left = Json();
    right = Json();
    if ((pair.first).object_items().count("left") > 0) {
      left = (pair.first)["left"];
      if (left.object_items().count("feature") > 0 && left.object_items().count("threshold") > 0) {
        q.push(std::make_pair(left, *left_leaf));
      }
    }
    if ((pair.first).object_items().count("right") > 0) {
      right = (pair.first)["right"];
      if (right.object_items().count("feature") > 0 && right.object_items().count("threshold") > 0) {
        q.push(std::make_pair(right, *right_leaf));
      }
    }
    result_count++;
    *(cur_depth) = std::max(*(cur_depth), tree->leaf_depth(*left_leaf));
  }
  if (abort_last_forced_split) {
    int best_leaf =
        static_cast<int>(ArrayArgs<SplitInfo>::ArgMax(best_split_per_leaf_));
    const SplitInfo& best_leaf_SplitInfo = best_split_per_leaf_[best_leaf];
    if (best_leaf_SplitInfo.gain <= 0.0) {
      Log::Warning("No further splits with positive gain, best gain: %f",
                   best_leaf_SplitInfo.gain);
      return config_->num_leaves;
    }
    Split(tree, best_leaf, left_leaf, right_leaf);
    *(cur_depth) = std::max(*(cur_depth), tree->leaf_depth(*left_leaf));
    ++result_count;
  }
  return result_count;
}

void SerialTreeLearner::SplitInner(Tree* tree, int best_leaf, int* left_leaf,
                                   int* right_leaf, bool update_cnt) {
  Common::FunctionTimer fun_timer("SerialTreeLearner::SplitInner", global_timer);
  SplitInfo& best_split_info = best_split_per_leaf_[best_leaf];
  const int inner_feature_index =
      train_data_->InnerFeatureIndex(best_split_info.feature);
  if (cegb_ != nullptr) {
    cegb_->UpdateLeafBestSplits(tree, best_leaf, &best_split_info,
                                &best_split_per_leaf_);
  }
  *left_leaf = best_leaf;
  auto next_leaf_id = tree->NextLeafId();

  // update before tree split
  constraints_->BeforeSplit(best_leaf, next_leaf_id,
                            best_split_info.monotone_type);

  bool is_numerical_split =
      train_data_->FeatureBinMapper(inner_feature_index)->bin_type() ==
      BinType::NumericalBin;
  if (is_numerical_split) {
    auto threshold_double = train_data_->RealThreshold(
        inner_feature_index, best_split_info.threshold);
    data_partition_->Split(best_leaf, train_data_, inner_feature_index,
                           &best_split_info.threshold, 1,
                           best_split_info.default_left, next_leaf_id);
    if (update_cnt) {
      // don't need to update this in data-based parallel model
      best_split_info.left_count = data_partition_->leaf_count(*left_leaf);
      best_split_info.right_count = data_partition_->leaf_count(next_leaf_id);
    }
    // split tree, will return right leaf
    *right_leaf = tree->Split(
        best_leaf, inner_feature_index, best_split_info.feature,
        best_split_info.threshold, threshold_double,
        static_cast<double>(best_split_info.left_output),
        static_cast<double>(best_split_info.right_output),
        static_cast<data_size_t>(best_split_info.left_count),
        static_cast<data_size_t>(best_split_info.right_count),
        static_cast<double>(best_split_info.left_sum_hessian),
        static_cast<double>(best_split_info.right_sum_hessian),
        // store the true split gain in tree model
        static_cast<float>(best_split_info.gain + config_->min_gain_to_split),
        train_data_->FeatureBinMapper(inner_feature_index)->missing_type(),
        best_split_info.default_left);
  } else {
    std::vector<uint32_t> cat_bitset_inner =
        Common::ConstructBitset(best_split_info.cat_threshold.data(),
                                best_split_info.num_cat_threshold);
    std::vector<int> threshold_int(best_split_info.num_cat_threshold);
    for (int i = 0; i < best_split_info.num_cat_threshold; ++i) {
      threshold_int[i] = static_cast<int>(train_data_->RealThreshold(
          inner_feature_index, best_split_info.cat_threshold[i]));
    }
    std::vector<uint32_t> cat_bitset = Common::ConstructBitset(
        threshold_int.data(), best_split_info.num_cat_threshold);

    data_partition_->Split(best_leaf, train_data_, inner_feature_index,
                           cat_bitset_inner.data(),
                           static_cast<int>(cat_bitset_inner.size()),
                           best_split_info.default_left, next_leaf_id);

    if (update_cnt) {
      // don't need to update this in data-based parallel model
      best_split_info.left_count = data_partition_->leaf_count(*left_leaf);
      best_split_info.right_count = data_partition_->leaf_count(next_leaf_id);
    }

    *right_leaf = tree->SplitCategorical(
        best_leaf, inner_feature_index, best_split_info.feature,
        cat_bitset_inner.data(), static_cast<int>(cat_bitset_inner.size()),
        cat_bitset.data(), static_cast<int>(cat_bitset.size()),
        static_cast<double>(best_split_info.left_output),
        static_cast<double>(best_split_info.right_output),
        static_cast<data_size_t>(best_split_info.left_count),
        static_cast<data_size_t>(best_split_info.right_count),
        static_cast<double>(best_split_info.left_sum_hessian),
        static_cast<double>(best_split_info.right_sum_hessian),
        // store the true split gain in tree model
        static_cast<float>(best_split_info.gain + config_->min_gain_to_split),
        train_data_->FeatureBinMapper(inner_feature_index)->missing_type());
  }

#ifdef DEBUG
  CHECK(*right_leaf == next_leaf_id);
#endif

  // init the leaves that used on next iteration
  if (best_split_info.left_count < best_split_info.right_count) {
    CHECK_GT(best_split_info.left_count, 0);
    smaller_leaf_splits_->Init(*left_leaf, data_partition_.get(),
                               best_split_info.left_sum_gradient,
                               best_split_info.left_sum_hessian,
                               best_split_info.left_output);
    larger_leaf_splits_->Init(*right_leaf, data_partition_.get(),
                              best_split_info.right_sum_gradient,
                              best_split_info.right_sum_hessian,
                              best_split_info.right_output);
  } else {
    CHECK_GT(best_split_info.right_count, 0);
    smaller_leaf_splits_->Init(*right_leaf, data_partition_.get(),
                               best_split_info.right_sum_gradient,
                               best_split_info.right_sum_hessian,
                               best_split_info.right_output);
    larger_leaf_splits_->Init(*left_leaf, data_partition_.get(),
                              best_split_info.left_sum_gradient,
                              best_split_info.left_sum_hessian,
                              best_split_info.left_output);
  }
  auto leaves_need_update = constraints_->Update(
      is_numerical_split, *left_leaf, *right_leaf,
      best_split_info.monotone_type, best_split_info.right_output,
      best_split_info.left_output, inner_feature_index, best_split_info,
      best_split_per_leaf_);
  // update leave outputs if needed
  for (auto leaf : leaves_need_update) {
    RecomputeBestSplitForLeaf(leaf, &best_split_per_leaf_[leaf]);
  }
}

void SerialTreeLearner::RenewTreeOutput(Tree* tree, const ObjectiveFunction* obj, std::function<double(const label_t*, int)> residual_getter,
                                        data_size_t total_num_data, const data_size_t* bag_indices, data_size_t bag_cnt) const {
  if (obj != nullptr && obj->IsRenewTreeOutput()) {
    CHECK_LE(tree->num_leaves(), data_partition_->num_leaves());
    const data_size_t* bag_mapper = nullptr;
    if (total_num_data != num_data_) {
      CHECK_EQ(bag_cnt, num_data_);
      bag_mapper = bag_indices;
    }
    std::vector<int> n_nozeroworker_perleaf(tree->num_leaves(), 1);
    int num_machines = Network::num_machines();
    #pragma omp parallel for schedule(static)
    for (int i = 0; i < tree->num_leaves(); ++i) {
      const double output = static_cast<double>(tree->LeafOutput(i));
      data_size_t cnt_leaf_data = 0;
      auto index_mapper = data_partition_->GetIndexOnLeaf(i, &cnt_leaf_data);
      if (cnt_leaf_data > 0) {
        // bag_mapper[index_mapper[i]]
        const double new_output = obj->RenewTreeOutput(output, residual_getter, index_mapper, bag_mapper, cnt_leaf_data);
        tree->SetLeafOutput(i, new_output);
      } else {
        CHECK_GT(num_machines, 1);
        tree->SetLeafOutput(i, 0.0);
        n_nozeroworker_perleaf[i] = 0;
      }
    }
    if (num_machines > 1) {
      std::vector<double> outputs(tree->num_leaves());
      for (int i = 0; i < tree->num_leaves(); ++i) {
        outputs[i] = static_cast<double>(tree->LeafOutput(i));
      }
      outputs = Network::GlobalSum(&outputs);
      n_nozeroworker_perleaf = Network::GlobalSum(&n_nozeroworker_perleaf);
      for (int i = 0; i < tree->num_leaves(); ++i) {
        tree->SetLeafOutput(i, outputs[i] / n_nozeroworker_perleaf[i]);
      }
    }
  }
}

void SerialTreeLearner::ComputeBestSplitForFeature(
    FeatureHistogram* histogram_array_, int feature_index, int real_fidx,
<<<<<<< HEAD
    int8_t is_feature_used, int num_data, const LeafSplits* leaf_splits,
    SplitInfo* best_split) {
  if (!is_feature_used) {
    return;
=======
    bool is_feature_used, int num_data, const LeafSplits* leaf_splits,
    SplitInfo* best_split, double parent_output) {
  bool is_feature_numerical = train_data_->FeatureBinMapper(feature_index)
                                  ->bin_type() == BinType::NumericalBin;
  if (is_feature_numerical & !config_->monotone_constraints.empty()) {
    constraints_->RecomputeConstraintsIfNeeded(
        constraints_.get(), feature_index, ~(leaf_splits->leaf_index()),
        train_data_->FeatureNumBin(feature_index));
>>>>>>> e6048b64
  }
  SplitInfo new_split;
  histogram_array_[feature_index].FindBestThreshold(
      leaf_splits->sum_gradients(), leaf_splits->sum_hessians(), num_data,
      constraints_->GetFeatureConstraint(leaf_splits->leaf_index(), feature_index), parent_output, &new_split);
  new_split.feature = real_fidx;
  if (cegb_ != nullptr) {
    new_split.gain -=
        cegb_->DetlaGain(feature_index, real_fidx, leaf_splits->leaf_index(),
                         num_data, new_split);
  }
  if (new_split.monotone_type != 0) {
    double penalty = constraints_->ComputeMonotoneSplitGainPenalty(
        leaf_splits->leaf_index(), config_->monotone_penalty);
    new_split.gain *= penalty;
  }
  // it is needed to filter the features after the above code.
  // Otherwise, the `is_splittable` in `FeatureHistogram` will be wrong, and cause some features being accidentally filtered in the later nodes.
  if (new_split > *best_split && is_feature_used) {
    *best_split = new_split;
  }
}

double SerialTreeLearner::GetParentOutput(const Tree* tree, const LeafSplits* leaf_splits) const {
  double parent_output;
  if (tree->num_leaves() == 1) {
    // for root leaf the "parent" output is its own output because we don't apply any smoothing to the root
    parent_output = FeatureHistogram::CalculateSplittedLeafOutput<true, true, true, false>(
      leaf_splits->sum_gradients(), leaf_splits->sum_hessians(), config_->lambda_l1,
      config_->lambda_l2, config_->max_delta_step, BasicConstraint(),
      config_->path_smooth, static_cast<data_size_t>(leaf_splits->num_data_in_leaf()), 0);
  } else {
    parent_output = leaf_splits->weight();
  }
  return parent_output;
}

void SerialTreeLearner::RecomputeBestSplitForLeaf(int leaf, SplitInfo* split) {
  FeatureHistogram* histogram_array_;
  if (!histogram_pool_.Get(leaf, &histogram_array_)) {
    Log::Warning(
        "Get historical Histogram for leaf %d failed, will skip the "
        "``RecomputeBestSplitForLeaf``",
        leaf);
    return;
  }
  double sum_gradients = split->left_sum_gradient + split->right_sum_gradient;
  double sum_hessians = split->left_sum_hessian + split->right_sum_hessian;
  int num_data = split->left_count + split->right_count;

  std::vector<SplitInfo> bests(share_state_->num_threads);
  LeafSplits leaf_splits(num_data);
  leaf_splits.Init(leaf, sum_gradients, sum_hessians);

  // can't use GetParentOutput because leaf_splits doesn't have weight property set
  double parent_output = 0;
  if (config_->path_smooth > kEpsilon) {
    parent_output = FeatureHistogram::CalculateSplittedLeafOutput<true, true, true, false>(
      sum_gradients, sum_hessians, config_->lambda_l1, config_->lambda_l2, config_->max_delta_step,
      BasicConstraint(), config_->path_smooth, static_cast<data_size_t>(num_data), 0);
  }

  OMP_INIT_EX();
// find splits
#pragma omp parallel for schedule(static) num_threads(share_state_->num_threads)
  for (int feature_index = 0; feature_index < num_features_; ++feature_index) {
    OMP_LOOP_EX_BEGIN();
    if (!col_sampler_.is_feature_used_bytree()[feature_index] ||
        !histogram_array_[feature_index].is_splittable()) {
      continue;
    }
    const int tid = omp_get_thread_num();
    int real_fidx = train_data_->RealFeatureIndex(feature_index);
    ComputeBestSplitForFeature(histogram_array_, feature_index, real_fidx, true,
                               num_data, &leaf_splits, &bests[tid], parent_output);

    OMP_LOOP_EX_END();
  }
  OMP_THROW_EX();
  auto best_idx = ArrayArgs<SplitInfo>::ArgMax(bests);
  *split = bests[best_idx];
}

}  // namespace LightGBM<|MERGE_RESOLUTION|>--- conflicted
+++ resolved
@@ -716,21 +716,17 @@
 
 void SerialTreeLearner::ComputeBestSplitForFeature(
     FeatureHistogram* histogram_array_, int feature_index, int real_fidx,
-<<<<<<< HEAD
     int8_t is_feature_used, int num_data, const LeafSplits* leaf_splits,
-    SplitInfo* best_split) {
+    SplitInfo* best_split, double parent_output) {
   if (!is_feature_used) {
     return;
-=======
-    bool is_feature_used, int num_data, const LeafSplits* leaf_splits,
-    SplitInfo* best_split, double parent_output) {
+  }
   bool is_feature_numerical = train_data_->FeatureBinMapper(feature_index)
                                   ->bin_type() == BinType::NumericalBin;
   if (is_feature_numerical & !config_->monotone_constraints.empty()) {
     constraints_->RecomputeConstraintsIfNeeded(
         constraints_.get(), feature_index, ~(leaf_splits->leaf_index()),
         train_data_->FeatureNumBin(feature_index));
->>>>>>> e6048b64
   }
   SplitInfo new_split;
   histogram_array_[feature_index].FindBestThreshold(
