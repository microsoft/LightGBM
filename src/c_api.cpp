--- conflicted
+++ resolved
@@ -407,23 +407,11 @@
     *out_len = single_row_predictor->num_pred_in_one_row;
   }
 
-<<<<<<< HEAD
-
-  void Predict(int num_iteration, int predict_type, int nrow, int ncol,
-               std::function<std::vector<std::pair<int, double>>(int row_idx)> get_row_fun,
-               const Config& config,
-               double* out_result, int64_t* out_len) const {
-=======
   Predictor CreatePredictor(int num_iteration, int predict_type, int ncol, const Config& config) {
->>>>>>> 7b935430
     if (!config.predict_disable_shape_check && ncol != boosting_->MaxFeatureIdx() + 1) {
       Log::Fatal("The number of features in data (%d) is not the same as it was in training data (%d).\n" \
                  "You can set ``predict_disable_shape_check=true`` to discard this error, but please be aware what you are doing.", ncol, boosting_->MaxFeatureIdx() + 1);
     }
-<<<<<<< HEAD
-    SHARED_LOCK(mutex_)
-=======
->>>>>>> 7b935430
     bool is_predict_leaf = false;
     bool is_raw_score = false;
     bool predict_contrib = false;
@@ -445,8 +433,8 @@
   void Predict(int num_iteration, int predict_type, int nrow, int ncol,
                std::function<std::vector<std::pair<int, double>>(int row_idx)> get_row_fun,
                const Config& config,
-               double* out_result, int64_t* out_len) {
-    std::lock_guard<std::mutex> lock(mutex_);
+               double* out_result, int64_t* out_len) const {
+    SHARED_LOCK(mutex_);
     auto predictor = CreatePredictor(num_iteration, predict_type, ncol, config);
     bool is_predict_leaf = false;
     bool predict_contrib = false;
@@ -475,7 +463,7 @@
                      const Config& config, int64_t* out_elements_size,
                      std::vector<std::vector<std::unordered_map<int, double>>>* agg_ptr,
                      int32_t** out_indices, void** out_data, int data_type,
-                     bool* is_data_float32_ptr, int num_matrices) {
+                     bool* is_data_float32_ptr, int num_matrices) const {
     auto predictor = CreatePredictor(num_iteration, predict_type, ncol, config);
     auto pred_sparse_fun = predictor.GetPredictSparseFunction();
     std::vector<std::vector<std::unordered_map<int, double>>>& agg = *agg_ptr;
@@ -516,8 +504,8 @@
                         std::function<std::vector<std::pair<int, double>>(int64_t row_idx)> get_row_fun,
                         const Config& config,
                         int64_t* out_len, void** out_indptr, int indptr_type,
-                        int32_t** out_indices, void** out_data, int data_type) {
-    std::lock_guard<std::mutex> lock(mutex_);
+                        int32_t** out_indices, void** out_data, int data_type) const {
+    SHARED_LOCK(mutex_);
     // Get the number of trees per iteration (for multiclass scenario we output multiple sparse matrices)
     int num_matrices = boosting_->NumModelPerIteration();
     bool is_indptr_int32 = false;
@@ -600,8 +588,8 @@
                         std::function<std::vector<std::pair<int, double>>(int64_t row_idx)> get_row_fun,
                         const Config& config,
                         int64_t* out_len, void** out_col_ptr, int col_ptr_type,
-                        int32_t** out_indices, void** out_data, int data_type) {
-    std::lock_guard<std::mutex> lock(mutex_);
+                        int32_t** out_indices, void** out_data, int data_type) const {
+    SHARED_LOCK(mutex_);
     // Get the number of trees per iteration (for multiclass scenario we output multiple sparse matrices)
     int num_matrices = boosting_->NumModelPerIteration();
     auto predictor = CreatePredictor(num_iteration, predict_type, ncol, config);
@@ -1926,14 +1914,8 @@
     omp_set_num_threads(config.num_threads);
   }
   Booster* ref_booster = reinterpret_cast<Booster*>(handle);
-<<<<<<< HEAD
-  auto get_row_fun = RowFunctionFromCSR(indptr, indptr_type, indices, data, data_type, nindptr, nelem);
-  ref_booster->SetSingleRowPredictor(num_iteration, predict_type, config);
-  ref_booster->PredictSingleRow(predict_type, static_cast<int32_t>(num_col), get_row_fun, config, out_result, out_len);
-=======
   auto get_row_fun = RowFunctionFromCSR<int>(indptr, indptr_type, indices, data, data_type, nindptr, nelem);
   ref_booster->PredictSingleRow(num_iteration, predict_type, static_cast<int32_t>(num_col), get_row_fun, config, out_result, out_len);
->>>>>>> 7b935430
   API_END();
 }
 
