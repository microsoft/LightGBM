# coding: utf-8
"""Distributed training with LightGBM and Dask.distributed.

This module enables you to perform distributed training with LightGBM on
Dask.Array and Dask.DataFrame collections.

It is based on dask-lightgbm, which was based on dask-xgboost.
"""
import socket
from collections import defaultdict
from copy import deepcopy
from typing import Dict, Iterable
from urllib.parse import urlparse

import numpy as np
import scipy.sparse as ss

<<<<<<< HEAD
from .basic import _ConfigAliases, _LIB, _log_warning, _safe_call, LightGBMError
from .compat import (PANDAS_INSTALLED, DataFrame, Series, concat,
                     SKLEARN_INSTALLED,
                     DASK_INSTALLED, _Frame, Array, delayed, Client, default_client, get_worker, wait)
=======
from dask import array as da
from dask import dataframe as dd
from dask import delayed
from dask.distributed import Client, default_client, get_worker, wait

from .basic import _choose_param_value, _ConfigAliases, _LIB, _log_warning, _safe_call, LightGBMError
from .compat import DASK_INSTALLED, PANDAS_INSTALLED, SKLEARN_INSTALLED
>>>>>>> 9f70e968
from .sklearn import LGBMClassifier, LGBMRegressor, LGBMRanker


def _find_open_port(worker_ip: str, local_listen_port: int, ports_to_skip: Iterable[int]) -> int:
    """Find an open port.

    This function tries to find a free port on the machine it's run on. It is intended to
    be run once on each Dask worker, sequentially.

    Parameters
    ----------
    worker_ip : str
        IP address for the Dask worker.
    local_listen_port : int
        First port to try when searching for open ports.
    ports_to_skip: Iterable[int]
        An iterable of integers referring to ports that should be skipped. Since multiple Dask
        workers can run on the same physical machine, this method may be called multiple times
        on the same machine. ``ports_to_skip`` is used to ensure that LightGBM doesn't try to use
        the same port for two worker processes running on the same machine.

    Returns
    -------
    port : int
        A free port on the machine referenced by ``worker_ip``.
    """
    max_tries = 1000
    out_port = None
    found_port = False
    for i in range(max_tries):
        out_port = local_listen_port + i
        if out_port in ports_to_skip:
            continue
        try:
            with socket.socket(socket.AF_INET, socket.SOCK_STREAM) as s:
                s.bind((worker_ip, out_port))
            found_port = True
            break
        # if unavailable, you'll get OSError: Address already in use
        except OSError:
            continue
    if not found_port:
        msg = "LightGBM tried %s:%d-%d and could not create a connection. Try setting local_listen_port to a different value."
        raise RuntimeError(msg % (worker_ip, local_listen_port, out_port))
    return out_port


def _find_ports_for_workers(client: Client, worker_addresses: Iterable[str], local_listen_port: int) -> Dict[str, int]:
    """Find an open port on each worker.

    LightGBM distributed training uses TCP sockets by default, and this method is used to
    identify open ports on each worker so LightGBM can reliable create those sockets.

    Parameters
    ----------
    client : dask.distributed.Client
        Dask client.
    worker_addresses : Iterable[str]
        An iterable of addresses for workers in the cluster. These are strings of the form ``<protocol>://<host>:port``.
    local_listen_port : int
        First port to try when searching for open ports.

    Returns
    -------
    result : Dict[str, int]
        Dictionary where keys are worker addresses and values are an open port for LightGBM to use.
    """
    lightgbm_ports = set()
    worker_ip_to_port = {}
    for worker_address in worker_addresses:
        port = client.submit(
            func=_find_open_port,
            workers=[worker_address],
            worker_ip=urlparse(worker_address).hostname,
            local_listen_port=local_listen_port,
            ports_to_skip=lightgbm_ports
        ).result()
        lightgbm_ports.add(port)
        worker_ip_to_port[worker_address] = port

    return worker_ip_to_port


def _concat(seq):
    if isinstance(seq[0], np.ndarray):
        return np.concatenate(seq, axis=0)
    elif isinstance(seq[0], (DataFrame, Series)):
        return concat(seq, axis=0)
    elif isinstance(seq[0], ss.spmatrix):
        return ss.vstack(seq, format='csr')
    else:
        raise TypeError('Data must be one of: numpy arrays, pandas dataframes, sparse matrices (from scipy). Got %s.' % str(type(seq[0])))


def _train_part(params, model_factory, list_of_parts, worker_address_to_port, return_model,
                time_out=120, **kwargs):
    local_worker_address = get_worker().address
    machine_list = ','.join([
        '%s:%d' % (urlparse(worker_address).hostname, port)
        for worker_address, port
        in worker_address_to_port.items()
    ])
    network_params = {
        'machines': machine_list,
        'local_listen_port': worker_address_to_port[local_worker_address],
        'time_out': time_out,
        'num_machines': len(worker_address_to_port)
    }
    params.update(network_params)

    is_ranker = issubclass(model_factory, LGBMRanker)

    # Concatenate many parts into one
    data = _concat([x['data'] for x in list_of_parts])
    label = _concat([x['label'] for x in list_of_parts])

    if 'weight' in list_of_parts[0]:
        weight = _concat([x['weight'] for x in list_of_parts])
    else:
        weight = None

    if 'group' in list_of_parts[0]:
        group = _concat([x['group'] for x in list_of_parts])
    else:
        group = None

    try:
        model = model_factory(**params)
        if is_ranker:
            model.fit(data, label, sample_weight=weight, group=group, **kwargs)
        else:
            model.fit(data, label, sample_weight=weight, **kwargs)

    finally:
        _safe_call(_LIB.LGBM_NetworkFree())

    return model if return_model else None


def _split_to_parts(data, is_matrix):
    parts = data.to_delayed()
    if isinstance(parts, np.ndarray):
        if is_matrix:
            assert parts.shape[1] == 1
        else:
            assert parts.ndim == 1 or parts.shape[1] == 1
        parts = parts.flatten().tolist()
    return parts


def _train(client, data, label, params, model_factory, sample_weight=None, group=None, **kwargs):
    """Inner train routine.

    Parameters
    ----------
    client : dask.distributed.Client
        Dask client.
    data : dask array of shape = [n_samples, n_features]
        Input feature matrix.
    label : dask array of shape = [n_samples]
        The target values (class labels in classification, real numbers in regression).
    params : dict
        Parameters passed to constructor of the local underlying model.
    model_factory : lightgbm.LGBMClassifier, lightgbm.LGBMRegressor, or lightgbm.LGBMRanker class
        Class of the local underlying model.
    sample_weight : array-like of shape = [n_samples] or None, optional (default=None)
        Weights of training data.
    group : array-like or None, optional (default=None)
        Group/query data.
        Only used in the learning-to-rank task.
        sum(group) = n_samples.
        For example, if you have a 100-document dataset with ``group = [10, 20, 40, 10, 10, 10]``, that means that you have 6 groups,
        where the first 10 records are in the first group, records 11-30 are in the second group, records 31-70 are in the third group, etc.
    **kwargs
        Other parameters passed to ``fit`` method of the local underlying model.

    Returns
    -------
    model : lightgbm.LGBMClassifier, lightgbm.LGBMRegressor, or lightgbm.LGBMRanker class
        Returns fitted underlying model.
    """
    params = deepcopy(params)

    params = _choose_param_value(
        main_param_name="local_listen_port",
        params=params,
        default_value=12400
    )

    params = _choose_param_value(
        main_param_name="tree_learner",
        params=params,
        default_value="data"
    )
    allowed_tree_learners = {
        'data',
        'data_parallel',
        'feature',
        'feature_parallel',
        'voting',
        'voting_parallel'
    }
    if params["tree_learner"] not in allowed_tree_learners:
        _log_warning('Parameter tree_learner set to %s, which is not allowed. Using "data" as default' % tree_learner)
        params['tree_learner'] = 'data'

    if params['tree_learner'] not in {'data', 'data_parallel'}:
        _log_warning(
            'Support for tree_learner %s in lightgbm.dask is experimental and may break in a future release. \n'
            'Use "data" for a stable, well-tested interface.' % params['tree_learner']
        )

    # Some passed-in parameters can be removed:
    #   * 'machines': constructed automatically from Dask worker list
    #   * 'machine_list_filename': not relevant for the Dask interface
    #   * 'num_machines': set automatically from Dask worker list
    #   * 'num_threads': overridden to match nthreads on each Dask process
    for param_name in ['machines', 'machine_list_filename', 'num_machines', 'num_threads']:
        for param_alias in _ConfigAliases.get(param_name):
            params.pop(param_alias, None)

    # Split arrays/dataframes into parts. Arrange parts into dicts to enforce co-locality
    data_parts = _split_to_parts(data=data, is_matrix=True)
    label_parts = _split_to_parts(data=label, is_matrix=False)
    parts = [{'data': x, 'label': y} for (x, y) in zip(data_parts, label_parts)]

    if sample_weight is not None:
        weight_parts = _split_to_parts(data=sample_weight, is_matrix=False)
        for i in range(len(parts)):
            parts[i]['weight'] = weight_parts[i]

    if group is not None:
        group_parts = _split_to_parts(data=group, is_matrix=False)
        for i in range(len(parts)):
            parts[i]['group'] = group_parts[i]

    # Start computation in the background
    parts = list(map(delayed, parts))
    parts = client.compute(parts)
    wait(parts)

    for part in parts:
        if part.status == 'error':
            return part  # trigger error locally

    # Find locations of all parts and map them to particular Dask workers
    key_to_part_dict = {part.key: part for part in parts}
    who_has = client.who_has(parts)
    worker_map = defaultdict(list)
    for key, workers in who_has.items():
        worker_map[next(iter(workers))].append(key_to_part_dict[key])

    master_worker = next(iter(worker_map))
    worker_ncores = client.ncores()

<<<<<<< HEAD
    tree_learner = None
    for tree_learner_param in _ConfigAliases.get('tree_learner'):
        tree_learner = params.get(tree_learner_param)
        if tree_learner is not None:
            params['tree_learner'] = tree_learner
            break

    allowed_tree_learners = {
        'data',
        'data_parallel',
        'feature',
        'feature_parallel',
        'voting',
        'voting_parallel'
    }
    if tree_learner is None:
        _log_warning('Parameter tree_learner not set. Using "data" as default')
        params['tree_learner'] = 'data'
    elif tree_learner.lower() not in allowed_tree_learners:
        _log_warning('Parameter tree_learner set to %s, which is not allowed. Using "data" as default' % tree_learner)
        params['tree_learner'] = 'data'

    if params['tree_learner'] not in {'data', 'data_parallel'}:
        _log_warning(
            'Support for tree_learner %s in lightgbm.dask is experimental and may break in a future release.\n'
            'Use "data" for a stable, well-tested interface.' % params['tree_learner']
        )

    local_listen_port = 12400
    for port_param in _ConfigAliases.get('local_listen_port'):
        val = params.get(port_param)
        if val is not None:
            local_listen_port = val
            break

=======
>>>>>>> 9f70e968
    # find an open port on each worker. note that multiple workers can run
    # on the same machine, so this needs to ensure that each one gets its
    # own port
    worker_address_to_port = _find_ports_for_workers(
        client=client,
        worker_addresses=worker_map.keys(),
        local_listen_port=params["local_listen_port"]
    )

    # Tell each worker to train on the parts that it has locally
    futures_classifiers = [
        client.submit(
            _train_part,
            model_factory=model_factory,
            params={**params, 'num_threads': worker_ncores[worker]},
            list_of_parts=list_of_parts,
            worker_address_to_port=worker_address_to_port,
            time_out=params.get('time_out', 120),
            return_model=(worker == master_worker),
            **kwargs
        )
        for worker, list_of_parts in worker_map.items()
    ]

    results = client.gather(futures_classifiers)
    results = [v for v in results if v]
    return results[0]


def _predict_part(part, model, raw_score, pred_proba, pred_leaf, pred_contrib, **kwargs):
    data = part.values if isinstance(part, DataFrame) else part

    if data.shape[0] == 0:
        result = np.array([])
    elif pred_proba:
        result = model.predict_proba(
            data,
            raw_score=raw_score,
            pred_leaf=pred_leaf,
            pred_contrib=pred_contrib,
            **kwargs
        )
    else:
        result = model.predict(
            data,
            raw_score=raw_score,
            pred_leaf=pred_leaf,
            pred_contrib=pred_contrib,
            **kwargs
        )

    if isinstance(part, DataFrame):
        if pred_proba or pred_contrib:
            result = DataFrame(result, index=part.index)
        else:
            result = Series(result, index=part.index, name='predictions')

    return result


def _predict(model, data, raw_score=False, pred_proba=False, pred_leaf=False, pred_contrib=False,
             dtype=np.float32, **kwargs):
    """Inner predict routine.

    Parameters
    ----------
    model : lightgbm.LGBMClassifier, lightgbm.LGBMRegressor, or lightgbm.LGBMRanker class
        Fitted underlying model.
    data : dask array of shape = [n_samples, n_features]
        Input feature matrix.
    raw_score : bool, optional (default=False)
        Whether to predict raw scores.
    pred_proba : bool, optional (default=False)
        Should method return results of ``predict_proba`` (``pred_proba=True``) or ``predict`` (``pred_proba=False``).
    pred_leaf : bool, optional (default=False)
        Whether to predict leaf index.
    pred_contrib : bool, optional (default=False)
        Whether to predict feature contributions.
    dtype : np.dtype, optional (default=np.float32)
        Dtype of the output.
    **kwargs
        Other parameters passed to ``predict`` or ``predict_proba`` method.

    Returns
    -------
    predicted_result : dask array of shape = [n_samples] or shape = [n_samples, n_classes]
        The predicted values.
    X_leaves : dask arrayof shape = [n_samples, n_trees] or shape = [n_samples, n_trees * n_classes]
        If ``pred_leaf=True``, the predicted leaf of every tree for each sample.
    X_SHAP_values : dask array of shape = [n_samples, n_features + 1] or shape = [n_samples, (n_features + 1) * n_classes] or list with n_classes length of such objects
        If ``pred_contrib=True``, the feature contributions for each sample.
    """
    if isinstance(data, _Frame):
        return data.map_partitions(
            _predict_part,
            model=model,
            raw_score=raw_score,
            pred_proba=pred_proba,
            pred_leaf=pred_leaf,
            pred_contrib=pred_contrib,
            **kwargs
        ).values
    elif isinstance(data, Array):
        if pred_proba:
            kwargs['chunks'] = (data.chunks[0], (model.n_classes_,))
        else:
            kwargs['drop_axis'] = 1
        return data.map_blocks(
            _predict_part,
            model=model,
            raw_score=raw_score,
            pred_proba=pred_proba,
            pred_leaf=pred_leaf,
            pred_contrib=pred_contrib,
            dtype=dtype,
            **kwargs
        )
    else:
        raise TypeError('Data must be either Dask array or dataframe. Got %s.' % str(type(data)))


class _LGBMModel:
    def _fit(self, model_factory, X, y, sample_weight=None, group=None, client=None, **kwargs):
        if not all((DASK_INSTALLED, PANDAS_INSTALLED, SKLEARN_INSTALLED)):
            raise LightGBMError('dask, pandas and scikit-learn are required for lightgbm.dask')
        if client is None:
            client = default_client()

        params = self.get_params(True)

        model = _train(
            client=client,
            data=X,
            label=y,
            params=params,
            model_factory=model_factory,
            sample_weight=sample_weight,
            group=group,
            **kwargs
        )

        self.set_params(**model.get_params())
        self._copy_extra_params(model, self)

        return self

    def _to_local(self, model_factory):
        model = model_factory(**self.get_params())
        self._copy_extra_params(self, model)
        return model

    @staticmethod
    def _copy_extra_params(source, dest):
        params = source.get_params()
        attributes = source.__dict__
        extra_param_names = set(attributes.keys()).difference(params.keys())
        for name in extra_param_names:
            setattr(dest, name, attributes[name])


class DaskLGBMClassifier(LGBMClassifier, _LGBMModel):
    """Distributed version of lightgbm.LGBMClassifier."""

    def fit(self, X, y, sample_weight=None, client=None, **kwargs):
        """Docstring is inherited from the lightgbm.LGBMClassifier.fit."""
        return self._fit(
            model_factory=LGBMClassifier,
            X=X,
            y=y,
            sample_weight=sample_weight,
            client=client,
            **kwargs
        )

    _base_doc = LGBMClassifier.fit.__doc__
    _before_init_score, _init_score, _after_init_score = _base_doc.partition('init_score :')
    fit.__doc__ = (_before_init_score
                   + 'client : dask.distributed.Client or None, optional (default=None)\n'
                   + ' ' * 12 + 'Dask client.\n'
                   + ' ' * 8 + _init_score + _after_init_score)

    def predict(self, X, **kwargs):
        """Docstring is inherited from the lightgbm.LGBMClassifier.predict."""
        return _predict(
            model=self.to_local(),
            data=X,
            dtype=self.classes_.dtype,
            **kwargs
        )

    predict.__doc__ = LGBMClassifier.predict.__doc__

    def predict_proba(self, X, **kwargs):
        """Docstring is inherited from the lightgbm.LGBMClassifier.predict_proba."""
        return _predict(
            model=self.to_local(),
            data=X,
            pred_proba=True,
            **kwargs
        )

    predict_proba.__doc__ = LGBMClassifier.predict_proba.__doc__

    def to_local(self):
        """Create regular version of lightgbm.LGBMClassifier from the distributed version.

        Returns
        -------
        model : lightgbm.LGBMClassifier
            Local underlying model.
        """
        return self._to_local(LGBMClassifier)


class DaskLGBMRegressor(LGBMRegressor, _LGBMModel):
    """Distributed version of lightgbm.LGBMRegressor."""

    def fit(self, X, y, sample_weight=None, client=None, **kwargs):
        """Docstring is inherited from the lightgbm.LGBMRegressor.fit."""
        return self._fit(
            model_factory=LGBMRegressor,
            X=X,
            y=y,
            sample_weight=sample_weight,
            client=client,
            **kwargs
        )

    _base_doc = LGBMRegressor.fit.__doc__
    _before_init_score, _init_score, _after_init_score = _base_doc.partition('init_score :')
    fit.__doc__ = (_before_init_score
                   + 'client : dask.distributed.Client or None, optional (default=None)\n'
                   + ' ' * 12 + 'Dask client.\n'
                   + ' ' * 8 + _init_score + _after_init_score)

    def predict(self, X, **kwargs):
        """Docstring is inherited from the lightgbm.LGBMRegressor.predict."""
        return _predict(
            model=self.to_local(),
            data=X,
            **kwargs
        )

    predict.__doc__ = LGBMRegressor.predict.__doc__

    def to_local(self):
        """Create regular version of lightgbm.LGBMRegressor from the distributed version.

        Returns
        -------
        model : lightgbm.LGBMRegressor
            Local underlying model.
        """
        return self._to_local(LGBMRegressor)


class DaskLGBMRanker(LGBMRanker, _LGBMModel):
    """Distributed version of lightgbm.LGBMRanker."""

    def fit(self, X, y, sample_weight=None, init_score=None, group=None, client=None, **kwargs):
        """Docstring is inherited from the lightgbm.LGBMRanker.fit."""
        if init_score is not None:
            raise RuntimeError('init_score is not currently supported in lightgbm.dask')

        return self._fit(
            model_factory=LGBMRanker,
            X=X,
            y=y,
            sample_weight=sample_weight,
            group=group,
            client=client,
            **kwargs
        )

    _base_doc = LGBMRanker.fit.__doc__
    _before_eval_set, _eval_set, _after_eval_set = _base_doc.partition('eval_set :')
    fit.__doc__ = (_before_eval_set
                   + 'client : dask.distributed.Client or None, optional (default=None)\n'
                   + ' ' * 12 + 'Dask client.\n'
                   + ' ' * 8 + _eval_set + _after_eval_set)

    def predict(self, X, **kwargs):
        """Docstring is inherited from the lightgbm.LGBMRanker.predict."""
        return _predict(self.to_local(), X, **kwargs)

    predict.__doc__ = LGBMRanker.predict.__doc__

    def to_local(self):
        """Create regular version of lightgbm.LGBMRanker from the distributed version.

        Returns
        -------
        model : lightgbm.LGBMRanker
            Local underlying model.
        """
        return self._to_local(LGBMRanker)<|MERGE_RESOLUTION|>--- conflicted
+++ resolved
@@ -15,20 +15,10 @@
 import numpy as np
 import scipy.sparse as ss
 
-<<<<<<< HEAD
-from .basic import _ConfigAliases, _LIB, _log_warning, _safe_call, LightGBMError
+from .basic import _choose_param_value, _ConfigAliases, _LIB, _log_warning, _safe_call, LightGBMError
 from .compat import (PANDAS_INSTALLED, DataFrame, Series, concat,
                      SKLEARN_INSTALLED,
                      DASK_INSTALLED, _Frame, Array, delayed, Client, default_client, get_worker, wait)
-=======
-from dask import array as da
-from dask import dataframe as dd
-from dask import delayed
-from dask.distributed import Client, default_client, get_worker, wait
-
-from .basic import _choose_param_value, _ConfigAliases, _LIB, _log_warning, _safe_call, LightGBMError
-from .compat import DASK_INSTALLED, PANDAS_INSTALLED, SKLEARN_INSTALLED
->>>>>>> 9f70e968
 from .sklearn import LGBMClassifier, LGBMRegressor, LGBMRanker
 
 
@@ -284,44 +274,6 @@
     master_worker = next(iter(worker_map))
     worker_ncores = client.ncores()
 
-<<<<<<< HEAD
-    tree_learner = None
-    for tree_learner_param in _ConfigAliases.get('tree_learner'):
-        tree_learner = params.get(tree_learner_param)
-        if tree_learner is not None:
-            params['tree_learner'] = tree_learner
-            break
-
-    allowed_tree_learners = {
-        'data',
-        'data_parallel',
-        'feature',
-        'feature_parallel',
-        'voting',
-        'voting_parallel'
-    }
-    if tree_learner is None:
-        _log_warning('Parameter tree_learner not set. Using "data" as default')
-        params['tree_learner'] = 'data'
-    elif tree_learner.lower() not in allowed_tree_learners:
-        _log_warning('Parameter tree_learner set to %s, which is not allowed. Using "data" as default' % tree_learner)
-        params['tree_learner'] = 'data'
-
-    if params['tree_learner'] not in {'data', 'data_parallel'}:
-        _log_warning(
-            'Support for tree_learner %s in lightgbm.dask is experimental and may break in a future release.\n'
-            'Use "data" for a stable, well-tested interface.' % params['tree_learner']
-        )
-
-    local_listen_port = 12400
-    for port_param in _ConfigAliases.get('local_listen_port'):
-        val = params.get(port_param)
-        if val is not None:
-            local_listen_port = val
-            break
-
-=======
->>>>>>> 9f70e968
     # find an open port on each worker. note that multiple workers can run
     # on the same machine, so this needs to ensure that each one gets its
     # own port
