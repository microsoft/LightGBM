--- conflicted
+++ resolved
@@ -26,30 +26,6 @@
   # to minimize the risk of side effects from one run affecting future runs.
   # ref: https://learn.microsoft.com/en-us/azure/devops/pipelines/yaml-schema/resources-containers-container
   containers:
-<<<<<<< HEAD
-  - container: linux-artifact-builder
-    image: lightgbm.azurecr.io/vsts-agent:manylinux_2_28_x86_64
-    mountReadOnly:
-      work: false
-      externals: true
-      tools: true
-      tasks: true
-  - container: ubuntu-latest
-    image: 'ubuntu:22.04'
-    options: "--name ci-container -v /usr/bin/docker:/tmp/docker:ro"
-    mountReadOnly:
-      work: false
-      externals: true
-      tools: true
-      tasks: true
-  - container: rbase
-    image: wch1/r-debug
-    mountReadOnly:
-      work: false
-      externals: true
-      tools: true
-      tasks: true
-=======
     - container: linux-artifact-builder
       image: lightgbm.azurecr.io/vsts-agent:manylinux_2_28_x86_64
       mountReadOnly:
@@ -72,7 +48,6 @@
         externals: true
         tools: true
         tasks: true
->>>>>>> 16ca335b
 jobs:
   ###############
   # Maintenance #
