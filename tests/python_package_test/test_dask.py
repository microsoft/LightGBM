# coding: utf-8
"""Tests for lightgbm.dask module"""

import inspect
import pickle
import random
import socket
from itertools import groupby
from os import getenv
from platform import machine
from sys import platform

import pytest

import lightgbm as lgb

if not platform.startswith('linux'):
    pytest.skip('lightgbm.dask is currently supported in Linux environments', allow_module_level=True)
if not lgb.compat.DASK_INSTALLED:
    pytest.skip('Dask is not installed', allow_module_level=True)

import cloudpickle
import dask.array as da
import dask.dataframe as dd
import joblib
import numpy as np
import pandas as pd
import sklearn.utils.estimator_checks as sklearn_checks
from dask.array.utils import assert_eq
from dask.distributed import Client, LocalCluster, default_client, wait
from distributed.utils_test import client, cluster_fixture, gen_cluster, loop
from pkg_resources import parse_version
from scipy.sparse import csr_matrix
from scipy.stats import spearmanr
from sklearn import __version__ as sk_version
from sklearn.datasets import make_blobs, make_regression

from .utils import make_ranking

sk_version = parse_version(sk_version)

# time, in seconds, to wait for the Dask client to close. Used to avoid teardown errors
# see https://distributed.dask.org/en/latest/api.html#distributed.Client.close
CLIENT_CLOSE_TIMEOUT = 120

tasks = ['binary-classification', 'multiclass-classification', 'regression', 'ranking']
distributed_training_algorithms = ['data', 'voting']
data_output = ['array', 'scipy_csr_matrix', 'dataframe', 'dataframe-with-categorical']
group_sizes = [5, 5, 5, 10, 10, 10, 20, 20, 20, 50, 50]
task_to_dask_factory = {
    'regression': lgb.DaskLGBMRegressor,
    'binary-classification': lgb.DaskLGBMClassifier,
    'multiclass-classification': lgb.DaskLGBMClassifier,
    'ranking': lgb.DaskLGBMRanker
}
task_to_local_factory = {
    'regression': lgb.LGBMRegressor,
    'binary-classification': lgb.LGBMClassifier,
    'multiclass-classification': lgb.LGBMClassifier,
    'ranking': lgb.LGBMRanker
}

pytestmark = [
    pytest.mark.skipif(getenv('TASK', '') == 'mpi', reason='Fails to run with MPI interface'),
    pytest.mark.skipif(getenv('TASK', '') == 'gpu', reason='Fails to run with GPU interface'),
    pytest.mark.skipif(machine() != 'x86_64', reason='Fails to run with non-x86_64 architecture')
]


@pytest.fixture()
def listen_port():
    listen_port.port += 10
    return listen_port.port


listen_port.port = 13000


def _create_ranking_data(n_samples=100, output='array', chunk_size=50, **kwargs):
    X, y, g = make_ranking(n_samples=n_samples, random_state=42, **kwargs)
    rnd = np.random.RandomState(42)
    w = rnd.rand(X.shape[0]) * 0.01
    g_rle = np.array([len(list(grp)) for _, grp in groupby(g)])

    if output.startswith('dataframe'):
        # add target, weight, and group to DataFrame so that partitions abide by group boundaries.
        X_df = pd.DataFrame(X, columns=[f'feature_{i}' for i in range(X.shape[1])])
        if output == 'dataframe-with-categorical':
            for i in range(5):
                col_name = "cat_col" + str(i)
                cat_values = rnd.choice(['a', 'b'], X.shape[0])
                cat_series = pd.Series(
                    cat_values,
                    dtype='category'
                )
                X_df[col_name] = cat_series
        X = X_df.copy()
        X_df = X_df.assign(y=y, g=g, w=w)

        # set_index ensures partitions are based on group id.
        # See https://stackoverflow.com/questions/49532824/dask-dataframe-split-partitions-based-on-a-column-or-function.
        X_df.set_index('g', inplace=True)
        dX = dd.from_pandas(X_df, chunksize=chunk_size)

        # separate target, weight from features.
        dy = dX['y']
        dw = dX['w']
        dX = dX.drop(columns=['y', 'w'])
        dg = dX.index.to_series()

        # encode group identifiers into run-length encoding, the format LightGBMRanker is expecting
        # so that within each partition, sum(g) = n_samples.
        dg = dg.map_partitions(lambda p: p.groupby('g', sort=False).apply(lambda z: z.shape[0]))
    elif output == 'array':
        # ranking arrays: one chunk per group. Each chunk must include all columns.
        p = X.shape[1]
        dX, dy, dw, dg = [], [], [], []
        for g_idx, rhs in enumerate(np.cumsum(g_rle)):
            lhs = rhs - g_rle[g_idx]
            dX.append(da.from_array(X[lhs:rhs, :], chunks=(rhs - lhs, p)))
            dy.append(da.from_array(y[lhs:rhs]))
            dw.append(da.from_array(w[lhs:rhs]))
            dg.append(da.from_array(np.array([g_rle[g_idx]])))

        dX = da.concatenate(dX, axis=0)
        dy = da.concatenate(dy, axis=0)
        dw = da.concatenate(dw, axis=0)
        dg = da.concatenate(dg, axis=0)
    else:
        raise ValueError('Ranking data creation only supported for Dask arrays and dataframes')

    return X, y, w, g_rle, dX, dy, dw, dg


def _create_data(objective, n_samples=1_000, output='array', chunk_size=500, **kwargs):
    if objective.endswith('classification'):
        if objective == 'binary-classification':
            centers = [[-4, -4], [4, 4]]
        elif objective == 'multiclass-classification':
            centers = [[-4, -4], [4, 4], [-4, 4]]
        else:
            raise ValueError(f"Unknown classification task '{objective}'")
        X, y = make_blobs(n_samples=n_samples, centers=centers, random_state=42)
    elif objective == 'regression':
        X, y = make_regression(n_samples=n_samples, n_features=4, n_informative=2, random_state=42)
    elif objective == 'ranking':
        return _create_ranking_data(
            n_samples=n_samples,
            output=output,
            chunk_size=chunk_size,
            **kwargs
        )
    else:
        raise ValueError("Unknown objective '%s'" % objective)
    rnd = np.random.RandomState(42)
    weights = rnd.random(X.shape[0]) * 0.01

    if output == 'array':
        dX = da.from_array(X, (chunk_size, X.shape[1]))
        dy = da.from_array(y, chunk_size)
        dw = da.from_array(weights, chunk_size)
    elif output.startswith('dataframe'):
        X_df = pd.DataFrame(X, columns=['feature_%d' % i for i in range(X.shape[1])])
        if output == 'dataframe-with-categorical':
            num_cat_cols = 2
            for i in range(num_cat_cols):
                col_name = "cat_col" + str(i)
                cat_values = rnd.choice(['a', 'b'], X.shape[0])
                cat_series = pd.Series(
                    cat_values,
                    dtype='category'
                )
                X_df[col_name] = cat_series
                X = np.hstack((X, cat_series.cat.codes.values.reshape(-1, 1)))

            # make one categorical feature relevant to the target
            cat_col_is_a = X_df['cat_col0'] == 'a'
            if objective == 'regression':
                y = np.where(cat_col_is_a, y, 2 * y)
            elif objective == 'binary-classification':
                y = np.where(cat_col_is_a, y, 1 - y)
            elif objective == 'multiclass-classification':
                n_classes = 3
                y = np.where(cat_col_is_a, y, (1 + y) % n_classes)
        y_df = pd.Series(y, name='target')
        dX = dd.from_pandas(X_df, chunksize=chunk_size)
        dy = dd.from_pandas(y_df, chunksize=chunk_size)
        dw = dd.from_array(weights, chunksize=chunk_size)
    elif output == 'scipy_csr_matrix':
        dX = da.from_array(X, chunks=(chunk_size, X.shape[1])).map_blocks(csr_matrix)
        dy = da.from_array(y, chunks=chunk_size)
        dw = da.from_array(weights, chunk_size)
    else:
        raise ValueError("Unknown output type '%s'" % output)

    return X, y, weights, None, dX, dy, dw, None


def _r2_score(dy_true, dy_pred):
    numerator = ((dy_true - dy_pred) ** 2).sum(axis=0, dtype=np.float64)
    denominator = ((dy_true - dy_pred.mean(axis=0)) ** 2).sum(axis=0, dtype=np.float64)
    return (1 - numerator / denominator).compute()


def _accuracy_score(dy_true, dy_pred):
    return da.average(dy_true == dy_pred).compute()


def _pickle(obj, filepath, serializer):
    if serializer == 'pickle':
        with open(filepath, 'wb') as f:
            pickle.dump(obj, f)
    elif serializer == 'joblib':
        joblib.dump(obj, filepath)
    elif serializer == 'cloudpickle':
        with open(filepath, 'wb') as f:
            cloudpickle.dump(obj, f)
    else:
        raise ValueError(f'Unrecognized serializer type: {serializer}')


def _unpickle(filepath, serializer):
    if serializer == 'pickle':
        with open(filepath, 'rb') as f:
            return pickle.load(f)
    elif serializer == 'joblib':
        return joblib.load(filepath)
    elif serializer == 'cloudpickle':
        with open(filepath, 'rb') as f:
            return cloudpickle.load(f)
    else:
        raise ValueError(f'Unrecognized serializer type: {serializer}')


@pytest.mark.parametrize('output', data_output)
@pytest.mark.parametrize('task', ['binary-classification', 'multiclass-classification'])
@pytest.mark.parametrize('tree_learner', distributed_training_algorithms)
def test_classifier(output, task, tree_learner, client):
    X, y, w, _, dX, dy, dw, _ = _create_data(
        objective=task,
        output=output
    )

    params = {
<<<<<<< HEAD
        "tree_learner": tree_learner,
        "n_estimators": 10,
        "num_leaves": 10
=======
        "n_estimators": 50,
        "num_leaves": 31
>>>>>>> e4cf2e4f
    }

    dask_classifier = lgb.DaskLGBMClassifier(
        client=client,
        time_out=5,
        **params
    )
    dask_classifier = dask_classifier.fit(dX, dy, sample_weight=dw)
    p1 = dask_classifier.predict(dX)
    p1_proba = dask_classifier.predict_proba(dX).compute()
    p1_pred_leaf = dask_classifier.predict(dX, pred_leaf=True)
    p1_local = dask_classifier.to_local().predict(X)
    s1 = _accuracy_score(dy, p1)
    p1 = p1.compute()

    local_classifier = lgb.LGBMClassifier(**params)
    local_classifier.fit(X, y, sample_weight=w)
    p2 = local_classifier.predict(X)
    p2_proba = local_classifier.predict_proba(X)
    s2 = local_classifier.score(X, y)

    assert_eq(s1, s2)
    assert_eq(p1, p2)
    assert_eq(y, p1)
    assert_eq(y, p2)
    assert_eq(p1_proba, p2_proba, atol=0.01)
    assert_eq(p1_local, p2)
    assert_eq(y, p1_local)

    # pref_leaf values should have the right shape
    # and values that look like valid tree nodes
    pred_leaf_vals = p1_pred_leaf.compute()
    assert pred_leaf_vals.shape == (
        X.shape[0],
        dask_classifier.booster_.num_trees()
    )
    assert np.max(pred_leaf_vals) <= params['num_leaves']
    assert np.min(pred_leaf_vals) >= 0
    assert len(np.unique(pred_leaf_vals)) <= params['num_leaves']

    # be sure LightGBM actually used at least one categorical column,
    # and that it was correctly treated as a categorical feature
    if output == 'dataframe-with-categorical':
        cat_cols = [
            col for col in dX.columns
            if dX.dtypes[col].name == 'category'
        ]
        tree_df = dask_classifier.booster_.trees_to_dataframe()
        node_uses_cat_col = tree_df['split_feature'].isin(cat_cols)
        assert node_uses_cat_col.sum() > 0
        assert tree_df.loc[node_uses_cat_col, "decision_type"].unique()[0] == '=='

    client.close(timeout=CLIENT_CLOSE_TIMEOUT)


@pytest.mark.parametrize('output', data_output)
@pytest.mark.parametrize('task', ['binary-classification', 'multiclass-classification'])
def test_classifier_pred_contrib(output, task, client):
    X, y, w, _, dX, dy, dw, _ = _create_data(
        objective=task,
        output=output
    )

    params = {
        "n_estimators": 10,
        "num_leaves": 10
    }

    dask_classifier = lgb.DaskLGBMClassifier(
        client=client,
        time_out=5,
        tree_learner='data',
        **params
    )
    dask_classifier = dask_classifier.fit(dX, dy, sample_weight=dw)
    preds_with_contrib = dask_classifier.predict(dX, pred_contrib=True).compute()

    local_classifier = lgb.LGBMClassifier(**params)
    local_classifier.fit(X, y, sample_weight=w)
    local_preds_with_contrib = local_classifier.predict(X, pred_contrib=True)

    if output == 'scipy_csr_matrix':
        preds_with_contrib = np.array(preds_with_contrib.todense())

    # be sure LightGBM actually used at least one categorical column,
    # and that it was correctly treated as a categorical feature
    if output == 'dataframe-with-categorical':
        cat_cols = [
            col for col in dX.columns
            if dX.dtypes[col].name == 'category'
        ]
        tree_df = dask_classifier.booster_.trees_to_dataframe()
        node_uses_cat_col = tree_df['split_feature'].isin(cat_cols)
        assert node_uses_cat_col.sum() > 0
        assert tree_df.loc[node_uses_cat_col, "decision_type"].unique()[0] == '=='

    # shape depends on whether it is binary or multiclass classification
    num_features = dask_classifier.n_features_
    num_classes = dask_classifier.n_classes_
    if num_classes == 2:
        expected_num_cols = num_features + 1
    else:
        expected_num_cols = (num_features + 1) * num_classes

    # * shape depends on whether it is binary or multiclass classification
    # * matrix for binary classification is of the form [feature_contrib, base_value],
    #   for multi-class it's [feat_contrib_class1, base_value_class1, feat_contrib_class2, base_value_class2, etc.]
    # * contrib outputs for distributed training are different than from local training, so we can just test
    #   that the output has the right shape and base values are in the right position
    assert preds_with_contrib.shape[1] == expected_num_cols
    assert preds_with_contrib.shape == local_preds_with_contrib.shape

    if num_classes == 2:
        assert len(np.unique(preds_with_contrib[:, num_features]) == 1)
    else:
        for i in range(num_classes):
            base_value_col = num_features * (i + 1) + i
            assert len(np.unique(preds_with_contrib[:, base_value_col]) == 1)

    client.close(timeout=CLIENT_CLOSE_TIMEOUT)


def test_find_random_open_port(client):
    for _ in range(5):
        worker_address_to_port = client.run(lgb.dask._find_random_open_port)
        found_ports = worker_address_to_port.values()
        # check that found ports are different for same address (LocalCluster)
        assert len(set(found_ports)) == len(found_ports)
        # check that the ports are indeed open
        for port in found_ports:
            with socket.socket(socket.AF_INET, socket.SOCK_STREAM) as s:
                s.bind(('', port))
    client.close(timeout=CLIENT_CLOSE_TIMEOUT)


def test_training_does_not_fail_on_port_conflicts(client):
    _, _, _, _, dX, dy, dw, _ = _create_data('binary-classification', output='array')

    lightgbm_default_port = 12400
    with socket.socket(socket.AF_INET, socket.SOCK_STREAM) as s:
        s.bind(('127.0.0.1', lightgbm_default_port))
        dask_classifier = lgb.DaskLGBMClassifier(
            client=client,
            time_out=5,
            n_estimators=5,
            num_leaves=5
        )
        for _ in range(5):
            dask_classifier.fit(
                X=dX,
                y=dy,
                sample_weight=dw,
            )
            assert dask_classifier.booster_

    client.close(timeout=CLIENT_CLOSE_TIMEOUT)


@pytest.mark.parametrize('output', data_output)
@pytest.mark.parametrize('tree_learner', distributed_training_algorithms)
def test_regressor(output, tree_learner, client):
    X, y, w, _, dX, dy, dw, _ = _create_data(
        objective='regression',
        output=output
    )

    params = {
        "random_state": 42,
        "num_leaves": 31,
        "n_estimators": 20,
    }

    dask_regressor = lgb.DaskLGBMRegressor(
        client=client,
        time_out=5,
        tree=tree_learner,
        **params
    )
    dask_regressor = dask_regressor.fit(dX, dy, sample_weight=dw)
    p1 = dask_regressor.predict(dX)
    p1_pred_leaf = dask_regressor.predict(dX, pred_leaf=True)

    s1 = _r2_score(dy, p1)
    p1 = p1.compute()
    p1_local = dask_regressor.to_local().predict(X)
    s1_local = dask_regressor.to_local().score(X, y)

    local_regressor = lgb.LGBMRegressor(**params)
    local_regressor.fit(X, y, sample_weight=w)
    s2 = local_regressor.score(X, y)
    p2 = local_regressor.predict(X)

    # Scores should be the same
    assert_eq(s1, s2, atol=0.01)
    assert_eq(s1, s1_local)

    # Predictions should be roughly the same.
    assert_eq(p1, p1_local)

    # pref_leaf values should have the right shape
    # and values that look like valid tree nodes
    pred_leaf_vals = p1_pred_leaf.compute()
    assert pred_leaf_vals.shape == (
        X.shape[0],
        dask_regressor.booster_.num_trees()
    )
    assert np.max(pred_leaf_vals) <= params['num_leaves']
    assert np.min(pred_leaf_vals) >= 0
    assert len(np.unique(pred_leaf_vals)) <= params['num_leaves']

    assert_eq(p1, y, rtol=0.5, atol=50.)
    assert_eq(p2, y, rtol=0.5, atol=50.)

    # be sure LightGBM actually used at least one categorical column,
    # and that it was correctly treated as a categorical feature
    if output == 'dataframe-with-categorical':
        cat_cols = [
            col for col in dX.columns
            if dX.dtypes[col].name == 'category'
        ]
        tree_df = dask_regressor.booster_.trees_to_dataframe()
        node_uses_cat_col = tree_df['split_feature'].isin(cat_cols)
        assert node_uses_cat_col.sum() > 0
        assert tree_df.loc[node_uses_cat_col, "decision_type"].unique()[0] == '=='

    client.close(timeout=CLIENT_CLOSE_TIMEOUT)


@pytest.mark.parametrize('output', data_output)
def test_regressor_pred_contrib(output, client):
    X, y, w, _, dX, dy, dw, _ = _create_data(
        objective='regression',
        output=output
    )

    params = {
        "n_estimators": 10,
        "num_leaves": 10
    }

    dask_regressor = lgb.DaskLGBMRegressor(
        client=client,
        time_out=5,
        tree_learner='data',
        **params
    )
    dask_regressor = dask_regressor.fit(dX, dy, sample_weight=dw)
    preds_with_contrib = dask_regressor.predict(dX, pred_contrib=True).compute()

    local_regressor = lgb.LGBMRegressor(**params)
    local_regressor.fit(X, y, sample_weight=w)
    local_preds_with_contrib = local_regressor.predict(X, pred_contrib=True)

    if output == "scipy_csr_matrix":
        preds_with_contrib = np.array(preds_with_contrib.todense())

    # contrib outputs for distributed training are different than from local training, so we can just test
    # that the output has the right shape and base values are in the right position
    num_features = dX.shape[1]
    assert preds_with_contrib.shape[1] == num_features + 1
    assert preds_with_contrib.shape == local_preds_with_contrib.shape

    # be sure LightGBM actually used at least one categorical column,
    # and that it was correctly treated as a categorical feature
    if output == 'dataframe-with-categorical':
        cat_cols = [
            col for col in dX.columns
            if dX.dtypes[col].name == 'category'
        ]
        tree_df = dask_regressor.booster_.trees_to_dataframe()
        node_uses_cat_col = tree_df['split_feature'].isin(cat_cols)
        assert node_uses_cat_col.sum() > 0
        assert tree_df.loc[node_uses_cat_col, "decision_type"].unique()[0] == '=='

    client.close(timeout=CLIENT_CLOSE_TIMEOUT)


@pytest.mark.parametrize('output', data_output)
@pytest.mark.parametrize('alpha', [.1, .5, .9])
def test_regressor_quantile(output, client, alpha):
    X, y, w, _, dX, dy, dw, _ = _create_data(
        objective='regression',
        output=output
    )

    params = {
        "objective": "quantile",
        "alpha": alpha,
        "random_state": 42,
        "n_estimators": 10,
        "num_leaves": 10
    }

    dask_regressor = lgb.DaskLGBMRegressor(
        client=client,
        tree_learner_type='data_parallel',
        **params
    )
    dask_regressor = dask_regressor.fit(dX, dy, sample_weight=dw)
    p1 = dask_regressor.predict(dX).compute()
    q1 = np.count_nonzero(y < p1) / y.shape[0]

    local_regressor = lgb.LGBMRegressor(**params)
    local_regressor.fit(X, y, sample_weight=w)
    p2 = local_regressor.predict(X)
    q2 = np.count_nonzero(y < p2) / y.shape[0]

    # Quantiles should be right
    np.testing.assert_allclose(q1, alpha, atol=0.2)
    np.testing.assert_allclose(q2, alpha, atol=0.2)

    # be sure LightGBM actually used at least one categorical column,
    # and that it was correctly treated as a categorical feature
    if output == 'dataframe-with-categorical':
        cat_cols = [
            col for col in dX.columns
            if dX.dtypes[col].name == 'category'
        ]
        tree_df = dask_regressor.booster_.trees_to_dataframe()
        node_uses_cat_col = tree_df['split_feature'].isin(cat_cols)
        assert node_uses_cat_col.sum() > 0
        assert tree_df.loc[node_uses_cat_col, "decision_type"].unique()[0] == '=='

    client.close(timeout=CLIENT_CLOSE_TIMEOUT)


@pytest.mark.parametrize('output', ['array', 'dataframe', 'dataframe-with-categorical'])
@pytest.mark.parametrize('group', [None, group_sizes])
@pytest.mark.parametrize('tree_learner', distributed_training_algorithms)
def test_ranker(output, group, tree_learner, client):
    if output == 'dataframe-with-categorical':
        X, y, w, g, dX, dy, dw, dg = _create_data(
            objective='ranking',
            output=output,
            group=group,
            n_features=1,
            n_informative=1
        )
    else:
        X, y, w, g, dX, dy, dw, dg = _create_data(
            objective='ranking',
            output=output,
            group=group
        )

    # rebalance small dask.Array dataset for better performance.
    if output == 'array':
        dX = dX.persist()
        dy = dy.persist()
        dw = dw.persist()
        dg = dg.persist()
        _ = wait([dX, dy, dw, dg])
        client.rebalance()

    # use many trees + leaves to overfit, help ensure that Dask data-parallel strategy matches that of
    # serial learner. See https://github.com/microsoft/LightGBM/issues/3292#issuecomment-671288210.
    params = {
        "random_state": 42,
        "n_estimators": 50,
        "num_leaves": 20,
        "min_child_samples": 1
    }

    dask_ranker = lgb.DaskLGBMRanker(
        client=client,
        time_out=5,
        tree_learner_type=tree_learner,
        **params
    )
    dask_ranker = dask_ranker.fit(dX, dy, sample_weight=dw, group=dg)
    rnkvec_dask = dask_ranker.predict(dX)
    rnkvec_dask = rnkvec_dask.compute()
    p1_pred_leaf = dask_ranker.predict(dX, pred_leaf=True)
    rnkvec_dask_local = dask_ranker.to_local().predict(X)

    local_ranker = lgb.LGBMRanker(**params)
    local_ranker.fit(X, y, sample_weight=w, group=g)
    rnkvec_local = local_ranker.predict(X)

    # distributed ranker should be able to rank decently well and should
    # have high rank correlation with scores from serial ranker.
    dcor = spearmanr(rnkvec_dask, y).correlation
    assert dcor > 0.6
    assert spearmanr(rnkvec_dask, rnkvec_local).correlation > 0.8
    assert_eq(rnkvec_dask, rnkvec_dask_local)

    # pref_leaf values should have the right shape
    # and values that look like valid tree nodes
    pred_leaf_vals = p1_pred_leaf.compute()
    assert pred_leaf_vals.shape == (
        X.shape[0],
        dask_ranker.booster_.num_trees()
    )
    assert np.max(pred_leaf_vals) <= params['num_leaves']
    assert np.min(pred_leaf_vals) >= 0
    assert len(np.unique(pred_leaf_vals)) <= params['num_leaves']

    # be sure LightGBM actually used at least one categorical column,
    # and that it was correctly treated as a categorical feature
    if output == 'dataframe-with-categorical':
        cat_cols = [
            col for col in dX.columns
            if dX.dtypes[col].name == 'category'
        ]
        tree_df = dask_ranker.booster_.trees_to_dataframe()
        node_uses_cat_col = tree_df['split_feature'].isin(cat_cols)
        assert node_uses_cat_col.sum() > 0
        assert tree_df.loc[node_uses_cat_col, "decision_type"].unique()[0] == '=='

    client.close(timeout=CLIENT_CLOSE_TIMEOUT)


@pytest.mark.parametrize('task', tasks)
def test_training_works_if_client_not_provided_or_set_after_construction(task, client):
    _, _, _, _, dX, dy, _, dg = _create_data(
        objective=task,
        output='array',
        group=None
    )
    model_factory = task_to_dask_factory[task]

    params = {
        "time_out": 5,
        "n_estimators": 1,
        "num_leaves": 2
    }

    # should be able to use the class without specifying a client
    dask_model = model_factory(**params)
    assert dask_model.client is None
    with pytest.raises(lgb.compat.LGBMNotFittedError, match='Cannot access property client_ before calling fit'):
        dask_model.client_

    dask_model.fit(dX, dy, group=dg)
    assert dask_model.fitted_
    assert dask_model.client is None
    assert dask_model.client_ == client

    preds = dask_model.predict(dX)
    assert isinstance(preds, da.Array)
    assert dask_model.fitted_
    assert dask_model.client is None
    assert dask_model.client_ == client

    local_model = dask_model.to_local()
    with pytest.raises(AttributeError):
        local_model.client
        local_model.client_

    # should be able to set client after construction
    dask_model = model_factory(**params)
    dask_model.set_params(client=client)
    assert dask_model.client == client

    with pytest.raises(lgb.compat.LGBMNotFittedError, match='Cannot access property client_ before calling fit'):
        dask_model.client_

    dask_model.fit(dX, dy, group=dg)
    assert dask_model.fitted_
    assert dask_model.client == client
    assert dask_model.client_ == client

    preds = dask_model.predict(dX)
    assert isinstance(preds, da.Array)
    assert dask_model.fitted_
    assert dask_model.client == client
    assert dask_model.client_ == client

    local_model = dask_model.to_local()
    with pytest.raises(AttributeError):
        local_model.client
        local_model.client_

    client.close(timeout=CLIENT_CLOSE_TIMEOUT)


@pytest.mark.parametrize('serializer', ['pickle', 'joblib', 'cloudpickle'])
@pytest.mark.parametrize('task', tasks)
@pytest.mark.parametrize('set_client', [True, False])
def test_model_and_local_version_are_picklable_whether_or_not_client_set_explicitly(serializer, task, set_client, tmp_path):

    with LocalCluster(n_workers=2, threads_per_worker=1) as cluster1, Client(cluster1) as client1:
        # data on cluster1
        X_1, _, _, _, dX_1, dy_1, _, dg_1 = _create_data(
            objective=task,
            output='array',
            group=None
        )

        with LocalCluster(n_workers=2, threads_per_worker=1) as cluster2, Client(cluster2) as client2:
            # create identical data on cluster2
            X_2, _, _, _, dX_2, dy_2, _, dg_2 = _create_data(
                objective=task,
                output='array',
                group=None
            )

            model_factory = task_to_dask_factory[task]

            params = {
                "time_out": 5,
                "n_estimators": 1,
                "num_leaves": 2
            }

            # at this point, the result of default_client() is client2 since it was the most recently
            # created. So setting client to client1 here to test that you can select a non-default client
            assert default_client() == client2
            if set_client:
                params.update({"client": client1})

            # unfitted model should survive pickling round trip, and pickling
            # shouldn't have side effects on the model object
            dask_model = model_factory(**params)
            local_model = dask_model.to_local()
            if set_client:
                assert dask_model.client == client1
            else:
                assert dask_model.client is None

            with pytest.raises(lgb.compat.LGBMNotFittedError, match='Cannot access property client_ before calling fit'):
                dask_model.client_

            assert "client" not in local_model.get_params()
            assert getattr(local_model, "client", None) is None

            tmp_file = str(tmp_path / "model-1.pkl")
            _pickle(
                obj=dask_model,
                filepath=tmp_file,
                serializer=serializer
            )
            model_from_disk = _unpickle(
                filepath=tmp_file,
                serializer=serializer
            )

            local_tmp_file = str(tmp_path / "local-model-1.pkl")
            _pickle(
                obj=local_model,
                filepath=local_tmp_file,
                serializer=serializer
            )
            local_model_from_disk = _unpickle(
                filepath=local_tmp_file,
                serializer=serializer
            )

            assert model_from_disk.client is None

            if set_client:
                assert dask_model.client == client1
            else:
                assert dask_model.client is None

            with pytest.raises(lgb.compat.LGBMNotFittedError, match='Cannot access property client_ before calling fit'):
                dask_model.client_

            # client will always be None after unpickling
            if set_client:
                from_disk_params = model_from_disk.get_params()
                from_disk_params.pop("client", None)
                dask_params = dask_model.get_params()
                dask_params.pop("client", None)
                assert from_disk_params == dask_params
            else:
                assert model_from_disk.get_params() == dask_model.get_params()
            assert local_model_from_disk.get_params() == local_model.get_params()

            # fitted model should survive pickling round trip, and pickling
            # shouldn't have side effects on the model object
            if set_client:
                dask_model.fit(dX_1, dy_1, group=dg_1)
            else:
                dask_model.fit(dX_2, dy_2, group=dg_2)
            local_model = dask_model.to_local()

            assert "client" not in local_model.get_params()
            with pytest.raises(AttributeError):
                local_model.client
                local_model.client_

            tmp_file2 = str(tmp_path / "model-2.pkl")
            _pickle(
                obj=dask_model,
                filepath=tmp_file2,
                serializer=serializer
            )
            fitted_model_from_disk = _unpickle(
                filepath=tmp_file2,
                serializer=serializer
            )

            local_tmp_file2 = str(tmp_path / "local-model-2.pkl")
            _pickle(
                obj=local_model,
                filepath=local_tmp_file2,
                serializer=serializer
            )
            local_fitted_model_from_disk = _unpickle(
                filepath=local_tmp_file2,
                serializer=serializer
            )

            if set_client:
                assert dask_model.client == client1
                assert dask_model.client_ == client1
            else:
                assert dask_model.client is None
                assert dask_model.client_ == default_client()
                assert dask_model.client_ == client2

            assert isinstance(fitted_model_from_disk, model_factory)
            assert fitted_model_from_disk.client is None
            assert fitted_model_from_disk.client_ == default_client()
            assert fitted_model_from_disk.client_ == client2

            # client will always be None after unpickling
            if set_client:
                from_disk_params = fitted_model_from_disk.get_params()
                from_disk_params.pop("client", None)
                dask_params = dask_model.get_params()
                dask_params.pop("client", None)
                assert from_disk_params == dask_params
            else:
                assert fitted_model_from_disk.get_params() == dask_model.get_params()
            assert local_fitted_model_from_disk.get_params() == local_model.get_params()

            if set_client:
                preds_orig = dask_model.predict(dX_1).compute()
                preds_loaded_model = fitted_model_from_disk.predict(dX_1).compute()
                preds_orig_local = local_model.predict(X_1)
                preds_loaded_model_local = local_fitted_model_from_disk.predict(X_1)
            else:
                preds_orig = dask_model.predict(dX_2).compute()
                preds_loaded_model = fitted_model_from_disk.predict(dX_2).compute()
                preds_orig_local = local_model.predict(X_2)
                preds_loaded_model_local = local_fitted_model_from_disk.predict(X_2)

            assert_eq(preds_orig, preds_loaded_model)
            assert_eq(preds_orig_local, preds_loaded_model_local)


def test_warns_and_continues_on_unrecognized_tree_learner(client):
    X = da.random.random((1e3, 10))
    y = da.random.random((1e3, 1))
    dask_regressor = lgb.DaskLGBMRegressor(
        client=client,
        time_out=5,
        tree_learner='some-nonsense-value',
        n_estimators=1,
        num_leaves=2
    )
    with pytest.warns(UserWarning, match='Parameter tree_learner set to some-nonsense-value'):
        dask_regressor = dask_regressor.fit(X, y)

    assert dask_regressor.fitted_

    client.close(timeout=CLIENT_CLOSE_TIMEOUT)


@pytest.mark.parametrize('task', tasks)
@pytest.mark.parametrize('tree_learner', ['data_parallel', 'voting_parallel'])
def test_training_respects_tree_learner_aliases(task, tree_learner, client):
    _, _, _, _, dX, dy, dw, dg = _create_data(objective=task, output='array')
    dask_factory = task_to_dask_factory[task]
    dask_model = dask_factory(
        client=client,
        tree_learner=tree_learner,
        time_out=5,
        n_estimators=10,
        num_leaves=15
    )
    dask_model.fit(dX, dy, sample_weight=dw, group=dg)

    assert dask_model.fitted_
    assert dask_model.get_params()['tree_learner'] == tree_learner


def test_error_on_feature_parallel_tree_learner(client):
    X = da.random.random((1_000, 10), chunks=(500, 10))
    y = da.random.random((1_000, 1), chunks=500)
    dask_regressor = lgb.DaskLGBMRegressor(
        client=client,
        time_out=5,
        tree_learner='feature_parallel',
        n_estimators=1,
        num_leaves=2
    )
    with pytest.raises(lgb.basic.LightGBMError, match='Do not support feature parallel in c api'):
        dask_regressor = dask_regressor.fit(X, y)

    client.close(timeout=CLIENT_CLOSE_TIMEOUT)


@gen_cluster(client=True, timeout=None)
def test_errors(c, s, a, b):
    def f(part):
        raise Exception('foo')

    df = dd.demo.make_timeseries()
    df = df.map_partitions(f, meta=df._meta)
    with pytest.raises(Exception) as info:
        yield lgb.dask._train(
            client=c,
            data=df,
            label=df.x,
            params={},
            model_factory=lgb.LGBMClassifier
        )
        assert 'foo' in str(info.value)


@pytest.mark.parametrize('task', tasks)
@pytest.mark.parametrize('output', data_output)
def test_training_succeeds_even_if_some_workers_do_not_have_any_data(client, task, output):
    if task == 'ranking' and output == 'scipy_csr_matrix':
        pytest.skip('LGBMRanker is not currently tested on sparse matrices')

    def collection_to_single_partition(collection):
        """Merge the parts of a Dask collection into a single partition."""
        if collection is None:
            return
        if isinstance(collection, da.Array):
            return collection.rechunk(*collection.shape)
        return collection.repartition(npartitions=1)

    X, y, w, g, dX, dy, dw, dg = _create_data(
        objective=task,
        output=output,
        group=None
    )

    dask_model_factory = task_to_dask_factory[task]
    local_model_factory = task_to_local_factory[task]

    dX = collection_to_single_partition(dX)
    dy = collection_to_single_partition(dy)
    dw = collection_to_single_partition(dw)
    dg = collection_to_single_partition(dg)

    n_workers = len(client.scheduler_info()['workers'])
    assert n_workers > 1
    assert dX.npartitions == 1

    params = {
        'time_out': 5,
        'random_state': 42,
        'num_leaves': 10
    }

    dask_model = dask_model_factory(tree='data', client=client, **params)
    dask_model.fit(dX, dy, group=dg, sample_weight=dw)
    dask_preds = dask_model.predict(dX).compute()

    local_model = local_model_factory(**params)
    if task == 'ranking':
        local_model.fit(X, y, group=g, sample_weight=w)
    else:
        local_model.fit(X, y, sample_weight=w)
    local_preds = local_model.predict(X)

    assert assert_eq(dask_preds, local_preds)

    client.close(timeout=CLIENT_CLOSE_TIMEOUT)


@pytest.mark.parametrize('task', tasks)
def test_network_params_not_required_but_respected_if_given(client, task, listen_port):
    client.wait_for_workers(2)

    _, _, _, _, dX, dy, _, dg = _create_data(
        objective=task,
        output='array',
        chunk_size=10,
        group=None
    )

    dask_model_factory = task_to_dask_factory[task]

    # rebalance data to be sure that each worker has a piece of the data
    client.rebalance()

    # model 1 - no network parameters given
    dask_model1 = dask_model_factory(
        n_estimators=5,
        num_leaves=5,
    )
    dask_model1.fit(dX, dy, group=dg)
    assert dask_model1.fitted_
    params = dask_model1.get_params()
    assert 'local_listen_port' not in params
    assert 'machines' not in params

    # model 2 - machines given
    n_workers = len(client.scheduler_info()['workers'])
    open_ports = [lgb.dask._find_random_open_port() for _ in range(n_workers)]
    dask_model2 = dask_model_factory(
        n_estimators=5,
        num_leaves=5,
        machines=",".join([
            "127.0.0.1:" + str(port)
            for port in open_ports
        ]),
    )

    dask_model2.fit(dX, dy, group=dg)
    assert dask_model2.fitted_
    params = dask_model2.get_params()
    assert 'local_listen_port' not in params
    assert 'machines' in params

    # model 3 - local_listen_port given
    # training should fail because LightGBM will try to use the same
    # port for multiple worker processes on the same machine
    dask_model3 = dask_model_factory(
        n_estimators=5,
        num_leaves=5,
        local_listen_port=listen_port
    )
    error_msg = "has multiple Dask worker processes running on it"
    with pytest.raises(lgb.basic.LightGBMError, match=error_msg):
        dask_model3.fit(dX, dy, group=dg)

    client.close(timeout=CLIENT_CLOSE_TIMEOUT)


@pytest.mark.parametrize('task', tasks)
def test_machines_should_be_used_if_provided(task):
    with LocalCluster(n_workers=2) as cluster, Client(cluster) as client:
        _, _, _, _, dX, dy, _, dg = _create_data(
            objective=task,
            output='array',
            chunk_size=10,
            group=None
        )

        dask_model_factory = task_to_dask_factory[task]

        # rebalance data to be sure that each worker has a piece of the data
        client.rebalance()

        n_workers = len(client.scheduler_info()['workers'])
        assert n_workers > 1
        open_ports = [lgb.dask._find_random_open_port() for _ in range(n_workers)]
        dask_model = dask_model_factory(
            n_estimators=5,
            num_leaves=5,
            machines=",".join([
                "127.0.0.1:" + str(port)
                for port in open_ports
            ]),
        )

        # test that "machines" is actually respected by creating a socket that uses
        # one of the ports mentioned in "machines"
        error_msg = "Binding port %s failed" % open_ports[0]
        with pytest.raises(lgb.basic.LightGBMError, match=error_msg):
            with socket.socket(socket.AF_INET, socket.SOCK_STREAM) as s:
                s.bind(('127.0.0.1', open_ports[0]))
                dask_model.fit(dX, dy, group=dg)

        # an informative error should be raised if "machines" has duplicates
        one_open_port = lgb.dask._find_random_open_port()
        dask_model.set_params(
            machines=",".join([
                "127.0.0.1:" + str(one_open_port)
                for _ in range(n_workers)
            ])
        )
        with pytest.raises(ValueError, match="Found duplicates in 'machines'"):
            dask_model.fit(dX, dy, group=dg)


@pytest.mark.parametrize(
    "classes",
    [
        (lgb.DaskLGBMClassifier, lgb.LGBMClassifier),
        (lgb.DaskLGBMRegressor, lgb.LGBMRegressor),
        (lgb.DaskLGBMRanker, lgb.LGBMRanker)
    ]
)
def test_dask_classes_and_sklearn_equivalents_have_identical_constructors_except_client_arg(classes):
    dask_spec = inspect.getfullargspec(classes[0])
    sklearn_spec = inspect.getfullargspec(classes[1])
    assert dask_spec.varargs == sklearn_spec.varargs
    assert dask_spec.varkw == sklearn_spec.varkw
    assert dask_spec.kwonlyargs == sklearn_spec.kwonlyargs
    assert dask_spec.kwonlydefaults == sklearn_spec.kwonlydefaults

    # "client" should be the only different, and the final argument
    assert dask_spec.args[:-1] == sklearn_spec.args
    assert dask_spec.defaults[:-1] == sklearn_spec.defaults
    assert dask_spec.args[-1] == 'client'
    assert dask_spec.defaults[-1] is None


@pytest.mark.parametrize(
    "methods",
    [
        (lgb.DaskLGBMClassifier.fit, lgb.LGBMClassifier.fit),
        (lgb.DaskLGBMClassifier.predict, lgb.LGBMClassifier.predict),
        (lgb.DaskLGBMClassifier.predict_proba, lgb.LGBMClassifier.predict_proba),
        (lgb.DaskLGBMRegressor.fit, lgb.LGBMRegressor.fit),
        (lgb.DaskLGBMRegressor.predict, lgb.LGBMRegressor.predict),
        (lgb.DaskLGBMRanker.fit, lgb.LGBMRanker.fit),
        (lgb.DaskLGBMRanker.predict, lgb.LGBMRanker.predict)
    ]
)
def test_dask_methods_and_sklearn_equivalents_have_similar_signatures(methods):
    dask_spec = inspect.getfullargspec(methods[0])
    sklearn_spec = inspect.getfullargspec(methods[1])
    dask_params = inspect.signature(methods[0]).parameters
    sklearn_params = inspect.signature(methods[1]).parameters
    assert dask_spec.args == sklearn_spec.args[:len(dask_spec.args)]
    assert dask_spec.varargs == sklearn_spec.varargs
    if sklearn_spec.varkw:
        assert dask_spec.varkw == sklearn_spec.varkw[:len(dask_spec.varkw)]
    assert dask_spec.kwonlyargs == sklearn_spec.kwonlyargs
    assert dask_spec.kwonlydefaults == sklearn_spec.kwonlydefaults
    for param in dask_spec.args:
        error_msg = f"param '{param}' has different default values in the methods"
        assert dask_params[param].default == sklearn_params[param].default, error_msg


@pytest.mark.parametrize('task', tasks)
def test_training_succeeds_when_data_is_dataframe_and_label_is_column_array(
    task,
    client,
):
    _, _, _, _, dX, dy, dw, dg = _create_data(
        objective=task,
        output='dataframe',
        group=None
    )

    model_factory = task_to_dask_factory[task]

    dy = dy.to_dask_array(lengths=True)
    dy_col_array = dy.reshape(-1, 1)
    assert len(dy_col_array.shape) == 2 and dy_col_array.shape[1] == 1

    params = {
        'n_estimators': 1,
        'num_leaves': 3,
        'random_state': 0,
        'time_out': 5
    }
    model = model_factory(**params)
    model.fit(dX, dy_col_array, sample_weight=dw, group=dg)
    assert model.fitted_

    client.close(timeout=CLIENT_CLOSE_TIMEOUT)


@pytest.mark.parametrize('task', tasks)
@pytest.mark.parametrize('output', data_output)
def test_init_score(task, output, client):
    if task == 'ranking' and output == 'scipy_csr_matrix':
        pytest.skip('LGBMRanker is not currently tested on sparse matrices')

    _, _, _, _, dX, dy, dw, dg = _create_data(
        objective=task,
        output=output,
        group=None
    )

    model_factory = task_to_dask_factory[task]

    params = {
        'n_estimators': 1,
        'num_leaves': 2,
        'time_out': 5
    }
    init_score = random.random()
    # init_scores must be a 1D array, even for multiclass classification
    # where you need to provide 1 score per class for each row in X
    # https://github.com/microsoft/LightGBM/issues/4046
    size_factor = 1
    if task == 'multiclass-classification':
        size_factor = 3  # number of classes

    if output.startswith('dataframe'):
        init_scores = dy.map_partitions(lambda x: pd.Series([init_score] * x.size * size_factor))
    else:
        init_scores = dy.map_blocks(lambda x: np.repeat(init_score, x.size * size_factor))
    model = model_factory(client=client, **params)
    model.fit(dX, dy, sample_weight=dw, init_score=init_scores, group=dg)
    # value of the root node is 0 when init_score is set
    assert model.booster_.trees_to_dataframe()['value'][0] == 0

    client.close(timeout=CLIENT_CLOSE_TIMEOUT)


def sklearn_checks_to_run():
    check_names = [
        "check_estimator_get_tags_default_keys",
        "check_get_params_invariance",
        "check_set_params"
    ]
    for check_name in check_names:
        check_func = getattr(sklearn_checks, check_name, None)
        if check_func:
            yield check_func


def _tested_estimators():
    for Estimator in [lgb.DaskLGBMClassifier, lgb.DaskLGBMRegressor]:
        yield Estimator()


@pytest.mark.parametrize("estimator", _tested_estimators())
@pytest.mark.parametrize("check", sklearn_checks_to_run())
def test_sklearn_integration(estimator, check, client):
    estimator.set_params(local_listen_port=18000, time_out=5)
    name = type(estimator).__name__
    check(name, estimator)
    client.close(timeout=CLIENT_CLOSE_TIMEOUT)


# this test is separate because it takes a not-yet-constructed estimator
@pytest.mark.parametrize("estimator", list(_tested_estimators()))
def test_parameters_default_constructible(estimator):
    name = estimator.__class__.__name__
    if sk_version >= parse_version("0.24"):
        Estimator = estimator
    else:
        Estimator = estimator.__class__
    sklearn_checks.check_parameters_default_constructible(name, Estimator)


@pytest.mark.parametrize('task', tasks)
@pytest.mark.parametrize('output', data_output)
def test_predict_with_raw_score(task, output, client):
    if task == 'ranking' and output == 'scipy_csr_matrix':
        pytest.skip('LGBMRanker is not currently tested on sparse matrices')

    _, _, _, _, dX, dy, _, dg = _create_data(
        objective=task,
        output=output,
        group=None
    )

    model_factory = task_to_dask_factory[task]
    params = {
        'client': client,
        'n_estimators': 1,
        'num_leaves': 2,
        'time_out': 5,
        'min_sum_hessian': 0
    }
    model = model_factory(**params)
    model.fit(dX, dy, group=dg)
    raw_predictions = model.predict(dX, raw_score=True).compute()

    trees_df = model.booster_.trees_to_dataframe()
    leaves_df = trees_df[trees_df.node_depth == 2]
    if task == 'multiclass-classification':
        for i in range(model.n_classes_):
            class_df = leaves_df[leaves_df.tree_index == i]
            assert set(raw_predictions[:, i]) == set(class_df['value'])
    else:
        assert set(raw_predictions) == set(leaves_df['value'])

    if task.endswith('classification'):
        pred_proba_raw = model.predict_proba(dX, raw_score=True).compute()
        assert_eq(raw_predictions, pred_proba_raw)

    client.close(timeout=CLIENT_CLOSE_TIMEOUT)<|MERGE_RESOLUTION|>--- conflicted
+++ resolved
@@ -242,14 +242,9 @@
     )
 
     params = {
-<<<<<<< HEAD
         "tree_learner": tree_learner,
-        "n_estimators": 10,
-        "num_leaves": 10
-=======
         "n_estimators": 50,
         "num_leaves": 31
->>>>>>> e4cf2e4f
     }
 
     dask_classifier = lgb.DaskLGBMClassifier(
