--- conflicted
+++ resolved
@@ -94,12 +94,8 @@
 
 # Manually install Depends and Imports libraries + 'testthat'
 # to avoid a CI-time dependency on devtools (for devtools::install_deps())
-<<<<<<< HEAD
 packages="c('data.table', 'jsonlite', 'Matrix', 'R6', 'testthat', 'knitr', 'rmarkdown')"
-=======
-packages="c('data.table', 'jsonlite', 'Matrix', 'R6', 'testthat')"
 compile_from_source="both"
->>>>>>> 8b477ba3
 if [[ $OS_NAME == "macos" ]]; then
     packages+=", type = 'binary'"
     compile_from_source="never"
