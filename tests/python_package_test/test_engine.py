# coding: utf-8
import copy
import itertools
import json
import math
import pickle
import platform
import random
import re
from os import getenv
from pathlib import Path
from shutil import copyfile

import numpy as np
import psutil
import pytest
from scipy.sparse import csr_matrix, isspmatrix_csc, isspmatrix_csr
from sklearn.datasets import load_svmlight_file, make_blobs, make_classification, make_multilabel_classification
from sklearn.metrics import average_precision_score, log_loss, mean_absolute_error, mean_squared_error, roc_auc_score
from sklearn.model_selection import GroupKFold, TimeSeriesSplit, train_test_split

import lightgbm as lgb
from lightgbm.compat import PANDAS_INSTALLED, pd_DataFrame, pd_Series

from .utils import (
    SERIALIZERS,
    assert_all_trees_valid,
    assert_silent,
    dummy_obj,
    load_breast_cancer,
    load_digits,
    load_iris,
    logistic_sigmoid,
    make_synthetic_regression,
    mse_obj,
    pickle_and_unpickle_object,
    sklearn_multiclass_custom_objective,
    softmax,
)

decreasing_generator = itertools.count(0, -1)


def logloss_obj(preds, train_data):
    y_true = train_data.get_label()
    y_pred = logistic_sigmoid(preds)
    grad = y_pred - y_true
    hess = y_pred * (1.0 - y_pred)
    return grad, hess


def multi_logloss(y_true, y_pred):
    return np.mean([-math.log(y_pred[i][y]) for i, y in enumerate(y_true)])


def top_k_error(y_true, y_pred, k):
    if k == y_pred.shape[1]:
        return 0
    max_rest = np.max(-np.partition(-y_pred, k)[:, k:], axis=1)
    return 1 - np.mean((y_pred[np.arange(len(y_true)), y_true] > max_rest))


def constant_metric(preds, train_data):
    return ("error", 0.0, False)


def constant_metric_multi(preds, train_data):
    return [
        ("important_metric", 1.5, False),
        ("irrelevant_metric", 7.8, False),
    ]


def decreasing_metric(preds, train_data):
    return ("decreasing_metric", next(decreasing_generator), False)


def categorize(continuous_x):
    return np.digitize(continuous_x, bins=np.arange(0, 1, 0.01))


def test_binary():
    X, y = load_breast_cancer(return_X_y=True)
    X_train, X_test, y_train, y_test = train_test_split(X, y, test_size=0.1, random_state=42)
    params = {
        "objective": "binary",
        "metric": "binary_logloss",
        "verbose": -1,
        "num_iteration": 50,  # test num_iteration in dict here
    }
    lgb_train = lgb.Dataset(X_train, y_train)
    lgb_eval = lgb.Dataset(X_test, y_test, reference=lgb_train)
    evals_result = {}
    gbm = lgb.train(
        params, lgb_train, num_boost_round=20, valid_sets=lgb_eval, callbacks=[lgb.record_evaluation(evals_result)]
    )
    ret = log_loss(y_test, gbm.predict(X_test))
    assert ret < 0.14
    assert len(evals_result["valid_0"]["binary_logloss"]) == 50
    assert evals_result["valid_0"]["binary_logloss"][-1] == pytest.approx(ret)


def test_rf():
    X, y = load_breast_cancer(return_X_y=True)
    X_train, X_test, y_train, y_test = train_test_split(X, y, test_size=0.1, random_state=42)
    params = {
        "boosting_type": "rf",
        "objective": "binary",
        "bagging_freq": 1,
        "bagging_fraction": 0.5,
        "feature_fraction": 0.5,
        "num_leaves": 50,
        "metric": "binary_logloss",
        "verbose": -1,
    }
    lgb_train = lgb.Dataset(X_train, y_train)
    lgb_eval = lgb.Dataset(X_test, y_test, reference=lgb_train)
    evals_result = {}
    gbm = lgb.train(
        params, lgb_train, num_boost_round=50, valid_sets=lgb_eval, callbacks=[lgb.record_evaluation(evals_result)]
    )
    ret = log_loss(y_test, gbm.predict(X_test))
    assert ret < 0.19
    assert evals_result["valid_0"]["binary_logloss"][-1] == pytest.approx(ret)


@pytest.mark.parametrize("objective", ["regression", "regression_l1", "huber", "fair", "poisson", "quantile"])
def test_regression(objective):
    X, y = make_synthetic_regression()
    y = np.abs(y)
    X_train, X_test, y_train, y_test = train_test_split(X, y, test_size=0.1, random_state=42)
    params = {"objective": objective, "metric": "l2", "verbose": -1}
    lgb_train = lgb.Dataset(X_train, y_train)
    lgb_eval = lgb.Dataset(X_test, y_test, reference=lgb_train)
    evals_result = {}
    gbm = lgb.train(
        params, lgb_train, num_boost_round=50, valid_sets=lgb_eval, callbacks=[lgb.record_evaluation(evals_result)]
    )
    ret = mean_squared_error(y_test, gbm.predict(X_test))
    if objective == "huber":
        assert ret < 430
    elif objective == "fair":
        assert ret < 296
    elif objective == "poisson":
        assert ret < 193
    elif objective == "quantile":
        assert ret < 1311
    else:
        assert ret < 343
    assert evals_result["valid_0"]["l2"][-1] == pytest.approx(ret)


def test_missing_value_handle():
    X_train = np.zeros((100, 1))
    y_train = np.zeros(100)
    trues = random.sample(range(100), 20)
    for idx in trues:
        X_train[idx, 0] = np.nan
        y_train[idx] = 1
    lgb_train = lgb.Dataset(X_train, y_train)
    lgb_eval = lgb.Dataset(X_train, y_train)

    params = {"metric": "l2", "verbose": -1, "boost_from_average": False}
    evals_result = {}
    gbm = lgb.train(
        params, lgb_train, num_boost_round=20, valid_sets=lgb_eval, callbacks=[lgb.record_evaluation(evals_result)]
    )
    ret = mean_squared_error(y_train, gbm.predict(X_train))
    assert ret < 0.005
    assert evals_result["valid_0"]["l2"][-1] == pytest.approx(ret)


def test_missing_value_handle_more_na():
    X_train = np.ones((100, 1))
    y_train = np.ones(100)
    trues = random.sample(range(100), 80)
    for idx in trues:
        X_train[idx, 0] = np.nan
        y_train[idx] = 0
    lgb_train = lgb.Dataset(X_train, y_train)
    lgb_eval = lgb.Dataset(X_train, y_train)

    params = {"metric": "l2", "verbose": -1, "boost_from_average": False}
    evals_result = {}
    gbm = lgb.train(
        params, lgb_train, num_boost_round=20, valid_sets=lgb_eval, callbacks=[lgb.record_evaluation(evals_result)]
    )
    ret = mean_squared_error(y_train, gbm.predict(X_train))
    assert ret < 0.005
    assert evals_result["valid_0"]["l2"][-1] == pytest.approx(ret)


def test_missing_value_handle_na():
    x = [0, 1, 2, 3, 4, 5, 6, 7, np.nan]
    y = [1, 1, 1, 1, 0, 0, 0, 0, 1]

    X_train = np.array(x).reshape(len(x), 1)
    y_train = np.array(y)
    lgb_train = lgb.Dataset(X_train, y_train)
    lgb_eval = lgb.Dataset(X_train, y_train)

    params = {
        "objective": "regression",
        "metric": "auc",
        "verbose": -1,
        "boost_from_average": False,
        "min_data": 1,
        "num_leaves": 2,
        "learning_rate": 1,
        "min_data_in_bin": 1,
        "zero_as_missing": False,
    }
    evals_result = {}
    gbm = lgb.train(
        params, lgb_train, num_boost_round=1, valid_sets=lgb_eval, callbacks=[lgb.record_evaluation(evals_result)]
    )
    pred = gbm.predict(X_train)
    np.testing.assert_allclose(pred, y)
    ret = roc_auc_score(y_train, pred)
    assert ret > 0.999
    assert evals_result["valid_0"]["auc"][-1] == pytest.approx(ret)


def test_missing_value_handle_zero():
    x = [0, 1, 2, 3, 4, 5, 6, 7, np.nan]
    y = [0, 1, 1, 1, 0, 0, 0, 0, 0]

    X_train = np.array(x).reshape(len(x), 1)
    y_train = np.array(y)
    lgb_train = lgb.Dataset(X_train, y_train)
    lgb_eval = lgb.Dataset(X_train, y_train)

    params = {
        "objective": "regression",
        "metric": "auc",
        "verbose": -1,
        "boost_from_average": False,
        "min_data": 1,
        "num_leaves": 2,
        "learning_rate": 1,
        "min_data_in_bin": 1,
        "zero_as_missing": True,
    }
    evals_result = {}
    gbm = lgb.train(
        params, lgb_train, num_boost_round=1, valid_sets=lgb_eval, callbacks=[lgb.record_evaluation(evals_result)]
    )
    pred = gbm.predict(X_train)
    np.testing.assert_allclose(pred, y)
    ret = roc_auc_score(y_train, pred)
    assert ret > 0.999
    assert evals_result["valid_0"]["auc"][-1] == pytest.approx(ret)


def test_missing_value_handle_none():
    x = [0, 1, 2, 3, 4, 5, 6, 7, np.nan]
    y = [0, 1, 1, 1, 0, 0, 0, 0, 0]

    X_train = np.array(x).reshape(len(x), 1)
    y_train = np.array(y)
    lgb_train = lgb.Dataset(X_train, y_train)
    lgb_eval = lgb.Dataset(X_train, y_train)

    params = {
        "objective": "regression",
        "metric": "auc",
        "verbose": -1,
        "boost_from_average": False,
        "min_data": 1,
        "num_leaves": 2,
        "learning_rate": 1,
        "min_data_in_bin": 1,
        "use_missing": False,
    }
    evals_result = {}
    gbm = lgb.train(
        params, lgb_train, num_boost_round=1, valid_sets=lgb_eval, callbacks=[lgb.record_evaluation(evals_result)]
    )
    pred = gbm.predict(X_train)
    assert pred[0] == pytest.approx(pred[1])
    assert pred[-1] == pytest.approx(pred[0])
    ret = roc_auc_score(y_train, pred)
    assert ret > 0.83
    assert evals_result["valid_0"]["auc"][-1] == pytest.approx(ret)


@pytest.mark.parametrize(
    "use_quantized_grad",
    [
        pytest.param(
            True,
            marks=pytest.mark.skipif(
                getenv("TASK", "") == "cuda",
                reason="Skip because quantized training with categorical features is not supported for cuda version",
            ),
        ),
        False,
    ],
)
def test_categorical_handle(use_quantized_grad):
    x = [0, 1, 2, 3, 4, 5, 6, 7]
    y = [0, 1, 0, 1, 0, 1, 0, 1]

    X_train = np.array(x).reshape(len(x), 1)
    y_train = np.array(y)
    lgb_train = lgb.Dataset(X_train, y_train)
    lgb_eval = lgb.Dataset(X_train, y_train)

    params = {
        "objective": "regression",
        "metric": "auc",
        "verbose": -1,
        "boost_from_average": False,
        "min_data": 1,
        "num_leaves": 2,
        "learning_rate": 1,
        "min_data_in_bin": 1,
        "min_data_per_group": 1,
        "cat_smooth": 1,
        "cat_l2": 0,
        "max_cat_to_onehot": 1,
        "zero_as_missing": True,
        "categorical_column": 0,
        "use_quantized_grad": use_quantized_grad,
    }
    evals_result = {}
    gbm = lgb.train(
        params, lgb_train, num_boost_round=1, valid_sets=lgb_eval, callbacks=[lgb.record_evaluation(evals_result)]
    )
    pred = gbm.predict(X_train)
    np.testing.assert_allclose(pred, y)
    ret = roc_auc_score(y_train, pred)
    assert ret > 0.999
    assert evals_result["valid_0"]["auc"][-1] == pytest.approx(ret)


@pytest.mark.parametrize(
    "use_quantized_grad",
    [
        pytest.param(
            True,
            marks=pytest.mark.skipif(
                getenv("TASK", "") == "cuda",
                reason="Skip because quantized training with categorical features is not supported for cuda version",
            ),
        ),
        False,
    ],
)
def test_categorical_handle_na(use_quantized_grad):
    x = [0, np.nan, 0, np.nan, 0, np.nan]
    y = [0, 1, 0, 1, 0, 1]

    X_train = np.array(x).reshape(len(x), 1)
    y_train = np.array(y)
    lgb_train = lgb.Dataset(X_train, y_train)
    lgb_eval = lgb.Dataset(X_train, y_train)

    params = {
        "objective": "regression",
        "metric": "auc",
        "verbose": -1,
        "boost_from_average": False,
        "min_data": 1,
        "num_leaves": 2,
        "learning_rate": 1,
        "min_data_in_bin": 1,
        "min_data_per_group": 1,
        "cat_smooth": 1,
        "cat_l2": 0,
        "max_cat_to_onehot": 1,
        "zero_as_missing": False,
        "categorical_column": 0,
        "use_quantized_grad": use_quantized_grad,
    }
    evals_result = {}
    gbm = lgb.train(
        params, lgb_train, num_boost_round=1, valid_sets=lgb_eval, callbacks=[lgb.record_evaluation(evals_result)]
    )
    pred = gbm.predict(X_train)
    np.testing.assert_allclose(pred, y)
    ret = roc_auc_score(y_train, pred)
    assert ret > 0.999
    assert evals_result["valid_0"]["auc"][-1] == pytest.approx(ret)


@pytest.mark.parametrize(
    "use_quantized_grad",
    [
        pytest.param(
            True,
            marks=pytest.mark.skipif(
                getenv("TASK", "") == "cuda",
                reason="Skip because quantized training with categorical features is not supported for cuda version",
            ),
        ),
        False,
    ],
)
def test_categorical_non_zero_inputs(use_quantized_grad):
    x = [1, 1, 1, 1, 1, 1, 2, 2]
    y = [1, 1, 1, 1, 1, 1, 0, 0]

    X_train = np.array(x).reshape(len(x), 1)
    y_train = np.array(y)
    lgb_train = lgb.Dataset(X_train, y_train)
    lgb_eval = lgb.Dataset(X_train, y_train)

    params = {
        "objective": "regression",
        "metric": "auc",
        "verbose": -1,
        "boost_from_average": False,
        "min_data": 1,
        "num_leaves": 2,
        "learning_rate": 1,
        "min_data_in_bin": 1,
        "min_data_per_group": 1,
        "cat_smooth": 1,
        "cat_l2": 0,
        "max_cat_to_onehot": 1,
        "zero_as_missing": False,
        "categorical_column": 0,
        "use_quantized_grad": use_quantized_grad,
    }
    evals_result = {}
    gbm = lgb.train(
        params, lgb_train, num_boost_round=1, valid_sets=lgb_eval, callbacks=[lgb.record_evaluation(evals_result)]
    )
    pred = gbm.predict(X_train)
    np.testing.assert_allclose(pred, y)
    ret = roc_auc_score(y_train, pred)
    assert ret > 0.999
    assert evals_result["valid_0"]["auc"][-1] == pytest.approx(ret)


def test_multiclass():
    X, y = load_digits(n_class=10, return_X_y=True)
    X_train, X_test, y_train, y_test = train_test_split(X, y, test_size=0.1, random_state=42)
    params = {"objective": "multiclass", "metric": "multi_logloss", "num_class": 10, "verbose": -1}
    lgb_train = lgb.Dataset(X_train, y_train, params=params)
    lgb_eval = lgb.Dataset(X_test, y_test, reference=lgb_train, params=params)
    evals_result = {}
    gbm = lgb.train(
        params, lgb_train, num_boost_round=50, valid_sets=lgb_eval, callbacks=[lgb.record_evaluation(evals_result)]
    )
    ret = multi_logloss(y_test, gbm.predict(X_test))
    assert ret < 0.16
    assert evals_result["valid_0"]["multi_logloss"][-1] == pytest.approx(ret)


def test_multiclass_rf():
    X, y = load_digits(n_class=10, return_X_y=True)
    X_train, X_test, y_train, y_test = train_test_split(X, y, test_size=0.1, random_state=42)
    params = {
        "boosting_type": "rf",
        "objective": "multiclass",
        "metric": "multi_logloss",
        "bagging_freq": 1,
        "bagging_fraction": 0.6,
        "feature_fraction": 0.6,
        "num_class": 10,
        "num_leaves": 50,
        "min_data": 1,
        "verbose": -1,
        "gpu_use_dp": True,
    }
    lgb_train = lgb.Dataset(X_train, y_train, params=params)
    lgb_eval = lgb.Dataset(X_test, y_test, reference=lgb_train, params=params)
    evals_result = {}
    gbm = lgb.train(
        params, lgb_train, num_boost_round=50, valid_sets=lgb_eval, callbacks=[lgb.record_evaluation(evals_result)]
    )
    ret = multi_logloss(y_test, gbm.predict(X_test))
    assert ret < 0.23
    assert evals_result["valid_0"]["multi_logloss"][-1] == pytest.approx(ret)


def test_multiclass_prediction_early_stopping():
    X, y = load_digits(n_class=10, return_X_y=True)
    X_train, X_test, y_train, y_test = train_test_split(X, y, test_size=0.1, random_state=42)
    params = {"objective": "multiclass", "metric": "multi_logloss", "num_class": 10, "verbose": -1}
    lgb_train = lgb.Dataset(X_train, y_train, params=params)
    gbm = lgb.train(params, lgb_train, num_boost_round=50)

    pred_parameter = {"pred_early_stop": True, "pred_early_stop_freq": 5, "pred_early_stop_margin": 1.5}
    ret = multi_logloss(y_test, gbm.predict(X_test, **pred_parameter))
    assert ret < 0.8
    assert ret > 0.6  # loss will be higher than when evaluating the full model

    pred_parameter["pred_early_stop_margin"] = 5.5
    ret = multi_logloss(y_test, gbm.predict(X_test, **pred_parameter))
    assert ret < 0.2


def test_multi_class_error():
    X, y = load_digits(n_class=10, return_X_y=True)
    params = {"objective": "multiclass", "num_classes": 10, "metric": "multi_error", "num_leaves": 4, "verbose": -1}
    lgb_data = lgb.Dataset(X, label=y)
    est = lgb.train(params, lgb_data, num_boost_round=10)
    predict_default = est.predict(X)
    results = {}
    est = lgb.train(
        dict(params, multi_error_top_k=1),
        lgb_data,
        num_boost_round=10,
        valid_sets=[lgb_data],
        callbacks=[lgb.record_evaluation(results)],
    )
    predict_1 = est.predict(X)
    # check that default gives same result as k = 1
    np.testing.assert_allclose(predict_1, predict_default)
    # check against independent calculation for k = 1
    err = top_k_error(y, predict_1, 1)
    assert results["training"]["multi_error"][-1] == pytest.approx(err)
    # check against independent calculation for k = 2
    results = {}
    est = lgb.train(
        dict(params, multi_error_top_k=2),
        lgb_data,
        num_boost_round=10,
        valid_sets=[lgb_data],
        callbacks=[lgb.record_evaluation(results)],
    )
    predict_2 = est.predict(X)
    err = top_k_error(y, predict_2, 2)
    assert results["training"]["multi_error@2"][-1] == pytest.approx(err)
    # check against independent calculation for k = 10
    results = {}
    est = lgb.train(
        dict(params, multi_error_top_k=10),
        lgb_data,
        num_boost_round=10,
        valid_sets=[lgb_data],
        callbacks=[lgb.record_evaluation(results)],
    )
    predict_3 = est.predict(X)
    err = top_k_error(y, predict_3, 10)
    assert results["training"]["multi_error@10"][-1] == pytest.approx(err)
    # check cases where predictions are equal
    X = np.array([[0, 0], [0, 0]])
    y = np.array([0, 1])
    lgb_data = lgb.Dataset(X, label=y)
    params["num_classes"] = 2
    results = {}
    lgb.train(params, lgb_data, num_boost_round=10, valid_sets=[lgb_data], callbacks=[lgb.record_evaluation(results)])
    assert results["training"]["multi_error"][-1] == pytest.approx(1)
    results = {}
    lgb.train(
        dict(params, multi_error_top_k=2),
        lgb_data,
        num_boost_round=10,
        valid_sets=[lgb_data],
        callbacks=[lgb.record_evaluation(results)],
    )
    assert results["training"]["multi_error@2"][-1] == pytest.approx(0)


@pytest.mark.skipif(
    getenv("TASK", "") == "cuda", reason="Skip due to differences in implementation details of CUDA version"
)
def test_auc_mu(rng):
    # should give same result as binary auc for 2 classes
    X, y = load_digits(n_class=10, return_X_y=True)
    y_new = np.zeros((len(y)))
    y_new[y != 0] = 1
    lgb_X = lgb.Dataset(X, label=y_new)
    params = {"objective": "multiclass", "metric": "auc_mu", "verbose": -1, "num_classes": 2, "seed": 0}
    results_auc_mu = {}
    lgb.train(params, lgb_X, num_boost_round=10, valid_sets=[lgb_X], callbacks=[lgb.record_evaluation(results_auc_mu)])
    params = {"objective": "binary", "metric": "auc", "verbose": -1, "seed": 0}
    results_auc = {}
    lgb.train(params, lgb_X, num_boost_round=10, valid_sets=[lgb_X], callbacks=[lgb.record_evaluation(results_auc)])
    np.testing.assert_allclose(results_auc_mu["training"]["auc_mu"], results_auc["training"]["auc"])
    # test the case where all predictions are equal
    lgb_X = lgb.Dataset(X[:10], label=y_new[:10])
    params = {
        "objective": "multiclass",
        "metric": "auc_mu",
        "verbose": -1,
        "num_classes": 2,
        "min_data_in_leaf": 20,
        "seed": 0,
    }
    results_auc_mu = {}
    lgb.train(params, lgb_X, num_boost_round=10, valid_sets=[lgb_X], callbacks=[lgb.record_evaluation(results_auc_mu)])
    assert results_auc_mu["training"]["auc_mu"][-1] == pytest.approx(0.5)
    # test that weighted data gives different auc_mu
    lgb_X = lgb.Dataset(X, label=y)
    lgb_X_weighted = lgb.Dataset(X, label=y, weight=np.abs(rng.standard_normal(size=y.shape)))
    results_unweighted = {}
    results_weighted = {}
    params = dict(params, num_classes=10, num_leaves=5)
    lgb.train(
        params, lgb_X, num_boost_round=10, valid_sets=[lgb_X], callbacks=[lgb.record_evaluation(results_unweighted)]
    )
    lgb.train(
        params,
        lgb_X_weighted,
        num_boost_round=10,
        valid_sets=[lgb_X_weighted],
        callbacks=[lgb.record_evaluation(results_weighted)],
    )
    assert results_weighted["training"]["auc_mu"][-1] < 1
    assert results_unweighted["training"]["auc_mu"][-1] != results_weighted["training"]["auc_mu"][-1]
    # test that equal data weights give same auc_mu as unweighted data
    lgb_X_weighted = lgb.Dataset(X, label=y, weight=np.ones(y.shape) * 0.5)
    lgb.train(
        params,
        lgb_X_weighted,
        num_boost_round=10,
        valid_sets=[lgb_X_weighted],
        callbacks=[lgb.record_evaluation(results_weighted)],
    )
    assert results_unweighted["training"]["auc_mu"][-1] == pytest.approx(
        results_weighted["training"]["auc_mu"][-1], abs=1e-5
    )
    # should give 1 when accuracy = 1
    X = X[:10, :]
    y = y[:10]
    lgb_X = lgb.Dataset(X, label=y)
    params = {"objective": "multiclass", "metric": "auc_mu", "num_classes": 10, "min_data_in_leaf": 1, "verbose": -1}
    results = {}
    lgb.train(params, lgb_X, num_boost_round=100, valid_sets=[lgb_X], callbacks=[lgb.record_evaluation(results)])
    assert results["training"]["auc_mu"][-1] == pytest.approx(1)
    # test loading class weights
    Xy = np.loadtxt(
        str(Path(__file__).absolute().parents[2] / "examples" / "multiclass_classification" / "multiclass.train")
    )
    y = Xy[:, 0]
    X = Xy[:, 1:]
    lgb_X = lgb.Dataset(X, label=y)
    params = {
        "objective": "multiclass",
        "metric": "auc_mu",
        "auc_mu_weights": [0, 2, 2, 2, 2, 1, 0, 1, 1, 1, 1, 1, 0, 1, 1, 1, 1, 1, 0, 1, 1, 1, 1, 1, 0],
        "num_classes": 5,
        "verbose": -1,
        "seed": 0,
    }
    results_weight = {}
    lgb.train(params, lgb_X, num_boost_round=5, valid_sets=[lgb_X], callbacks=[lgb.record_evaluation(results_weight)])
    params["auc_mu_weights"] = []
    results_no_weight = {}
    lgb.train(
        params, lgb_X, num_boost_round=5, valid_sets=[lgb_X], callbacks=[lgb.record_evaluation(results_no_weight)]
    )
    assert results_weight["training"]["auc_mu"][-1] != results_no_weight["training"]["auc_mu"][-1]


def test_ranking_prediction_early_stopping():
    rank_example_dir = Path(__file__).absolute().parents[2] / "examples" / "lambdarank"
    X_train, y_train = load_svmlight_file(str(rank_example_dir / "rank.train"))
    q_train = np.loadtxt(str(rank_example_dir / "rank.train.query"))
    X_test, _ = load_svmlight_file(str(rank_example_dir / "rank.test"))
    params = {"objective": "rank_xendcg", "verbose": -1}
    lgb_train = lgb.Dataset(X_train, y_train, group=q_train, params=params)
    gbm = lgb.train(params, lgb_train, num_boost_round=50)

    pred_parameter = {"pred_early_stop": True, "pred_early_stop_freq": 5, "pred_early_stop_margin": 1.5}
    ret_early = gbm.predict(X_test, **pred_parameter)

    pred_parameter["pred_early_stop_margin"] = 5.5
    ret_early_more_strict = gbm.predict(X_test, **pred_parameter)
    with pytest.raises(AssertionError):
        np.testing.assert_allclose(ret_early, ret_early_more_strict)


# Simulates position bias for a given ranking dataset.
# The output dataset is identical to the input one with the exception for the relevance labels.
# The new labels are generated according to an instance of a cascade user model:
# for each query, the user is simulated to be traversing the list of documents ranked by a baseline ranker
# (in our example it is simply the ordering by some feature correlated with relevance, e.g., 34)
# and clicks on that document (new_label=1) with some probability 'pclick' depending on its true relevance;
# at each position the user may stop the traversal with some probability pstop. For the non-clicked documents,
# new_label=0. Thus the generated new labels are biased towards the baseline ranker.
# The positions of the documents in the ranked lists produced by the baseline, are returned.
def simulate_position_bias(file_dataset_in, file_query_in, file_dataset_out, baseline_feature):
    # a mapping of a document's true relevance (defined on a 5-grade scale) into the probability of clicking it
    def get_pclick(label):
        if label == 0:
            return 0.4
        elif label == 1:
            return 0.6
        elif label == 2:
            return 0.7
        elif label == 3:
            return 0.8
        else:
            return 0.9

    # an instantiation of a cascade model where the user stops with probability 0.2 after observing each document
    pstop = 0.2

    f_dataset_in = open(file_dataset_in, "r")
    f_dataset_out = open(file_dataset_out, "w")
    random.seed(10)
    positions_all = []
    for line in open(file_query_in):
        docs_num = int(line)
        lines = []
        index_values = []
        positions = [0] * docs_num
        for index in range(docs_num):
            features = f_dataset_in.readline().split()
            lines.append(features)
            val = 0.0
            for feature_val in features:
                feature_val_split = feature_val.split(":")
                if int(feature_val_split[0]) == baseline_feature:
                    val = float(feature_val_split[1])
            index_values.append([index, val])
        index_values.sort(key=lambda x: -x[1])
        stop = False
        for pos in range(docs_num):
            index = index_values[pos][0]
            new_label = 0
            if not stop:
                label = int(lines[index][0])
                pclick = get_pclick(label)
                if random.random() < pclick:
                    new_label = 1
                stop = random.random() < pstop
            lines[index][0] = str(new_label)
            positions[index] = pos
        for features in lines:
            f_dataset_out.write(" ".join(features) + "\n")
        positions_all.extend(positions)
    f_dataset_out.close()
    return positions_all


@pytest.mark.skipif(
    getenv("TASK", "") == "cuda", reason="Positions in learning to rank is not supported in CUDA version yet"
)
def test_ranking_with_position_information_with_file(tmp_path):
    rank_example_dir = Path(__file__).absolute().parents[2] / "examples" / "lambdarank"
    params = {
        "objective": "lambdarank",
        "verbose": -1,
        "eval_at": [3],
        "metric": "ndcg",
        "bagging_freq": 1,
        "bagging_fraction": 0.9,
        "min_data_in_leaf": 50,
        "min_sum_hessian_in_leaf": 5.0,
    }

    # simulate position bias for the train dataset and put the train dataset with biased labels to temp directory
    positions = simulate_position_bias(
        str(rank_example_dir / "rank.train"),
        str(rank_example_dir / "rank.train.query"),
        str(tmp_path / "rank.train"),
        baseline_feature=34,
    )
    copyfile(str(rank_example_dir / "rank.train.query"), str(tmp_path / "rank.train.query"))
    copyfile(str(rank_example_dir / "rank.test"), str(tmp_path / "rank.test"))
    copyfile(str(rank_example_dir / "rank.test.query"), str(tmp_path / "rank.test.query"))

    lgb_train = lgb.Dataset(str(tmp_path / "rank.train"), params=params)
    lgb_valid = [lgb_train.create_valid(str(tmp_path / "rank.test"))]
    gbm_baseline = lgb.train(params, lgb_train, valid_sets=lgb_valid, num_boost_round=50)

    f_positions_out = open(str(tmp_path / "rank.train.position"), "w")
    for pos in positions:
        f_positions_out.write(str(pos) + "\n")
    f_positions_out.close()

    lgb_train = lgb.Dataset(str(tmp_path / "rank.train"), params=params)
    lgb_valid = [lgb_train.create_valid(str(tmp_path / "rank.test"))]
    gbm_unbiased_with_file = lgb.train(params, lgb_train, valid_sets=lgb_valid, num_boost_round=50)

    # the performance of the unbiased LambdaMART should outperform the plain LambdaMART on the dataset with position bias
    assert gbm_baseline.best_score["valid_0"]["ndcg@3"] + 0.03 <= gbm_unbiased_with_file.best_score["valid_0"]["ndcg@3"]

    # add extra row to position file
    with open(str(tmp_path / "rank.train.position"), "a") as file:
        file.write("pos_1000\n")
        file.close()
    lgb_train = lgb.Dataset(str(tmp_path / "rank.train"), params=params)
    lgb_valid = [lgb_train.create_valid(str(tmp_path / "rank.test"))]
    with pytest.raises(lgb.basic.LightGBMError, match=r"Positions size \(3006\) doesn't match data size"):
        lgb.train(params, lgb_train, valid_sets=lgb_valid, num_boost_round=50)


@pytest.mark.skipif(
    getenv("TASK", "") == "cuda", reason="Positions in learning to rank is not supported in CUDA version yet"
)
def test_ranking_with_position_information_with_dataset_constructor(tmp_path):
    rank_example_dir = Path(__file__).absolute().parents[2] / "examples" / "lambdarank"
    params = {
        "objective": "lambdarank",
        "verbose": -1,
        "eval_at": [3],
        "metric": "ndcg",
        "bagging_freq": 1,
        "bagging_fraction": 0.9,
        "min_data_in_leaf": 50,
        "min_sum_hessian_in_leaf": 5.0,
        "num_threads": 1,
        "deterministic": True,
        "seed": 0,
    }

    # simulate position bias for the train dataset and put the train dataset with biased labels to temp directory
    positions = simulate_position_bias(
        str(rank_example_dir / "rank.train"),
        str(rank_example_dir / "rank.train.query"),
        str(tmp_path / "rank.train"),
        baseline_feature=34,
    )
    copyfile(str(rank_example_dir / "rank.train.query"), str(tmp_path / "rank.train.query"))
    copyfile(str(rank_example_dir / "rank.test"), str(tmp_path / "rank.test"))
    copyfile(str(rank_example_dir / "rank.test.query"), str(tmp_path / "rank.test.query"))

    lgb_train = lgb.Dataset(str(tmp_path / "rank.train"), params=params)
    lgb_valid = [lgb_train.create_valid(str(tmp_path / "rank.test"))]
    gbm_baseline = lgb.train(params, lgb_train, valid_sets=lgb_valid, num_boost_round=50)

    positions = np.array(positions)

    # test setting positions through Dataset constructor with numpy array
    lgb_train = lgb.Dataset(str(tmp_path / "rank.train"), params=params, position=positions)
    lgb_valid = [lgb_train.create_valid(str(tmp_path / "rank.test"))]
    gbm_unbiased = lgb.train(params, lgb_train, valid_sets=lgb_valid, num_boost_round=50)

    # the performance of the unbiased LambdaMART should outperform the plain LambdaMART on the dataset with position bias
    assert gbm_baseline.best_score["valid_0"]["ndcg@3"] + 0.03 <= gbm_unbiased.best_score["valid_0"]["ndcg@3"]

    if PANDAS_INSTALLED:
        # test setting positions through Dataset constructor with pandas Series
        lgb_train = lgb.Dataset(str(tmp_path / "rank.train"), params=params, position=pd_Series(positions))
        lgb_valid = [lgb_train.create_valid(str(tmp_path / "rank.test"))]
        gbm_unbiased_pandas_series = lgb.train(params, lgb_train, valid_sets=lgb_valid, num_boost_round=50)
        assert (
            gbm_unbiased.best_score["valid_0"]["ndcg@3"] == gbm_unbiased_pandas_series.best_score["valid_0"]["ndcg@3"]
        )

    # test setting positions through set_position
    lgb_train = lgb.Dataset(str(tmp_path / "rank.train"), params=params)
    lgb_valid = [lgb_train.create_valid(str(tmp_path / "rank.test"))]
    lgb_train.set_position(positions)
    gbm_unbiased_set_position = lgb.train(params, lgb_train, valid_sets=lgb_valid, num_boost_round=50)
    assert gbm_unbiased.best_score["valid_0"]["ndcg@3"] == gbm_unbiased_set_position.best_score["valid_0"]["ndcg@3"]

    # test get_position works
    positions_from_get = lgb_train.get_position()
    np.testing.assert_array_equal(positions_from_get, positions)


def test_early_stopping():
    X, y = load_breast_cancer(return_X_y=True)
    params = {"objective": "binary", "metric": "binary_logloss", "verbose": -1}
    X_train, X_test, y_train, y_test = train_test_split(X, y, test_size=0.1, random_state=42)
    lgb_train = lgb.Dataset(X_train, y_train)
    lgb_eval = lgb.Dataset(X_test, y_test, reference=lgb_train)
    valid_set_name = "valid_set"
    # no early stopping
    gbm = lgb.train(
        params,
        lgb_train,
        num_boost_round=10,
        valid_sets=lgb_eval,
        valid_names=valid_set_name,
        callbacks=[lgb.early_stopping(stopping_rounds=5)],
    )
    assert gbm.best_iteration == 10
    assert valid_set_name in gbm.best_score
    assert "binary_logloss" in gbm.best_score[valid_set_name]
    # early stopping occurs
    gbm = lgb.train(
        params,
        lgb_train,
        num_boost_round=40,
        valid_sets=lgb_eval,
        valid_names=valid_set_name,
        callbacks=[lgb.early_stopping(stopping_rounds=5)],
    )
    assert gbm.best_iteration <= 39
    assert valid_set_name in gbm.best_score
    assert "binary_logloss" in gbm.best_score[valid_set_name]


@pytest.mark.parametrize("use_valid", [True, False])
def test_early_stopping_ignores_training_set(use_valid):
    x = np.linspace(-1, 1, 100)
    X = x.reshape(-1, 1)
    y = x**2
    X_train, X_valid = X[:80], X[80:]
    y_train, y_valid = y[:80], y[80:]
    train_ds = lgb.Dataset(X_train, y_train)
    valid_ds = lgb.Dataset(X_valid, y_valid)
    valid_sets = [train_ds]
    valid_names = ["train"]
    if use_valid:
        valid_sets.append(valid_ds)
        valid_names.append("valid")
    eval_result = {}

    def train_fn():
        return lgb.train(
            {"num_leaves": 5},
            train_ds,
            num_boost_round=2,
            valid_sets=valid_sets,
            valid_names=valid_names,
            callbacks=[lgb.early_stopping(1), lgb.record_evaluation(eval_result)],
        )

    if use_valid:
        bst = train_fn()
        assert bst.best_iteration == 1
        assert eval_result["train"]["l2"][1] < eval_result["train"]["l2"][0]  # train improved
        assert eval_result["valid"]["l2"][1] > eval_result["valid"]["l2"][0]  # valid didn't
    else:
        with pytest.warns(UserWarning, match="Only training set found, disabling early stopping."):
            bst = train_fn()
        assert bst.current_iteration() == 2
        assert bst.best_iteration == 0


@pytest.mark.parametrize("first_metric_only", [True, False])
def test_early_stopping_via_global_params(first_metric_only):
    X, y = load_breast_cancer(return_X_y=True)
    num_trees = 5
    params = {
        "num_trees": num_trees,
        "objective": "binary",
        "metric": "None",
        "verbose": -1,
        "early_stopping_round": 2,
        "first_metric_only": first_metric_only,
    }
    X_train, X_test, y_train, y_test = train_test_split(X, y, test_size=0.1, random_state=42)
    lgb_train = lgb.Dataset(X_train, y_train)
    lgb_eval = lgb.Dataset(X_test, y_test, reference=lgb_train)
    valid_set_name = "valid_set"
    gbm = lgb.train(
        params, lgb_train, feval=[decreasing_metric, constant_metric], valid_sets=lgb_eval, valid_names=valid_set_name
    )
    if first_metric_only:
        assert gbm.best_iteration == num_trees
    else:
        assert gbm.best_iteration == 1
    assert valid_set_name in gbm.best_score
    assert "decreasing_metric" in gbm.best_score[valid_set_name]
    assert "error" in gbm.best_score[valid_set_name]


@pytest.mark.parametrize("early_stopping_round", [-10, -1, 0, None, "None"])
def test_early_stopping_is_not_enabled_for_non_positive_stopping_rounds(early_stopping_round):
    X, y = load_breast_cancer(return_X_y=True)
    num_trees = 5
    params = {
        "num_trees": num_trees,
        "objective": "binary",
        "metric": "None",
        "verbose": -1,
        "early_stopping_round": early_stopping_round,
        "first_metric_only": True,
    }
    X_train, X_test, y_train, y_test = train_test_split(X, y, test_size=0.1, random_state=42)
    lgb_train = lgb.Dataset(X_train, y_train)
    lgb_eval = lgb.Dataset(X_test, y_test, reference=lgb_train)
    valid_set_name = "valid_set"

    if early_stopping_round is None:
        gbm = lgb.train(
            params,
            lgb_train,
            feval=[constant_metric],
            valid_sets=lgb_eval,
            valid_names=valid_set_name,
        )
        assert "early_stopping_round" not in gbm.params
        assert gbm.num_trees() == num_trees
    elif early_stopping_round == "None":
        with pytest.raises(TypeError, match="early_stopping_round should be an integer. Got 'str'"):
            gbm = lgb.train(
                params,
                lgb_train,
                feval=[constant_metric],
                valid_sets=lgb_eval,
                valid_names=valid_set_name,
            )
    elif early_stopping_round <= 0:
        gbm = lgb.train(
            params,
            lgb_train,
            feval=[constant_metric],
            valid_sets=lgb_eval,
            valid_names=valid_set_name,
        )
        assert gbm.params["early_stopping_round"] == early_stopping_round
        assert gbm.num_trees() == num_trees


@pytest.mark.parametrize("first_only", [True, False])
@pytest.mark.parametrize("single_metric", [True, False])
@pytest.mark.parametrize("greater_is_better", [True, False])
def test_early_stopping_min_delta(first_only, single_metric, greater_is_better):
    if single_metric and not first_only:
        pytest.skip("first_metric_only doesn't affect single metric.")
    metric2min_delta = {
        "auc": 0.001,
        "binary_logloss": 0.01,
        "average_precision": 0.001,
        "mape": 0.01,
    }
    if single_metric:
        if greater_is_better:
            metric = "auc"
        else:
            metric = "binary_logloss"
    else:
        if first_only:
            if greater_is_better:
                metric = ["auc", "binary_logloss"]
            else:
                metric = ["binary_logloss", "auc"]
        else:
            if greater_is_better:
                metric = ["auc", "average_precision"]
            else:
                metric = ["binary_logloss", "mape"]

    X, y = load_breast_cancer(return_X_y=True)
    X_train, X_valid, y_train, y_valid = train_test_split(X, y, test_size=0.2, random_state=0)
    train_ds = lgb.Dataset(X_train, y_train)
    valid_ds = lgb.Dataset(X_valid, y_valid, reference=train_ds)

    params = {"objective": "binary", "metric": metric, "verbose": -1}
    if isinstance(metric, str):
        min_delta = metric2min_delta[metric]
    elif first_only:
        min_delta = metric2min_delta[metric[0]]
    else:
        min_delta = [metric2min_delta[m] for m in metric]
    train_kwargs = {
        "params": params,
        "train_set": train_ds,
        "num_boost_round": 50,
        "valid_sets": [train_ds, valid_ds],
        "valid_names": ["training", "valid"],
    }

    # regular early stopping
    evals_result = {}
    train_kwargs["callbacks"] = [
        lgb.callback.early_stopping(10, first_only, verbose=False),
        lgb.record_evaluation(evals_result),
    ]
    bst = lgb.train(**train_kwargs)
    scores = np.vstack(list(evals_result["valid"].values())).T

    # positive min_delta
    delta_result = {}
    train_kwargs["callbacks"] = [
        lgb.callback.early_stopping(10, first_only, verbose=False, min_delta=min_delta),
        lgb.record_evaluation(delta_result),
    ]
    delta_bst = lgb.train(**train_kwargs)
    delta_scores = np.vstack(list(delta_result["valid"].values())).T

    if first_only:
        scores = scores[:, 0]
        delta_scores = delta_scores[:, 0]

    assert delta_bst.num_trees() < bst.num_trees()
    np.testing.assert_allclose(scores[: len(delta_scores)], delta_scores)
    last_score = delta_scores[-1]
    best_score = delta_scores[delta_bst.num_trees() - 1]
    if greater_is_better:
        assert np.less_equal(last_score, best_score + min_delta).any()
    else:
        assert np.greater_equal(last_score, best_score - min_delta).any()


@pytest.mark.parametrize("early_stopping_min_delta", [1e3, 0.0])
def test_early_stopping_min_delta_via_global_params(early_stopping_min_delta):
    X, y = load_breast_cancer(return_X_y=True)
    num_trees = 5
    params = {
        "num_trees": num_trees,
        "num_leaves": 5,
        "objective": "binary",
        "metric": "None",
        "verbose": -1,
        "early_stopping_round": 2,
        "early_stopping_min_delta": early_stopping_min_delta,
    }
    X_train, X_test, y_train, y_test = train_test_split(X, y, test_size=0.1, random_state=42)
    lgb_train = lgb.Dataset(X_train, y_train)
    lgb_eval = lgb.Dataset(X_test, y_test, reference=lgb_train)
    gbm = lgb.train(params, lgb_train, feval=decreasing_metric, valid_sets=lgb_eval)
    if early_stopping_min_delta == 0:
        assert gbm.best_iteration == num_trees
    else:
        assert gbm.best_iteration == 1


def test_early_stopping_can_be_triggered_via_custom_callback():
    X, y = make_synthetic_regression()

    def _early_stop_after_seventh_iteration(env):
        if env.iteration == 6:
            exc = lgb.EarlyStopException(
                best_iteration=6, best_score=[("some_validation_set", "some_metric", 0.708, True)]
            )
            raise exc

    bst = lgb.train(
        params={"objective": "regression", "verbose": -1, "num_leaves": 2},
        train_set=lgb.Dataset(X, label=y),
        num_boost_round=23,
        callbacks=[_early_stop_after_seventh_iteration],
    )
    assert bst.num_trees() == 7
    assert bst.best_score["some_validation_set"]["some_metric"] == 0.708
    assert bst.best_iteration == 7
    assert bst.current_iteration() == 7


def test_continue_train(tmp_path):
    X, y = make_synthetic_regression()
    X_train, X_test, y_train, y_test = train_test_split(X, y, test_size=0.1, random_state=42)
    params = {"objective": "regression", "metric": "l1", "verbose": -1}
    lgb_train = lgb.Dataset(X_train, y_train, free_raw_data=False)
    lgb_eval = lgb.Dataset(X_test, y_test, reference=lgb_train, free_raw_data=False)
    init_gbm = lgb.train(params, lgb_train, num_boost_round=20)
    model_path = tmp_path / "model.txt"
    init_gbm.save_model(model_path)
    evals_result = {}
    gbm = lgb.train(
        params,
        lgb_train,
        num_boost_round=30,
        valid_sets=lgb_eval,
        # test custom eval metrics
        feval=(lambda p, d: ("custom_mae", mean_absolute_error(p, d.get_label()), False)),
        callbacks=[lgb.record_evaluation(evals_result)],
        init_model=model_path,
    )
    ret = mean_absolute_error(y_test, gbm.predict(X_test))
    assert ret < 13.6
    assert evals_result["valid_0"]["l1"][-1] == pytest.approx(ret)
    np.testing.assert_allclose(evals_result["valid_0"]["l1"], evals_result["valid_0"]["custom_mae"])


def test_continue_train_reused_dataset():
    X, y = make_synthetic_regression()
    params = {"objective": "regression", "verbose": -1}
    lgb_train = lgb.Dataset(X, y, free_raw_data=False)
    init_gbm = lgb.train(params, lgb_train, num_boost_round=5)
    init_gbm_2 = lgb.train(params, lgb_train, num_boost_round=5, init_model=init_gbm)
    init_gbm_3 = lgb.train(params, lgb_train, num_boost_round=5, init_model=init_gbm_2)
    gbm = lgb.train(params, lgb_train, num_boost_round=5, init_model=init_gbm_3)
    assert gbm.current_iteration() == 20


def test_continue_train_dart():
    X, y = make_synthetic_regression()
    X_train, X_test, y_train, y_test = train_test_split(X, y, test_size=0.1, random_state=42)
    params = {"boosting_type": "dart", "objective": "regression", "metric": "l1", "verbose": -1}
    lgb_train = lgb.Dataset(X_train, y_train, free_raw_data=False)
    lgb_eval = lgb.Dataset(X_test, y_test, reference=lgb_train, free_raw_data=False)
    init_gbm = lgb.train(params, lgb_train, num_boost_round=50)
    evals_result = {}
    gbm = lgb.train(
        params,
        lgb_train,
        num_boost_round=50,
        valid_sets=lgb_eval,
        callbacks=[lgb.record_evaluation(evals_result)],
        init_model=init_gbm,
    )
    ret = mean_absolute_error(y_test, gbm.predict(X_test))
    assert ret < 13.6
    assert evals_result["valid_0"]["l1"][-1] == pytest.approx(ret)


def test_continue_train_multiclass():
    X, y = load_iris(return_X_y=True)
    X_train, X_test, y_train, y_test = train_test_split(X, y, test_size=0.1, random_state=42)
    params = {"objective": "multiclass", "metric": "multi_logloss", "num_class": 3, "verbose": -1}
    lgb_train = lgb.Dataset(X_train, y_train, params=params, free_raw_data=False)
    lgb_eval = lgb.Dataset(X_test, y_test, reference=lgb_train, params=params, free_raw_data=False)
    init_gbm = lgb.train(params, lgb_train, num_boost_round=20)
    evals_result = {}
    gbm = lgb.train(
        params,
        lgb_train,
        num_boost_round=30,
        valid_sets=lgb_eval,
        callbacks=[lgb.record_evaluation(evals_result)],
        init_model=init_gbm,
    )
    ret = multi_logloss(y_test, gbm.predict(X_test))
    assert ret < 0.1
    assert evals_result["valid_0"]["multi_logloss"][-1] == pytest.approx(ret)


def test_cv():
    X_train, y_train = make_synthetic_regression()
    params = {"verbose": -1}
    lgb_train = lgb.Dataset(X_train, y_train)
    # shuffle = False, override metric in params
    params_with_metric = {"metric": "l2", "verbose": -1}
    cv_res = lgb.cv(
        params_with_metric, lgb_train, num_boost_round=10, nfold=3, stratified=False, shuffle=False, metrics="l1"
    )
    assert "valid l1-mean" in cv_res
    assert "valid l2-mean" not in cv_res
    assert len(cv_res["valid l1-mean"]) == 10
    # shuffle = True, callbacks
    cv_res = lgb.cv(
        params,
        lgb_train,
        num_boost_round=10,
        nfold=3,
        stratified=False,
        shuffle=True,
        metrics="l1",
        callbacks=[lgb.reset_parameter(learning_rate=lambda i: 0.1 - 0.001 * i)],
    )
    assert "valid l1-mean" in cv_res
    assert len(cv_res["valid l1-mean"]) == 10
    # enable display training loss
    cv_res = lgb.cv(
        params_with_metric,
        lgb_train,
        num_boost_round=10,
        nfold=3,
        stratified=False,
        shuffle=False,
        metrics="l1",
        eval_train_metric=True,
    )
    assert "train l1-mean" in cv_res
    assert "valid l1-mean" in cv_res
    assert "train l2-mean" not in cv_res
    assert "valid l2-mean" not in cv_res
    assert len(cv_res["train l1-mean"]) == 10
    assert len(cv_res["valid l1-mean"]) == 10
    # self defined folds
    tss = TimeSeriesSplit(3)
    folds = tss.split(X_train)
    cv_res_gen = lgb.cv(params_with_metric, lgb_train, num_boost_round=10, folds=folds)
    cv_res_obj = lgb.cv(params_with_metric, lgb_train, num_boost_round=10, folds=tss)
    np.testing.assert_allclose(cv_res_gen["valid l2-mean"], cv_res_obj["valid l2-mean"])
    # LambdaRank
    rank_example_dir = Path(__file__).absolute().parents[2] / "examples" / "lambdarank"
    X_train, y_train = load_svmlight_file(str(rank_example_dir / "rank.train"))
    q_train = np.loadtxt(str(rank_example_dir / "rank.train.query"))
    params_lambdarank = {"objective": "lambdarank", "verbose": -1, "eval_at": 3}
    lgb_train = lgb.Dataset(X_train, y_train, group=q_train)
    # ... with l2 metric
    cv_res_lambda = lgb.cv(params_lambdarank, lgb_train, num_boost_round=10, nfold=3, metrics="l2")
    assert len(cv_res_lambda) == 2
    assert not np.isnan(cv_res_lambda["valid l2-mean"]).any()
    # ... with NDCG (default) metric
    cv_res_lambda = lgb.cv(params_lambdarank, lgb_train, num_boost_round=10, nfold=3)
    assert len(cv_res_lambda) == 2
    assert not np.isnan(cv_res_lambda["valid ndcg@3-mean"]).any()
    # self defined folds with lambdarank
    cv_res_lambda_obj = lgb.cv(params_lambdarank, lgb_train, num_boost_round=10, folds=GroupKFold(n_splits=3))
    np.testing.assert_allclose(cv_res_lambda["valid ndcg@3-mean"], cv_res_lambda_obj["valid ndcg@3-mean"])


def test_cv_works_with_init_model(tmp_path):
    X, y = make_synthetic_regression()
    params = {"objective": "regression", "verbose": -1}
    num_train_rounds = 2
    lgb_train = lgb.Dataset(X, y, free_raw_data=False)
    bst = lgb.train(params=params, train_set=lgb_train, num_boost_round=num_train_rounds)
    preds_raw = bst.predict(X, raw_score=True)
    model_path_txt = str(tmp_path / "lgb.model")
    bst.save_model(model_path_txt)

    num_cv_rounds = 5
    cv_kwargs = {
        "num_boost_round": num_cv_rounds,
        "nfold": 3,
        "stratified": False,
        "shuffle": False,
        "seed": 708,
        "return_cvbooster": True,
        "params": params,
    }

    # init_model from an in-memory Booster
    cv_res = lgb.cv(train_set=lgb_train, init_model=bst, **cv_kwargs)
    cv_bst_w_in_mem_init_model = cv_res["cvbooster"]
    assert cv_bst_w_in_mem_init_model.current_iteration() == [num_train_rounds + num_cv_rounds] * 3
    for booster in cv_bst_w_in_mem_init_model.boosters:
        np.testing.assert_allclose(preds_raw, booster.predict(X, raw_score=True, num_iteration=num_train_rounds))

    # init_model from a text file
    cv_res = lgb.cv(train_set=lgb_train, init_model=model_path_txt, **cv_kwargs)
    cv_bst_w_file_init_model = cv_res["cvbooster"]
    assert cv_bst_w_file_init_model.current_iteration() == [num_train_rounds + num_cv_rounds] * 3
    for booster in cv_bst_w_file_init_model.boosters:
        np.testing.assert_allclose(preds_raw, booster.predict(X, raw_score=True, num_iteration=num_train_rounds))

    # predictions should be identical
    for i in range(3):
        np.testing.assert_allclose(
            cv_bst_w_in_mem_init_model.boosters[i].predict(X), cv_bst_w_file_init_model.boosters[i].predict(X)
        )


def test_cvbooster():
    X, y = load_breast_cancer(return_X_y=True)
    X_train, X_test, y_train, y_test = train_test_split(X, y, test_size=0.1, random_state=42)
    params = {
        "objective": "binary",
        "metric": "binary_logloss",
        "verbose": -1,
    }
    nfold = 3
    lgb_train = lgb.Dataset(X_train, y_train)
    # with early stopping
    cv_res = lgb.cv(
        params,
        lgb_train,
        num_boost_round=25,
        nfold=nfold,
        callbacks=[lgb.early_stopping(stopping_rounds=5)],
        return_cvbooster=True,
    )
    assert "cvbooster" in cv_res
    cvb = cv_res["cvbooster"]
    assert isinstance(cvb, lgb.CVBooster)
    assert isinstance(cvb.boosters, list)
    assert len(cvb.boosters) == nfold
    assert all(isinstance(bst, lgb.Booster) for bst in cvb.boosters)
    assert cvb.best_iteration > 0
    # predict by each fold booster
    preds = cvb.predict(X_test)
    assert isinstance(preds, list)
    assert len(preds) == nfold
    # check that each booster predicted using the best iteration
    for fold_preds, bst in zip(preds, cvb.boosters):
        assert bst.best_iteration == cvb.best_iteration
        expected = bst.predict(X_test, num_iteration=cvb.best_iteration)
        np.testing.assert_allclose(fold_preds, expected)
    # fold averaging
    avg_pred = np.mean(preds, axis=0)
    ret = log_loss(y_test, avg_pred)
    assert ret < 0.13
    # without early stopping
    cv_res = lgb.cv(params, lgb_train, num_boost_round=20, nfold=3, return_cvbooster=True)
    cvb = cv_res["cvbooster"]
    assert cvb.best_iteration == -1
    preds = cvb.predict(X_test)
    avg_pred = np.mean(preds, axis=0)
    ret = log_loss(y_test, avg_pred)
    assert ret < 0.15


def test_cvbooster_save_load(tmp_path):
    X, y = load_breast_cancer(return_X_y=True)
    X_train, X_test, y_train, _ = train_test_split(X, y, test_size=0.1, random_state=42)
    params = {
        "objective": "binary",
        "metric": "binary_logloss",
        "verbose": -1,
    }
    nfold = 3
    lgb_train = lgb.Dataset(X_train, y_train)

    cv_res = lgb.cv(
        params,
        lgb_train,
        num_boost_round=10,
        nfold=nfold,
        callbacks=[lgb.early_stopping(stopping_rounds=5)],
        return_cvbooster=True,
    )
    cvbooster = cv_res["cvbooster"]
    preds = cvbooster.predict(X_test)
    best_iteration = cvbooster.best_iteration

    model_path_txt = str(tmp_path / "lgb.model")

    cvbooster.save_model(model_path_txt)
    model_string = cvbooster.model_to_string()
    del cvbooster

    cvbooster_from_txt_file = lgb.CVBooster(model_file=model_path_txt)
    cvbooster_from_string = lgb.CVBooster().model_from_string(model_string)
    for cvbooster_loaded in [cvbooster_from_txt_file, cvbooster_from_string]:
        assert best_iteration == cvbooster_loaded.best_iteration
        np.testing.assert_array_equal(preds, cvbooster_loaded.predict(X_test))


@pytest.mark.parametrize("serializer", SERIALIZERS)
def test_cvbooster_picklable(serializer):
    X, y = load_breast_cancer(return_X_y=True)
    X_train, X_test, y_train, _ = train_test_split(X, y, test_size=0.1, random_state=42)
    params = {
        "objective": "binary",
        "metric": "binary_logloss",
        "verbose": -1,
    }
    nfold = 3
    lgb_train = lgb.Dataset(X_train, y_train)

    cv_res = lgb.cv(
        params,
        lgb_train,
        num_boost_round=10,
        nfold=nfold,
        callbacks=[lgb.early_stopping(stopping_rounds=5)],
        return_cvbooster=True,
    )
    cvbooster = cv_res["cvbooster"]
    preds = cvbooster.predict(X_test)
    best_iteration = cvbooster.best_iteration

    cvbooster_from_disk = pickle_and_unpickle_object(obj=cvbooster, serializer=serializer)
    del cvbooster

    assert best_iteration == cvbooster_from_disk.best_iteration

    preds_from_disk = cvbooster_from_disk.predict(X_test)
    np.testing.assert_array_equal(preds, preds_from_disk)


def test_feature_name():
    X_train, y_train = make_synthetic_regression()
    params = {"verbose": -1}
    feature_names = [f"f_{i}" for i in range(X_train.shape[-1])]
    lgb_train = lgb.Dataset(X_train, y_train, feature_name=feature_names)
    gbm = lgb.train(params, lgb_train, num_boost_round=5)
    assert feature_names == gbm.feature_name()
    # test feature_names with whitespaces
    feature_names_with_space = [f"f {i}" for i in range(X_train.shape[-1])]
    lgb_train.set_feature_name(feature_names_with_space)
    gbm = lgb.train(params, lgb_train, num_boost_round=5)
    assert feature_names == gbm.feature_name()


def test_feature_name_with_non_ascii(rng, tmp_path):
    X_train = rng.normal(size=(100, 4))
    y_train = rng.normal(size=(100,))
    # This has non-ascii strings.
    feature_names = ["F_零", "F_一", "F_二", "F_三"]
    params = {"verbose": -1}
    lgb_train = lgb.Dataset(X_train, y_train, feature_name=feature_names)

    gbm = lgb.train(params, lgb_train, num_boost_round=5)
    assert feature_names == gbm.feature_name()
    model_path_txt = str(tmp_path / "lgb.model")
    gbm.save_model(model_path_txt)

    gbm2 = lgb.Booster(model_file=model_path_txt)
    assert feature_names == gbm2.feature_name()


def test_parameters_are_loaded_from_model_file(tmp_path, capsys, rng):
    X = np.hstack(
        [
            rng.uniform(size=(100, 1)),
            rng.integers(low=0, high=5, size=(100, 2)),
        ]
    )
    y = rng.uniform(size=(100,))
    ds = lgb.Dataset(X, y, categorical_feature=[1, 2])
    params = {
        "bagging_fraction": 0.8,
        "bagging_freq": 2,
        "boosting": "rf",
        "feature_contri": [0.5, 0.5, 0.5],
        "feature_fraction": 0.7,
        "boost_from_average": False,
        "interaction_constraints": [[0, 1], [0]],
        "metric": ["l2", "rmse"],
        "num_leaves": 5,
        "num_threads": 1,
        "verbosity": 0,
    }
    model_file = tmp_path / "model.txt"
    orig_bst = lgb.train(params, ds, num_boost_round=1)
    orig_bst.save_model(model_file)
    with model_file.open("rt") as f:
        model_contents = f.readlines()
    params_start = model_contents.index("parameters:\n")
    model_contents.insert(params_start + 1, "[max_conflict_rate: 0]\n")
    with model_file.open("wt") as f:
        f.writelines(model_contents)
    bst = lgb.Booster(model_file=model_file)
    expected_msg = "[LightGBM] [Warning] Ignoring unrecognized parameter 'max_conflict_rate' found in model string."
    stdout = capsys.readouterr().out
    assert expected_msg in stdout
    set_params = {k: bst.params[k] for k in params.keys()}
    assert set_params == params
    assert bst.params["categorical_feature"] == [1, 2]

    # check that passing parameters to the constructor raises warning and ignores them
    with pytest.warns(UserWarning, match="Ignoring params argument"):
        bst2 = lgb.Booster(params={"num_leaves": 7}, model_file=model_file)
    assert bst.params == bst2.params

    # check inference isn't affected by unknown parameter
    orig_preds = orig_bst.predict(X)
    preds = bst.predict(X)
    np.testing.assert_allclose(preds, orig_preds)


def test_save_load_copy_pickle(tmp_path):
    def train_and_predict(init_model=None, return_model=False):
        X, y = make_synthetic_regression()
        X_train, X_test, y_train, y_test = train_test_split(X, y, test_size=0.1, random_state=42)
        params = {"objective": "regression", "metric": "l2", "verbose": -1}
        lgb_train = lgb.Dataset(X_train, y_train)
        gbm_template = lgb.train(params, lgb_train, num_boost_round=10, init_model=init_model)
        return gbm_template if return_model else mean_squared_error(y_test, gbm_template.predict(X_test))

    gbm = train_and_predict(return_model=True)
    ret_origin = train_and_predict(init_model=gbm)
    other_ret = []
    model_path_txt = str(tmp_path / "lgb.model")
    gbm.save_model(model_path_txt)
    with open(model_path_txt) as f:  # check all params are logged into model file correctly
        assert f.read().find("[num_iterations: 10]") != -1
    other_ret.append(train_and_predict(init_model=model_path_txt))
    gbm_load = lgb.Booster(model_file=model_path_txt)
    other_ret.append(train_and_predict(init_model=gbm_load))
    other_ret.append(train_and_predict(init_model=copy.copy(gbm)))
    other_ret.append(train_and_predict(init_model=copy.deepcopy(gbm)))
    model_path_pkl = str(tmp_path / "lgb.pkl")
    with open(model_path_pkl, "wb") as f:
        pickle.dump(gbm, f)
    with open(model_path_pkl, "rb") as f:
        gbm_pickle = pickle.load(f)
    other_ret.append(train_and_predict(init_model=gbm_pickle))
    gbm_pickles = pickle.loads(pickle.dumps(gbm))
    other_ret.append(train_and_predict(init_model=gbm_pickles))
    for ret in other_ret:
        assert ret_origin == pytest.approx(ret)


def test_all_expected_params_are_written_out_to_model_text(tmp_path):
    X, y = make_synthetic_regression()
    params = {
        "objective": "mape",
        "metric": ["l2", "mae"],
        "seed": 708,
        "data_sample_strategy": "bagging",
        "sub_row": 0.8234,
        "verbose": -1,
    }
    dtrain = lgb.Dataset(data=X, label=y)
    gbm = lgb.train(params=params, train_set=dtrain, num_boost_round=3)

    model_txt_from_memory = gbm.model_to_string()
    model_file = tmp_path / "out.model"
    gbm.save_model(filename=model_file)
    with open(model_file, "r") as f:
        model_txt_from_file = f.read()

    assert model_txt_from_memory == model_txt_from_file

    # entries whose values should reflect params passed to lgb.train()
    non_default_param_entries = [
        "[objective: mape]",
        # 'l1' was passed in with alias 'mae'
        "[metric: l2,l1]",
        "[data_sample_strategy: bagging]",
        "[seed: 708]",
        # NOTE: this was passed in with alias 'sub_row'
        "[bagging_fraction: 0.8234]",
        "[num_iterations: 3]",
    ]

    # entries with default values of params
    default_param_entries = [
        "[boosting: gbdt]",
        "[tree_learner: serial]",
        "[data: ]",
        "[valid: ]",
        "[learning_rate: 0.1]",
        "[num_leaves: 31]",
        "[num_threads: 0]",
        "[deterministic: 0]",
        "[histogram_pool_size: -1]",
        "[max_depth: -1]",
        "[min_data_in_leaf: 20]",
        "[min_sum_hessian_in_leaf: 0.001]",
        "[pos_bagging_fraction: 1]",
        "[neg_bagging_fraction: 1]",
        "[bagging_freq: 0]",
        "[bagging_seed: 15415]",
        "[feature_fraction: 1]",
        "[feature_fraction_bynode: 1]",
        "[feature_fraction_seed: 32671]",
        "[extra_trees: 0]",
        "[extra_seed: 6642]",
        "[early_stopping_round: 0]",
        "[early_stopping_min_delta: 0]",
        "[first_metric_only: 0]",
        "[max_delta_step: 0]",
        "[lambda_l1: 0]",
        "[lambda_l2: 0]",
        "[linear_lambda: 0]",
        "[min_gain_to_split: 0]",
        "[drop_rate: 0.1]",
        "[max_drop: 50]",
        "[skip_drop: 0.5]",
        "[xgboost_dart_mode: 0]",
        "[uniform_drop: 0]",
        "[drop_seed: 20623]",
        "[top_rate: 0.2]",
        "[other_rate: 0.1]",
        "[min_data_per_group: 100]",
        "[max_cat_threshold: 32]",
        "[cat_l2: 10]",
        "[cat_smooth: 10]",
        "[max_cat_to_onehot: 4]",
        "[top_k: 20]",
        "[monotone_constraints: ]",
        "[monotone_constraints_method: basic]",
        "[monotone_penalty: 0]",
        "[feature_contri: ]",
        "[forcedsplits_filename: ]",
        "[refit_decay_rate: 0.9]",
        "[cegb_tradeoff: 1]",
        "[cegb_penalty_split: 0]",
        "[cegb_penalty_feature_lazy: ]",
        "[cegb_penalty_feature_coupled: ]",
        "[path_smooth: 0]",
        "[interaction_constraints: ]",
        "[verbosity: -1]",
        "[saved_feature_importance_type: 0]",
        "[use_quantized_grad: 0]",
        "[num_grad_quant_bins: 4]",
        "[quant_train_renew_leaf: 0]",
        "[stochastic_rounding: 1]",
        "[linear_tree: 0]",
        "[max_bin: 255]",
        "[max_bin_by_feature: ]",
        "[min_data_in_bin: 3]",
        "[bin_construct_sample_cnt: 200000]",
        "[data_random_seed: 2350]",
        "[is_enable_sparse: 1]",
        "[enable_bundle: 1]",
        "[use_missing: 1]",
        "[zero_as_missing: 0]",
        "[feature_pre_filter: 1]",
        "[pre_partition: 0]",
        "[two_round: 0]",
        "[header: 0]",
        "[label_column: ]",
        "[weight_column: ]",
        "[group_column: ]",
        "[ignore_column: ]",
        "[categorical_feature: ]",
        "[forcedbins_filename: ]",
        "[precise_float_parser: 0]",
        "[parser_config_file: ]",
        "[objective_seed: 4309]",
        "[num_class: 1]",
        "[is_unbalance: 0]",
        "[scale_pos_weight: 1]",
        "[sigmoid: 1]",
        "[boost_from_average: 1]",
        "[reg_sqrt: 0]",
        "[alpha: 0.9]",
        "[fair_c: 1]",
        "[poisson_max_delta_step: 0.7]",
        "[tweedie_variance_power: 1.5]",
        "[lambdarank_truncation_level: 30]",
        "[lambdarank_norm: 1]",
        "[label_gain: ]",
        "[lambdarank_position_bias_regularization: 0]",
        "[eval_at: ]",
        "[multi_error_top_k: 1]",
        "[auc_mu_weights: ]",
        "[num_machines: 1]",
        "[local_listen_port: 12400]",
        "[time_out: 120]",
        "[machine_list_filename: ]",
        "[machines: ]",
        "[gpu_platform_id: -1]",
        "[gpu_device_id: -1]",
        "[num_gpu: 1]",
    ]
    all_param_entries = non_default_param_entries + default_param_entries

    # add device-specific entries
    #
    # passed-in force_col_wise / force_row_wise parameters are ignored on CUDA and GPU builds...
    # https://github.com/microsoft/LightGBM/blob/1d7ee63686272bceffd522284127573b511df6be/src/io/config.cpp#L375-L377
    if getenv("TASK", "") == "cuda":
        device_entries = ["[force_col_wise: 0]", "[force_row_wise: 1]", "[device_type: cuda]", "[gpu_use_dp: 1]"]
    elif getenv("TASK", "") == "gpu":
        device_entries = ["[force_col_wise: 1]", "[force_row_wise: 0]", "[device_type: gpu]", "[gpu_use_dp: 0]"]
    else:
        device_entries = ["[force_col_wise: 0]", "[force_row_wise: 0]", "[device_type: cpu]", "[gpu_use_dp: 0]"]

    all_param_entries += device_entries

    # check that model text has all expected param entries
    for param_str in all_param_entries:
        assert param_str in model_txt_from_file
        assert param_str in model_txt_from_memory

    # since Booster.model_to_string() is used when pickling, check that parameters all
    # roundtrip pickling successfully too
    gbm_pkl = pickle_and_unpickle_object(gbm, serializer="joblib")
    model_txt_from_memory = gbm_pkl.model_to_string()
    model_file = tmp_path / "out-pkl.model"
    gbm_pkl.save_model(filename=model_file)
    with open(model_file, "r") as f:
        model_txt_from_file = f.read()

    for param_str in all_param_entries:
        assert param_str in model_txt_from_file
        assert param_str in model_txt_from_memory


# why fixed seed?
# sometimes there is no difference how cols are treated (cat or not cat)
def test_pandas_categorical(rng_fixed_seed, tmp_path):
    pd = pytest.importorskip("pandas")
    X = pd.DataFrame(
        {
            "A": rng_fixed_seed.permutation(["a", "b", "c", "d"] * 75),  # str
            "B": rng_fixed_seed.permutation([1, 2, 3] * 100),  # int
            "C": rng_fixed_seed.permutation([0.1, 0.2, -0.1, -0.1, 0.2] * 60),  # float
            "D": rng_fixed_seed.permutation([True, False] * 150),  # bool
            "E": pd.Categorical(rng_fixed_seed.permutation(["z", "y", "x", "w", "v"] * 60), ordered=True),
        }
    )  # str and ordered categorical
    y = rng_fixed_seed.permutation([0, 1] * 150)
    X_test = pd.DataFrame(
        {
            "A": rng_fixed_seed.permutation(["a", "b", "e"] * 20),  # unseen category
            "B": rng_fixed_seed.permutation([1, 3] * 30),
            "C": rng_fixed_seed.permutation([0.1, -0.1, 0.2, 0.2] * 15),
            "D": rng_fixed_seed.permutation([True, False] * 30),
            "E": pd.Categorical(rng_fixed_seed.permutation(["z", "y"] * 30), ordered=True),
        }
    )
    cat_cols_actual = ["A", "B", "C", "D"]
    cat_cols_to_store = cat_cols_actual + ["E"]
    X[cat_cols_actual] = X[cat_cols_actual].astype("category")
    X_test[cat_cols_actual] = X_test[cat_cols_actual].astype("category")
    cat_values = [X[col].cat.categories.tolist() for col in cat_cols_to_store]
    params = {"objective": "binary", "metric": "binary_logloss", "verbose": -1}
    lgb_train = lgb.Dataset(X, y)
    gbm0 = lgb.train(params, lgb_train, num_boost_round=10)
    pred0 = gbm0.predict(X_test)
    assert lgb_train.categorical_feature == "auto"
    lgb_train = lgb.Dataset(
        X, pd.DataFrame(y), categorical_feature=[0]
    )  # also test that label can be one-column pd.DataFrame
    gbm1 = lgb.train(params, lgb_train, num_boost_round=10)
    pred1 = gbm1.predict(X_test)
    assert lgb_train.categorical_feature == [0]
    lgb_train = lgb.Dataset(X, pd.Series(y), categorical_feature=["A"])  # also test that label can be pd.Series
    gbm2 = lgb.train(params, lgb_train, num_boost_round=10)
    pred2 = gbm2.predict(X_test)
    assert lgb_train.categorical_feature == ["A"]
    lgb_train = lgb.Dataset(X, y, categorical_feature=["A", "B", "C", "D"])
    gbm3 = lgb.train(params, lgb_train, num_boost_round=10)
    pred3 = gbm3.predict(X_test)
    assert lgb_train.categorical_feature == ["A", "B", "C", "D"]
    categorical_model_path = tmp_path / "categorical.model"
    gbm3.save_model(categorical_model_path)
    gbm4 = lgb.Booster(model_file=categorical_model_path)
    pred4 = gbm4.predict(X_test)
    model_str = gbm4.model_to_string()
    gbm4.model_from_string(model_str)
    pred5 = gbm4.predict(X_test)
    gbm5 = lgb.Booster(model_str=model_str)
    pred6 = gbm5.predict(X_test)
    lgb_train = lgb.Dataset(X, y, categorical_feature=["A", "B", "C", "D", "E"])
    gbm6 = lgb.train(params, lgb_train, num_boost_round=10)
    pred7 = gbm6.predict(X_test)
    assert lgb_train.categorical_feature == ["A", "B", "C", "D", "E"]
    lgb_train = lgb.Dataset(X, y, categorical_feature=[])
    gbm7 = lgb.train(params, lgb_train, num_boost_round=10)
    pred8 = gbm7.predict(X_test)
    assert lgb_train.categorical_feature == []
    with pytest.raises(AssertionError):
        np.testing.assert_allclose(pred0, pred1)
    with pytest.raises(AssertionError):
        np.testing.assert_allclose(pred0, pred2)
    np.testing.assert_allclose(pred1, pred2)
    np.testing.assert_allclose(pred0, pred3)
    np.testing.assert_allclose(pred0, pred4)
    np.testing.assert_allclose(pred0, pred5)
    np.testing.assert_allclose(pred0, pred6)
    with pytest.raises(AssertionError):
        np.testing.assert_allclose(pred0, pred7)  # ordered cat features aren't treated as cat features by default
    with pytest.raises(AssertionError):
        np.testing.assert_allclose(pred0, pred8)
    assert gbm0.pandas_categorical == cat_values
    assert gbm1.pandas_categorical == cat_values
    assert gbm2.pandas_categorical == cat_values
    assert gbm3.pandas_categorical == cat_values
    assert gbm4.pandas_categorical == cat_values
    assert gbm5.pandas_categorical == cat_values
    assert gbm6.pandas_categorical == cat_values
    assert gbm7.pandas_categorical == cat_values


def test_pandas_sparse(rng):
    pd = pytest.importorskip("pandas")
    X = pd.DataFrame(
        {
            "A": pd.arrays.SparseArray(rng.permutation([0, 1, 2] * 100)),
            "B": pd.arrays.SparseArray(rng.permutation([0.0, 0.1, 0.2, -0.1, 0.2] * 60)),
            "C": pd.arrays.SparseArray(rng.permutation([True, False] * 150)),
        }
    )
    y = pd.Series(pd.arrays.SparseArray(rng.permutation([0, 1] * 150)))
    X_test = pd.DataFrame(
        {
            "A": pd.arrays.SparseArray(rng.permutation([0, 2] * 30)),
            "B": pd.arrays.SparseArray(rng.permutation([0.0, 0.1, 0.2, -0.1] * 15)),
            "C": pd.arrays.SparseArray(rng.permutation([True, False] * 30)),
        }
    )
    for dtype in pd.concat([X.dtypes, X_test.dtypes, pd.Series(y.dtypes)]):
        assert isinstance(dtype, pd.SparseDtype)
    params = {"objective": "binary", "verbose": -1}
    lgb_train = lgb.Dataset(X, y)
    gbm = lgb.train(params, lgb_train, num_boost_round=10)
    pred_sparse = gbm.predict(X_test, raw_score=True)
    if hasattr(X_test, "sparse"):
        pred_dense = gbm.predict(X_test.sparse.to_dense(), raw_score=True)
    else:
        pred_dense = gbm.predict(X_test.to_dense(), raw_score=True)
    np.testing.assert_allclose(pred_sparse, pred_dense)


def test_reference_chain(rng):
    X = rng.normal(size=(100, 2))
    y = rng.normal(size=(100,))
    tmp_dat = lgb.Dataset(X, y)
    # take subsets and train
    tmp_dat_train = tmp_dat.subset(np.arange(80))
    tmp_dat_val = tmp_dat.subset(np.arange(80, 100)).subset(np.arange(18))
    params = {"objective": "regression_l2", "metric": "rmse"}
    evals_result = {}
    lgb.train(
        params,
        tmp_dat_train,
        num_boost_round=20,
        valid_sets=[tmp_dat_train, tmp_dat_val],
        callbacks=[lgb.record_evaluation(evals_result)],
    )
    assert len(evals_result["training"]["rmse"]) == 20
    assert len(evals_result["valid_1"]["rmse"]) == 20


def test_contribs():
    X, y = load_breast_cancer(return_X_y=True)
    X_train, X_test, y_train, y_test = train_test_split(X, y, test_size=0.1, random_state=42)
    params = {
        "objective": "binary",
        "metric": "binary_logloss",
        "verbose": -1,
    }
    lgb_train = lgb.Dataset(X_train, y_train)
    gbm = lgb.train(params, lgb_train, num_boost_round=20)

    assert (
        np.linalg.norm(gbm.predict(X_test, raw_score=True) - np.sum(gbm.predict(X_test, pred_contrib=True), axis=1))
        < 1e-4
    )


def test_contribs_sparse():
    n_features = 20
    n_samples = 100
    # generate CSR sparse dataset
    X, y = make_multilabel_classification(
        n_samples=n_samples, sparse=True, n_features=n_features, n_classes=1, n_labels=2
    )
    y = y.flatten()
    X_train, X_test, y_train, y_test = train_test_split(X, y, test_size=0.1, random_state=42)
    params = {
        "objective": "binary",
        "verbose": -1,
    }
    lgb_train = lgb.Dataset(X_train, y_train)
    gbm = lgb.train(params, lgb_train, num_boost_round=20)
    contribs_csr = gbm.predict(X_test, pred_contrib=True)
    assert isspmatrix_csr(contribs_csr)
    # convert data to dense and get back same contribs
    contribs_dense = gbm.predict(X_test.toarray(), pred_contrib=True)
    # validate the values are the same
    if platform.machine() == "aarch64":
        np.testing.assert_allclose(contribs_csr.toarray(), contribs_dense, rtol=1, atol=1e-12)
    else:
        np.testing.assert_allclose(contribs_csr.toarray(), contribs_dense)
    assert np.linalg.norm(gbm.predict(X_test, raw_score=True) - np.sum(contribs_dense, axis=1)) < 1e-4
    # validate using CSC matrix
    X_test_csc = X_test.tocsc()
    contribs_csc = gbm.predict(X_test_csc, pred_contrib=True)
    assert isspmatrix_csc(contribs_csc)
    # validate the values are the same
    if platform.machine() == "aarch64":
        np.testing.assert_allclose(contribs_csc.toarray(), contribs_dense, rtol=1, atol=1e-12)
    else:
        np.testing.assert_allclose(contribs_csc.toarray(), contribs_dense)


def test_contribs_sparse_multiclass():
    n_features = 20
    n_samples = 100
    n_labels = 4
    # generate CSR sparse dataset
    X, y = make_multilabel_classification(
        n_samples=n_samples, sparse=True, n_features=n_features, n_classes=1, n_labels=n_labels
    )
    y = y.flatten()
    X_train, X_test, y_train, y_test = train_test_split(X, y, test_size=0.1, random_state=42)
    params = {
        "objective": "multiclass",
        "num_class": n_labels,
        "verbose": -1,
    }
    lgb_train = lgb.Dataset(X_train, y_train)
    gbm = lgb.train(params, lgb_train, num_boost_round=20)
    contribs_csr = gbm.predict(X_test, pred_contrib=True)
    assert isinstance(contribs_csr, list)
    for perclass_contribs_csr in contribs_csr:
        assert isspmatrix_csr(perclass_contribs_csr)
    # convert data to dense and get back same contribs
    contribs_dense = gbm.predict(X_test.toarray(), pred_contrib=True)
    # validate the values are the same
    contribs_csr_array = np.swapaxes(np.array([sparse_array.toarray() for sparse_array in contribs_csr]), 0, 1)
    contribs_csr_arr_re = contribs_csr_array.reshape(
        (contribs_csr_array.shape[0], contribs_csr_array.shape[1] * contribs_csr_array.shape[2])
    )
    if platform.machine() == "aarch64":
        np.testing.assert_allclose(contribs_csr_arr_re, contribs_dense, rtol=1, atol=1e-12)
    else:
        np.testing.assert_allclose(contribs_csr_arr_re, contribs_dense)
    contribs_dense_re = contribs_dense.reshape(contribs_csr_array.shape)
    assert np.linalg.norm(gbm.predict(X_test, raw_score=True) - np.sum(contribs_dense_re, axis=2)) < 1e-4
    # validate using CSC matrix
    X_test_csc = X_test.tocsc()
    contribs_csc = gbm.predict(X_test_csc, pred_contrib=True)
    assert isinstance(contribs_csc, list)
    for perclass_contribs_csc in contribs_csc:
        assert isspmatrix_csc(perclass_contribs_csc)
    # validate the values are the same
    contribs_csc_array = np.swapaxes(np.array([sparse_array.toarray() for sparse_array in contribs_csc]), 0, 1)
    contribs_csc_array = contribs_csc_array.reshape(
        (contribs_csc_array.shape[0], contribs_csc_array.shape[1] * contribs_csc_array.shape[2])
    )
    if platform.machine() == "aarch64":
        np.testing.assert_allclose(contribs_csc_array, contribs_dense, rtol=1, atol=1e-12)
    else:
        np.testing.assert_allclose(contribs_csc_array, contribs_dense)


# @pytest.mark.skipif(psutil.virtual_memory().available / 1024 / 1024 / 1024 < 3, reason="not enough RAM")
# def test_int32_max_sparse_contribs(rng):
#     params = {"objective": "binary"}
#     train_features = rng.uniform(size=(100, 1000))
#     train_targets = [0] * 50 + [1] * 50
#     lgb_train = lgb.Dataset(train_features, train_targets)
#     gbm = lgb.train(params, lgb_train, num_boost_round=2)
#     csr_input_shape = (3000000, 1000)
#     test_features = csr_matrix(csr_input_shape)
#     for i in range(0, csr_input_shape[0], csr_input_shape[0] // 6):
#         for j in range(0, 1000, 100):
#             test_features[i, j] = random.random()
#     y_pred_csr = gbm.predict(test_features, pred_contrib=True)
#     # Note there is an extra column added to the output for the expected value
#     csr_output_shape = (csr_input_shape[0], csr_input_shape[1] + 1)
#     assert y_pred_csr.shape == csr_output_shape
#     y_pred_csc = gbm.predict(test_features.tocsc(), pred_contrib=True)
#     # Note output CSC shape should be same as CSR output shape
#     assert y_pred_csc.shape == csr_output_shape


def test_sliced_data(rng):
    def train_and_get_predictions(features, labels):
        dataset = lgb.Dataset(features, label=labels)
        lgb_params = {
            "application": "binary",
            "verbose": -1,
            "min_data": 5,
        }
        gbm = lgb.train(
            params=lgb_params,
            train_set=dataset,
            num_boost_round=10,
        )
        return gbm.predict(features)

    num_samples = 100
    features = rng.uniform(size=(num_samples, 5))
    positive_samples = int(num_samples * 0.25)
    labels = np.append(
        np.ones(positive_samples, dtype=np.float32), np.zeros(num_samples - positive_samples, dtype=np.float32)
    )
    # test sliced labels
    origin_pred = train_and_get_predictions(features, labels)
    stacked_labels = np.column_stack((labels, np.ones(num_samples, dtype=np.float32)))
    sliced_labels = stacked_labels[:, 0]
    sliced_pred = train_and_get_predictions(features, sliced_labels)
    np.testing.assert_allclose(origin_pred, sliced_pred)
    # append some columns
    stacked_features = np.column_stack((np.ones(num_samples, dtype=np.float32), features))
    stacked_features = np.column_stack((np.ones(num_samples, dtype=np.float32), stacked_features))
    stacked_features = np.column_stack((stacked_features, np.ones(num_samples, dtype=np.float32)))
    stacked_features = np.column_stack((stacked_features, np.ones(num_samples, dtype=np.float32)))
    # append some rows
    stacked_features = np.concatenate((np.ones(9, dtype=np.float32).reshape((1, 9)), stacked_features), axis=0)
    stacked_features = np.concatenate((np.ones(9, dtype=np.float32).reshape((1, 9)), stacked_features), axis=0)
    stacked_features = np.concatenate((stacked_features, np.ones(9, dtype=np.float32).reshape((1, 9))), axis=0)
    stacked_features = np.concatenate((stacked_features, np.ones(9, dtype=np.float32).reshape((1, 9))), axis=0)
    # test sliced 2d matrix
    sliced_features = stacked_features[2:102, 2:7]
    assert np.all(sliced_features == features)
    sliced_pred = train_and_get_predictions(sliced_features, sliced_labels)
    np.testing.assert_allclose(origin_pred, sliced_pred)
    # test sliced CSR
    stacked_csr = csr_matrix(stacked_features)
    sliced_csr = stacked_csr[2:102, 2:7]
    assert np.all(sliced_csr == features)
    sliced_pred = train_and_get_predictions(sliced_csr, sliced_labels)
    np.testing.assert_allclose(origin_pred, sliced_pred)


def test_init_with_subset(tmp_path, rng):
    data = rng.uniform(size=(50, 2))
    y = [1] * 25 + [0] * 25
    lgb_train = lgb.Dataset(data, y, free_raw_data=False)
    subset_index_1 = rng.choice(a=np.arange(50), size=30, replace=False)
    subset_data_1 = lgb_train.subset(subset_index_1)
    subset_index_2 = rng.choice(a=np.arange(50), size=20, replace=False)
    subset_data_2 = lgb_train.subset(subset_index_2)
    params = {"objective": "binary", "verbose": -1}
    init_gbm = lgb.train(params=params, train_set=subset_data_1, num_boost_round=10, keep_training_booster=True)
    lgb.train(params=params, train_set=subset_data_2, num_boost_round=10, init_model=init_gbm)
    assert lgb_train.get_data().shape[0] == 50
    assert subset_data_1.get_data().shape[0] == 30
    assert subset_data_2.get_data().shape[0] == 20
    lgb_train_data = str(tmp_path / "lgb_train_data.bin")
    lgb_train.save_binary(lgb_train_data)
    lgb_train_from_file = lgb.Dataset(lgb_train_data, free_raw_data=False)
    subset_data_3 = lgb_train_from_file.subset(subset_index_1)
    subset_data_4 = lgb_train_from_file.subset(subset_index_2)
    init_gbm_2 = lgb.train(params=params, train_set=subset_data_3, num_boost_round=10, keep_training_booster=True)
    with np.testing.assert_raises_regex(lgb.basic.LightGBMError, "Unknown format of training data"):
        lgb.train(params=params, train_set=subset_data_4, num_boost_round=10, init_model=init_gbm_2)
    assert lgb_train_from_file.get_data() == lgb_train_data
    assert subset_data_3.get_data() == lgb_train_data
    assert subset_data_4.get_data() == lgb_train_data


def test_training_on_constructed_subset_without_params(rng):
    X = rng.uniform(size=(100, 10))
    y = rng.uniform(size=(100,))
    lgb_data = lgb.Dataset(X, y)
    subset_indices = [1, 2, 3, 4]
    subset = lgb_data.subset(subset_indices).construct()
    bst = lgb.train({}, subset, num_boost_round=1)
    assert subset.get_params() == {}
    assert subset.num_data() == len(subset_indices)
    assert bst.current_iteration() == 1


def generate_trainset_for_monotone_constraints_tests(x3_to_category=True):
    number_of_dpoints = 3000
    rng = np.random.default_rng()
    x1_positively_correlated_with_y = rng.uniform(size=number_of_dpoints)
    x2_negatively_correlated_with_y = rng.uniform(size=number_of_dpoints)
    x3_negatively_correlated_with_y = rng.uniform(size=number_of_dpoints)
    x = np.column_stack(
        (
            x1_positively_correlated_with_y,
            x2_negatively_correlated_with_y,
            categorize(x3_negatively_correlated_with_y) if x3_to_category else x3_negatively_correlated_with_y,
        )
    )

    zs = rng.normal(loc=0.0, scale=0.01, size=number_of_dpoints)
    scales = 10.0 * (rng.uniform(size=6) + 0.5)
    y = (
        scales[0] * x1_positively_correlated_with_y
        + np.sin(scales[1] * np.pi * x1_positively_correlated_with_y)
        - scales[2] * x2_negatively_correlated_with_y
        - np.cos(scales[3] * np.pi * x2_negatively_correlated_with_y)
        - scales[4] * x3_negatively_correlated_with_y
        - np.cos(scales[5] * np.pi * x3_negatively_correlated_with_y)
        + zs
    )
    categorical_features = []
    if x3_to_category:
        categorical_features = [2]
    return lgb.Dataset(x, label=y, categorical_feature=categorical_features, free_raw_data=False)


@pytest.mark.skipif(getenv("TASK", "") == "cuda", reason="Monotone constraints are not yet supported by CUDA version")
@pytest.mark.parametrize("test_with_categorical_variable", [True, False])
def test_monotone_constraints(test_with_categorical_variable):
    def is_increasing(y):
        return (np.diff(y) >= 0.0).all()

    def is_decreasing(y):
        return (np.diff(y) <= 0.0).all()

    def is_non_monotone(y):
        return (np.diff(y) < 0.0).any() and (np.diff(y) > 0.0).any()

    def is_correctly_constrained(learner, x3_to_category=True):
        iterations = 10
        n = 1000
        variable_x = np.linspace(0, 1, n).reshape((n, 1))
        fixed_xs_values = np.linspace(0, 1, n)
        for i in range(iterations):
            fixed_x = fixed_xs_values[i] * np.ones((n, 1))
            monotonically_increasing_x = np.column_stack((variable_x, fixed_x, fixed_x))
            monotonically_increasing_y = learner.predict(monotonically_increasing_x)
            monotonically_decreasing_x = np.column_stack((fixed_x, variable_x, fixed_x))
            monotonically_decreasing_y = learner.predict(monotonically_decreasing_x)
            non_monotone_x = np.column_stack(
                (
                    fixed_x,
                    fixed_x,
                    categorize(variable_x) if x3_to_category else variable_x,
                )
            )
            non_monotone_y = learner.predict(non_monotone_x)
            if not (
                is_increasing(monotonically_increasing_y)
                and is_decreasing(monotonically_decreasing_y)
                and is_non_monotone(non_monotone_y)
            ):
                return False
        return True

    def are_interactions_enforced(gbm, feature_sets):
        def parse_tree_features(gbm):
            # trees start at position 1.
            tree_str = gbm.model_to_string().split("Tree")[1:]
            feature_sets = []
            for tree in tree_str:
                # split_features are in 4th line.
                features = tree.splitlines()[3].split("=")[1].split(" ")
                features = {f"Column_{f}" for f in features}
                feature_sets.append(features)
            return np.array(feature_sets)

        def has_interaction(treef):
            n = 0
            for fs in feature_sets:
                if len(treef.intersection(fs)) > 0:
                    n += 1
            return n > 1

        tree_features = parse_tree_features(gbm)
        has_interaction_flag = np.array([has_interaction(treef) for treef in tree_features])

        return not has_interaction_flag.any()

    trainset = generate_trainset_for_monotone_constraints_tests(test_with_categorical_variable)
    for test_with_interaction_constraints in [True, False]:
        error_msg = (
            f"Model not correctly constrained (test_with_interaction_constraints={test_with_interaction_constraints})"
        )
        for monotone_constraints_method in ["basic", "intermediate", "advanced"]:
            params = {
                "min_data": 20,
                "num_leaves": 20,
                "monotone_constraints": [1, -1, 0],
                "monotone_constraints_method": monotone_constraints_method,
                "use_missing": False,
            }
            if test_with_interaction_constraints:
                params["interaction_constraints"] = [[0], [1], [2]]
            constrained_model = lgb.train(params, trainset)
            assert is_correctly_constrained(constrained_model, test_with_categorical_variable), error_msg
            if test_with_interaction_constraints:
                feature_sets = [["Column_0"], ["Column_1"], "Column_2"]
                assert are_interactions_enforced(constrained_model, feature_sets)


@pytest.mark.skipif(getenv("TASK", "") == "cuda", reason="Monotone constraints are not yet supported by CUDA version")
def test_monotone_penalty():
    def are_first_splits_non_monotone(tree, n, monotone_constraints):
        if n <= 0:
            return True
        if "leaf_value" in tree:
            return True
        if monotone_constraints[tree["split_feature"]] != 0:
            return False
        return are_first_splits_non_monotone(
            tree["left_child"], n - 1, monotone_constraints
        ) and are_first_splits_non_monotone(tree["right_child"], n - 1, monotone_constraints)

    def are_there_monotone_splits(tree, monotone_constraints):
        if "leaf_value" in tree:
            return False
        if monotone_constraints[tree["split_feature"]] != 0:
            return True
        return are_there_monotone_splits(tree["left_child"], monotone_constraints) or are_there_monotone_splits(
            tree["right_child"], monotone_constraints
        )

    max_depth = 5
    monotone_constraints = [1, -1, 0]
    penalization_parameter = 2.0
    trainset = generate_trainset_for_monotone_constraints_tests(x3_to_category=False)
    for monotone_constraints_method in ["basic", "intermediate", "advanced"]:
        params = {
            "max_depth": max_depth,
            "monotone_constraints": monotone_constraints,
            "monotone_penalty": penalization_parameter,
            "monotone_constraints_method": monotone_constraints_method,
        }
        constrained_model = lgb.train(params, trainset, 10)
        dumped_model = constrained_model.dump_model()["tree_info"]
        for tree in dumped_model:
            assert are_first_splits_non_monotone(
                tree["tree_structure"], int(penalization_parameter), monotone_constraints
            )
            assert are_there_monotone_splits(tree["tree_structure"], monotone_constraints)


# test if a penalty as high as the depth indeed prohibits all monotone splits
@pytest.mark.skipif(getenv("TASK", "") == "cuda", reason="Monotone constraints are not yet supported by CUDA version")
def test_monotone_penalty_max():
    max_depth = 5
    monotone_constraints = [1, -1, 0]
    penalization_parameter = max_depth
    trainset_constrained_model = generate_trainset_for_monotone_constraints_tests(x3_to_category=False)
    x = trainset_constrained_model.data
    y = trainset_constrained_model.label
    x3_negatively_correlated_with_y = x[:, 2]
    trainset_unconstrained_model = lgb.Dataset(x3_negatively_correlated_with_y.reshape(-1, 1), label=y)
    params_constrained_model = {
        "monotone_constraints": monotone_constraints,
        "monotone_penalty": penalization_parameter,
        "max_depth": max_depth,
        "gpu_use_dp": True,
    }
    params_unconstrained_model = {
        "max_depth": max_depth,
        "gpu_use_dp": True,
    }

    unconstrained_model = lgb.train(params_unconstrained_model, trainset_unconstrained_model, 10)
    unconstrained_model_predictions = unconstrained_model.predict(x3_negatively_correlated_with_y.reshape(-1, 1))

    for monotone_constraints_method in ["basic", "intermediate", "advanced"]:
        params_constrained_model["monotone_constraints_method"] = monotone_constraints_method
        # The penalization is so high that the first 2 features should not be used here
        constrained_model = lgb.train(params_constrained_model, trainset_constrained_model, 10)

        # Check that a very high penalization is the same as not using the features at all
        np.testing.assert_array_equal(constrained_model.predict(x), unconstrained_model_predictions)


def test_max_bin_by_feature():
    col1 = np.arange(0, 100)[:, np.newaxis]
    col2 = np.zeros((100, 1))
    col2[20:] = 1
    X = np.concatenate([col1, col2], axis=1)
    y = np.arange(0, 100)
    params = {
        "objective": "regression_l2",
        "verbose": -1,
        "num_leaves": 100,
        "min_data_in_leaf": 1,
        "min_sum_hessian_in_leaf": 0,
        "min_data_in_bin": 1,
        "max_bin_by_feature": [100, 2],
    }
    lgb_data = lgb.Dataset(X, label=y)
    est = lgb.train(params, lgb_data, num_boost_round=1)
    assert len(np.unique(est.predict(X))) == 100
    params["max_bin_by_feature"] = [2, 100]
    lgb_data = lgb.Dataset(X, label=y)
    est = lgb.train(params, lgb_data, num_boost_round=1)
    assert len(np.unique(est.predict(X))) == 3


def test_small_max_bin(rng_fixed_seed):
    y = rng_fixed_seed.choice([0, 1], 100)
    x = np.ones((100, 1))
    x[:30, 0] = -1
    x[60:, 0] = 2
    params = {"objective": "binary", "seed": 0, "min_data_in_leaf": 1, "verbose": -1, "max_bin": 2}
    lgb_x = lgb.Dataset(x, label=y)
    lgb.train(params, lgb_x, num_boost_round=5)
    x[0, 0] = np.nan
    params["max_bin"] = 3
    lgb_x = lgb.Dataset(x, label=y)
    lgb.train(params, lgb_x, num_boost_round=5)


def test_refit():
    X, y = load_breast_cancer(return_X_y=True)
    X_train, X_test, y_train, y_test = train_test_split(X, y, test_size=0.1, random_state=42)
    params = {"objective": "binary", "metric": "binary_logloss", "verbose": -1, "min_data": 10}
    lgb_train = lgb.Dataset(X_train, y_train)
    gbm = lgb.train(params, lgb_train, num_boost_round=20)
    err_pred = log_loss(y_test, gbm.predict(X_test))
    new_gbm = gbm.refit(X_test, y_test)
    new_err_pred = log_loss(y_test, new_gbm.predict(X_test))
    assert err_pred > new_err_pred


def test_refit_with_one_tree_regression():
    X, y = make_synthetic_regression(n_samples=1_000, n_features=2)
    lgb_train = lgb.Dataset(X, label=y)
    params = {"objective": "regression", "verbosity": -1}
    model = lgb.train(params, lgb_train, num_boost_round=1)
    model_refit = model.refit(X, y)
    assert isinstance(model_refit, lgb.Booster)


def test_refit_with_one_tree_binary_classification():
    X, y = load_breast_cancer(return_X_y=True)
    lgb_train = lgb.Dataset(X, label=y)
    params = {"objective": "binary", "verbosity": -1}
    model = lgb.train(params, lgb_train, num_boost_round=1)
    model_refit = model.refit(X, y)
    assert isinstance(model_refit, lgb.Booster)


def test_refit_with_one_tree_multiclass_classification():
    X, y = load_iris(return_X_y=True)
    lgb_train = lgb.Dataset(X, y)
    params = {"objective": "multiclass", "num_class": 3, "verbose": -1}
    model = lgb.train(params, lgb_train, num_boost_round=1)
    model_refit = model.refit(X, y)
    assert isinstance(model_refit, lgb.Booster)


def test_refit_dataset_params(rng):
    # check refit accepts dataset_params
    X, y = load_breast_cancer(return_X_y=True)
    lgb_train = lgb.Dataset(X, y, init_score=np.zeros(y.size))
    train_params = {"objective": "binary", "verbose": -1, "seed": 123}
    gbm = lgb.train(train_params, lgb_train, num_boost_round=10)
    non_weight_err_pred = log_loss(y, gbm.predict(X))
    refit_weight = rng.uniform(size=(y.shape[0],))
    dataset_params = {
        "max_bin": 260,
        "min_data_in_bin": 5,
        "data_random_seed": 123,
    }
    new_gbm = gbm.refit(
        data=X,
        label=y,
        weight=refit_weight,
        dataset_params=dataset_params,
        decay_rate=0.0,
    )
    weight_err_pred = log_loss(y, new_gbm.predict(X))
    train_set_params = new_gbm.train_set.get_params()
    stored_weights = new_gbm.train_set.get_weight()
    assert weight_err_pred != non_weight_err_pred
    assert train_set_params["max_bin"] == 260
    assert train_set_params["min_data_in_bin"] == 5
    assert train_set_params["data_random_seed"] == 123
    np.testing.assert_allclose(stored_weights, refit_weight)


@pytest.mark.parametrize("boosting_type", ["rf", "dart"])
def test_mape_for_specific_boosting_types(boosting_type):
    X, y = make_synthetic_regression()
    y = abs(y)
    params = {
        "boosting_type": boosting_type,
        "objective": "mape",
        "verbose": -1,
        "bagging_freq": 1,
        "bagging_fraction": 0.8,
        "feature_fraction": 0.8,
        "boost_from_average": True,
    }
    lgb_train = lgb.Dataset(X, y)
    gbm = lgb.train(params, lgb_train, num_boost_round=20)
    pred = gbm.predict(X)
    pred_mean = pred.mean()
    # the following checks that dart and rf with mape can predict outside the 0-1 range
    # https://github.com/microsoft/LightGBM/issues/1579
    assert pred_mean > 8


def check_constant_features(y_true, expected_pred, more_params):
    X_train = np.ones((len(y_true), 1))
    y_train = np.array(y_true)
    params = {
        "objective": "regression",
        "num_class": 1,
        "verbose": -1,
        "min_data": 1,
        "num_leaves": 2,
        "learning_rate": 1,
        "min_data_in_bin": 1,
        "boost_from_average": True,
    }
    params.update(more_params)
    lgb_train = lgb.Dataset(X_train, y_train, params=params)
    gbm = lgb.train(params, lgb_train, num_boost_round=2)
    pred = gbm.predict(X_train)
    assert np.allclose(pred, expected_pred)


def test_constant_features_regression():
    params = {"objective": "regression"}
    check_constant_features([0.0, 10.0, 0.0, 10.0], 5.0, params)
    check_constant_features([0.0, 1.0, 2.0, 3.0], 1.5, params)
    check_constant_features([-1.0, 1.0, -2.0, 2.0], 0.0, params)


def test_constant_features_binary():
    params = {"objective": "binary"}
    check_constant_features([0.0, 10.0, 0.0, 10.0], 0.5, params)
    check_constant_features([0.0, 1.0, 2.0, 3.0], 0.75, params)


def test_constant_features_multiclass():
    params = {"objective": "multiclass", "num_class": 3}
    check_constant_features([0.0, 1.0, 2.0, 0.0], [0.5, 0.25, 0.25], params)
    check_constant_features([0.0, 1.0, 2.0, 1.0], [0.25, 0.5, 0.25], params)


def test_constant_features_multiclassova():
    params = {"objective": "multiclassova", "num_class": 3}
    check_constant_features([0.0, 1.0, 2.0, 0.0], [0.5, 0.25, 0.25], params)
    check_constant_features([0.0, 1.0, 2.0, 1.0], [0.25, 0.5, 0.25], params)


def test_fpreproc():
    def preprocess_data(dtrain, dtest, params):
        train_data = dtrain.construct().get_data()
        test_data = dtest.construct().get_data()
        train_data[:, 0] += 1
        test_data[:, 0] += 1
        dtrain.label[-5:] = 3
        dtest.label[-5:] = 3
        dtrain = lgb.Dataset(train_data, dtrain.label)
        dtest = lgb.Dataset(test_data, dtest.label, reference=dtrain)
        params["num_class"] = 4
        return dtrain, dtest, params

    X, y = load_iris(return_X_y=True)
    dataset = lgb.Dataset(X, y, free_raw_data=False)
    params = {"objective": "multiclass", "num_class": 3, "verbose": -1}
    results = lgb.cv(params, dataset, num_boost_round=10, fpreproc=preprocess_data)
    assert "valid multi_logloss-mean" in results
    assert len(results["valid multi_logloss-mean"]) == 10


def test_metrics():
    X, y = load_digits(n_class=2, return_X_y=True)
    X_train, X_test, y_train, y_test = train_test_split(X, y, test_size=0.1, random_state=42)
    lgb_train = lgb.Dataset(X_train, y_train)
    lgb_valid = lgb.Dataset(X_test, y_test, reference=lgb_train)

    evals_result = {}
    params_dummy_obj_verbose = {"verbose": -1, "objective": dummy_obj}
    params_obj_verbose = {"objective": "binary", "verbose": -1}
    params_obj_metric_log_verbose = {"objective": "binary", "metric": "binary_logloss", "verbose": -1}
    params_obj_metric_err_verbose = {"objective": "binary", "metric": "binary_error", "verbose": -1}
    params_obj_metric_inv_verbose = {"objective": "binary", "metric": "invalid_metric", "verbose": -1}
    params_obj_metric_quant_verbose = {"objective": "regression", "metric": "quantile", "verbose": 2}
    params_obj_metric_multi_verbose = {
        "objective": "binary",
        "metric": ["binary_logloss", "binary_error"],
        "verbose": -1,
    }
    params_obj_metric_none_verbose = {"objective": "binary", "metric": "None", "verbose": -1}
    params_dummy_obj_metric_log_verbose = {"objective": dummy_obj, "metric": "binary_logloss", "verbose": -1}
    params_dummy_obj_metric_err_verbose = {"objective": dummy_obj, "metric": "binary_error", "verbose": -1}
    params_dummy_obj_metric_inv_verbose = {"objective": dummy_obj, "metric_types": "invalid_metric", "verbose": -1}
    params_dummy_obj_metric_multi_verbose = {
        "objective": dummy_obj,
        "metric": ["binary_logloss", "binary_error"],
        "verbose": -1,
    }
    params_dummy_obj_metric_none_verbose = {"objective": dummy_obj, "metric": "None", "verbose": -1}

    def get_cv_result(params=params_obj_verbose, **kwargs):
        return lgb.cv(params, lgb_train, num_boost_round=2, **kwargs)

    def train_booster(params=params_obj_verbose, **kwargs):
        lgb.train(
            params,
            lgb_train,
            num_boost_round=2,
            valid_sets=[lgb_valid],
            callbacks=[lgb.record_evaluation(evals_result)],
            **kwargs,
        )

    # no custom objective, no feval
    # default metric
    res = get_cv_result()
    assert len(res) == 2
    assert "valid binary_logloss-mean" in res

    # non-default metric in params
    res = get_cv_result(params=params_obj_metric_err_verbose)
    assert len(res) == 2
    assert "valid binary_error-mean" in res

    # default metric in args
    res = get_cv_result(metrics="binary_logloss")
    assert len(res) == 2
    assert "valid binary_logloss-mean" in res

    # non-default metric in args
    res = get_cv_result(metrics="binary_error")
    assert len(res) == 2
    assert "valid binary_error-mean" in res

    # metric in args overwrites one in params
    res = get_cv_result(params=params_obj_metric_inv_verbose, metrics="binary_error")
    assert len(res) == 2
    assert "valid binary_error-mean" in res

    # metric in args overwrites one in params
    res = get_cv_result(params=params_obj_metric_quant_verbose)
    assert len(res) == 2
    assert "valid quantile-mean" in res

    # multiple metrics in params
    res = get_cv_result(params=params_obj_metric_multi_verbose)
    assert len(res) == 4
    assert "valid binary_logloss-mean" in res
    assert "valid binary_error-mean" in res

    # multiple metrics in args
    res = get_cv_result(metrics=["binary_logloss", "binary_error"])
    assert len(res) == 4
    assert "valid binary_logloss-mean" in res
    assert "valid binary_error-mean" in res

    # remove default metric by 'None' in list
    res = get_cv_result(metrics=["None"])
    assert len(res) == 0

    # remove default metric by 'None' aliases
    for na_alias in ("None", "na", "null", "custom"):
        res = get_cv_result(metrics=na_alias)
        assert len(res) == 0

    # custom objective, no feval
    # no default metric
    res = get_cv_result(params=params_dummy_obj_verbose)
    assert len(res) == 0

    # metric in params
    res = get_cv_result(params=params_dummy_obj_metric_err_verbose)
    assert len(res) == 2
    assert "valid binary_error-mean" in res

    # metric in args
    res = get_cv_result(params=params_dummy_obj_verbose, metrics="binary_error")
    assert len(res) == 2
    assert "valid binary_error-mean" in res

    # metric in args overwrites its' alias in params
    res = get_cv_result(params=params_dummy_obj_metric_inv_verbose, metrics="binary_error")
    assert len(res) == 2
    assert "valid binary_error-mean" in res

    # multiple metrics in params
    res = get_cv_result(params=params_dummy_obj_metric_multi_verbose)
    assert len(res) == 4
    assert "valid binary_logloss-mean" in res
    assert "valid binary_error-mean" in res

    # multiple metrics in args
    res = get_cv_result(params=params_dummy_obj_verbose, metrics=["binary_logloss", "binary_error"])
    assert len(res) == 4
    assert "valid binary_logloss-mean" in res
    assert "valid binary_error-mean" in res

    # no custom objective, feval
    # default metric with custom one
    res = get_cv_result(feval=constant_metric)
    assert len(res) == 4
    assert "valid binary_logloss-mean" in res
    assert "valid error-mean" in res

    # non-default metric in params with custom one
    res = get_cv_result(params=params_obj_metric_err_verbose, feval=constant_metric)
    assert len(res) == 4
    assert "valid binary_error-mean" in res
    assert "valid error-mean" in res

    # default metric in args with custom one
    res = get_cv_result(metrics="binary_logloss", feval=constant_metric)
    assert len(res) == 4
    assert "valid binary_logloss-mean" in res
    assert "valid error-mean" in res

    # default metric in args with 1 custom function returning a list of 2 metrics
    res = get_cv_result(metrics="binary_logloss", feval=constant_metric_multi)
    assert len(res) == 6
    assert "valid binary_logloss-mean" in res
    assert res["valid important_metric-mean"] == [1.5, 1.5]
    assert res["valid irrelevant_metric-mean"] == [7.8, 7.8]

    # non-default metric in args with custom one
    res = get_cv_result(metrics="binary_error", feval=constant_metric)
    assert len(res) == 4
    assert "valid binary_error-mean" in res
    assert "valid error-mean" in res

    # metric in args overwrites one in params, custom one is evaluated too
    res = get_cv_result(params=params_obj_metric_inv_verbose, metrics="binary_error", feval=constant_metric)
    assert len(res) == 4
    assert "valid binary_error-mean" in res
    assert "valid error-mean" in res

    # multiple metrics in params with custom one
    res = get_cv_result(params=params_obj_metric_multi_verbose, feval=constant_metric)
    assert len(res) == 6
    assert "valid binary_logloss-mean" in res
    assert "valid binary_error-mean" in res
    assert "valid error-mean" in res

    # multiple metrics in args with custom one
    res = get_cv_result(metrics=["binary_logloss", "binary_error"], feval=constant_metric)
    assert len(res) == 6
    assert "valid binary_logloss-mean" in res
    assert "valid binary_error-mean" in res
    assert "valid error-mean" in res

    # custom metric is evaluated despite 'None' is passed
    res = get_cv_result(metrics=["None"], feval=constant_metric)
    assert len(res) == 2
    assert "valid error-mean" in res

    # custom objective, feval
    # no default metric, only custom one
    res = get_cv_result(params=params_dummy_obj_verbose, feval=constant_metric)
    assert len(res) == 2
    assert "valid error-mean" in res

    # metric in params with custom one
    res = get_cv_result(params=params_dummy_obj_metric_err_verbose, feval=constant_metric)
    assert len(res) == 4
    assert "valid binary_error-mean" in res
    assert "valid error-mean" in res

    # metric in args with custom one
    res = get_cv_result(params=params_dummy_obj_verbose, feval=constant_metric, metrics="binary_error")
    assert len(res) == 4
    assert "valid binary_error-mean" in res
    assert "valid error-mean" in res

    # metric in args overwrites one in params, custom one is evaluated too
    res = get_cv_result(params=params_dummy_obj_metric_inv_verbose, feval=constant_metric, metrics="binary_error")
    assert len(res) == 4
    assert "valid binary_error-mean" in res
    assert "valid error-mean" in res

    # multiple metrics in params with custom one
    res = get_cv_result(params=params_dummy_obj_metric_multi_verbose, feval=constant_metric)
    assert len(res) == 6
    assert "valid binary_logloss-mean" in res
    assert "valid binary_error-mean" in res
    assert "valid error-mean" in res

    # multiple metrics in args with custom one
    res = get_cv_result(
        params=params_dummy_obj_verbose, feval=constant_metric, metrics=["binary_logloss", "binary_error"]
    )
    assert len(res) == 6
    assert "valid binary_logloss-mean" in res
    assert "valid binary_error-mean" in res
    assert "valid error-mean" in res

    # custom metric is evaluated despite 'None' is passed
    res = get_cv_result(params=params_dummy_obj_metric_none_verbose, feval=constant_metric)
    assert len(res) == 2
    assert "valid error-mean" in res

    # no custom objective, no feval
    # default metric
    train_booster()
    assert len(evals_result["valid_0"]) == 1
    assert "binary_logloss" in evals_result["valid_0"]

    # default metric in params
    train_booster(params=params_obj_metric_log_verbose)
    assert len(evals_result["valid_0"]) == 1
    assert "binary_logloss" in evals_result["valid_0"]

    # non-default metric in params
    train_booster(params=params_obj_metric_err_verbose)
    assert len(evals_result["valid_0"]) == 1
    assert "binary_error" in evals_result["valid_0"]

    # multiple metrics in params
    train_booster(params=params_obj_metric_multi_verbose)
    assert len(evals_result["valid_0"]) == 2
    assert "binary_logloss" in evals_result["valid_0"]
    assert "binary_error" in evals_result["valid_0"]

    # remove default metric by 'None' aliases
    for na_alias in ("None", "na", "null", "custom"):
        params = {"objective": "binary", "metric": na_alias, "verbose": -1}
        train_booster(params=params)
        assert len(evals_result) == 0

    # custom objective, no feval
    # no default metric
    train_booster(params=params_dummy_obj_verbose)
    assert len(evals_result) == 0

    # metric in params
    train_booster(params=params_dummy_obj_metric_log_verbose)
    assert len(evals_result["valid_0"]) == 1
    assert "binary_logloss" in evals_result["valid_0"]

    # multiple metrics in params
    train_booster(params=params_dummy_obj_metric_multi_verbose)
    assert len(evals_result["valid_0"]) == 2
    assert "binary_logloss" in evals_result["valid_0"]
    assert "binary_error" in evals_result["valid_0"]

    # no custom objective, feval
    # default metric with custom one
    train_booster(feval=constant_metric)
    assert len(evals_result["valid_0"]) == 2
    assert "binary_logloss" in evals_result["valid_0"]
    assert "error" in evals_result["valid_0"]

    # default metric in params with custom one
    train_booster(params=params_obj_metric_log_verbose, feval=constant_metric)
    assert len(evals_result["valid_0"]) == 2
    assert "binary_logloss" in evals_result["valid_0"]
    assert "error" in evals_result["valid_0"]

    # default metric in params with custom function returning a list of 2 metrics
    train_booster(params=params_obj_metric_log_verbose, feval=constant_metric_multi)
    assert len(evals_result["valid_0"]) == 3
    assert "binary_logloss" in evals_result["valid_0"]
    assert evals_result["valid_0"]["important_metric"] == [1.5, 1.5]
    assert evals_result["valid_0"]["irrelevant_metric"] == [7.8, 7.8]

    # non-default metric in params with custom one
    train_booster(params=params_obj_metric_err_verbose, feval=constant_metric)
    assert len(evals_result["valid_0"]) == 2
    assert "binary_error" in evals_result["valid_0"]
    assert "error" in evals_result["valid_0"]

    # multiple metrics in params with custom one
    train_booster(params=params_obj_metric_multi_verbose, feval=constant_metric)
    assert len(evals_result["valid_0"]) == 3
    assert "binary_logloss" in evals_result["valid_0"]
    assert "binary_error" in evals_result["valid_0"]
    assert "error" in evals_result["valid_0"]

    # custom metric is evaluated despite 'None' is passed
    train_booster(params=params_obj_metric_none_verbose, feval=constant_metric)
    assert len(evals_result) == 1
    assert "error" in evals_result["valid_0"]

    # custom objective, feval
    # no default metric, only custom one
    train_booster(params=params_dummy_obj_verbose, feval=constant_metric)
    assert len(evals_result["valid_0"]) == 1
    assert "error" in evals_result["valid_0"]

    # metric in params with custom one
    train_booster(params=params_dummy_obj_metric_log_verbose, feval=constant_metric)
    assert len(evals_result["valid_0"]) == 2
    assert "binary_logloss" in evals_result["valid_0"]
    assert "error" in evals_result["valid_0"]

    # multiple metrics in params with custom one
    train_booster(params=params_dummy_obj_metric_multi_verbose, feval=constant_metric)
    assert len(evals_result["valid_0"]) == 3
    assert "binary_logloss" in evals_result["valid_0"]
    assert "binary_error" in evals_result["valid_0"]
    assert "error" in evals_result["valid_0"]

    # custom metric is evaluated despite 'None' is passed
    train_booster(params=params_dummy_obj_metric_none_verbose, feval=constant_metric)
    assert len(evals_result) == 1
    assert "error" in evals_result["valid_0"]

    X, y = load_digits(n_class=3, return_X_y=True)
    lgb_train = lgb.Dataset(X, y)

    obj_multi_aliases = ["multiclass", "softmax", "multiclassova", "multiclass_ova", "ova", "ovr"]
    for obj_multi_alias in obj_multi_aliases:
        # Custom objective replaces multiclass
        params_obj_class_3_verbose = {"objective": obj_multi_alias, "num_class": 3, "verbose": -1}
        params_dummy_obj_class_3_verbose = {"objective": dummy_obj, "num_class": 3, "verbose": -1}
        params_dummy_obj_class_1_verbose = {"objective": dummy_obj, "num_class": 1, "verbose": -1}
        params_obj_verbose = {"objective": obj_multi_alias, "verbose": -1}
        params_dummy_obj_verbose = {"objective": dummy_obj, "verbose": -1}
        # multiclass default metric
        res = get_cv_result(params_obj_class_3_verbose)
        assert len(res) == 2
        assert "valid multi_logloss-mean" in res
        # multiclass default metric with custom one
        res = get_cv_result(params_obj_class_3_verbose, feval=constant_metric)
        assert len(res) == 4
        assert "valid multi_logloss-mean" in res
        assert "valid error-mean" in res
        # multiclass metric alias with custom one for custom objective
        res = get_cv_result(params_dummy_obj_class_3_verbose, feval=constant_metric)
        assert len(res) == 2
        assert "valid error-mean" in res
        # no metric for invalid class_num
        res = get_cv_result(params_dummy_obj_class_1_verbose)
        assert len(res) == 0
        # custom metric for invalid class_num
        res = get_cv_result(params_dummy_obj_class_1_verbose, feval=constant_metric)
        assert len(res) == 2
        assert "valid error-mean" in res
        # multiclass metric alias with custom one with invalid class_num
        with pytest.raises(lgb.basic.LightGBMError):
            get_cv_result(params_dummy_obj_class_1_verbose, metrics=obj_multi_alias, feval=constant_metric)
        # multiclass default metric without num_class
        with pytest.raises(lgb.basic.LightGBMError):
            get_cv_result(params_obj_verbose)
        for metric_multi_alias in obj_multi_aliases + ["multi_logloss"]:
            # multiclass metric alias
            res = get_cv_result(params_obj_class_3_verbose, metrics=metric_multi_alias)
            assert len(res) == 2
            assert "valid multi_logloss-mean" in res
        # multiclass metric
        res = get_cv_result(params_obj_class_3_verbose, metrics="multi_error")
        assert len(res) == 2
        assert "valid multi_error-mean" in res
        # non-valid metric for multiclass objective
        with pytest.raises(lgb.basic.LightGBMError):
            get_cv_result(params_obj_class_3_verbose, metrics="binary_logloss")
    params_class_3_verbose = {"num_class": 3, "verbose": -1}
    # non-default num_class for default objective
    with pytest.raises(lgb.basic.LightGBMError):
        get_cv_result(params_class_3_verbose)
    # no metric with non-default num_class for custom objective
    res = get_cv_result(params_dummy_obj_class_3_verbose)
    assert len(res) == 0
    for metric_multi_alias in obj_multi_aliases + ["multi_logloss"]:
        # multiclass metric alias for custom objective
        res = get_cv_result(params_dummy_obj_class_3_verbose, metrics=metric_multi_alias)
        assert len(res) == 2
        assert "valid multi_logloss-mean" in res
    # multiclass metric for custom objective
    res = get_cv_result(params_dummy_obj_class_3_verbose, metrics="multi_error")
    assert len(res) == 2
    assert "valid multi_error-mean" in res
    # binary metric with non-default num_class for custom objective
    with pytest.raises(lgb.basic.LightGBMError):
        get_cv_result(params_dummy_obj_class_3_verbose, metrics="binary_error")


def test_multiple_feval_train():
    X, y = load_breast_cancer(return_X_y=True)

    params = {"verbose": -1, "objective": "binary", "metric": "binary_logloss"}

    X_train, X_validation, y_train, y_validation = train_test_split(X, y, test_size=0.2)

    train_dataset = lgb.Dataset(data=X_train, label=y_train)
    validation_dataset = lgb.Dataset(data=X_validation, label=y_validation, reference=train_dataset)
    evals_result = {}
    lgb.train(
        params=params,
        train_set=train_dataset,
        valid_sets=validation_dataset,
        num_boost_round=5,
        feval=[constant_metric, decreasing_metric],
        callbacks=[lgb.record_evaluation(evals_result)],
    )

    assert len(evals_result["valid_0"]) == 3
    assert "binary_logloss" in evals_result["valid_0"]
    assert "error" in evals_result["valid_0"]
    assert "decreasing_metric" in evals_result["valid_0"]


def test_objective_callable_train_binary_classification():
    X, y = load_breast_cancer(return_X_y=True)
    params = {"verbose": -1, "objective": logloss_obj, "learning_rate": 0.01}
    train_dataset = lgb.Dataset(X, y)
    booster = lgb.train(params=params, train_set=train_dataset, num_boost_round=20)
    y_pred = logistic_sigmoid(booster.predict(X))
    logloss_error = log_loss(y, y_pred)
    rocauc_error = roc_auc_score(y, y_pred)
    assert booster.params["objective"] == "none"
    assert logloss_error == pytest.approx(0.547907)
    assert rocauc_error == pytest.approx(0.995944)


def test_objective_callable_train_regression():
    X, y = make_synthetic_regression()
    params = {"verbose": -1, "objective": mse_obj}
    lgb_train = lgb.Dataset(X, y)
    booster = lgb.train(params, lgb_train, num_boost_round=20)
    y_pred = booster.predict(X)
    mse_error = mean_squared_error(y, y_pred)
    assert booster.params["objective"] == "none"
    assert mse_error == pytest.approx(286.724194)


def test_objective_callable_cv_binary_classification():
    X, y = load_breast_cancer(return_X_y=True)
    params = {"verbose": -1, "objective": logloss_obj, "learning_rate": 0.01}
    train_dataset = lgb.Dataset(X, y)
    cv_res = lgb.cv(params, train_dataset, num_boost_round=20, nfold=3, return_cvbooster=True)
    cv_booster = cv_res["cvbooster"].boosters
    cv_logloss_errors = [log_loss(y, logistic_sigmoid(cb.predict(X))) < 0.56 for cb in cv_booster]
    cv_objs = [cb.params["objective"] == "none" for cb in cv_booster]
    assert all(cv_objs)
    assert all(cv_logloss_errors)


def test_objective_callable_cv_regression():
    X, y = make_synthetic_regression()
    lgb_train = lgb.Dataset(X, y)
    params = {"verbose": -1, "objective": mse_obj}
    cv_res = lgb.cv(params, lgb_train, num_boost_round=20, nfold=3, stratified=False, return_cvbooster=True)
    cv_booster = cv_res["cvbooster"].boosters
    cv_mse_errors = [mean_squared_error(y, cb.predict(X)) < 463 for cb in cv_booster]
    cv_objs = [cb.params["objective"] == "none" for cb in cv_booster]
    assert all(cv_objs)
    assert all(cv_mse_errors)


def test_multiple_feval_cv():
    X, y = load_breast_cancer(return_X_y=True)

    params = {"verbose": -1, "objective": "binary", "metric": "binary_logloss"}

    train_dataset = lgb.Dataset(data=X, label=y)

    cv_results = lgb.cv(
        params=params, train_set=train_dataset, num_boost_round=5, feval=[constant_metric, decreasing_metric]
    )

    # Expect three metrics but mean and stdv for each metric
    assert len(cv_results) == 6
    assert "valid binary_logloss-mean" in cv_results
    assert "valid error-mean" in cv_results
    assert "valid decreasing_metric-mean" in cv_results
    assert "valid binary_logloss-stdv" in cv_results
    assert "valid error-stdv" in cv_results
    assert "valid decreasing_metric-stdv" in cv_results


def test_default_objective_and_metric():
    X, y = load_breast_cancer(return_X_y=True)
    X_train, X_test, y_train, y_test = train_test_split(X, y, test_size=0.2)
    train_dataset = lgb.Dataset(data=X_train, label=y_train)
    validation_dataset = lgb.Dataset(data=X_test, label=y_test, reference=train_dataset)
    evals_result = {}
    params = {"verbose": -1}
    lgb.train(
        params=params,
        train_set=train_dataset,
        valid_sets=validation_dataset,
        num_boost_round=5,
        callbacks=[lgb.record_evaluation(evals_result)],
    )

    assert "valid_0" in evals_result
    assert len(evals_result["valid_0"]) == 1
    assert "l2" in evals_result["valid_0"]
    assert len(evals_result["valid_0"]["l2"]) == 5


@pytest.mark.parametrize("use_weight", [True, False])
def test_multiclass_custom_objective(use_weight):
    def custom_obj(y_pred, ds):
        y_true = ds.get_label()
        weight = ds.get_weight()
        grad, hess = sklearn_multiclass_custom_objective(y_true, y_pred, weight)
        return grad, hess

    centers = [[-4, -4], [4, 4], [-4, 4]]
    X, y = make_blobs(n_samples=1_000, centers=centers, random_state=42)
    weight = np.full_like(y, 2)
    ds = lgb.Dataset(X, y)
    if use_weight:
        ds.set_weight(weight)
    params = {"objective": "multiclass", "num_class": 3, "num_leaves": 7}
    builtin_obj_bst = lgb.train(params, ds, num_boost_round=10)
    builtin_obj_preds = builtin_obj_bst.predict(X)

    params["objective"] = custom_obj
    custom_obj_bst = lgb.train(params, ds, num_boost_round=10)
    custom_obj_preds = softmax(custom_obj_bst.predict(X))

    np.testing.assert_allclose(builtin_obj_preds, custom_obj_preds, rtol=0.01)


@pytest.mark.parametrize("use_weight", [True, False])
def test_multiclass_custom_eval(use_weight):
    def custom_eval(y_pred, ds):
        y_true = ds.get_label()
        weight = ds.get_weight()  # weight is None when not set
        loss = log_loss(y_true, y_pred, sample_weight=weight)
        return "custom_logloss", loss, False

    centers = [[-4, -4], [4, 4], [-4, 4]]
    X, y = make_blobs(n_samples=1_000, centers=centers, random_state=42)
    weight = np.full_like(y, 2)
    X_train, X_valid, y_train, y_valid, weight_train, weight_valid = train_test_split(
        X, y, weight, test_size=0.2, random_state=0
    )
    train_ds = lgb.Dataset(X_train, y_train)
    valid_ds = lgb.Dataset(X_valid, y_valid, reference=train_ds)
    if use_weight:
        train_ds.set_weight(weight_train)
        valid_ds.set_weight(weight_valid)
    params = {"objective": "multiclass", "num_class": 3, "num_leaves": 7}
    eval_result = {}
    bst = lgb.train(
        params,
        train_ds,
        num_boost_round=10,
        valid_sets=[train_ds, valid_ds],
        valid_names=["train", "valid"],
        feval=custom_eval,
        callbacks=[lgb.record_evaluation(eval_result)],
        keep_training_booster=True,
    )

    for key, ds in zip(["train", "valid"], [train_ds, valid_ds]):
        np.testing.assert_allclose(eval_result[key]["multi_logloss"], eval_result[key]["custom_logloss"])
        _, metric, value, _ = bst.eval(ds, key, feval=custom_eval)[1]  # first element is multi_logloss
        assert metric == "custom_logloss"
        np.testing.assert_allclose(value, eval_result[key][metric][-1])


@pytest.mark.skipif(psutil.virtual_memory().available / 1024 / 1024 / 1024 < 3, reason="not enough RAM")
def test_model_size():
    X, y = make_synthetic_regression()
    data = lgb.Dataset(X, y)
    bst = lgb.train({"verbose": -1}, data, num_boost_round=2)
    y_pred = bst.predict(X)
    model_str = bst.model_to_string()
    one_tree = model_str[model_str.find("Tree=1") : model_str.find("end of trees")]
    one_tree_size = len(one_tree)
    one_tree = one_tree.replace("Tree=1", "Tree={}")
    multiplier = 100
    total_trees = multiplier + 2
    try:
        before_tree_sizes = model_str[: model_str.find("tree_sizes")]
        trees = model_str[model_str.find("Tree=0") : model_str.find("end of trees")]
        more_trees = (one_tree * multiplier).format(*range(2, total_trees))
        after_trees = model_str[model_str.find("end of trees") :]
        num_end_spaces = 2**31 - one_tree_size * total_trees
        new_model_str = f"{before_tree_sizes}\n\n{trees}{more_trees}{after_trees}{'':{num_end_spaces}}"
        assert len(new_model_str) > 2**31
        bst.model_from_string(new_model_str)
        assert bst.num_trees() == total_trees
        y_pred_new = bst.predict(X, num_iteration=2)
        np.testing.assert_allclose(y_pred, y_pred_new)
    except MemoryError:
        pytest.skipTest("not enough RAM")


@pytest.mark.skipif(
    getenv("TASK", "") == "cuda", reason="Skip due to differences in implementation details of CUDA version"
)
def test_get_split_value_histogram(rng_fixed_seed):
    X, y = make_synthetic_regression()
    X = np.repeat(X, 3, axis=0)
    y = np.repeat(y, 3, axis=0)
    X[:, 2] = np.random.default_rng(0).integers(0, 20, size=X.shape[0])
    lgb_train = lgb.Dataset(X, y, categorical_feature=[2])
    gbm = lgb.train({"verbose": -1}, lgb_train, num_boost_round=20)
    # test XGBoost-style return value
    params = {"feature": 0, "xgboost_style": True}
    assert gbm.get_split_value_histogram(**params).shape == (12, 2)
    assert gbm.get_split_value_histogram(bins=999, **params).shape == (12, 2)
    assert gbm.get_split_value_histogram(bins=-1, **params).shape == (1, 2)
    assert gbm.get_split_value_histogram(bins=0, **params).shape == (1, 2)
    assert gbm.get_split_value_histogram(bins=1, **params).shape == (1, 2)
    assert gbm.get_split_value_histogram(bins=2, **params).shape == (2, 2)
    assert gbm.get_split_value_histogram(bins=6, **params).shape == (6, 2)
    assert gbm.get_split_value_histogram(bins=7, **params).shape == (7, 2)
    if lgb.compat.PANDAS_INSTALLED:
        np.testing.assert_allclose(
            gbm.get_split_value_histogram(0, xgboost_style=True).values,
            gbm.get_split_value_histogram(gbm.feature_name()[0], xgboost_style=True).values,
        )
        np.testing.assert_allclose(
            gbm.get_split_value_histogram(X.shape[-1] - 1, xgboost_style=True).values,
            gbm.get_split_value_histogram(gbm.feature_name()[X.shape[-1] - 1], xgboost_style=True).values,
        )
    else:
        np.testing.assert_allclose(
            gbm.get_split_value_histogram(0, xgboost_style=True),
            gbm.get_split_value_histogram(gbm.feature_name()[0], xgboost_style=True),
        )
        np.testing.assert_allclose(
            gbm.get_split_value_histogram(X.shape[-1] - 1, xgboost_style=True),
            gbm.get_split_value_histogram(gbm.feature_name()[X.shape[-1] - 1], xgboost_style=True),
        )
    # test numpy-style return value
    hist, bins = gbm.get_split_value_histogram(0)
    assert len(hist) == 20
    assert len(bins) == 21
    hist, bins = gbm.get_split_value_histogram(0, bins=999)
    assert len(hist) == 999
    assert len(bins) == 1000
    with pytest.raises(ValueError):
        gbm.get_split_value_histogram(0, bins=-1)
    with pytest.raises(ValueError):
        gbm.get_split_value_histogram(0, bins=0)
    hist, bins = gbm.get_split_value_histogram(0, bins=1)
    assert len(hist) == 1
    assert len(bins) == 2
    hist, bins = gbm.get_split_value_histogram(0, bins=2)
    assert len(hist) == 2
    assert len(bins) == 3
    hist, bins = gbm.get_split_value_histogram(0, bins=6)
    assert len(hist) == 6
    assert len(bins) == 7
    hist, bins = gbm.get_split_value_histogram(0, bins=7)
    assert len(hist) == 7
    assert len(bins) == 8
    hist_idx, bins_idx = gbm.get_split_value_histogram(0)
    hist_name, bins_name = gbm.get_split_value_histogram(gbm.feature_name()[0])
    np.testing.assert_array_equal(hist_idx, hist_name)
    np.testing.assert_allclose(bins_idx, bins_name)
    hist_idx, bins_idx = gbm.get_split_value_histogram(X.shape[-1] - 1)
    hist_name, bins_name = gbm.get_split_value_histogram(gbm.feature_name()[X.shape[-1] - 1])
    np.testing.assert_array_equal(hist_idx, hist_name)
    np.testing.assert_allclose(bins_idx, bins_name)
    # test bins string type
    hist_vals, bin_edges = gbm.get_split_value_histogram(0, bins="auto")
    hist = gbm.get_split_value_histogram(0, bins="auto", xgboost_style=True)
    if lgb.compat.PANDAS_INSTALLED:
        mask = hist_vals > 0
        np.testing.assert_array_equal(hist_vals[mask], hist["Count"].values)
        np.testing.assert_allclose(bin_edges[1:][mask], hist["SplitValue"].values)
    else:
        mask = hist_vals > 0
        np.testing.assert_array_equal(hist_vals[mask], hist[:, 1])
        np.testing.assert_allclose(bin_edges[1:][mask], hist[:, 0])
    # test histogram is disabled for categorical features
    with pytest.raises(lgb.basic.LightGBMError):
        gbm.get_split_value_histogram(2)


@pytest.mark.skipif(
    getenv("TASK", "") == "cuda", reason="Skip due to differences in implementation details of CUDA version"
)
def test_early_stopping_for_only_first_metric():
    def metrics_combination_train_regression(valid_sets, metric_list, assumed_iteration, first_metric_only, feval=None):
        params = {
            "objective": "regression",
            "learning_rate": 1.1,
            "num_leaves": 10,
            "metric": metric_list,
            "verbose": -1,
            "seed": 123,
        }
        gbm = lgb.train(
            params,
            lgb_train,
            num_boost_round=25,
            valid_sets=valid_sets,
            feval=feval,
            callbacks=[lgb.early_stopping(stopping_rounds=5, first_metric_only=first_metric_only)],
        )
        assert assumed_iteration == gbm.best_iteration

    def metrics_combination_cv_regression(
        metric_list, assumed_iteration, first_metric_only, eval_train_metric, feval=None
    ):
        params = {
            "objective": "regression",
            "learning_rate": 0.9,
            "num_leaves": 10,
            "metric": metric_list,
            "verbose": -1,
            "seed": 123,
            "gpu_use_dp": True,
        }
        ret = lgb.cv(
            params,
            train_set=lgb_train,
            num_boost_round=25,
            stratified=False,
            feval=feval,
            callbacks=[lgb.early_stopping(stopping_rounds=5, first_metric_only=first_metric_only)],
            eval_train_metric=eval_train_metric,
        )
        assert assumed_iteration == len(ret[list(ret.keys())[0]])

    X, y = make_synthetic_regression()
    X_train, X_test, y_train, y_test = train_test_split(X, y, test_size=0.2, random_state=42)
    X_test1, X_test2, y_test1, y_test2 = train_test_split(X_test, y_test, test_size=0.5, random_state=73)
    lgb_train = lgb.Dataset(X_train, y_train)
    lgb_valid1 = lgb.Dataset(X_test1, y_test1, reference=lgb_train)
    lgb_valid2 = lgb.Dataset(X_test2, y_test2, reference=lgb_train)

    iter_valid1_l1 = 3
    iter_valid1_l2 = 3
    iter_valid2_l1 = 3
    iter_valid2_l2 = 15
    assert len({iter_valid1_l1, iter_valid1_l2, iter_valid2_l1, iter_valid2_l2}) == 2
    iter_min_l1 = min([iter_valid1_l1, iter_valid2_l1])
    iter_min_l2 = min([iter_valid1_l2, iter_valid2_l2])
    iter_min_valid1 = min([iter_valid1_l1, iter_valid1_l2])

    iter_cv_l1 = 15
    iter_cv_l2 = 13
    assert len({iter_cv_l1, iter_cv_l2}) == 2
    iter_cv_min = min([iter_cv_l1, iter_cv_l2])

    # test for lgb.train
    metrics_combination_train_regression(lgb_valid1, [], iter_valid1_l2, False)
    metrics_combination_train_regression(lgb_valid1, [], iter_valid1_l2, True)
    metrics_combination_train_regression(lgb_valid1, None, iter_valid1_l2, False)
    metrics_combination_train_regression(lgb_valid1, None, iter_valid1_l2, True)
    metrics_combination_train_regression(lgb_valid1, "l2", iter_valid1_l2, True)
    metrics_combination_train_regression(lgb_valid1, "l1", iter_valid1_l1, True)
    metrics_combination_train_regression(lgb_valid1, ["l2", "l1"], iter_valid1_l2, True)
    metrics_combination_train_regression(lgb_valid1, ["l1", "l2"], iter_valid1_l1, True)
    metrics_combination_train_regression(lgb_valid1, ["l2", "l1"], iter_min_valid1, False)
    metrics_combination_train_regression(lgb_valid1, ["l1", "l2"], iter_min_valid1, False)

    # test feval for lgb.train
    metrics_combination_train_regression(
        lgb_valid1,
        "None",
        1,
        False,
        feval=lambda preds, train_data: [decreasing_metric(preds, train_data), constant_metric(preds, train_data)],
    )
    metrics_combination_train_regression(
        lgb_valid1,
        "None",
        25,
        True,
        feval=lambda preds, train_data: [decreasing_metric(preds, train_data), constant_metric(preds, train_data)],
    )
    metrics_combination_train_regression(
        lgb_valid1,
        "None",
        1,
        True,
        feval=lambda preds, train_data: [constant_metric(preds, train_data), decreasing_metric(preds, train_data)],
    )

    # test with two valid data for lgb.train
    metrics_combination_train_regression([lgb_valid1, lgb_valid2], ["l2", "l1"], iter_min_l2, True)
    metrics_combination_train_regression([lgb_valid2, lgb_valid1], ["l2", "l1"], iter_min_l2, True)
    metrics_combination_train_regression([lgb_valid1, lgb_valid2], ["l1", "l2"], iter_min_l1, True)
    metrics_combination_train_regression([lgb_valid2, lgb_valid1], ["l1", "l2"], iter_min_l1, True)

    # test for lgb.cv
    metrics_combination_cv_regression(None, iter_cv_l2, True, False)
    metrics_combination_cv_regression("l2", iter_cv_l2, True, False)
    metrics_combination_cv_regression("l1", iter_cv_l1, True, False)
    metrics_combination_cv_regression(["l2", "l1"], iter_cv_l2, True, False)
    metrics_combination_cv_regression(["l1", "l2"], iter_cv_l1, True, False)
    metrics_combination_cv_regression(["l2", "l1"], iter_cv_min, False, False)
    metrics_combination_cv_regression(["l1", "l2"], iter_cv_min, False, False)
    metrics_combination_cv_regression(None, iter_cv_l2, True, True)
    metrics_combination_cv_regression("l2", iter_cv_l2, True, True)
    metrics_combination_cv_regression("l1", iter_cv_l1, True, True)
    metrics_combination_cv_regression(["l2", "l1"], iter_cv_l2, True, True)
    metrics_combination_cv_regression(["l1", "l2"], iter_cv_l1, True, True)
    metrics_combination_cv_regression(["l2", "l1"], iter_cv_min, False, True)
    metrics_combination_cv_regression(["l1", "l2"], iter_cv_min, False, True)

    # test feval for lgb.cv
    metrics_combination_cv_regression(
        "None",
        1,
        False,
        False,
        feval=lambda preds, train_data: [decreasing_metric(preds, train_data), constant_metric(preds, train_data)],
    )
    metrics_combination_cv_regression(
        "None",
        25,
        True,
        False,
        feval=lambda preds, train_data: [decreasing_metric(preds, train_data), constant_metric(preds, train_data)],
    )
    metrics_combination_cv_regression(
        "None",
        1,
        True,
        False,
        feval=lambda preds, train_data: [constant_metric(preds, train_data), decreasing_metric(preds, train_data)],
    )


def test_node_level_subcol():
    X, y = load_breast_cancer(return_X_y=True)
    X_train, X_test, y_train, y_test = train_test_split(X, y, test_size=0.1, random_state=42)
    params = {
        "objective": "binary",
        "metric": "binary_logloss",
        "feature_fraction_bynode": 0.8,
        "feature_fraction": 1.0,
        "verbose": -1,
    }
    lgb_train = lgb.Dataset(X_train, y_train)
    lgb_eval = lgb.Dataset(X_test, y_test, reference=lgb_train)
    evals_result = {}
    gbm = lgb.train(
        params, lgb_train, num_boost_round=25, valid_sets=lgb_eval, callbacks=[lgb.record_evaluation(evals_result)]
    )
    ret = log_loss(y_test, gbm.predict(X_test))
    assert ret < 0.14
    assert evals_result["valid_0"]["binary_logloss"][-1] == pytest.approx(ret)
    params["feature_fraction"] = 0.5
    gbm2 = lgb.train(params, lgb_train, num_boost_round=25)
    ret2 = log_loss(y_test, gbm2.predict(X_test))
    assert ret != ret2


def test_forced_split_feature_indices(tmp_path):
    X, y = make_synthetic_regression()
    forced_split = {
        "feature": 0,
        "threshold": 0.5,
        "left": {"feature": X.shape[1], "threshold": 0.5},
    }
    tmp_split_file = tmp_path / "forced_split.json"
    with open(tmp_split_file, "w") as f:
        f.write(json.dumps(forced_split))
    lgb_train = lgb.Dataset(X, y)
    params = {"objective": "regression", "forcedsplits_filename": tmp_split_file}
    with pytest.raises(lgb.basic.LightGBMError, match="Forced splits file includes feature index"):
        lgb.train(params, lgb_train)


def test_forced_bins():
    x = np.empty((100, 2))
    x[:, 0] = np.arange(0, 1, 0.01)
    x[:, 1] = -np.arange(0, 1, 0.01)
    y = np.arange(0, 1, 0.01)
    forcedbins_filename = Path(__file__).absolute().parents[2] / "examples" / "regression" / "forced_bins.json"
    params = {
        "objective": "regression_l1",
        "max_bin": 5,
        "forcedbins_filename": forcedbins_filename,
        "num_leaves": 2,
        "min_data_in_leaf": 1,
        "verbose": -1,
    }
    lgb_x = lgb.Dataset(x, label=y)
    est = lgb.train(params, lgb_x, num_boost_round=20)
    new_x = np.zeros((3, x.shape[1]))
    new_x[:, 0] = [0.31, 0.37, 0.41]
    predicted = est.predict(new_x)
    assert len(np.unique(predicted)) == 3
    new_x[:, 0] = [0, 0, 0]
    new_x[:, 1] = [-0.9, -0.6, -0.3]
    predicted = est.predict(new_x)
    assert len(np.unique(predicted)) == 1
    params["forcedbins_filename"] = ""
    lgb_x = lgb.Dataset(x, label=y)
    est = lgb.train(params, lgb_x, num_boost_round=20)
    predicted = est.predict(new_x)
    assert len(np.unique(predicted)) == 3
    params["forcedbins_filename"] = (
        Path(__file__).absolute().parents[2] / "examples" / "regression" / "forced_bins2.json"
    )
    params["max_bin"] = 11
    lgb_x = lgb.Dataset(x[:, :1], label=y)
    est = lgb.train(params, lgb_x, num_boost_round=50)
    predicted = est.predict(x[1:, :1])
    _, counts = np.unique(predicted, return_counts=True)
    assert min(counts) >= 9
    assert max(counts) <= 11


def test_binning_same_sign():
    # test that binning works properly for features with only positive or only negative values
    x = np.empty((99, 2))
    x[:, 0] = np.arange(0.01, 1, 0.01)
    x[:, 1] = -np.arange(0.01, 1, 0.01)
    y = np.arange(0.01, 1, 0.01)
    params = {
        "objective": "regression_l1",
        "max_bin": 5,
        "num_leaves": 2,
        "min_data_in_leaf": 1,
        "verbose": -1,
        "seed": 0,
    }
    lgb_x = lgb.Dataset(x, label=y)
    est = lgb.train(params, lgb_x, num_boost_round=20)
    new_x = np.zeros((3, 2))
    new_x[:, 0] = [-1, 0, 1]
    predicted = est.predict(new_x)
    assert predicted[0] == pytest.approx(predicted[1])
    assert predicted[1] != pytest.approx(predicted[2])
    new_x = np.zeros((3, 2))
    new_x[:, 1] = [-1, 0, 1]
    predicted = est.predict(new_x)
    assert predicted[0] != pytest.approx(predicted[1])
    assert predicted[1] == pytest.approx(predicted[2])


def test_dataset_update_params(rng):
    default_params = {
        "max_bin": 100,
        "max_bin_by_feature": [20, 10],
        "bin_construct_sample_cnt": 10000,
        "min_data_in_bin": 1,
        "use_missing": False,
        "zero_as_missing": False,
        "categorical_feature": [0],
        "feature_pre_filter": True,
        "pre_partition": False,
        "enable_bundle": True,
        "data_random_seed": 0,
        "is_enable_sparse": True,
        "header": True,
        "two_round": True,
        "label_column": 0,
        "weight_column": 0,
        "group_column": 0,
        "ignore_column": 0,
        "min_data_in_leaf": 10,
        "linear_tree": False,
        "precise_float_parser": True,
        "verbose": -1,
    }
    unchangeable_params = {
        "max_bin": 150,
        "max_bin_by_feature": [30, 5],
        "bin_construct_sample_cnt": 5000,
        "min_data_in_bin": 2,
        "use_missing": True,
        "zero_as_missing": True,
        "categorical_feature": [0, 1],
        "feature_pre_filter": False,
        "pre_partition": True,
        "enable_bundle": False,
        "data_random_seed": 1,
        "is_enable_sparse": False,
        "header": False,
        "two_round": False,
        "label_column": 1,
        "weight_column": 1,
        "group_column": 1,
        "ignore_column": 1,
        "forcedbins_filename": "/some/path/forcedbins.json",
        "min_data_in_leaf": 2,
        "linear_tree": True,
        "precise_float_parser": False,
    }
    X = rng.uniform(size=(100, 2))
    y = rng.uniform(size=(100,))

    # decreasing without freeing raw data is allowed
    lgb_data = lgb.Dataset(X, y, params=default_params, free_raw_data=False).construct()
    default_params["min_data_in_leaf"] -= 1
    lgb.train(default_params, lgb_data, num_boost_round=3)

    # decreasing before lazy init is allowed
    lgb_data = lgb.Dataset(X, y, params=default_params)
    default_params["min_data_in_leaf"] -= 1
    lgb.train(default_params, lgb_data, num_boost_round=3)

    # increasing is allowed
    default_params["min_data_in_leaf"] += 2
    lgb.train(default_params, lgb_data, num_boost_round=3)

    # decreasing with disabled filter is allowed
    default_params["feature_pre_filter"] = False
    lgb_data = lgb.Dataset(X, y, params=default_params).construct()
    default_params["min_data_in_leaf"] -= 4
    lgb.train(default_params, lgb_data, num_boost_round=3)

    # decreasing with enabled filter is disallowed;
    # also changes of other params are disallowed
    default_params["feature_pre_filter"] = True
    lgb_data = lgb.Dataset(X, y, params=default_params).construct()
    for key, value in unchangeable_params.items():
        new_params = default_params.copy()
        new_params[key] = value
        if key != "forcedbins_filename":
            param_name = key
        else:
            param_name = "forced bins"
        err_msg = (
            "Reducing `min_data_in_leaf` with `feature_pre_filter=true` may cause *"
            if key == "min_data_in_leaf"
            else f"Cannot change {param_name} *"
        )
        with np.testing.assert_raises_regex(lgb.basic.LightGBMError, err_msg):
            lgb.train(new_params, lgb_data, num_boost_round=3)


def test_dataset_params_with_reference(rng):
    default_params = {"max_bin": 100}
    X = rng.uniform(size=(100, 2))
    y = rng.uniform(size=(100,))
    X_val = rng.uniform(size=(100, 2))
    y_val = rng.uniform(size=(100,))
    lgb_train = lgb.Dataset(X, y, params=default_params, free_raw_data=False).construct()
    lgb_val = lgb.Dataset(X_val, y_val, reference=lgb_train, free_raw_data=False).construct()
    assert lgb_train.get_params() == default_params
    assert lgb_val.get_params() == default_params
    lgb.train(default_params, lgb_train, valid_sets=[lgb_val])


def test_extra_trees():
    # check extra trees increases regularization
    X, y = make_synthetic_regression()
    lgb_x = lgb.Dataset(X, label=y)
    params = {"objective": "regression", "num_leaves": 32, "verbose": -1, "extra_trees": False, "seed": 0}
    est = lgb.train(params, lgb_x, num_boost_round=10)
    predicted = est.predict(X)
    err = mean_squared_error(y, predicted)
    params["extra_trees"] = True
    est = lgb.train(params, lgb_x, num_boost_round=10)
    predicted_new = est.predict(X)
    err_new = mean_squared_error(y, predicted_new)
    assert err < err_new


def test_path_smoothing():
    # check path smoothing increases regularization
    X, y = make_synthetic_regression()
    lgb_x = lgb.Dataset(X, label=y)
    params = {"objective": "regression", "num_leaves": 32, "verbose": -1, "seed": 0}
    est = lgb.train(params, lgb_x, num_boost_round=10)
    predicted = est.predict(X)
    err = mean_squared_error(y, predicted)
    params["path_smooth"] = 1
    est = lgb.train(params, lgb_x, num_boost_round=10)
    predicted_new = est.predict(X)
    err_new = mean_squared_error(y, predicted_new)
    assert err < err_new


def test_trees_to_dataframe(rng):
    pytest.importorskip("pandas")

    def _imptcs_to_numpy(X, impcts_dict):
        cols = [f"Column_{i}" for i in range(X.shape[1])]
        return [impcts_dict.get(col, 0.0) for col in cols]

    X, y = load_breast_cancer(return_X_y=True)
    data = lgb.Dataset(X, label=y)
    num_trees = 10
    bst = lgb.train({"objective": "binary", "verbose": -1}, data, num_trees)
    tree_df = bst.trees_to_dataframe()
    split_dict = tree_df[~tree_df["split_gain"].isnull()].groupby("split_feature").size().to_dict()

    gains_dict = tree_df.groupby("split_feature")["split_gain"].sum().to_dict()

    tree_split = _imptcs_to_numpy(X, split_dict)
    tree_gains = _imptcs_to_numpy(X, gains_dict)
    mod_split = bst.feature_importance("split")
    mod_gains = bst.feature_importance("gain")
    num_trees_from_df = tree_df["tree_index"].nunique()
    obs_counts_from_df = tree_df.loc[tree_df["node_depth"] == 1, "count"].values

    np.testing.assert_equal(tree_split, mod_split)
    np.testing.assert_allclose(tree_gains, mod_gains)
    assert num_trees_from_df == num_trees
    np.testing.assert_equal(obs_counts_from_df, len(y))

    # test edge case with one leaf
    X = np.ones((10, 2))
    y = rng.uniform(size=(10,))
    data = lgb.Dataset(X, label=y)
    bst = lgb.train({"objective": "binary", "verbose": -1}, data, num_trees)
    tree_df = bst.trees_to_dataframe()

    assert len(tree_df) == 1
    assert tree_df.loc[0, "tree_index"] == 0
    assert tree_df.loc[0, "node_depth"] == 1
    assert tree_df.loc[0, "node_index"] == "0-L0"
    assert tree_df.loc[0, "value"] is not None
    for col in (
        "left_child",
        "right_child",
        "parent_index",
        "split_feature",
        "split_gain",
        "threshold",
        "decision_type",
        "missing_direction",
        "missing_type",
        "weight",
        "count",
    ):
        assert tree_df.loc[0, col] is None


def test_interaction_constraints():
    X, y = make_synthetic_regression(n_samples=200)
    num_features = X.shape[1]
    train_data = lgb.Dataset(X, label=y)
    # check that constraint containing all features is equivalent to no constraint
    params = {"verbose": -1, "seed": 0}
    est = lgb.train(params, train_data, num_boost_round=10)
    pred1 = est.predict(X)
    est = lgb.train(dict(params, interaction_constraints=[list(range(num_features))]), train_data, num_boost_round=10)
    pred2 = est.predict(X)
    np.testing.assert_allclose(pred1, pred2)
    # check that constraint partitioning the features reduces train accuracy
    est = lgb.train(dict(params, interaction_constraints=[[0, 2], [1, 3]]), train_data, num_boost_round=10)
    pred3 = est.predict(X)
    assert mean_squared_error(y, pred1) < mean_squared_error(y, pred3)
    # check that constraints consisting of single features reduce accuracy further
    est = lgb.train(
        dict(params, interaction_constraints=[[i] for i in range(num_features)]), train_data, num_boost_round=10
    )
    pred4 = est.predict(X)
    assert mean_squared_error(y, pred3) < mean_squared_error(y, pred4)
    # test that interaction constraints work when not all features are used
    X = np.concatenate([np.zeros((X.shape[0], 1)), X], axis=1)
    num_features = X.shape[1]
    train_data = lgb.Dataset(X, label=y)
    est = lgb.train(
        dict(params, interaction_constraints=[[0] + list(range(2, num_features)), [1] + list(range(2, num_features))]),
        train_data,
        num_boost_round=10,
    )


@pytest.mark.skipif(
    getenv("TASK", "") == "cuda", reason="Interaction constraints are not yet supported on the CUDA version"
)
def test_tree_interaction_constraints():
    def check_consistency(est, tree_interaction_constraints):
        feat_to_index = {feat: i for i, feat in enumerate(est.feature_name())}
        tree_df = est.trees_to_dataframe()
        inter_found = set()
        for tree_index in tree_df["tree_index"].unique():
            tree_df_per_index = tree_df[tree_df["tree_index"] == tree_index]
            feat_used = [
                feat_to_index[feat] for feat in tree_df_per_index["split_feature"].unique() if feat is not None
            ]
            inter_found.add(tuple(sorted(feat_used)))
<<<<<<< HEAD
=======
        print(inter_found)
>>>>>>> 9a9d9bc4
        for feats_found in inter_found:
            found = False
            for real_contraints in tree_interaction_constraints:
                if set(feats_found) <= set(real_contraints):
                    found = True
                    break
            assert found is True

    X, y = make_synthetic_regression(n_samples=400, n_features=30)
    num_features = X.shape[1]
    train_data = lgb.Dataset(X, label=y)
    # check that tree constraint containing all features is equivalent to no constraint
    params = {"verbose": -1, "seed": 0}
    est = lgb.train(params, train_data, num_boost_round=10)
    pred1 = est.predict(X)
    est = lgb.train(
        dict(params, tree_interaction_constraints=[list(range(num_features))]), train_data, num_boost_round=10
    )
    pred2 = est.predict(X)
    np.testing.assert_allclose(pred1, pred2)

    # check that each tree is composed exactly of 1 feature
    tree_interaction_constraints = [[i] for i in range(num_features)]
    new_params = dict(params, tree_interaction_constraints=tree_interaction_constraints)
    est = lgb.train(new_params, train_data, num_boost_round=100)
    check_consistency(est, tree_interaction_constraints)

    # check that each tree is composed exactly of 2 features contained in the constrained set
    tree_interaction_constraints = [[i, i + 1] for i in range(0, num_features - 1, 2)]
    new_params = dict(params, tree_interaction_constraints=tree_interaction_constraints)
    est = lgb.train(new_params, train_data, num_boost_round=100)
    check_consistency(est, tree_interaction_constraints)

    # check if tree features interaction constraints works with multiple set of features
    tree_interaction_constraints = [list(range(i, i + 5)) for i in range(0, num_features - 5, 5)]
    new_params = dict(params, tree_interaction_constraints=tree_interaction_constraints)
    est = lgb.train(new_params, train_data, num_boost_round=100)
    check_consistency(est, tree_interaction_constraints)
<<<<<<< HEAD


@pytest.mark.skipif(
    getenv("TASK", "") == "cuda", reason="Interaction constraints are not yet supported on the CUDA version"
)
=======
'''

@pytest.mark.skipif(getenv('TASK', '') == 'cuda', reason='Interaction constraints are not yet supported on the CUDA version')
>>>>>>> 9a9d9bc4
def test_max_tree_interactions():
    def check_n_interactions(est):
        feat_to_index = {feat: i for i, feat in enumerate(est.feature_name())}
        tree_df = est.trees_to_dataframe()
        max_n_interactions = 0
        for tree_index in tree_df["tree_index"].unique():
            tree_df_per_index = tree_df[tree_df["tree_index"] == tree_index]
            feat_used = [
                feat_to_index[feat] for feat in tree_df_per_index["split_feature"].unique() if feat is not None
            ]
            max_n_interactions = max(max_n_interactions, len(feat_used))
        assert max_n_interactions <= est.params["max_tree_interactions"]

    X, y = make_synthetic_regression(n_samples=400, n_features=30)
    train_data = lgb.Dataset(X, label=y)
    # check that limiting the number of interaction to the number of features is equivalent to no constraint
    params = {"verbose": -1, "seed": 0}
    est = lgb.train(params, train_data, num_boost_round=100)
    pred1 = est.predict(X)
    est = lgb.train(dict(params, max_tree_interactions=400), train_data, num_boost_round=100)
    pred2 = est.predict(X)

    check_n_interactions(est)
    np.testing.assert_allclose(pred1, pred2)

    # check that the forest has only 1 interaction per tree
    max_tree_interactions = 1
    new_params = dict(params, max_tree_interactions=max_tree_interactions)
    est = lgb.train(new_params, train_data, num_boost_round=100)
    check_n_interactions(est)

    #  check that the forest has at most 10 features that interact in a tree
    max_tree_interactions = 10
    new_params = dict(params, max_tree_interactions=max_tree_interactions)
    est = lgb.train(new_params, train_data, num_boost_round=100)
    check_n_interactions(est)
<<<<<<< HEAD

=======
'''
>>>>>>> 9a9d9bc4

@pytest.mark.skipif(
    getenv("TASK", "") == "cuda", reason="Interaction constraints are not yet supported on the CUDA version"
)
def test_max_interactions():
    def check_interactions(est, max_interactions):
        feat_to_index = {feat: i for i, feat in enumerate(est.feature_name())}
        tree_df = est.trees_to_dataframe()
        inter_found = set()
        for tree_index in tree_df["tree_index"].unique():
            tree_df_per_index = tree_df[tree_df["tree_index"] == tree_index]
            feat_used = [
                feat_to_index[feat] for feat in tree_df_per_index["split_feature"].unique() if feat is not None
            ]
            add_inter = True
            for inter in inter_found:
                if set(feat_used) <= set(inter):  # the interaction found is a subset of another interaction
                    add_inter = False
            if add_inter:
                inter_found.add(tuple(sorted(feat_used)))
        assert len(inter_found) <= max_interactions

    X, y = make_synthetic_regression(n_samples=400, n_features=30)
    train_data = lgb.Dataset(X, label=y)
    # check that limiting the number of distinct interactions to the number of trees is equivalent to no constraint
    params = {"verbose": -1, "seed": 0}
    est = lgb.train(params, train_data, num_boost_round=100)
    pred1 = est.predict(X)

    max_interactions = 100
    est = lgb.train(dict(params, max_interactions=max_interactions), train_data, num_boost_round=100)
    pred2 = est.predict(X)

    check_interactions(est, max_interactions)
    np.testing.assert_allclose(pred1, pred2)

    # check that the forest has only 1 interaction
    max_interactions = 1
    new_params = dict(params, max_interactions=max_interactions)
    est = lgb.train(new_params, train_data, num_boost_round=100)
    check_interactions(est, max_interactions)

    #  check that the forest has at most 10 interactions
    max_interactions = 10
    new_params = dict(params, max_interactions=max_interactions)
    est = lgb.train(new_params, train_data, num_boost_round=100)
    check_interactions(est, max_interactions)


def test_linear_trees_num_threads():
    # check that number of threads does not affect result
    x = np.arange(0, 1000, 0.1)
    y = 2 * x + rng_fixed_seed.normal(loc=0, scale=0.1, size=(len(x),))
    x = x[:, np.newaxis]
    lgb_train = lgb.Dataset(x, label=y)
    params = {"verbose": -1, "objective": "regression", "seed": 0, "linear_tree": True, "num_threads": 2}
    est = lgb.train(params, lgb_train, num_boost_round=100)
    pred1 = est.predict(x)
    params["num_threads"] = 4
    est = lgb.train(params, lgb_train, num_boost_round=100)
    pred2 = est.predict(x)
    np.testing.assert_allclose(pred1, pred2)


def test_linear_trees(tmp_path, rng_fixed_seed):
    # check that setting linear_tree=True fits better than ordinary trees when data has linear relationship
    x = np.arange(0, 100, 0.1)
    y = 2 * x + rng_fixed_seed.normal(0, 0.1, len(x))
    x = x[:, np.newaxis]
    lgb_train = lgb.Dataset(x, label=y)
    params = {"verbose": -1, "metric": "mse", "seed": 0, "num_leaves": 2}
    est = lgb.train(params, lgb_train, num_boost_round=10)
    pred1 = est.predict(x)
    lgb_train = lgb.Dataset(x, label=y)
    res = {}
    est = lgb.train(
        dict(params, linear_tree=True),
        lgb_train,
        num_boost_round=10,
        valid_sets=[lgb_train],
        valid_names=["train"],
        callbacks=[lgb.record_evaluation(res)],
    )
    pred2 = est.predict(x)
    assert res["train"]["l2"][-1] == pytest.approx(mean_squared_error(y, pred2), abs=1e-1)
    assert mean_squared_error(y, pred2) < mean_squared_error(y, pred1)
    # test again with nans in data
    x[:10] = np.nan
    lgb_train = lgb.Dataset(x, label=y)
    est = lgb.train(params, lgb_train, num_boost_round=10)
    pred1 = est.predict(x)
    lgb_train = lgb.Dataset(x, label=y)
    res = {}
    est = lgb.train(
        dict(params, linear_tree=True),
        lgb_train,
        num_boost_round=10,
        valid_sets=[lgb_train],
        valid_names=["train"],
        callbacks=[lgb.record_evaluation(res)],
    )
    pred2 = est.predict(x)
    assert res["train"]["l2"][-1] == pytest.approx(mean_squared_error(y, pred2), abs=1e-1)
    assert mean_squared_error(y, pred2) < mean_squared_error(y, pred1)
    # test again with bagging
    res = {}
    est = lgb.train(
        dict(params, linear_tree=True, subsample=0.8, bagging_freq=1),
        lgb_train,
        num_boost_round=10,
        valid_sets=[lgb_train],
        valid_names=["train"],
        callbacks=[lgb.record_evaluation(res)],
    )
    pred = est.predict(x)
    assert res["train"]["l2"][-1] == pytest.approx(mean_squared_error(y, pred), abs=1e-1)
    # test with a feature that has only one non-nan value
    x = np.concatenate([np.ones([x.shape[0], 1]), x], 1)
    x[500:, 1] = np.nan
    y[500:] += 10
    lgb_train = lgb.Dataset(x, label=y)
    res = {}
    est = lgb.train(
        dict(params, linear_tree=True, subsample=0.8, bagging_freq=1),
        lgb_train,
        num_boost_round=10,
        valid_sets=[lgb_train],
        valid_names=["train"],
        callbacks=[lgb.record_evaluation(res)],
    )
    pred = est.predict(x)
    assert res["train"]["l2"][-1] == pytest.approx(mean_squared_error(y, pred), abs=1e-1)
    # test with a categorical feature
    x[:250, 0] = 0
    y[:250] += 10
    lgb_train = lgb.Dataset(x, label=y, categorical_feature=[0])
    est = lgb.train(
        dict(params, linear_tree=True, subsample=0.8, bagging_freq=1),
        lgb_train,
        num_boost_round=10,
    )
    # test refit: same results on same data
    est2 = est.refit(x, label=y)
    p1 = est.predict(x)
    p2 = est2.predict(x)
    assert np.mean(np.abs(p1 - p2)) < 2

    # test refit with save and load
    temp_model = str(tmp_path / "temp_model.txt")
    est.save_model(temp_model)
    est2 = lgb.Booster(model_file=temp_model)
    est2 = est2.refit(x, label=y)
    p1 = est.predict(x)
    p2 = est2.predict(x)
    assert np.mean(np.abs(p1 - p2)) < 2
    # test refit: different results training on different data
    est3 = est.refit(x[:100, :], label=y[:100])
    p3 = est3.predict(x)
    assert np.mean(np.abs(p2 - p1)) > np.abs(np.max(p3 - p1))
    # test when num_leaves - 1 < num_features and when num_leaves - 1 > num_features
    X_train, _, y_train, _ = train_test_split(*load_breast_cancer(return_X_y=True), test_size=0.1, random_state=2)
    params = {"linear_tree": True, "verbose": -1, "metric": "mse", "seed": 0}
    train_data = lgb.Dataset(
        X_train,
        label=y_train,
        params=dict(params, num_leaves=2),
        categorical_feature=[0],
    )
    est = lgb.train(params, train_data, num_boost_round=10)
    train_data = lgb.Dataset(
        X_train,
        label=y_train,
        params=dict(params, num_leaves=60),
        categorical_feature=[0],
    )
    est = lgb.train(params, train_data, num_boost_round=10)


def test_save_and_load_linear(tmp_path):
    X_train, X_test, y_train, y_test = train_test_split(
        *load_breast_cancer(return_X_y=True), test_size=0.1, random_state=2
    )
    X_train = np.concatenate([np.ones((X_train.shape[0], 1)), X_train], 1)
    X_train[: X_train.shape[0] // 2, 0] = 0
    y_train[: X_train.shape[0] // 2] = 1
    params = {"linear_tree": True}
    train_data_1 = lgb.Dataset(X_train, label=y_train, params=params, categorical_feature=[0])
    est_1 = lgb.train(params, train_data_1, num_boost_round=10)
    pred_1 = est_1.predict(X_train)

    tmp_dataset = str(tmp_path / "temp_dataset.bin")
    train_data_1.save_binary(tmp_dataset)
    train_data_2 = lgb.Dataset(tmp_dataset)
    est_2 = lgb.train(params, train_data_2, num_boost_round=10)
    pred_2 = est_2.predict(X_train)
    np.testing.assert_allclose(pred_1, pred_2)

    model_file = str(tmp_path / "model.txt")
    est_2.save_model(model_file)
    est_3 = lgb.Booster(model_file=model_file)
    pred_3 = est_3.predict(X_train)
    np.testing.assert_allclose(pred_2, pred_3)


def test_linear_single_leaf():
    X_train, y_train = load_breast_cancer(return_X_y=True)
    train_data = lgb.Dataset(X_train, label=y_train)
    params = {"objective": "binary", "linear_tree": True, "min_sum_hessian": 5000}
    bst = lgb.train(params, train_data, num_boost_round=5)
    y_pred = bst.predict(X_train)
    assert log_loss(y_train, y_pred) < 0.661


def test_linear_raises_informative_errors_on_unsupported_params():
    X, y = make_synthetic_regression()
    with pytest.raises(lgb.basic.LightGBMError, match="Cannot use regression_l1 objective when fitting linear trees"):
        lgb.train(
            train_set=lgb.Dataset(X, label=y),
            params={"linear_tree": True, "objective": "regression_l1"},
            num_boost_round=1,
        )
    with pytest.raises(lgb.basic.LightGBMError, match="zero_as_missing must be false when fitting linear trees"):
        lgb.train(
            train_set=lgb.Dataset(X, label=y),
            params={"linear_tree": True, "zero_as_missing": True},
            num_boost_round=1,
        )


def test_predict_with_start_iteration():
    def inner_test(X, y, params, early_stopping_rounds):
        X_train, X_test, y_train, y_test = train_test_split(X, y, test_size=0.1, random_state=42)
        train_data = lgb.Dataset(X_train, label=y_train)
        valid_data = lgb.Dataset(X_test, label=y_test)
        callbacks = [lgb.early_stopping(early_stopping_rounds)] if early_stopping_rounds is not None else []
        booster = lgb.train(params, train_data, num_boost_round=50, valid_sets=[valid_data], callbacks=callbacks)

        # test that the predict once with all iterations equals summed results with start_iteration and num_iteration
        all_pred = booster.predict(X, raw_score=True)
        all_pred_contrib = booster.predict(X, pred_contrib=True)
        steps = [10, 12]
        for step in steps:
            pred = np.zeros_like(all_pred)
            pred_contrib = np.zeros_like(all_pred_contrib)
            for start_iter in range(0, 50, step):
                pred += booster.predict(X, start_iteration=start_iter, num_iteration=step, raw_score=True)
                pred_contrib += booster.predict(X, start_iteration=start_iter, num_iteration=step, pred_contrib=True)
            np.testing.assert_allclose(all_pred, pred)
            np.testing.assert_allclose(all_pred_contrib, pred_contrib)
        # test the case where start_iteration <= 0, and num_iteration is None
        pred1 = booster.predict(X, start_iteration=-1)
        pred2 = booster.predict(X, num_iteration=booster.best_iteration)
        np.testing.assert_allclose(pred1, pred2)

        # test the case where start_iteration > 0, and num_iteration <= 0
        pred4 = booster.predict(X, start_iteration=10, num_iteration=-1)
        pred5 = booster.predict(X, start_iteration=10, num_iteration=90)
        pred6 = booster.predict(X, start_iteration=10, num_iteration=0)
        np.testing.assert_allclose(pred4, pred5)
        np.testing.assert_allclose(pred4, pred6)

        # test the case where start_iteration > 0, and num_iteration <= 0, with pred_leaf=True
        pred4 = booster.predict(X, start_iteration=10, num_iteration=-1, pred_leaf=True)
        pred5 = booster.predict(X, start_iteration=10, num_iteration=40, pred_leaf=True)
        pred6 = booster.predict(X, start_iteration=10, num_iteration=0, pred_leaf=True)
        np.testing.assert_allclose(pred4, pred5)
        np.testing.assert_allclose(pred4, pred6)

        # test the case where start_iteration > 0, and num_iteration <= 0, with pred_contrib=True
        pred4 = booster.predict(X, start_iteration=10, num_iteration=-1, pred_contrib=True)
        pred5 = booster.predict(X, start_iteration=10, num_iteration=40, pred_contrib=True)
        pred6 = booster.predict(X, start_iteration=10, num_iteration=0, pred_contrib=True)
        np.testing.assert_allclose(pred4, pred5)
        np.testing.assert_allclose(pred4, pred6)

    # test for regression
    X, y = make_synthetic_regression()
    params = {"objective": "regression", "verbose": -1, "metric": "l2", "learning_rate": 0.5}
    # test both with and without early stopping
    inner_test(X, y, params, early_stopping_rounds=1)
    inner_test(X, y, params, early_stopping_rounds=5)
    inner_test(X, y, params, early_stopping_rounds=None)

    # test for multi-class
    X, y = load_iris(return_X_y=True)
    params = {"objective": "multiclass", "num_class": 3, "verbose": -1, "metric": "multi_error"}
    # test both with and without early stopping
    inner_test(X, y, params, early_stopping_rounds=1)
    inner_test(X, y, params, early_stopping_rounds=5)
    inner_test(X, y, params, early_stopping_rounds=None)

    # test for binary
    X, y = load_breast_cancer(return_X_y=True)
    params = {"objective": "binary", "verbose": -1, "metric": "auc"}
    # test both with and without early stopping
    inner_test(X, y, params, early_stopping_rounds=1)
    inner_test(X, y, params, early_stopping_rounds=5)
    inner_test(X, y, params, early_stopping_rounds=None)


@pytest.mark.parametrize("use_init_score", [False, True])
def test_predict_stump(rng, use_init_score):
    X, y = load_breast_cancer(return_X_y=True)
    dataset_kwargs = {"data": X, "label": y}
    if use_init_score:
        dataset_kwargs.update({"init_score": rng.uniform(size=y.shape)})
    bst = lgb.train(
        train_set=lgb.Dataset(**dataset_kwargs),
        params={"objective": "binary", "min_data_in_leaf": X.shape[0]},
        num_boost_round=5,
    )
    # checking prediction from 1 iteration and the whole model, to prevent bugs
    # of the form "a model of n stumps predicts n * initial_score"
    preds_1 = bst.predict(X, raw_score=True, num_iteration=1)
    preds_all = bst.predict(X, raw_score=True)
    if use_init_score:
        # if init_score was provided, a model of stumps should predict all 0s
        all_zeroes = np.full_like(preds_1, fill_value=0.0)
        np.testing.assert_allclose(preds_1, all_zeroes)
        np.testing.assert_allclose(preds_all, all_zeroes)
    else:
        # if init_score was not provided, prediction for a model of stumps should be
        # the "average" of the labels
        y_avg = np.log(y.mean() / (1.0 - y.mean()))
        np.testing.assert_allclose(preds_1, np.full_like(preds_1, fill_value=y_avg))
        np.testing.assert_allclose(preds_all, np.full_like(preds_all, fill_value=y_avg))


def test_predict_regression_output_shape():
    n_samples = 1_000
    n_features = 4
    X, y = make_synthetic_regression(n_samples=n_samples, n_features=n_features)
    dtrain = lgb.Dataset(X, label=y)
    params = {"objective": "regression", "verbosity": -1}

    # 1-round model
    bst = lgb.train(params, dtrain, num_boost_round=1)
    assert bst.predict(X).shape == (n_samples,)
    assert bst.predict(X, raw_score=True).shape == (n_samples,)
    assert bst.predict(X, pred_contrib=True).shape == (n_samples, n_features + 1)
    assert bst.predict(X, pred_leaf=True).shape == (n_samples, 1)

    # 2-round model
    bst = lgb.train(params, dtrain, num_boost_round=2)
    assert bst.predict(X).shape == (n_samples,)
    assert bst.predict(X, raw_score=True).shape == (n_samples,)
    assert bst.predict(X, pred_contrib=True).shape == (n_samples, n_features + 1)
    assert bst.predict(X, pred_leaf=True).shape == (n_samples, 2)


def test_predict_binary_classification_output_shape():
    n_samples = 1_000
    n_features = 4
    X, y = make_classification(n_samples=n_samples, n_features=n_features, n_classes=2)
    dtrain = lgb.Dataset(X, label=y)
    params = {"objective": "binary", "verbosity": -1}

    # 1-round model
    bst = lgb.train(params, dtrain, num_boost_round=1)
    assert bst.predict(X).shape == (n_samples,)
    assert bst.predict(X, raw_score=True).shape == (n_samples,)
    assert bst.predict(X, pred_contrib=True).shape == (n_samples, n_features + 1)
    assert bst.predict(X, pred_leaf=True).shape == (n_samples, 1)

    # 2-round model
    bst = lgb.train(params, dtrain, num_boost_round=2)
    assert bst.predict(X).shape == (n_samples,)
    assert bst.predict(X, raw_score=True).shape == (n_samples,)
    assert bst.predict(X, pred_contrib=True).shape == (n_samples, n_features + 1)
    assert bst.predict(X, pred_leaf=True).shape == (n_samples, 2)


def test_predict_multiclass_classification_output_shape():
    n_samples = 1_000
    n_features = 10
    n_classes = 3
    X, y = make_classification(n_samples=n_samples, n_features=n_features, n_classes=n_classes, n_informative=6)
    dtrain = lgb.Dataset(X, label=y)
    params = {"objective": "multiclass", "verbosity": -1, "num_class": n_classes}

    # 1-round model
    bst = lgb.train(params, dtrain, num_boost_round=1)
    assert bst.predict(X).shape == (n_samples, n_classes)
    assert bst.predict(X, raw_score=True).shape == (n_samples, n_classes)
    assert bst.predict(X, pred_contrib=True).shape == (n_samples, n_classes * (n_features + 1))
    assert bst.predict(X, pred_leaf=True).shape == (n_samples, n_classes)

    # 2-round model
    bst = lgb.train(params, dtrain, num_boost_round=2)
    assert bst.predict(X).shape == (n_samples, n_classes)
    assert bst.predict(X, raw_score=True).shape == (n_samples, n_classes)
    assert bst.predict(X, pred_contrib=True).shape == (n_samples, n_classes * (n_features + 1))
    assert bst.predict(X, pred_leaf=True).shape == (n_samples, n_classes * 2)


def test_average_precision_metric():
    # test against sklearn average precision metric
    X, y = load_breast_cancer(return_X_y=True)
    params = {"objective": "binary", "metric": "average_precision", "verbose": -1}
    res = {}
    lgb_X = lgb.Dataset(X, label=y)
    est = lgb.train(params, lgb_X, num_boost_round=10, valid_sets=[lgb_X], callbacks=[lgb.record_evaluation(res)])
    ap = res["training"]["average_precision"][-1]
    pred = est.predict(X)
    sklearn_ap = average_precision_score(y, pred)
    assert ap == pytest.approx(sklearn_ap)
    # test that average precision is 1 where model predicts perfectly
    y = y.copy()
    y[:] = 1
    lgb_X = lgb.Dataset(X, label=y)
    lgb.train(params, lgb_X, num_boost_round=1, valid_sets=[lgb_X], callbacks=[lgb.record_evaluation(res)])
    assert res["training"]["average_precision"][-1] == pytest.approx(1)


def test_reset_params_works_with_metric_num_class_and_boosting():
    X, y = load_breast_cancer(return_X_y=True)
    dataset_params = {"max_bin": 150}
    booster_params = {
        "objective": "multiclass",
        "max_depth": 4,
        "bagging_fraction": 0.8,
        "metric": ["multi_logloss", "multi_error"],
        "boosting": "gbdt",
        "num_class": 5,
    }
    dtrain = lgb.Dataset(X, y, params=dataset_params)
    bst = lgb.Booster(params=booster_params, train_set=dtrain)

    expected_params = dict(dataset_params, **booster_params)
    assert bst.params == expected_params

    booster_params["bagging_fraction"] += 0.1
    new_bst = bst.reset_parameter(booster_params)

    expected_params = dict(dataset_params, **booster_params)
    assert bst.params == expected_params
    assert new_bst.params == expected_params


@pytest.mark.parametrize("linear_tree", [False, True])
def test_dump_model_stump(linear_tree):
    X, y = load_breast_cancer(return_X_y=True)

    train_data = lgb.Dataset(X, label=y)
    params = {"objective": "binary", "verbose": -1, "linear_tree": linear_tree, "min_data_in_leaf": len(y)}
    bst = lgb.train(params, train_data, num_boost_round=5)
    dumped_model = bst.dump_model(num_iteration=5, start_iteration=0)
    tree_structure = dumped_model["tree_info"][0]["tree_structure"]
    assert len(dumped_model["tree_info"]) == 1
    assert "leaf_value" in tree_structure
    assert tree_structure["leaf_count"] == len(y)


def test_dump_model():
    initial_score_offset = 57.5
    X, y = make_synthetic_regression()
    train_data = lgb.Dataset(X, label=y + initial_score_offset)

    params = {
        "objective": "regression",
        "verbose": -1,
        "boost_from_average": True,
    }
    bst = lgb.train(params, train_data, num_boost_round=5)
    dumped_model = bst.dump_model(num_iteration=5, start_iteration=0)
    dumped_model_str = str(dumped_model)
    assert "leaf_features" not in dumped_model_str
    assert "leaf_coeff" not in dumped_model_str
    assert "leaf_const" not in dumped_model_str
    assert "leaf_value" in dumped_model_str
    assert "leaf_count" in dumped_model_str

    for tree in dumped_model["tree_info"]:
        assert tree["tree_structure"]["internal_value"] != 0

    assert dumped_model["tree_info"][0]["tree_structure"]["internal_value"] == pytest.approx(
        initial_score_offset, abs=1
    )
    assert_all_trees_valid(dumped_model)


def test_dump_model_linear():
    X, y = load_breast_cancer(return_X_y=True)
    params = {
        "objective": "binary",
        "verbose": -1,
        "linear_tree": True,
    }
    train_data = lgb.Dataset(X, label=y)
    bst = lgb.train(params, train_data, num_boost_round=5)
    dumped_model = bst.dump_model(num_iteration=5, start_iteration=0)
    assert_all_trees_valid(dumped_model)
    dumped_model_str = str(dumped_model)
    assert "leaf_features" in dumped_model_str
    assert "leaf_coeff" in dumped_model_str
    assert "leaf_const" in dumped_model_str
    assert "leaf_value" in dumped_model_str
    assert "leaf_count" in dumped_model_str


def test_dump_model_hook():
    def hook(obj):
        if "leaf_value" in obj:
            obj["LV"] = obj["leaf_value"]
            del obj["leaf_value"]
        return obj

    X, y = load_breast_cancer(return_X_y=True)
    train_data = lgb.Dataset(X, label=y)
    params = {"objective": "binary", "verbose": -1}
    bst = lgb.train(params, train_data, num_boost_round=5)
    dumped_model_str = str(bst.dump_model(5, 0, object_hook=hook))
    assert "leaf_value" not in dumped_model_str
    assert "LV" in dumped_model_str


@pytest.mark.skipif(getenv("TASK", "") == "cuda", reason="Forced splits are not yet supported by CUDA version")
def test_force_split_with_feature_fraction(tmp_path):
    X, y = make_synthetic_regression()
    X_train, X_test, y_train, y_test = train_test_split(X, y, test_size=0.1, random_state=42)
    lgb_train = lgb.Dataset(X_train, y_train)

    forced_split = {"feature": 0, "threshold": 0.5, "right": {"feature": 2, "threshold": 10.0}}

    tmp_split_file = tmp_path / "forced_split.json"
    with open(tmp_split_file, "w") as f:
        f.write(json.dumps(forced_split))

    params = {
        "objective": "regression",
        "feature_fraction": 0.6,
        "force_col_wise": True,
        "feature_fraction_seed": 1,
        "forcedsplits_filename": tmp_split_file,
    }

    gbm = lgb.train(params, lgb_train)
    ret = mean_absolute_error(y_test, gbm.predict(X_test))
    assert ret < 15.7

    tree_info = gbm.dump_model()["tree_info"]
    assert len(tree_info) > 1
    for tree in tree_info:
        tree_structure = tree["tree_structure"]
        assert tree_structure["split_feature"] == 0


def test_goss_boosting_and_strategy_equivalent():
    X, y = make_synthetic_regression(n_samples=10_000, n_features=10, n_informative=5, random_state=42)
    X_train, X_test, y_train, y_test = train_test_split(X, y, test_size=0.1, random_state=42)
    lgb_train = lgb.Dataset(X_train, y_train)
    lgb_eval = lgb.Dataset(X_test, y_test, reference=lgb_train)
    base_params = {
        "metric": "l2",
        "verbose": -1,
        "bagging_seed": 0,
        "learning_rate": 0.05,
        "num_threads": 1,
        "force_row_wise": True,
        "gpu_use_dp": True,
    }
    params1 = {**base_params, "boosting": "goss"}
    evals_result1 = {}
    lgb.train(
        params1, lgb_train, num_boost_round=10, valid_sets=lgb_eval, callbacks=[lgb.record_evaluation(evals_result1)]
    )
    params2 = {**base_params, "data_sample_strategy": "goss"}
    evals_result2 = {}
    lgb.train(
        params2, lgb_train, num_boost_round=10, valid_sets=lgb_eval, callbacks=[lgb.record_evaluation(evals_result2)]
    )
    assert evals_result1["valid_0"]["l2"] == evals_result2["valid_0"]["l2"]


def test_sample_strategy_with_boosting():
    X, y = make_synthetic_regression(n_samples=10_000, n_features=10, n_informative=5, random_state=42)
    X_train, X_test, y_train, y_test = train_test_split(X, y, test_size=0.1, random_state=42)
    lgb_train = lgb.Dataset(X_train, y_train)
    lgb_eval = lgb.Dataset(X_test, y_test, reference=lgb_train)

    base_params = {
        "metric": "l2",
        "verbose": -1,
        "num_threads": 1,
        "force_row_wise": True,
        "gpu_use_dp": True,
    }

    params1 = {**base_params, "boosting": "dart", "data_sample_strategy": "goss"}
    evals_result = {}
    gbm = lgb.train(
        params1, lgb_train, num_boost_round=10, valid_sets=lgb_eval, callbacks=[lgb.record_evaluation(evals_result)]
    )
    eval_res1 = evals_result["valid_0"]["l2"][-1]
    test_res1 = mean_squared_error(y_test, gbm.predict(X_test))
    assert test_res1 == pytest.approx(3149.393862, abs=1.0)
    assert eval_res1 == pytest.approx(test_res1)

    params2 = {**base_params, "boosting": "gbdt", "data_sample_strategy": "goss"}
    evals_result = {}
    gbm = lgb.train(
        params2, lgb_train, num_boost_round=10, valid_sets=lgb_eval, callbacks=[lgb.record_evaluation(evals_result)]
    )
    eval_res2 = evals_result["valid_0"]["l2"][-1]
    test_res2 = mean_squared_error(y_test, gbm.predict(X_test))
    assert test_res2 == pytest.approx(2547.715968, abs=1.0)
    assert eval_res2 == pytest.approx(test_res2)

    params3 = {**base_params, "boosting": "goss", "data_sample_strategy": "goss"}
    evals_result = {}
    gbm = lgb.train(
        params3, lgb_train, num_boost_round=10, valid_sets=lgb_eval, callbacks=[lgb.record_evaluation(evals_result)]
    )
    eval_res3 = evals_result["valid_0"]["l2"][-1]
    test_res3 = mean_squared_error(y_test, gbm.predict(X_test))
    assert test_res3 == pytest.approx(2547.715968, abs=1.0)
    assert eval_res3 == pytest.approx(test_res3)

    params4 = {**base_params, "boosting": "rf", "data_sample_strategy": "goss"}
    evals_result = {}
    gbm = lgb.train(
        params4, lgb_train, num_boost_round=10, valid_sets=lgb_eval, callbacks=[lgb.record_evaluation(evals_result)]
    )
    eval_res4 = evals_result["valid_0"]["l2"][-1]
    test_res4 = mean_squared_error(y_test, gbm.predict(X_test))
    assert test_res4 == pytest.approx(2095.538735, abs=1.0)
    assert eval_res4 == pytest.approx(test_res4)

    assert test_res1 != test_res2
    assert eval_res1 != eval_res2
    assert test_res2 == test_res3
    assert eval_res2 == eval_res3
    assert eval_res1 != eval_res4
    assert test_res1 != test_res4
    assert eval_res2 != eval_res4
    assert test_res2 != test_res4

    params5 = {
        **base_params,
        "boosting": "dart",
        "data_sample_strategy": "bagging",
        "bagging_freq": 1,
        "bagging_fraction": 0.5,
    }
    evals_result = {}
    gbm = lgb.train(
        params5, lgb_train, num_boost_round=10, valid_sets=lgb_eval, callbacks=[lgb.record_evaluation(evals_result)]
    )
    eval_res5 = evals_result["valid_0"]["l2"][-1]
    test_res5 = mean_squared_error(y_test, gbm.predict(X_test))
    assert test_res5 == pytest.approx(3134.866931, abs=1.0)
    assert eval_res5 == pytest.approx(test_res5)

    params6 = {
        **base_params,
        "boosting": "gbdt",
        "data_sample_strategy": "bagging",
        "bagging_freq": 1,
        "bagging_fraction": 0.5,
    }
    evals_result = {}
    gbm = lgb.train(
        params6, lgb_train, num_boost_round=10, valid_sets=lgb_eval, callbacks=[lgb.record_evaluation(evals_result)]
    )
    eval_res6 = evals_result["valid_0"]["l2"][-1]
    test_res6 = mean_squared_error(y_test, gbm.predict(X_test))
    assert test_res6 == pytest.approx(2539.792378, abs=1.0)
    assert eval_res6 == pytest.approx(test_res6)
    assert test_res5 != test_res6
    assert eval_res5 != eval_res6

    params7 = {
        **base_params,
        "boosting": "rf",
        "data_sample_strategy": "bagging",
        "bagging_freq": 1,
        "bagging_fraction": 0.5,
    }
    evals_result = {}
    gbm = lgb.train(
        params7, lgb_train, num_boost_round=10, valid_sets=lgb_eval, callbacks=[lgb.record_evaluation(evals_result)]
    )
    eval_res7 = evals_result["valid_0"]["l2"][-1]
    test_res7 = mean_squared_error(y_test, gbm.predict(X_test))
    assert test_res7 == pytest.approx(1518.704481, abs=1.0)
    assert eval_res7 == pytest.approx(test_res7)
    assert test_res5 != test_res7
    assert eval_res5 != eval_res7
    assert test_res6 != test_res7
    assert eval_res6 != eval_res7


def test_record_evaluation_with_train():
    X, y = make_synthetic_regression()
    ds = lgb.Dataset(X, y)
    eval_result = {}
    callbacks = [lgb.record_evaluation(eval_result)]
    params = {"objective": "l2", "num_leaves": 3}
    num_boost_round = 5
    bst = lgb.train(params, ds, num_boost_round=num_boost_round, valid_sets=[ds], callbacks=callbacks)
    assert list(eval_result.keys()) == ["training"]
    train_mses = []
    for i in range(num_boost_round):
        pred = bst.predict(X, num_iteration=i + 1)
        mse = mean_squared_error(y, pred)
        train_mses.append(mse)
    np.testing.assert_allclose(eval_result["training"]["l2"], train_mses)


@pytest.mark.parametrize("train_metric", [False, True])
def test_record_evaluation_with_cv(train_metric):
    X, y = make_synthetic_regression()
    ds = lgb.Dataset(X, y)
    eval_result = {}
    callbacks = [lgb.record_evaluation(eval_result)]
    metrics = ["l2", "rmse"]
    params = {"objective": "l2", "num_leaves": 3, "metric": metrics}
    cv_hist = lgb.cv(
        params, ds, num_boost_round=5, stratified=False, callbacks=callbacks, eval_train_metric=train_metric
    )
    expected_datasets = {"valid"}
    if train_metric:
        expected_datasets.add("train")
    assert set(eval_result.keys()) == expected_datasets
    for dataset in expected_datasets:
        for metric in metrics:
            for agg in ("mean", "stdv"):
                key = f"{dataset} {metric}-{agg}"
                np.testing.assert_allclose(cv_hist[key], eval_result[dataset][f"{metric}-{agg}"])


def test_pandas_with_numpy_regular_dtypes(rng_fixed_seed):
    pd = pytest.importorskip("pandas")
    uints = ["uint8", "uint16", "uint32", "uint64"]
    ints = ["int8", "int16", "int32", "int64"]
    bool_and_floats = ["bool", "float16", "float32", "float64"]

    n_samples = 100
    # data as float64
    df = pd.DataFrame(
        {
            "x1": rng_fixed_seed.integers(low=0, high=2, size=n_samples),
            "x2": rng_fixed_seed.integers(low=1, high=3, size=n_samples),
            "x3": 10 * rng_fixed_seed.integers(low=1, high=3, size=n_samples),
            "x4": 100 * rng_fixed_seed.integers(low=1, high=3, size=n_samples),
        }
    )
    df = df.astype(np.float64)
    y = df["x1"] * (df["x2"] + df["x3"] + df["x4"])
    ds = lgb.Dataset(df, y)
    params = {"objective": "l2", "num_leaves": 31, "min_child_samples": 1}
    bst = lgb.train(params, ds, num_boost_round=5)
    preds = bst.predict(df)

    # test all features were used
    assert bst.trees_to_dataframe()["split_feature"].nunique() == df.shape[1]
    # test the score is better than predicting the mean
    baseline = np.full_like(y, y.mean())
    assert mean_squared_error(y, preds) < mean_squared_error(y, baseline)

    # test all predictions are equal using different input dtypes
    for target_dtypes in [uints, ints, bool_and_floats]:
        df2 = df.astype({f"x{i}": dtype for i, dtype in enumerate(target_dtypes, start=1)})
        assert df2.dtypes.tolist() == target_dtypes
        ds2 = lgb.Dataset(df2, y)
        bst2 = lgb.train(params, ds2, num_boost_round=5)
        preds2 = bst2.predict(df2)
        np.testing.assert_allclose(preds, preds2)


def test_pandas_nullable_dtypes(rng_fixed_seed):
    pd = pytest.importorskip("pandas")
    df = pd.DataFrame(
        {
            "x1": rng_fixed_seed.integers(low=1, high=3, size=100),
            "x2": np.linspace(-1, 1, 100),
            "x3": pd.arrays.SparseArray(rng_fixed_seed.integers(low=0, high=11, size=100)),
            "x4": rng_fixed_seed.uniform(size=(100,)) < 0.5,
        }
    )
    # introduce some missing values
    df.loc[1, "x1"] = np.nan
    df.loc[2, "x2"] = np.nan
    # in recent versions of pandas, type 'bool' is incompatible with nan values in x4
    df["x4"] = df["x4"].astype(np.float64)
    df.loc[3, "x4"] = np.nan
    y = df["x1"] * df["x2"] + df["x3"] * (1 + df["x4"])
    y = y.fillna(0)

    # train with regular dtypes
    params = {"objective": "l2", "num_leaves": 31, "min_child_samples": 1}
    ds = lgb.Dataset(df, y)
    bst = lgb.train(params, ds, num_boost_round=5)
    preds = bst.predict(df)

    # convert to nullable dtypes
    df2 = df.copy()
    df2["x1"] = df2["x1"].astype("Int32")
    df2["x2"] = df2["x2"].astype("Float64")
    df2["x4"] = df2["x4"].astype("boolean")

    # test training succeeds
    ds_nullable_dtypes = lgb.Dataset(df2, y)
    bst_nullable_dtypes = lgb.train(params, ds_nullable_dtypes, num_boost_round=5)
    preds_nullable_dtypes = bst_nullable_dtypes.predict(df2)

    trees_df = bst_nullable_dtypes.trees_to_dataframe()
    # test all features were used
    assert trees_df["split_feature"].nunique() == df.shape[1]
    # test the score is better than predicting the mean
    baseline = np.full_like(y, y.mean())
    assert mean_squared_error(y, preds) < mean_squared_error(y, baseline)

    # test equal predictions
    np.testing.assert_allclose(preds, preds_nullable_dtypes)


def test_boost_from_average_with_single_leaf_trees():
    # test data are taken from bug report
    # https://github.com/microsoft/LightGBM/issues/4708
    X = np.array(
        [
            [1021.0589, 1018.9578],
            [1023.85754, 1018.7854],
            [1024.5468, 1018.88513],
            [1019.02954, 1018.88513],
            [1016.79926, 1018.88513],
            [1007.6, 1018.88513],
        ],
        dtype=np.float32,
    )
    y = np.array([1023.8, 1024.6, 1024.4, 1023.8, 1022.0, 1014.4], dtype=np.float32)
    params = {
        "extra_trees": True,
        "min_data_in_bin": 1,
        "extra_seed": 7,
        "objective": "regression",
        "verbose": -1,
        "boost_from_average": True,
        "min_data_in_leaf": 1,
    }
    train_set = lgb.Dataset(X, y)
    model = lgb.train(params=params, train_set=train_set, num_boost_round=10)

    preds = model.predict(X)
    mean_preds = np.mean(preds)
    assert y.min() <= mean_preds <= y.max()


def test_cegb_split_buffer_clean(rng_fixed_seed):
    # modified from https://github.com/microsoft/LightGBM/issues/3679#issuecomment-938652811
    # and https://github.com/microsoft/LightGBM/pull/5087
    # test that the ``splits_per_leaf_`` of CEGB is cleaned before training a new tree
    # which is done in the fix #5164
    # without the fix:
    #    Check failed: (best_split_info.left_count) > (0)

    R, C = 1000, 100
    data = rng_fixed_seed.standard_normal(size=(R, C))
    for i in range(1, C):
        data[i] += data[0] * rng_fixed_seed.standard_normal()

    N = int(0.8 * len(data))
    train_data = data[:N]
    test_data = data[N:]
    train_y = np.sum(train_data, axis=1)
    test_y = np.sum(test_data, axis=1)

    train = lgb.Dataset(train_data, train_y, free_raw_data=True)

    params = {
        "boosting_type": "gbdt",
        "objective": "regression",
        "max_bin": 255,
        "num_leaves": 31,
        "seed": 0,
        "learning_rate": 0.1,
        "min_data_in_leaf": 0,
        "verbose": -1,
        "min_split_gain": 1000.0,
        "cegb_penalty_feature_coupled": 5 * np.arange(C),
        "cegb_penalty_split": 0.0002,
        "cegb_tradeoff": 10.0,
        "force_col_wise": True,
    }

    model = lgb.train(params, train, num_boost_round=10)
    predicts = model.predict(test_data)
    rmse = np.sqrt(mean_squared_error(test_y, predicts))
    assert rmse < 10.0


def test_verbosity_and_verbose(capsys):
    X, y = make_synthetic_regression()
    ds = lgb.Dataset(X, y)
    params = {
        "num_leaves": 3,
        "verbose": 1,
        "verbosity": 0,
    }
    lgb.train(params, ds, num_boost_round=1)
    expected_msg = "[LightGBM] [Warning] verbosity is set=0, verbose=1 will be ignored. Current value: verbosity=0"
    stdout = capsys.readouterr().out
    assert expected_msg in stdout


def test_verbosity_is_respected_when_using_custom_objective(capsys):
    X, y = make_synthetic_regression()
    ds = lgb.Dataset(X, y)
    params = {
        "objective": mse_obj,
        "nonsense": 123,
        "num_leaves": 3,
    }
    lgb.train({**params, "verbosity": -1}, ds, num_boost_round=1)
    assert_silent(capsys)
    lgb.train({**params, "verbosity": 0}, ds, num_boost_round=1)
    assert "[LightGBM] [Warning] Unknown parameter: nonsense" in capsys.readouterr().out


@pytest.mark.parametrize("verbosity_param", lgb.basic._ConfigAliases.get("verbosity"))
@pytest.mark.parametrize("verbosity", [-1, 0])
def test_verbosity_can_suppress_alias_warnings(capsys, verbosity_param, verbosity):
    X, y = make_synthetic_regression()
    ds = lgb.Dataset(X, y)
    params = {
        "num_leaves": 3,
        "subsample": 0.75,
        "bagging_fraction": 0.8,
        "force_col_wise": True,
        verbosity_param: verbosity,
    }
    lgb.train(params, ds, num_boost_round=1)
    expected_msg = (
        "[LightGBM] [Warning] bagging_fraction is set=0.8, subsample=0.75 will be ignored. "
        "Current value: bagging_fraction=0.8"
    )
    stdout = capsys.readouterr().out
    if verbosity >= 0:
        assert expected_msg in stdout
    else:
        assert re.search(r"\[LightGBM\]", stdout) is None


def test_cv_only_raises_num_rounds_warning_when_expected(capsys):
    X, y = make_synthetic_regression()
    ds = lgb.Dataset(X, y)
    base_params = {
        "num_leaves": 5,
        "objective": "regression",
        "verbosity": -1,
    }
    additional_kwargs = {"return_cvbooster": True, "stratified": False}

    # no warning: no aliases, all defaults
    cv_bst = lgb.cv({**base_params}, ds, **additional_kwargs)
    assert all(t == 100 for t in cv_bst["cvbooster"].num_trees())
    assert_silent(capsys)

    # no warning: no aliases, just num_boost_round
    cv_bst = lgb.cv({**base_params}, ds, num_boost_round=2, **additional_kwargs)
    assert all(t == 2 for t in cv_bst["cvbooster"].num_trees())
    assert_silent(capsys)

    # no warning: 1 alias + num_boost_round (both same value)
    cv_bst = lgb.cv({**base_params, "n_iter": 3}, ds, num_boost_round=3, **additional_kwargs)
    assert all(t == 3 for t in cv_bst["cvbooster"].num_trees())
    assert_silent(capsys)

    # no warning: 1 alias + num_boost_round (different values... value from params should win)
    cv_bst = lgb.cv({**base_params, "n_iter": 4}, ds, num_boost_round=3, **additional_kwargs)
    assert all(t == 4 for t in cv_bst["cvbooster"].num_trees())
    assert_silent(capsys)

    # no warning: 2 aliases (both same value)
    cv_bst = lgb.cv({**base_params, "n_iter": 3, "num_iterations": 3}, ds, **additional_kwargs)
    assert all(t == 3 for t in cv_bst["cvbooster"].num_trees())
    assert_silent(capsys)

    # no warning: 4 aliases (all same value)
    cv_bst = lgb.cv({**base_params, "n_iter": 3, "num_trees": 3, "nrounds": 3, "max_iter": 3}, ds, **additional_kwargs)
    assert all(t == 3 for t in cv_bst["cvbooster"].num_trees())
    assert_silent(capsys)

    # warning: 2 aliases (different values... "num_iterations" wins because it's the main param name)
    with pytest.warns(UserWarning, match="LightGBM will perform up to 5 boosting rounds"):
        cv_bst = lgb.cv({**base_params, "n_iter": 6, "num_iterations": 5}, ds, **additional_kwargs)
    assert all(t == 5 for t in cv_bst["cvbooster"].num_trees())
    # should not be any other logs (except the warning, intercepted by pytest)
    assert_silent(capsys)

    # warning: 2 aliases (different values... first one in the order from Config::parameter2aliases() wins)
    with pytest.warns(UserWarning, match="LightGBM will perform up to 4 boosting rounds"):
        cv_bst = lgb.cv({**base_params, "n_iter": 4, "max_iter": 5}, ds, **additional_kwargs)["cvbooster"]
    assert all(t == 4 for t in cv_bst.num_trees())
    # should not be any other logs (except the warning, intercepted by pytest)
    assert_silent(capsys)


def test_train_only_raises_num_rounds_warning_when_expected(capsys):
    X, y = make_synthetic_regression()
    ds = lgb.Dataset(X, y)
    base_params = {
        "num_leaves": 5,
        "objective": "regression",
        "verbosity": -1,
    }

    # no warning: no aliases, all defaults
    bst = lgb.train({**base_params}, ds)
    assert bst.num_trees() == 100
    assert_silent(capsys)

    # no warning: no aliases, just num_boost_round
    bst = lgb.train({**base_params}, ds, num_boost_round=2)
    assert bst.num_trees() == 2
    assert_silent(capsys)

    # no warning: 1 alias + num_boost_round (both same value)
    bst = lgb.train({**base_params, "n_iter": 3}, ds, num_boost_round=3)
    assert bst.num_trees() == 3
    assert_silent(capsys)

    # no warning: 1 alias + num_boost_round (different values... value from params should win)
    bst = lgb.train({**base_params, "n_iter": 4}, ds, num_boost_round=3)
    assert bst.num_trees() == 4
    assert_silent(capsys)

    # no warning: 2 aliases (both same value)
    bst = lgb.train({**base_params, "n_iter": 3, "num_iterations": 3}, ds)
    assert bst.num_trees() == 3
    assert_silent(capsys)

    # no warning: 4 aliases (all same value)
    bst = lgb.train({**base_params, "n_iter": 3, "num_trees": 3, "nrounds": 3, "max_iter": 3}, ds)
    assert bst.num_trees() == 3
    assert_silent(capsys)

    # warning: 2 aliases (different values... "num_iterations" wins because it's the main param name)
    with pytest.warns(UserWarning, match="LightGBM will perform up to 5 boosting rounds"):
        bst = lgb.train({**base_params, "n_iter": 6, "num_iterations": 5}, ds)
    assert bst.num_trees() == 5
    # should not be any other logs (except the warning, intercepted by pytest)
    assert_silent(capsys)

    # warning: 2 aliases (different values... first one in the order from Config::parameter2aliases() wins)
    with pytest.warns(UserWarning, match="LightGBM will perform up to 4 boosting rounds"):
        bst = lgb.train({**base_params, "n_iter": 4, "max_iter": 5}, ds)
    assert bst.num_trees() == 4
    # should not be any other logs (except the warning, intercepted by pytest)
    assert_silent(capsys)


@pytest.mark.skipif(not PANDAS_INSTALLED, reason="pandas is not installed")
def test_validate_features():
    X, y = make_synthetic_regression()
    features = ["x1", "x2", "x3", "x4"]
    df = pd_DataFrame(X, columns=features)
    ds = lgb.Dataset(df, y)
    bst = lgb.train({"num_leaves": 15, "verbose": -1}, ds, num_boost_round=10)
    assert bst.feature_name() == features

    # try to predict with a different feature
    df2 = df.rename(columns={"x3": "z"})
    with pytest.raises(lgb.basic.LightGBMError, match="Expected 'x3' at position 2 but found 'z'"):
        bst.predict(df2, validate_features=True)

    # check that disabling the check doesn't raise the error
    bst.predict(df2, validate_features=False)

    # try to refit with a different feature
    with pytest.raises(lgb.basic.LightGBMError, match="Expected 'x3' at position 2 but found 'z'"):
        bst.refit(df2, y, validate_features=True)

    # check that disabling the check doesn't raise the error
    bst.refit(df2, y, validate_features=False)


def test_train_and_cv_raise_informative_error_for_train_set_of_wrong_type():
    with pytest.raises(TypeError, match=r"train\(\) only accepts Dataset object, train_set has type 'list'\."):
        lgb.train({}, train_set=[])
    with pytest.raises(TypeError, match=r"cv\(\) only accepts Dataset object, train_set has type 'list'\."):
        lgb.cv({}, train_set=[])


@pytest.mark.parametrize("num_boost_round", [-7, -1, 0])
def test_train_and_cv_raise_informative_error_for_impossible_num_boost_round(num_boost_round):
    X, y = make_synthetic_regression(n_samples=100)
    error_msg = rf"Number of boosting rounds must be greater than 0\. Got {num_boost_round}\."
    with pytest.raises(ValueError, match=error_msg):
        lgb.train({}, train_set=lgb.Dataset(X, y), num_boost_round=num_boost_round)
    with pytest.raises(ValueError, match=error_msg):
        lgb.cv({}, train_set=lgb.Dataset(X, y), num_boost_round=num_boost_round)


def test_train_raises_informative_error_if_any_valid_sets_are_not_dataset_objects():
    X, y = make_synthetic_regression(n_samples=100)
    X_valid = X * 2.0
    with pytest.raises(
        TypeError, match=r"Every item in valid_sets must be a Dataset object\. Item 1 has type 'tuple'\."
    ):
        lgb.train(
            params={},
            train_set=lgb.Dataset(X, y),
            valid_sets=[lgb.Dataset(X_valid, y), ([1.0], [2.0]), [5.6, 5.7, 5.8]],
        )


def test_train_raises_informative_error_for_params_of_wrong_type():
    X, y = make_synthetic_regression()
    params = {"num_leaves": "too-many"}
    dtrain = lgb.Dataset(X, label=y)
    with pytest.raises(lgb.basic.LightGBMError, match='Parameter num_leaves should be of type int, got "too-many"'):
        lgb.train(params, dtrain)


def test_quantized_training():
    X, y = make_synthetic_regression()
    ds = lgb.Dataset(X, label=y)
    bst_params = {"num_leaves": 15, "verbose": -1, "seed": 0}
    bst = lgb.train(bst_params, ds, num_boost_round=10)
    rmse = np.sqrt(np.mean((bst.predict(X) - y) ** 2))
    bst_params.update(
        {
            "use_quantized_grad": True,
            "num_grad_quant_bins": 30,
            "quant_train_renew_leaf": True,
        }
    )
    quant_bst = lgb.train(bst_params, ds, num_boost_round=10)
    quant_rmse = np.sqrt(np.mean((quant_bst.predict(X) - y) ** 2))
    assert quant_rmse < rmse + 6.0


def test_bagging_by_query_in_lambdarank():
    rank_example_dir = Path(__file__).absolute().parents[2] / "examples" / "lambdarank"
    X_train, y_train = load_svmlight_file(str(rank_example_dir / "rank.train"))
    q_train = np.loadtxt(str(rank_example_dir / "rank.train.query"))
    X_test, y_test = load_svmlight_file(str(rank_example_dir / "rank.test"))
    q_test = np.loadtxt(str(rank_example_dir / "rank.test.query"))
    params = {"objective": "lambdarank", "verbose": -1, "metric": "ndcg", "ndcg_eval_at": [5]}
    lgb_train = lgb.Dataset(X_train, y_train, group=q_train, params=params)
    lgb_test = lgb.Dataset(X_test, y_test, group=q_test, params=params)
    gbm = lgb.train(params, lgb_train, num_boost_round=50, valid_sets=[lgb_test])
    ndcg_score = gbm.best_score["valid_0"]["ndcg@5"]

    params.update({"bagging_by_query": True, "bagging_fraction": 0.1, "bagging_freq": 1})
    gbm_bagging_by_query = lgb.train(params, lgb_train, num_boost_round=50, valid_sets=[lgb_test])
    ndcg_score_bagging_by_query = gbm_bagging_by_query.best_score["valid_0"]["ndcg@5"]

    params.update({"bagging_by_query": False, "bagging_fraction": 0.1, "bagging_freq": 1})
    gbm_no_bagging_by_query = lgb.train(params, lgb_train, num_boost_round=50, valid_sets=[lgb_test])
    ndcg_score_no_bagging_by_query = gbm_no_bagging_by_query.best_score["valid_0"]["ndcg@5"]
    assert ndcg_score_bagging_by_query >= ndcg_score - 0.1
    assert ndcg_score_no_bagging_by_query >= ndcg_score - 0.1


def test_equal_predict_from_row_major_and_col_major_data():
    X_row, y = make_synthetic_regression()
    assert X_row.flags["C_CONTIGUOUS"] and not X_row.flags["F_CONTIGUOUS"]
    ds = lgb.Dataset(X_row, y)
    params = {"num_leaves": 8, "verbose": -1}
    bst = lgb.train(params, ds, num_boost_round=5)
    preds_row = bst.predict(X_row)

    X_col = np.asfortranarray(X_row)
    assert X_col.flags["F_CONTIGUOUS"] and not X_col.flags["C_CONTIGUOUS"]
    preds_col = bst.predict(X_col)

    np.testing.assert_allclose(preds_row, preds_col)<|MERGE_RESOLUTION|>--- conflicted
+++ resolved
@@ -3649,10 +3649,6 @@
                 feat_to_index[feat] for feat in tree_df_per_index["split_feature"].unique() if feat is not None
             ]
             inter_found.add(tuple(sorted(feat_used)))
-<<<<<<< HEAD
-=======
-        print(inter_found)
->>>>>>> 9a9d9bc4
         for feats_found in inter_found:
             found = False
             for real_contraints in tree_interaction_constraints:
@@ -3691,17 +3687,11 @@
     new_params = dict(params, tree_interaction_constraints=tree_interaction_constraints)
     est = lgb.train(new_params, train_data, num_boost_round=100)
     check_consistency(est, tree_interaction_constraints)
-<<<<<<< HEAD
 
 
 @pytest.mark.skipif(
     getenv("TASK", "") == "cuda", reason="Interaction constraints are not yet supported on the CUDA version"
 )
-=======
-'''
-
-@pytest.mark.skipif(getenv('TASK', '') == 'cuda', reason='Interaction constraints are not yet supported on the CUDA version')
->>>>>>> 9a9d9bc4
 def test_max_tree_interactions():
     def check_n_interactions(est):
         feat_to_index = {feat: i for i, feat in enumerate(est.feature_name())}
@@ -3738,11 +3728,7 @@
     new_params = dict(params, max_tree_interactions=max_tree_interactions)
     est = lgb.train(new_params, train_data, num_boost_round=100)
     check_n_interactions(est)
-<<<<<<< HEAD
-
-=======
-'''
->>>>>>> 9a9d9bc4
+
 
 @pytest.mark.skipif(
     getenv("TASK", "") == "cuda", reason="Interaction constraints are not yet supported on the CUDA version"
