# coding: utf-8
import filecmp
from typing import Any, Dict

import numpy as np
import pyarrow as pa
import pytest

import lightgbm as lgb

from .utils import np_assert_array_equal

# ----------------------------------------------------------------------------------------------- #
#                                            UTILITIES                                            #
# ----------------------------------------------------------------------------------------------- #

_INTEGER_TYPES = [
    pa.int8(),
    pa.int16(),
    pa.int32(),
    pa.int64(),
    pa.uint8(),
    pa.uint16(),
    pa.uint32(),
    pa.uint64(),
]
_FLOAT_TYPES = [
    pa.float32(),
    pa.float64(),
]


def generate_simple_arrow_table() -> pa.Table:
    columns = [
        pa.chunked_array([[1, 2, 3, 4, 5]], type=pa.uint8()),
        pa.chunked_array([[1, 2, 3, 4, 5]], type=pa.int8()),
        pa.chunked_array([[1, 2, 3, 4, 5]], type=pa.uint16()),
        pa.chunked_array([[1, 2, 3, 4, 5]], type=pa.int16()),
        pa.chunked_array([[1, 2, 3, 4, 5]], type=pa.uint32()),
        pa.chunked_array([[1, 2, 3, 4, 5]], type=pa.int32()),
        pa.chunked_array([[1, 2, 3, 4, 5]], type=pa.uint64()),
        pa.chunked_array([[1, 2, 3, 4, 5]], type=pa.int64()),
        pa.chunked_array([[1, 2, 3, 4, 5]], type=pa.float32()),
        pa.chunked_array([[1, 2, 3, 4, 5]], type=pa.float64()),
    ]
    return pa.Table.from_arrays(columns, names=[f"col_{i}" for i in range(len(columns))])


def generate_dummy_arrow_table() -> pa.Table:
    col1 = pa.chunked_array([[1, 2, 3], [4, 5]], type=pa.uint8())
    col2 = pa.chunked_array([[0.5, 0.6], [0.1, 0.8, 1.5]], type=pa.float32())
    return pa.Table.from_arrays([col1, col2], names=["a", "b"])


def generate_random_arrow_table(num_columns: int, num_datapoints: int, seed: int) -> pa.Table:
    columns = [generate_random_arrow_array(num_datapoints, seed + i) for i in range(num_columns)]
    names = [f"col_{i}" for i in range(num_columns)]
    return pa.Table.from_arrays(columns, names=names)


def generate_random_arrow_array(num_datapoints: int, seed: int) -> pa.ChunkedArray:
    generator = np.random.default_rng(seed)
    data = generator.standard_normal(num_datapoints)

    # Set random nulls
    indices = generator.choice(len(data), size=num_datapoints // 10)
    data[indices] = None

    # Split data into <=2 random chunks
    split_points = np.sort(generator.choice(np.arange(1, num_datapoints), 2, replace=False))
    split_points = np.concatenate([[0], split_points, [num_datapoints]])
    chunks = [data[split_points[i] : split_points[i + 1]] for i in range(len(split_points) - 1)]
    chunks = [chunk for chunk in chunks if len(chunk) > 0]

    # Turn chunks into array
    return pa.chunked_array([data], type=pa.float32())


def dummy_dataset_params() -> Dict[str, Any]:
    return {
        "min_data_in_bin": 1,
        "min_data_in_leaf": 1,
    }


# ----------------------------------------------------------------------------------------------- #
#                                            UNIT TESTS                                           #
# ----------------------------------------------------------------------------------------------- #

# ------------------------------------------- DATASET ------------------------------------------- #


@pytest.mark.parametrize(
    ("arrow_table_fn", "dataset_params"),
    [  # Use lambda functions here to minimize memory consumption
        (lambda: generate_simple_arrow_table(), dummy_dataset_params()),
        (lambda: generate_dummy_arrow_table(), dummy_dataset_params()),
        (lambda: generate_random_arrow_table(3, 1000, 42), {}),
        (lambda: generate_random_arrow_table(100, 10000, 43), {}),
    ],
)
def test_dataset_construct_fuzzy(tmp_path, arrow_table_fn, dataset_params):
    arrow_table = arrow_table_fn()

    arrow_dataset = lgb.Dataset(arrow_table, params=dataset_params)
    arrow_dataset.construct()

    pandas_dataset = lgb.Dataset(arrow_table.to_pandas(), params=dataset_params)
    pandas_dataset.construct()

    arrow_dataset._dump_text(tmp_path / "arrow.txt")
    pandas_dataset._dump_text(tmp_path / "pandas.txt")
    assert filecmp.cmp(tmp_path / "arrow.txt", tmp_path / "pandas.txt")


# -------------------------------------------- FIELDS ------------------------------------------- #


def test_dataset_construct_fields_fuzzy():
    arrow_table = generate_random_arrow_table(3, 1000, 42)
    arrow_labels = generate_random_arrow_array(1000, 42)
    arrow_weights = generate_random_arrow_array(1000, 42)
    arrow_groups = pa.chunked_array([[300, 400, 50], [250]], type=pa.int32())

    arrow_dataset = lgb.Dataset(
        arrow_table, label=arrow_labels, weight=arrow_weights, group=arrow_groups
    )
    arrow_dataset.construct()

    pandas_dataset = lgb.Dataset(
        arrow_table.to_pandas(),
        label=arrow_labels.to_numpy(),
        weight=arrow_weights.to_numpy(),
        group=arrow_groups.to_numpy(),
    )
    pandas_dataset.construct()

    # Check for equality
    for field in ("label", "weight", "group"):
        np_assert_array_equal(
            arrow_dataset.get_field(field), pandas_dataset.get_field(field), strict=True
        )
    np_assert_array_equal(arrow_dataset.get_label(), pandas_dataset.get_label(), strict=True)
    np_assert_array_equal(arrow_dataset.get_weight(), pandas_dataset.get_weight(), strict=True)


# -------------------------------------------- LABELS ------------------------------------------- #


@pytest.mark.parametrize(
    ["array_type", "label_data"],
    [(pa.array, [0, 1, 0, 0, 1]), (pa.chunked_array, [[0], [1, 0, 0, 1]])],
)
@pytest.mark.parametrize("arrow_type", _INTEGER_TYPES + _FLOAT_TYPES)
def test_dataset_construct_labels(array_type, label_data, arrow_type):
    data = generate_dummy_arrow_table()
    labels = array_type(label_data, type=arrow_type)
    dataset = lgb.Dataset(data, label=labels, params=dummy_dataset_params())
    dataset.construct()

    expected = np.array([0, 1, 0, 0, 1], dtype=np.float32)
    np_assert_array_equal(expected, dataset.get_label(), strict=True)


# ------------------------------------------- WEIGHTS ------------------------------------------- #


def test_dataset_construct_weights_none():
    data = generate_dummy_arrow_table()
    weight = pa.array([1, 1, 1, 1, 1])
    dataset = lgb.Dataset(data, weight=weight, params=dummy_dataset_params())
    dataset.construct()
    assert dataset.get_weight() is None
    assert dataset.get_field("weight") is None


@pytest.mark.parametrize(
    ["array_type", "weight_data"],
    [(pa.array, [3, 0.7, 1.5, 0.5, 0.1]), (pa.chunked_array, [[3], [0.7, 1.5, 0.5, 0.1]])],
)
@pytest.mark.parametrize("arrow_type", _FLOAT_TYPES)
def test_dataset_construct_weights(array_type, weight_data, arrow_type):
    data = generate_dummy_arrow_table()
    weights = array_type(weight_data, type=arrow_type)
    dataset = lgb.Dataset(data, weight=weights, params=dummy_dataset_params())
    dataset.construct()

    expected = np.array([3, 0.7, 1.5, 0.5, 0.1], dtype=np.float32)
    np_assert_array_equal(expected, dataset.get_weight(), strict=True)


# -------------------------------------------- GROUPS ------------------------------------------- #


@pytest.mark.parametrize(
    ["array_type", "group_data"],
    [
        (pa.array, [2, 3]),
        (pa.chunked_array, [[2], [3]]),
        (pa.chunked_array, [[], [2, 3]]),
        (pa.chunked_array, [[2], [], [3], []]),
    ],
)
@pytest.mark.parametrize("arrow_type", _INTEGER_TYPES)
def test_dataset_construct_groups(array_type, group_data, arrow_type):
    data = generate_dummy_arrow_table()
    groups = array_type(group_data, type=arrow_type)
    dataset = lgb.Dataset(data, group=groups, params=dummy_dataset_params())
    dataset.construct()

    expected = np.array([0, 2, 5], dtype=np.int32)
    np_assert_array_equal(expected, dataset.get_field("group"), strict=True)


# ----------------------------------------- INIT SCORES ----------------------------------------- #


@pytest.mark.parametrize(
    ["array_type", "init_score_data"],
    [
        (pa.array, [0, 1, 2, 3, 3]),
        (pa.chunked_array, [[0, 1, 2], [3, 3]]),
        (pa.chunked_array, [[], [0, 1, 2], [3, 3]]),
        (pa.chunked_array, [[0, 1], [], [], [2], [3, 3], []]),
    ],
)
@pytest.mark.parametrize("arrow_type", _INTEGER_TYPES + _FLOAT_TYPES)
def test_dataset_construct_init_scores_array(
    array_type: Any, init_score_data: Any, arrow_type: Any
):
    data = generate_dummy_arrow_table()
    init_scores = array_type(init_score_data, type=arrow_type)
    dataset = lgb.Dataset(data, init_score=init_scores, params=dummy_dataset_params())
    dataset.construct()

    expected = np.array([0, 1, 2, 3, 3], dtype=np.float64)
    np_assert_array_equal(expected, dataset.get_init_score(), strict=True)


def test_dataset_construct_init_scores_table():
    data = generate_dummy_arrow_table()
    init_scores = pa.Table.from_arrays(
        [
            generate_random_arrow_array(5, seed=1),
            generate_random_arrow_array(5, seed=2),
            generate_random_arrow_array(5, seed=3),
        ],
        names=["a", "b", "c"],
    )
    dataset = lgb.Dataset(data, init_score=init_scores, params=dummy_dataset_params())
    dataset.construct()

    actual = dataset.get_init_score()
<<<<<<< HEAD
    assert actual.dtype == np.float64
    assert actual.shape == (5, 3)


# ------------------------------------------ PREDICTION ----------------------------------------- #


def test_predict():
    data = generate_random_arrow_table(10, 10000, 42)
    labels = generate_random_arrow_array(10000, 43)
    dataset = lgb.Dataset(data, label=labels, params=dummy_dataset_params())
    booster = lgb.train({}, dataset, num_boost_round=1)

    out_arrow = booster.predict(data)
    out_pandas = booster.predict(data.to_pandas())
    assert_arrays_equal(out_arrow, out_pandas)
=======
    expected = init_scores.to_pandas().to_numpy().astype(np.float64)
    np_assert_array_equal(expected, actual, strict=True)
>>>>>>> 997705e6
<|MERGE_RESOLUTION|>--- conflicted
+++ resolved
@@ -251,9 +251,8 @@
     dataset.construct()
 
     actual = dataset.get_init_score()
-<<<<<<< HEAD
-    assert actual.dtype == np.float64
-    assert actual.shape == (5, 3)
+    expected = init_scores.to_pandas().to_numpy().astype(np.float64)
+    np_assert_array_equal(expected, actual, strict=True)
 
 
 # ------------------------------------------ PREDICTION ----------------------------------------- #
@@ -267,8 +266,4 @@
 
     out_arrow = booster.predict(data)
     out_pandas = booster.predict(data.to_pandas())
-    assert_arrays_equal(out_arrow, out_pandas)
-=======
-    expected = init_scores.to_pandas().to_numpy().astype(np.float64)
-    np_assert_array_equal(expected, actual, strict=True)
->>>>>>> 997705e6
+    np_assert_array_equal(out_arrow, out_pandas, strict=True)