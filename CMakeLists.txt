--- conflicted
+++ resolved
@@ -457,21 +457,15 @@
 
 if(USE_CUDA)
   set_target_properties(lightgbm PROPERTIES CUDA_RESOLVE_DEVICE_SYMBOLS ON)
-<<<<<<< HEAD
   set_target_properties(lightgbm PROPERTIES CUDA_SEPARABLE_COMPILATION ON)
-=======
   set_target_properties(lightgbm PROPERTIES CUDA_ARCHITECTURES OFF)
->>>>>>> 86bda6f0
   TARGET_LINK_LIBRARIES(
     lightgbm
     ${histograms}
   )
   set_target_properties(_lightgbm PROPERTIES CUDA_RESOLVE_DEVICE_SYMBOLS ON)
-<<<<<<< HEAD
   set_target_properties(_lightgbm PROPERTIES CUDA_SEPARABLE_COMPILATION ON)
-=======
   set_target_properties(_lightgbm PROPERTIES CUDA_ARCHITECTURES OFF)
->>>>>>> 86bda6f0
   TARGET_LINK_LIBRARIES(
     _lightgbm
     ${histograms}
